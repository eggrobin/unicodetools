--- conflicted
+++ resolved
@@ -15,11 +15,7 @@
 
 ### Building from the command line
 
-<<<<<<< HEAD
-Run `mvn package -DskipTests` in the repository directory to build the JSPs.
-=======
 Run `mvn -am -pl UnicodeJsps package -DskipTests` at the root directory of the repository to build the JSPs.
->>>>>>> 215ba796
 
 ### Building from Eclipse
 

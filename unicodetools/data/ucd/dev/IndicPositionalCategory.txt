# IndicPositionalCategory-16.0.0.txt
<<<<<<< HEAD
# Date: 2023-10-26, 10:54:13 GMT
=======
# Date: 2023-11-10, 01:48:11 GMT
>>>>>>> 1f791fe1
# © 2023 Unicode®, Inc.
# Unicode and the Unicode Logo are registered trademarks of Unicode, Inc. in the U.S. and other countries.
# For terms of use, see https://www.unicode.org/terms_of_use.html
#
# Unicode Character Database
#   For documentation, see https://www.unicode.org/reports/tr44/
#
# This file defines the following property:
#
#    Indic_Positional_Category     enumerated property
#
# Scope: This property is aimed at the problem of
# the specification of syllabic structure for Indic scripts.
# Because dependent vowels (matras), visible viramas, and other
# characters are placed in notional slots around the consonant (or
# consonant cluster) core of an Indic syllable, there may be
# cooccurrence constraints or other interactions. Also, it may be
# desirable, in cases where more than one such character may occur in
# sequence, as for example, in a top slot and a bottom slot, to
# specify preferred orders for spelling. As such, this property
# is designed primarily to supplement the Indic_Syllabic_Category
# property.
#
# In addition to combining marks associated with Indic scripts, the
# Indic_Positional_Category has non-trivial values for special signs
# associated with Indic_Syllabic_Category=Consonant_Prefixed
# or Indic_Syllabic_Category=Consonant_Preceding_Repha. Those signs
# have General_Category=Lo, rather than being combining marks.
# They occur in initial position in syllabic structure. However, when
# rendered, they appear as marks positioned with respect to another
# base letter (usually above it). Hence, having an explicit value for
# Indic_Positional_Category for those signs can be helpful.
#
# Note that this property is *not* intended as
# a prescriptive property regarding display or font design,
# for a number of reasons. Good font design requires information
# that is outside the context of a character encoding standard,
# and is best handled in other venues. For Indic dependent
# vowels and similar characters, in particular:
#
#   1. Matra placement may vary somewhat based on typeface design.
#   2. Matra placement, even within a single script, may vary
#      somewhat according to historic period or local conventions.
#   3. Matra placement may be changed by explicit orthographic reform
#      decisions.
#   4. Matras may ligate in various ways with a consonant (or even
#      other elements of a syllable) instead of occurring in a
#      discrete location.
#   5. Matra display may be contextually determined. This is
#      notable, for example, in the Tamil script, where the shape
#      and placement of -u and -uu vowels depends strongly on
#      which consonant they adjoin.
#
# Format:
#    Field 0  Unicode code point value or range of code point values
#    Field 1  Indic_Positional_Category property value
#
# Field 1 is followed by a comment field, starting with the number sign '#',
# which shows the General_Category property value, the Unicode character name
# or names, and, in lines with ranges of code points, the code point count in
# square brackets.
#
# The scripts assessed as containing dependent vowels or similar characters
# in the structural sense used for the Indic_Positional_Category are the
# following:
#
# Ahom, Balinese, Batak, Bengali, Bhaiksuki, Brahmi, Buginese, Buhid,
# Chakma, Cham, Devanagari, Dives Akuru, Dogra, Grantha, Gujarati,
# Gunjala Gondi, Gurmukhi, Hanunoo, Javanese, Kaithi, Kannada, Kawi,
# Kayah Li, Kharoshthi, Khmer, Khojki, Khudawadi, Kirat Rai, Lao, Lepcha, Limbu,
# Makasar, Malayalam, Marchen, Masaram Gondi, Meetei Mayek, Modi,
# Myanmar, Nandinagari, Newa, New Tai Lue, Oriya, Rejang, Saurashtra,
# Sharada, Siddham, Sinhala, Soyombo, Sundanese, Syloti Nagri,
# Tagalog, Tagbanwa, Tai Tham, Tai Viet, Takri, Tamil, Telugu, Thai,
# Tibetan, Tirhuta, and Zanabazar Square.
#
# All characters for all other scripts not in that list
# take the default value for this property.
#
# See IndicSyllabicCategory.txt for a slightly more extended
# list of Indic scripts, including those which do not have
# positional characters. Currently, those additional
# Indic scripts without positional characters are
# Multani, Phags-pa, and Tai Le.
#
# Notes:
#
# 1. The following characters are all assigned the positional category Right,
# but may have different positions in some cases:
#   * U+0BC1 TAMIL VOWEL SIGN U and U+0BC2 TAMIL VOWEL SIGN UU have
#     contextually variable placement in Tamil.
#   * U+0D41 MALAYALAM VOWEL SIGN U and U+0D42 MALAYALAM VOWEL SIGN UU form
#     complex ligatures with consonants in older Malayalam orthography.
#   * U+11341 GRANTHA VOWEL SIGN U and U+11342 GRANTHA VOWEL SIGN UU have
#     contextually variable placement in Grantha.
#   * U+11440 NEWA VOWEL SIGN O and U+11441 NEWA VOWEL SIGN AU have contextually
#     variable placement in Newa.
#
# 2. The following characters are all assigned the positional category Top,
# but may have different positions in some cases:
#   * U+1143E NEWA VOWEL SIGN E and U+1143F NEWA VOWEL SIGN AI have contextually
#     variable placement in Newa.
#
# 3. The following characters are all assigned the positional category Bottom,
# but may have different positions in some cases:
#   * U+102F MYANMAR VOWEL SIGN U and U+1030 MYANMAR VOWEL SIGN UU have
#     contextually variable placement in Myanmar.
#   * U+1A69 TAI THAM VOWEL SIGN U and U+1A6A TAI THAM VOWEL SIGN UU have
#     contextually variable placement in Tai Tham.
#
# 4. The following character is assigned the positional category Left, but
# may have different positions in different styles:
#   * U+119D2 NANDINAGARI VOWEL SIGN I has stylistically variable placement
#     in Nandinagari.


# ================================================

# Property: Indic_Positional_Category
#
#  All code points not explicitly listed for Indic_Positional_Category
#  have the value NA (not applicable).
#
# @missing: 0000..10FFFF; NA

# ------------------------------------------------

# Indic_Positional_Category=Right

0903          ; Right # Mc       DEVANAGARI SIGN VISARGA
093B          ; Right # Mc       DEVANAGARI VOWEL SIGN OOE
093E          ; Right # Mc       DEVANAGARI VOWEL SIGN AA
0940          ; Right # Mc       DEVANAGARI VOWEL SIGN II
0949..094C    ; Right # Mc   [4] DEVANAGARI VOWEL SIGN CANDRA O..DEVANAGARI VOWEL SIGN AU
094F          ; Right # Mc       DEVANAGARI VOWEL SIGN AW
0982..0983    ; Right # Mc   [2] BENGALI SIGN ANUSVARA..BENGALI SIGN VISARGA
09BE          ; Right # Mc       BENGALI VOWEL SIGN AA
09C0          ; Right # Mc       BENGALI VOWEL SIGN II
09D7          ; Right # Mc       BENGALI AU LENGTH MARK
0A03          ; Right # Mc       GURMUKHI SIGN VISARGA
0A3E          ; Right # Mc       GURMUKHI VOWEL SIGN AA
0A40          ; Right # Mc       GURMUKHI VOWEL SIGN II
0A83          ; Right # Mc       GUJARATI SIGN VISARGA
0ABE          ; Right # Mc       GUJARATI VOWEL SIGN AA
0AC0          ; Right # Mc       GUJARATI VOWEL SIGN II
0ACB..0ACC    ; Right # Mc   [2] GUJARATI VOWEL SIGN O..GUJARATI VOWEL SIGN AU
0B02..0B03    ; Right # Mc   [2] ORIYA SIGN ANUSVARA..ORIYA SIGN VISARGA
0B3E          ; Right # Mc       ORIYA VOWEL SIGN AA
0B40          ; Right # Mc       ORIYA VOWEL SIGN II
0BBE..0BBF    ; Right # Mc   [2] TAMIL VOWEL SIGN AA..TAMIL VOWEL SIGN I
0BC1..0BC2    ; Right # Mc   [2] TAMIL VOWEL SIGN U..TAMIL VOWEL SIGN UU
0BD7          ; Right # Mc       TAMIL AU LENGTH MARK
0C01..0C03    ; Right # Mc   [3] TELUGU SIGN CANDRABINDU..TELUGU SIGN VISARGA
0C41..0C44    ; Right # Mc   [4] TELUGU VOWEL SIGN U..TELUGU VOWEL SIGN VOCALIC RR
0C82..0C83    ; Right # Mc   [2] KANNADA SIGN ANUSVARA..KANNADA SIGN VISARGA
0CBE          ; Right # Mc       KANNADA VOWEL SIGN AA
0CC1..0CC4    ; Right # Mc   [4] KANNADA VOWEL SIGN U..KANNADA VOWEL SIGN VOCALIC RR
0CD5..0CD6    ; Right # Mc   [2] KANNADA LENGTH MARK..KANNADA AI LENGTH MARK
0CF3          ; Right # Mc       KANNADA SIGN COMBINING ANUSVARA ABOVE RIGHT
0D02..0D03    ; Right # Mc   [2] MALAYALAM SIGN ANUSVARA..MALAYALAM SIGN VISARGA
0D3E..0D40    ; Right # Mc   [3] MALAYALAM VOWEL SIGN AA..MALAYALAM VOWEL SIGN II
0D57          ; Right # Mc       MALAYALAM AU LENGTH MARK
0D82..0D83    ; Right # Mc   [2] SINHALA SIGN ANUSVARAYA..SINHALA SIGN VISARGAYA
0DCF..0DD1    ; Right # Mc   [3] SINHALA VOWEL SIGN AELA-PILLA..SINHALA VOWEL SIGN DIGA AEDA-PILLA
0DD8          ; Right # Mc       SINHALA VOWEL SIGN GAETTA-PILLA
0DDF          ; Right # Mc       SINHALA VOWEL SIGN GAYANUKITTA
0DF2..0DF3    ; Right # Mc   [2] SINHALA VOWEL SIGN DIGA GAETTA-PILLA..SINHALA VOWEL SIGN DIGA GAYANUKITTA
0E30          ; Right # Lo       THAI CHARACTER SARA A
0E32..0E33    ; Right # Lo   [2] THAI CHARACTER SARA AA..THAI CHARACTER SARA AM
0E45          ; Right # Lo       THAI CHARACTER LAKKHANGYAO
0EB0          ; Right # Lo       LAO VOWEL SIGN A
0EB2..0EB3    ; Right # Lo   [2] LAO VOWEL SIGN AA..LAO VOWEL SIGN AM
0F3E          ; Right # Mc       TIBETAN SIGN YAR TSHES
0F7F          ; Right # Mc       TIBETAN SIGN RNAM BCAD
102B..102C    ; Right # Mc   [2] MYANMAR VOWEL SIGN TALL AA..MYANMAR VOWEL SIGN AA
1038          ; Right # Mc       MYANMAR SIGN VISARGA
103B          ; Right # Mc       MYANMAR CONSONANT SIGN MEDIAL YA
1056..1057    ; Right # Mc   [2] MYANMAR VOWEL SIGN VOCALIC R..MYANMAR VOWEL SIGN VOCALIC RR
1062..1064    ; Right # Mc   [3] MYANMAR VOWEL SIGN SGAW KAREN EU..MYANMAR TONE MARK SGAW KAREN KE PHO
1067..106D    ; Right # Mc   [7] MYANMAR VOWEL SIGN WESTERN PWO KAREN EU..MYANMAR SIGN WESTERN PWO KAREN TONE-5
1083          ; Right # Mc       MYANMAR VOWEL SIGN SHAN AA
1087..108C    ; Right # Mc   [6] MYANMAR SIGN SHAN TONE-2..MYANMAR SIGN SHAN COUNCIL TONE-3
108F          ; Right # Mc       MYANMAR SIGN RUMAI PALAUNG TONE-5
109A..109C    ; Right # Mc   [3] MYANMAR SIGN KHAMTI TONE-1..MYANMAR VOWEL SIGN AITON A
1715          ; Right # Mc       TAGALOG SIGN PAMUDPOD
1734          ; Right # Mc       HANUNOO SIGN PAMUDPOD
17B6          ; Right # Mc       KHMER VOWEL SIGN AA
17C7..17C8    ; Right # Mc   [2] KHMER SIGN REAHMUK..KHMER SIGN YUUKALEAPINTU
1923..1924    ; Right # Mc   [2] LIMBU VOWEL SIGN EE..LIMBU VOWEL SIGN AI
1929..192B    ; Right # Mc   [3] LIMBU SUBJOINED LETTER YA..LIMBU SUBJOINED LETTER WA
1930..1931    ; Right # Mc   [2] LIMBU SMALL LETTER KA..LIMBU SMALL LETTER NGA
1933..1938    ; Right # Mc   [6] LIMBU SMALL LETTER TA..LIMBU SMALL LETTER LA
19B0..19B4    ; Right # Lo   [5] NEW TAI LUE VOWEL SIGN VOWEL SHORTENER..NEW TAI LUE VOWEL SIGN UU
19B8..19B9    ; Right # Lo   [2] NEW TAI LUE VOWEL SIGN OA..NEW TAI LUE VOWEL SIGN UE
19BB..19C0    ; Right # Lo   [6] NEW TAI LUE VOWEL SIGN AAY..NEW TAI LUE VOWEL SIGN IY
19C8..19C9    ; Right # Lo   [2] NEW TAI LUE TONE MARK-1..NEW TAI LUE TONE MARK-2
1A1A          ; Right # Mc       BUGINESE VOWEL SIGN O
1A57          ; Right # Mc       TAI THAM CONSONANT SIGN LA TANG LAI
1A61          ; Right # Mc       TAI THAM VOWEL SIGN A
1A63..1A64    ; Right # Mc   [2] TAI THAM VOWEL SIGN AA..TAI THAM VOWEL SIGN TALL AA
1A6D          ; Right # Mc       TAI THAM VOWEL SIGN OY
1B04          ; Right # Mc       BALINESE SIGN BISAH
1B35          ; Right # Mc       BALINESE VOWEL SIGN TEDUNG
1B44          ; Right # Mc       BALINESE ADEG ADEG
1B82          ; Right # Mc       SUNDANESE SIGN PANGWISAD
1BA1          ; Right # Mc       SUNDANESE CONSONANT SIGN PAMINGKAL
1BA7          ; Right # Mc       SUNDANESE VOWEL SIGN PANOLONG
1BAA          ; Right # Mc       SUNDANESE SIGN PAMAAEH
1BE7          ; Right # Mc       BATAK VOWEL SIGN E
1BEA..1BEC    ; Right # Mc   [3] BATAK VOWEL SIGN I..BATAK VOWEL SIGN O
1BEE          ; Right # Mc       BATAK VOWEL SIGN U
1BF2..1BF3    ; Right # Mc   [2] BATAK PANGOLAT..BATAK PANONGONAN
1C24..1C26    ; Right # Mc   [3] LEPCHA SUBJOINED LETTER YA..LEPCHA VOWEL SIGN AA
1C2A..1C2B    ; Right # Mc   [2] LEPCHA VOWEL SIGN U..LEPCHA VOWEL SIGN UU
1CE1          ; Right # Mc       VEDIC TONE ATHARVAVEDIC INDEPENDENT SVARITA
1CF7          ; Right # Mc       VEDIC SIGN ATIKRAMA
A823..A824    ; Right # Mc   [2] SYLOTI NAGRI VOWEL SIGN A..SYLOTI NAGRI VOWEL SIGN I
A827          ; Right # Mc       SYLOTI NAGRI VOWEL SIGN OO
A880..A881    ; Right # Mc   [2] SAURASHTRA SIGN ANUSVARA..SAURASHTRA SIGN VISARGA
A8B4..A8C3    ; Right # Mc  [16] SAURASHTRA CONSONANT SIGN HAARU..SAURASHTRA VOWEL SIGN AU
A952..A953    ; Right # Mc   [2] REJANG CONSONANT SIGN H..REJANG VIRAMA
A983          ; Right # Mc       JAVANESE SIGN WIGNYAN
A9B4..A9B5    ; Right # Mc   [2] JAVANESE VOWEL SIGN TARUNG..JAVANESE VOWEL SIGN TOLONG
AA33          ; Right # Mc       CHAM CONSONANT SIGN YA
AA4D          ; Right # Mc       CHAM CONSONANT SIGN FINAL H
AA7B          ; Right # Mc       MYANMAR SIGN PAO KAREN TONE
AA7D          ; Right # Mc       MYANMAR SIGN TAI LAING TONE-5
AAB1          ; Right # Lo       TAI VIET VOWEL AA
AABA          ; Right # Lo       TAI VIET VOWEL UA
AABD          ; Right # Lo       TAI VIET VOWEL AN
AAEF          ; Right # Mc       MEETEI MAYEK VOWEL SIGN AAU
AAF5          ; Right # Mc       MEETEI MAYEK VOWEL SIGN VISARGA
ABE3..ABE4    ; Right # Mc   [2] MEETEI MAYEK VOWEL SIGN ONAP..MEETEI MAYEK VOWEL SIGN INAP
ABE6..ABE7    ; Right # Mc   [2] MEETEI MAYEK VOWEL SIGN YENAP..MEETEI MAYEK VOWEL SIGN SOUNAP
ABE9..ABEA    ; Right # Mc   [2] MEETEI MAYEK VOWEL SIGN CHEINAP..MEETEI MAYEK VOWEL SIGN NUNG
ABEC          ; Right # Mc       MEETEI MAYEK LUM IYEK
11000         ; Right # Mc       BRAHMI SIGN CANDRABINDU
11002         ; Right # Mc       BRAHMI SIGN VISARGA
11082         ; Right # Mc       KAITHI SIGN VISARGA
110B0         ; Right # Mc       KAITHI VOWEL SIGN AA
110B2         ; Right # Mc       KAITHI VOWEL SIGN II
110B7..110B8  ; Right # Mc   [2] KAITHI VOWEL SIGN O..KAITHI VOWEL SIGN AU
11145..11146  ; Right # Mc   [2] CHAKMA VOWEL SIGN AA..CHAKMA VOWEL SIGN EI
11182         ; Right # Mc       SHARADA SIGN VISARGA
111B3         ; Right # Mc       SHARADA VOWEL SIGN AA
111B5         ; Right # Mc       SHARADA VOWEL SIGN II
111C0         ; Right # Mc       SHARADA SIGN VIRAMA
1122C..1122E  ; Right # Mc   [3] KHOJKI VOWEL SIGN AA..KHOJKI VOWEL SIGN II
11235         ; Right # Mc       KHOJKI SIGN VIRAMA
112E0         ; Right # Mc       KHUDAWADI VOWEL SIGN AA
112E2         ; Right # Mc       KHUDAWADI VOWEL SIGN II
11302..11303  ; Right # Mc   [2] GRANTHA SIGN ANUSVARA..GRANTHA SIGN VISARGA
1133E..1133F  ; Right # Mc   [2] GRANTHA VOWEL SIGN AA..GRANTHA VOWEL SIGN I
11341..11344  ; Right # Mc   [4] GRANTHA VOWEL SIGN U..GRANTHA VOWEL SIGN VOCALIC RR
1134D         ; Right # Mc       GRANTHA SIGN VIRAMA
11357         ; Right # Mc       GRANTHA AU LENGTH MARK
11362..11363  ; Right # Mc   [2] GRANTHA VOWEL SIGN VOCALIC L..GRANTHA VOWEL SIGN VOCALIC LL
113B8         ; Right # Mc       TULU-TIGALARI VOWEL SIGN AA
113C9..113CA  ; Right # Mc   [2] TULU-TIGALARI AU LENGTH MARK..TULU-TIGALARI SIGN CANDRA ANUNASIKA
113CC..113CD  ; Right # Mc   [2] TULU-TIGALARI SIGN ANUSVARA..TULU-TIGALARI SIGN VISARGA
113CF         ; Right # Mc       TULU-TIGALARI SIGN LOOPED VIRAMA
11435         ; Right # Mc       NEWA VOWEL SIGN AA
11437         ; Right # Mc       NEWA VOWEL SIGN II
11440..11441  ; Right # Mc   [2] NEWA VOWEL SIGN O..NEWA VOWEL SIGN AU
11445         ; Right # Mc       NEWA SIGN VISARGA
114B0         ; Right # Mc       TIRHUTA VOWEL SIGN AA
114B2         ; Right # Mc       TIRHUTA VOWEL SIGN II
114BD         ; Right # Mc       TIRHUTA VOWEL SIGN SHORT O
114C1         ; Right # Mc       TIRHUTA SIGN VISARGA
115AF         ; Right # Mc       SIDDHAM VOWEL SIGN AA
115B1         ; Right # Mc       SIDDHAM VOWEL SIGN II
115BE         ; Right # Mc       SIDDHAM SIGN VISARGA
11630..11632  ; Right # Mc   [3] MODI VOWEL SIGN AA..MODI VOWEL SIGN II
1163B..1163C  ; Right # Mc   [2] MODI VOWEL SIGN O..MODI VOWEL SIGN AU
1163E         ; Right # Mc       MODI SIGN VISARGA
116AC         ; Right # Mc       TAKRI SIGN VISARGA
116AF         ; Right # Mc       TAKRI VOWEL SIGN II
116B6         ; Right # Mc       TAKRI SIGN VIRAMA
11720..11721  ; Right # Mc   [2] AHOM VOWEL SIGN A..AHOM VOWEL SIGN AA
1182C         ; Right # Mc       DOGRA VOWEL SIGN AA
1182E         ; Right # Mc       DOGRA VOWEL SIGN II
11838         ; Right # Mc       DOGRA SIGN VISARGA
11930..11934  ; Right # Mc   [5] DIVES AKURU VOWEL SIGN AA..DIVES AKURU VOWEL SIGN UU
1193D         ; Right # Mc       DIVES AKURU SIGN HALANTA
11940         ; Right # Mc       DIVES AKURU MEDIAL YA
119D1         ; Right # Mc       NANDINAGARI VOWEL SIGN AA
119D3         ; Right # Mc       NANDINAGARI VOWEL SIGN II
119DC..119DF  ; Right # Mc   [4] NANDINAGARI VOWEL SIGN O..NANDINAGARI SIGN VISARGA
11A39         ; Right # Mc       ZANABAZAR SQUARE SIGN VISARGA
11A57..11A58  ; Right # Mc   [2] SOYOMBO VOWEL SIGN AI..SOYOMBO VOWEL SIGN AU
11A97         ; Right # Mc       SOYOMBO SIGN VISARGA
11C2F         ; Right # Mc       BHAIKSUKI VOWEL SIGN AA
11C3E         ; Right # Mc       BHAIKSUKI SIGN VISARGA
11CA9         ; Right # Mc       MARCHEN SUBJOINED LETTER YA
11CB4         ; Right # Mc       MARCHEN VOWEL SIGN O
11D46         ; Right # Lo       MASARAM GONDI REPHA
11D8A..11D8E  ; Right # Mc   [5] GUNJALA GONDI VOWEL SIGN AA..GUNJALA GONDI VOWEL SIGN UU
11D93..11D94  ; Right # Mc   [2] GUNJALA GONDI VOWEL SIGN OO..GUNJALA GONDI VOWEL SIGN AU
11D96         ; Right # Mc       GUNJALA GONDI SIGN VISARGA
11EF6         ; Right # Mc       MAKASAR VOWEL SIGN O
11F03         ; Right # Mc       KAWI SIGN VISARGA
11F34..11F35  ; Right # Mc   [2] KAWI VOWEL SIGN AA..KAWI VOWEL SIGN ALTERNATE AA
11F41         ; Right # Mc       KAWI SIGN KILLER
16D40..16D42  ; Right # Lm   [3] KIRAT RAI SIGN ANUSVARA..KIRAT RAI SIGN VISARGA
16D63..16D6A  ; Right # Lo   [8] KIRAT RAI VOWEL SIGN AA..KIRAT RAI VOWEL SIGN AU
16D6B..16D6C  ; Right # Lm   [2] KIRAT RAI SIGN VIRAMA..KIRAT RAI SIGN SAAT

# Indic_Positional_Category=Left

093F          ; Left # Mc       DEVANAGARI VOWEL SIGN I
094E          ; Left # Mc       DEVANAGARI VOWEL SIGN PRISHTHAMATRA E
09BF          ; Left # Mc       BENGALI VOWEL SIGN I
09C7..09C8    ; Left # Mc   [2] BENGALI VOWEL SIGN E..BENGALI VOWEL SIGN AI
0A3F          ; Left # Mc       GURMUKHI VOWEL SIGN I
0ABF          ; Left # Mc       GUJARATI VOWEL SIGN I
0B47          ; Left # Mc       ORIYA VOWEL SIGN E
0BC6..0BC8    ; Left # Mc   [3] TAMIL VOWEL SIGN E..TAMIL VOWEL SIGN AI
0D46..0D48    ; Left # Mc   [3] MALAYALAM VOWEL SIGN E..MALAYALAM VOWEL SIGN AI
0DD9          ; Left # Mc       SINHALA VOWEL SIGN KOMBUVA
0DDB          ; Left # Mc       SINHALA VOWEL SIGN KOMBU DEKA
0F3F          ; Left # Mc       TIBETAN SIGN MAR TSHES
1031          ; Left # Mc       MYANMAR VOWEL SIGN E
1084          ; Left # Mc       MYANMAR VOWEL SIGN SHAN E
17C1..17C3    ; Left # Mc   [3] KHMER VOWEL SIGN E..KHMER VOWEL SIGN AI
1A19          ; Left # Mc       BUGINESE VOWEL SIGN E
1A55          ; Left # Mc       TAI THAM CONSONANT SIGN MEDIAL RA
1A6E..1A72    ; Left # Mc   [5] TAI THAM VOWEL SIGN E..TAI THAM VOWEL SIGN THAM AI
1B3E..1B3F    ; Left # Mc   [2] BALINESE VOWEL SIGN TALING..BALINESE VOWEL SIGN TALING REPA
1BA6          ; Left # Mc       SUNDANESE VOWEL SIGN PANAELAENG
1C27..1C28    ; Left # Mc   [2] LEPCHA VOWEL SIGN I..LEPCHA VOWEL SIGN O
1C34..1C35    ; Left # Mc   [2] LEPCHA CONSONANT SIGN NYIN-DO..LEPCHA CONSONANT SIGN KANG
A9BA..A9BB    ; Left # Mc   [2] JAVANESE VOWEL SIGN TALING..JAVANESE VOWEL SIGN DIRGA MURE
AA2F..AA30    ; Left # Mc   [2] CHAM VOWEL SIGN O..CHAM VOWEL SIGN AI
AA34          ; Left # Mc       CHAM CONSONANT SIGN RA
AAEB          ; Left # Mc       MEETEI MAYEK VOWEL SIGN II
AAEE          ; Left # Mc       MEETEI MAYEK VOWEL SIGN AU
110B1         ; Left # Mc       KAITHI VOWEL SIGN I
1112C         ; Left # Mc       CHAKMA VOWEL SIGN E
111B4         ; Left # Mc       SHARADA VOWEL SIGN I
111CE         ; Left # Mc       SHARADA VOWEL SIGN PRISHTHAMATRA E
112E1         ; Left # Mc       KHUDAWADI VOWEL SIGN I
11347..11348  ; Left # Mc   [2] GRANTHA VOWEL SIGN EE..GRANTHA VOWEL SIGN AI
113C2         ; Left # Mc       TULU-TIGALARI VOWEL SIGN EE
113C5         ; Left # Mc       TULU-TIGALARI VOWEL SIGN AI
11436         ; Left # Mc       NEWA VOWEL SIGN I
114B1         ; Left # Mc       TIRHUTA VOWEL SIGN I
114B9         ; Left # Mc       TIRHUTA VOWEL SIGN E
115B0         ; Left # Mc       SIDDHAM VOWEL SIGN I
115B8         ; Left # Mc       SIDDHAM VOWEL SIGN E
116AE         ; Left # Mc       TAKRI VOWEL SIGN I
11726         ; Left # Mc       AHOM VOWEL SIGN E
1182D         ; Left # Mc       DOGRA VOWEL SIGN I
11935         ; Left # Mc       DIVES AKURU VOWEL SIGN E
11937         ; Left # Mc       DIVES AKURU VOWEL SIGN AI
119D2         ; Left # Mc       NANDINAGARI VOWEL SIGN I
119E4         ; Left # Mc       NANDINAGARI VOWEL SIGN PRISHTHAMATRA E
11CB1         ; Left # Mc       MARCHEN VOWEL SIGN I
11EF5         ; Left # Mc       MAKASAR VOWEL SIGN E
11F3E..11F3F  ; Left # Mc   [2] KAWI VOWEL SIGN E..KAWI VOWEL SIGN AI

# Indic_Positional_Category=Visual_Order_Left

# These are dependent vowels that occur to the left of the consonant
# letter in a syllable, but which occur in scripts using the visual order
# model, instead of the logical order model. Because of the different
# model, these left-side vowels occur first in the backing store (before
# the consonant letter) and are not reordered during text rendering.
#
# [Derivation: Logical_Order_Exception=Yes]

0E40..0E44    ; Visual_Order_Left # Lo   [5] THAI CHARACTER SARA E..THAI CHARACTER SARA AI MAIMALAI
0EC0..0EC4    ; Visual_Order_Left # Lo   [5] LAO VOWEL SIGN E..LAO VOWEL SIGN AI
19B5..19B7    ; Visual_Order_Left # Lo   [3] NEW TAI LUE VOWEL SIGN E..NEW TAI LUE VOWEL SIGN O
19BA          ; Visual_Order_Left # Lo       NEW TAI LUE VOWEL SIGN AY
AAB5..AAB6    ; Visual_Order_Left # Lo   [2] TAI VIET VOWEL E..TAI VIET VOWEL O
AAB9          ; Visual_Order_Left # Lo       TAI VIET VOWEL UEA
AABB..AABC    ; Visual_Order_Left # Lo   [2] TAI VIET VOWEL AUE..TAI VIET VOWEL AY

# Indic_Positional_Category=Left_And_Right

09CB..09CC    ; Left_And_Right # Mc   [2] BENGALI VOWEL SIGN O..BENGALI VOWEL SIGN AU
0B4B          ; Left_And_Right # Mc       ORIYA VOWEL SIGN O
0BCA..0BCC    ; Left_And_Right # Mc   [3] TAMIL VOWEL SIGN O..TAMIL VOWEL SIGN AU
0D4A..0D4C    ; Left_And_Right # Mc   [3] MALAYALAM VOWEL SIGN O..MALAYALAM VOWEL SIGN AU
0DDC          ; Left_And_Right # Mc       SINHALA VOWEL SIGN KOMBUVA HAA AELA-PILLA
0DDE          ; Left_And_Right # Mc       SINHALA VOWEL SIGN KOMBUVA HAA GAYANUKITTA
17C0          ; Left_And_Right # Mc       KHMER VOWEL SIGN IE
17C4..17C5    ; Left_And_Right # Mc   [2] KHMER VOWEL SIGN OO..KHMER VOWEL SIGN AU
1B40..1B41    ; Left_And_Right # Mc   [2] BALINESE VOWEL SIGN TALING TEDUNG..BALINESE VOWEL SIGN TALING REPA TEDUNG
1134B..1134C  ; Left_And_Right # Mc   [2] GRANTHA VOWEL SIGN OO..GRANTHA VOWEL SIGN AU
113C7..113C8  ; Left_And_Right # Mc   [2] TULU-TIGALARI VOWEL SIGN OO..TULU-TIGALARI VOWEL SIGN AU
114BC         ; Left_And_Right # Mc       TIRHUTA VOWEL SIGN O
114BE         ; Left_And_Right # Mc       TIRHUTA VOWEL SIGN AU
115BA         ; Left_And_Right # Mc       SIDDHAM VOWEL SIGN O
11938         ; Left_And_Right # Mc       DIVES AKURU VOWEL SIGN O

# Indic_Positional_Category=Top

0900..0902    ; Top # Mn   [3] DEVANAGARI SIGN INVERTED CANDRABINDU..DEVANAGARI SIGN ANUSVARA
093A          ; Top # Mn       DEVANAGARI VOWEL SIGN OE
0945..0948    ; Top # Mn   [4] DEVANAGARI VOWEL SIGN CANDRA E..DEVANAGARI VOWEL SIGN AI
0951          ; Top # Mn       DEVANAGARI STRESS SIGN UDATTA
0955          ; Top # Mn       DEVANAGARI VOWEL SIGN CANDRA LONG E
0981          ; Top # Mn       BENGALI SIGN CANDRABINDU
09FE          ; Top # Mn       BENGALI SANDHI MARK
0A01..0A02    ; Top # Mn   [2] GURMUKHI SIGN ADAK BINDI..GURMUKHI SIGN BINDI
0A47..0A48    ; Top # Mn   [2] GURMUKHI VOWEL SIGN EE..GURMUKHI VOWEL SIGN AI
0A4B..0A4C    ; Top # Mn   [2] GURMUKHI VOWEL SIGN OO..GURMUKHI VOWEL SIGN AU
0A70..0A71    ; Top # Mn   [2] GURMUKHI TIPPI..GURMUKHI ADDAK
0A81..0A82    ; Top # Mn   [2] GUJARATI SIGN CANDRABINDU..GUJARATI SIGN ANUSVARA
0AC5          ; Top # Mn       GUJARATI VOWEL SIGN CANDRA E
0AC7..0AC8    ; Top # Mn   [2] GUJARATI VOWEL SIGN E..GUJARATI VOWEL SIGN AI
0AFA..0AFF    ; Top # Mn   [6] GUJARATI SIGN SUKUN..GUJARATI SIGN TWO-CIRCLE NUKTA ABOVE
0B01          ; Top # Mn       ORIYA SIGN CANDRABINDU
0B3F          ; Top # Mn       ORIYA VOWEL SIGN I
0B55..0B56    ; Top # Mn   [2] ORIYA SIGN OVERLINE..ORIYA AI LENGTH MARK
0B82          ; Top # Mn       TAMIL SIGN ANUSVARA
0BC0          ; Top # Mn       TAMIL VOWEL SIGN II
0BCD          ; Top # Mn       TAMIL SIGN VIRAMA
0C00          ; Top # Mn       TELUGU SIGN COMBINING CANDRABINDU ABOVE
0C04          ; Top # Mn       TELUGU SIGN COMBINING ANUSVARA ABOVE
0C3E..0C40    ; Top # Mn   [3] TELUGU VOWEL SIGN AA..TELUGU VOWEL SIGN II
0C46..0C47    ; Top # Mn   [2] TELUGU VOWEL SIGN E..TELUGU VOWEL SIGN EE
0C4A..0C4D    ; Top # Mn   [4] TELUGU VOWEL SIGN O..TELUGU SIGN VIRAMA
0C55          ; Top # Mn       TELUGU LENGTH MARK
0C81          ; Top # Mn       KANNADA SIGN CANDRABINDU
0CBF          ; Top # Mn       KANNADA VOWEL SIGN I
0CC6          ; Top # Mn       KANNADA VOWEL SIGN E
0CCC..0CCD    ; Top # Mn   [2] KANNADA VOWEL SIGN AU..KANNADA SIGN VIRAMA
0D00..0D01    ; Top # Mn   [2] MALAYALAM SIGN COMBINING ANUSVARA ABOVE..MALAYALAM SIGN CANDRABINDU
0D3B..0D3C    ; Top # Mn   [2] MALAYALAM SIGN VERTICAL BAR VIRAMA..MALAYALAM SIGN CIRCULAR VIRAMA
0D4D          ; Top # Mn       MALAYALAM SIGN VIRAMA
0D4E          ; Top # Lo       MALAYALAM LETTER DOT REPH
0D81          ; Top # Mn       SINHALA SIGN CANDRABINDU
0DCA          ; Top # Mn       SINHALA SIGN AL-LAKUNA
0DD2..0DD3    ; Top # Mn   [2] SINHALA VOWEL SIGN KETTI IS-PILLA..SINHALA VOWEL SIGN DIGA IS-PILLA
0E31          ; Top # Mn       THAI CHARACTER MAI HAN-AKAT
0E34..0E37    ; Top # Mn   [4] THAI CHARACTER SARA I..THAI CHARACTER SARA UEE
0E47..0E4E    ; Top # Mn   [8] THAI CHARACTER MAITAIKHU..THAI CHARACTER YAMAKKAN
0EB1          ; Top # Mn       LAO VOWEL SIGN MAI KAN
0EB4..0EB7    ; Top # Mn   [4] LAO VOWEL SIGN I..LAO VOWEL SIGN YY
0EBB          ; Top # Mn       LAO VOWEL SIGN MAI KON
0EC8..0ECE    ; Top # Mn   [7] LAO TONE MAI EK..LAO YAMAKKAN
0F39          ; Top # Mn       TIBETAN MARK TSA -PHRU
0F72          ; Top # Mn       TIBETAN VOWEL SIGN I
0F7A..0F7E    ; Top # Mn   [5] TIBETAN VOWEL SIGN E..TIBETAN SIGN RJES SU NGA RO
0F80          ; Top # Mn       TIBETAN VOWEL SIGN REVERSED I
0F82..0F83    ; Top # Mn   [2] TIBETAN SIGN NYI ZLA NAA DA..TIBETAN SIGN SNA LDAN
0F86..0F87    ; Top # Mn   [2] TIBETAN SIGN LCI RTAGS..TIBETAN SIGN YANG RTAGS
102D..102E    ; Top # Mn   [2] MYANMAR VOWEL SIGN I..MYANMAR VOWEL SIGN II
1032..1036    ; Top # Mn   [5] MYANMAR VOWEL SIGN AI..MYANMAR SIGN ANUSVARA
103A          ; Top # Mn       MYANMAR SIGN ASAT
1071..1074    ; Top # Mn   [4] MYANMAR VOWEL SIGN GEBA KAREN I..MYANMAR VOWEL SIGN KAYAH EE
1085..1086    ; Top # Mn   [2] MYANMAR VOWEL SIGN SHAN E ABOVE..MYANMAR VOWEL SIGN SHAN FINAL Y
109D          ; Top # Mn       MYANMAR VOWEL SIGN AITON AI
1712          ; Top # Mn       TAGALOG VOWEL SIGN I
1732          ; Top # Mn       HANUNOO VOWEL SIGN I
1752          ; Top # Mn       BUHID VOWEL SIGN I
1772          ; Top # Mn       TAGBANWA VOWEL SIGN I
17B7..17BA    ; Top # Mn   [4] KHMER VOWEL SIGN I..KHMER VOWEL SIGN YY
17C6          ; Top # Mn       KHMER SIGN NIKAHIT
17C9..17D1    ; Top # Mn   [9] KHMER SIGN MUUSIKATOAN..KHMER SIGN VIRIAM
17D3          ; Top # Mn       KHMER SIGN BATHAMASAT
17DD          ; Top # Mn       KHMER SIGN ATTHACAN
1920..1921    ; Top # Mn   [2] LIMBU VOWEL SIGN A..LIMBU VOWEL SIGN I
1927..1928    ; Top # Mn   [2] LIMBU VOWEL SIGN E..LIMBU VOWEL SIGN O
193A          ; Top # Mn       LIMBU SIGN KEMPHRENG
1A17          ; Top # Mn       BUGINESE VOWEL SIGN I
1A1B          ; Top # Mn       BUGINESE VOWEL SIGN AE
1A58..1A5A    ; Top # Mn   [3] TAI THAM SIGN MAI KANG LAI..TAI THAM CONSONANT SIGN LOW PA
1A62          ; Top # Mn       TAI THAM VOWEL SIGN MAI SAT
1A65..1A68    ; Top # Mn   [4] TAI THAM VOWEL SIGN I..TAI THAM VOWEL SIGN UUE
1A6B          ; Top # Mn       TAI THAM VOWEL SIGN O
1A73..1A7C    ; Top # Mn  [10] TAI THAM VOWEL SIGN OA ABOVE..TAI THAM SIGN KHUEN-LUE KARAN
1B00..1B03    ; Top # Mn   [4] BALINESE SIGN ULU RICEM..BALINESE SIGN SURANG
1B34          ; Top # Mn       BALINESE SIGN REREKAN
1B36..1B37    ; Top # Mn   [2] BALINESE VOWEL SIGN ULU..BALINESE VOWEL SIGN ULU SARI
1B42          ; Top # Mn       BALINESE VOWEL SIGN PEPET
1B6B          ; Top # Mn       BALINESE MUSICAL SYMBOL COMBINING TEGEH
1B6D..1B73    ; Top # Mn   [7] BALINESE MUSICAL SYMBOL COMBINING KEMPUL..BALINESE MUSICAL SYMBOL COMBINING GONG
1B80..1B81    ; Top # Mn   [2] SUNDANESE SIGN PANYECEK..SUNDANESE SIGN PANGLAYAR
1BA4          ; Top # Mn       SUNDANESE VOWEL SIGN PANGHULU
1BA8..1BA9    ; Top # Mn   [2] SUNDANESE VOWEL SIGN PAMEPET..SUNDANESE VOWEL SIGN PANEULEUNG
1BE6          ; Top # Mn       BATAK SIGN TOMPI
1BE8..1BE9    ; Top # Mn   [2] BATAK VOWEL SIGN PAKPAK E..BATAK VOWEL SIGN EE
1BED          ; Top # Mn       BATAK VOWEL SIGN KARO O
1BEF..1BF1    ; Top # Mn   [3] BATAK VOWEL SIGN U FOR SIMALUNGUN SA..BATAK CONSONANT SIGN H
1C2D..1C33    ; Top # Mn   [7] LEPCHA CONSONANT SIGN K..LEPCHA CONSONANT SIGN T
1C36          ; Top # Mn       LEPCHA SIGN RAN
1CD0..1CD2    ; Top # Mn   [3] VEDIC TONE KARSHANA..VEDIC TONE PRENKHA
1CDA..1CDB    ; Top # Mn   [2] VEDIC TONE DOUBLE SVARITA..VEDIC TONE TRIPLE SVARITA
1CE0          ; Top # Mn       VEDIC TONE RIGVEDIC KASHMIRI INDEPENDENT SVARITA
1CF4          ; Top # Mn       VEDIC TONE CANDRA ABOVE
1DFB          ; Top # Mn       COMBINING DELETION MARK
20F0          ; Top # Mn       COMBINING ASTERISK ABOVE
A802          ; Top # Mn       SYLOTI NAGRI SIGN DVISVARA
A806          ; Top # Mn       SYLOTI NAGRI SIGN HASANTA
A80B          ; Top # Mn       SYLOTI NAGRI SIGN ANUSVARA
A826          ; Top # Mn       SYLOTI NAGRI VOWEL SIGN E
A8C5          ; Top # Mn       SAURASHTRA SIGN CANDRABINDU
A8E0..A8F1    ; Top # Mn  [18] COMBINING DEVANAGARI DIGIT ZERO..COMBINING DEVANAGARI SIGN AVAGRAHA
A8FF          ; Top # Mn       DEVANAGARI VOWEL SIGN AY
A926..A92A    ; Top # Mn   [5] KAYAH LI VOWEL UE..KAYAH LI VOWEL O
A94A          ; Top # Mn       REJANG VOWEL SIGN AI
A94F..A951    ; Top # Mn   [3] REJANG CONSONANT SIGN NG..REJANG CONSONANT SIGN R
A980..A982    ; Top # Mn   [3] JAVANESE SIGN PANYANGGA..JAVANESE SIGN LAYAR
A9B3          ; Top # Mn       JAVANESE SIGN CECAK TELU
A9B6..A9B7    ; Top # Mn   [2] JAVANESE VOWEL SIGN WULU..JAVANESE VOWEL SIGN WULU MELIK
A9BC          ; Top # Mn       JAVANESE VOWEL SIGN PEPET
A9E5          ; Top # Mn       MYANMAR SIGN SHAN SAW
AA29..AA2C    ; Top # Mn   [4] CHAM VOWEL SIGN AA..CHAM VOWEL SIGN EI
AA2E          ; Top # Mn       CHAM VOWEL SIGN OE
AA31          ; Top # Mn       CHAM VOWEL SIGN AU
AA43          ; Top # Mn       CHAM CONSONANT SIGN FINAL NG
AA4C          ; Top # Mn       CHAM CONSONANT SIGN FINAL M
AA7C          ; Top # Mn       MYANMAR SIGN TAI LAING TONE-2
AAB0          ; Top # Mn       TAI VIET MAI KANG
AAB2..AAB3    ; Top # Mn   [2] TAI VIET VOWEL I..TAI VIET VOWEL UE
AAB7..AAB8    ; Top # Mn   [2] TAI VIET MAI KHIT..TAI VIET VOWEL IA
AABE..AABF    ; Top # Mn   [2] TAI VIET VOWEL AM..TAI VIET TONE MAI EK
AAC1          ; Top # Mn       TAI VIET TONE MAI THO
AAED          ; Top # Mn       MEETEI MAYEK VOWEL SIGN AAI
ABE5          ; Top # Mn       MEETEI MAYEK VOWEL SIGN ANAP
10A05         ; Top # Mn       KHAROSHTHI VOWEL SIGN E
10A0F         ; Top # Mn       KHAROSHTHI SIGN VISARGA
10A38         ; Top # Mn       KHAROSHTHI SIGN BAR ABOVE
11001         ; Top # Mn       BRAHMI SIGN ANUSVARA
11038..1103B  ; Top # Mn   [4] BRAHMI VOWEL SIGN AA..BRAHMI VOWEL SIGN II
11042..11046  ; Top # Mn   [5] BRAHMI VOWEL SIGN E..BRAHMI VIRAMA
11070         ; Top # Mn       BRAHMI SIGN OLD TAMIL VIRAMA
11073..11074  ; Top # Mn   [2] BRAHMI VOWEL SIGN OLD TAMIL SHORT E..BRAHMI VOWEL SIGN OLD TAMIL SHORT O
11080..11081  ; Top # Mn   [2] KAITHI SIGN CANDRABINDU..KAITHI SIGN ANUSVARA
110B5..110B6  ; Top # Mn   [2] KAITHI VOWEL SIGN E..KAITHI VOWEL SIGN AI
11100..11102  ; Top # Mn   [3] CHAKMA SIGN CANDRABINDU..CHAKMA SIGN VISARGA
11127..11129  ; Top # Mn   [3] CHAKMA VOWEL SIGN A..CHAKMA VOWEL SIGN II
1112D         ; Top # Mn       CHAKMA VOWEL SIGN AI
11130         ; Top # Mn       CHAKMA VOWEL SIGN OI
11134         ; Top # Mn       CHAKMA MAAYYAA
11180..11181  ; Top # Mn   [2] SHARADA SIGN CANDRABINDU..SHARADA SIGN ANUSVARA
111BC..111BE  ; Top # Mn   [3] SHARADA VOWEL SIGN E..SHARADA VOWEL SIGN O
111C2..111C3  ; Top # Lo   [2] SHARADA SIGN JIHVAMULIYA..SHARADA SIGN UPADHMANIYA
111CB         ; Top # Mn       SHARADA VOWEL MODIFIER MARK
111CF         ; Top # Mn       SHARADA SIGN INVERTED CANDRABINDU
11230..11231  ; Top # Mn   [2] KHOJKI VOWEL SIGN E..KHOJKI VOWEL SIGN AI
11234         ; Top # Mn       KHOJKI SIGN ANUSVARA
11236..11237  ; Top # Mn   [2] KHOJKI SIGN NUKTA..KHOJKI SIGN SHADDA
1123E         ; Top # Mn       KHOJKI SIGN SUKUN
112DF         ; Top # Mn       KHUDAWADI SIGN ANUSVARA
112E5..112E8  ; Top # Mn   [4] KHUDAWADI VOWEL SIGN E..KHUDAWADI VOWEL SIGN AU
11300..11301  ; Top # Mn   [2] GRANTHA SIGN COMBINING ANUSVARA ABOVE..GRANTHA SIGN CANDRABINDU
11340         ; Top # Mn       GRANTHA VOWEL SIGN II
11366..1136C  ; Top # Mn   [7] COMBINING GRANTHA DIGIT ZERO..COMBINING GRANTHA DIGIT SIX
11370..11374  ; Top # Mn   [5] COMBINING GRANTHA LETTER A..COMBINING GRANTHA LETTER PA
113CE         ; Top # Mn       TULU-TIGALARI SIGN VIRAMA
113D1         ; Top # Lo       TULU-TIGALARI REPHA
113E1         ; Top # Mn       TULU-TIGALARI VEDIC TONE SVARITA
1143E..1143F  ; Top # Mn   [2] NEWA VOWEL SIGN E..NEWA VOWEL SIGN AI
11443..11444  ; Top # Mn   [2] NEWA SIGN CANDRABINDU..NEWA SIGN ANUSVARA
1145E         ; Top # Mn       NEWA SANDHI MARK
114BA         ; Top # Mn       TIRHUTA VOWEL SIGN SHORT E
114BF..114C0  ; Top # Mn   [2] TIRHUTA SIGN CANDRABINDU..TIRHUTA SIGN ANUSVARA
115BC..115BD  ; Top # Mn   [2] SIDDHAM SIGN CANDRABINDU..SIDDHAM SIGN ANUSVARA
11639..1163A  ; Top # Mn   [2] MODI VOWEL SIGN E..MODI VOWEL SIGN AI
1163D         ; Top # Mn       MODI SIGN ANUSVARA
11640         ; Top # Mn       MODI SIGN ARDHACANDRA
116AB         ; Top # Mn       TAKRI SIGN ANUSVARA
116AD         ; Top # Mn       TAKRI VOWEL SIGN AA
116B2..116B5  ; Top # Mn   [4] TAKRI VOWEL SIGN E..TAKRI VOWEL SIGN AU
1171F         ; Top # Mn       AHOM CONSONANT SIGN MEDIAL LIGATING RA
11722..11723  ; Top # Mn   [2] AHOM VOWEL SIGN I..AHOM VOWEL SIGN II
11727         ; Top # Mn       AHOM VOWEL SIGN AW
11729..1172B  ; Top # Mn   [3] AHOM VOWEL SIGN AI..AHOM SIGN KILLER
11833..11837  ; Top # Mn   [5] DOGRA VOWEL SIGN E..DOGRA SIGN ANUSVARA
1193B..1193C  ; Top # Mn   [2] DIVES AKURU SIGN ANUSVARA..DIVES AKURU SIGN CANDRABINDU
1193F         ; Top # Lo       DIVES AKURU PREFIXED NASAL SIGN
11941         ; Top # Lo       DIVES AKURU INITIAL RA
119DA..119DB  ; Top # Mn   [2] NANDINAGARI VOWEL SIGN E..NANDINAGARI VOWEL SIGN AI
11A01         ; Top # Mn       ZANABAZAR SQUARE VOWEL SIGN I
11A04..11A09  ; Top # Mn   [6] ZANABAZAR SQUARE VOWEL SIGN E..ZANABAZAR SQUARE VOWEL SIGN REVERSED I
11A35..11A38  ; Top # Mn   [4] ZANABAZAR SQUARE SIGN CANDRABINDU..ZANABAZAR SQUARE SIGN ANUSVARA
11A3A         ; Top # Lo       ZANABAZAR SQUARE CLUSTER-INITIAL LETTER RA
11A51         ; Top # Mn       SOYOMBO VOWEL SIGN I
11A54..11A56  ; Top # Mn   [3] SOYOMBO VOWEL SIGN E..SOYOMBO VOWEL SIGN OE
11A84..11A89  ; Top # Lo   [6] SOYOMBO SIGN JIHVAMULIYA..SOYOMBO CLUSTER-INITIAL LETTER SA
11A96         ; Top # Mn       SOYOMBO SIGN ANUSVARA
11A98         ; Top # Mn       SOYOMBO GEMINATION MARK
11C30..11C31  ; Top # Mn   [2] BHAIKSUKI VOWEL SIGN I..BHAIKSUKI VOWEL SIGN II
11C38..11C3D  ; Top # Mn   [6] BHAIKSUKI VOWEL SIGN E..BHAIKSUKI SIGN ANUSVARA
11CB3         ; Top # Mn       MARCHEN VOWEL SIGN E
11CB5..11CB6  ; Top # Mn   [2] MARCHEN SIGN ANUSVARA..MARCHEN SIGN CANDRABINDU
11D31..11D35  ; Top # Mn   [5] MASARAM GONDI VOWEL SIGN AA..MASARAM GONDI VOWEL SIGN UU
11D3A         ; Top # Mn       MASARAM GONDI VOWEL SIGN E
11D3C..11D3D  ; Top # Mn   [2] MASARAM GONDI VOWEL SIGN AI..MASARAM GONDI VOWEL SIGN O
11D3F..11D41  ; Top # Mn   [3] MASARAM GONDI VOWEL SIGN AU..MASARAM GONDI SIGN VISARGA
11D43         ; Top # Mn       MASARAM GONDI SIGN CANDRA
11D90..11D91  ; Top # Mn   [2] GUNJALA GONDI VOWEL SIGN EE..GUNJALA GONDI VOWEL SIGN AI
11D95         ; Top # Mn       GUNJALA GONDI SIGN ANUSVARA
11EF3         ; Top # Mn       MAKASAR VOWEL SIGN I
11F00..11F01  ; Top # Mn   [2] KAWI SIGN CANDRABINDU..KAWI SIGN ANUSVARA
11F02         ; Top # Lo       KAWI SIGN REPHA
11F36..11F37  ; Top # Mn   [2] KAWI VOWEL SIGN I..KAWI VOWEL SIGN II
11F40         ; Top # Mn       KAWI VOWEL SIGN EU
11F5A         ; Top # Mn       KAWI SIGN NUKTA

# Indic_Positional_Category=Bottom

093C          ; Bottom # Mn       DEVANAGARI SIGN NUKTA
0941..0944    ; Bottom # Mn   [4] DEVANAGARI VOWEL SIGN U..DEVANAGARI VOWEL SIGN VOCALIC RR
094D          ; Bottom # Mn       DEVANAGARI SIGN VIRAMA
0952          ; Bottom # Mn       DEVANAGARI STRESS SIGN ANUDATTA
0956..0957    ; Bottom # Mn   [2] DEVANAGARI VOWEL SIGN UE..DEVANAGARI VOWEL SIGN UUE
0962..0963    ; Bottom # Mn   [2] DEVANAGARI VOWEL SIGN VOCALIC L..DEVANAGARI VOWEL SIGN VOCALIC LL
09BC          ; Bottom # Mn       BENGALI SIGN NUKTA
09C1..09C4    ; Bottom # Mn   [4] BENGALI VOWEL SIGN U..BENGALI VOWEL SIGN VOCALIC RR
09CD          ; Bottom # Mn       BENGALI SIGN VIRAMA
09E2..09E3    ; Bottom # Mn   [2] BENGALI VOWEL SIGN VOCALIC L..BENGALI VOWEL SIGN VOCALIC LL
0A3C          ; Bottom # Mn       GURMUKHI SIGN NUKTA
0A41..0A42    ; Bottom # Mn   [2] GURMUKHI VOWEL SIGN U..GURMUKHI VOWEL SIGN UU
0A4D          ; Bottom # Mn       GURMUKHI SIGN VIRAMA
0A51          ; Bottom # Mn       GURMUKHI SIGN UDAAT
0A75          ; Bottom # Mn       GURMUKHI SIGN YAKASH
0ABC          ; Bottom # Mn       GUJARATI SIGN NUKTA
0AC1..0AC4    ; Bottom # Mn   [4] GUJARATI VOWEL SIGN U..GUJARATI VOWEL SIGN VOCALIC RR
0ACD          ; Bottom # Mn       GUJARATI SIGN VIRAMA
0AE2..0AE3    ; Bottom # Mn   [2] GUJARATI VOWEL SIGN VOCALIC L..GUJARATI VOWEL SIGN VOCALIC LL
0B3C          ; Bottom # Mn       ORIYA SIGN NUKTA
0B41..0B44    ; Bottom # Mn   [4] ORIYA VOWEL SIGN U..ORIYA VOWEL SIGN VOCALIC RR
0B4D          ; Bottom # Mn       ORIYA SIGN VIRAMA
0B62..0B63    ; Bottom # Mn   [2] ORIYA VOWEL SIGN VOCALIC L..ORIYA VOWEL SIGN VOCALIC LL
0C3C          ; Bottom # Mn       TELUGU SIGN NUKTA
0C56          ; Bottom # Mn       TELUGU AI LENGTH MARK
0C62..0C63    ; Bottom # Mn   [2] TELUGU VOWEL SIGN VOCALIC L..TELUGU VOWEL SIGN VOCALIC LL
0CBC          ; Bottom # Mn       KANNADA SIGN NUKTA
0CE2..0CE3    ; Bottom # Mn   [2] KANNADA VOWEL SIGN VOCALIC L..KANNADA VOWEL SIGN VOCALIC LL
0D41..0D44    ; Bottom # Mn   [4] MALAYALAM VOWEL SIGN U..MALAYALAM VOWEL SIGN VOCALIC RR
0D62..0D63    ; Bottom # Mn   [2] MALAYALAM VOWEL SIGN VOCALIC L..MALAYALAM VOWEL SIGN VOCALIC LL
0DD4          ; Bottom # Mn       SINHALA VOWEL SIGN KETTI PAA-PILLA
0DD6          ; Bottom # Mn       SINHALA VOWEL SIGN DIGA PAA-PILLA
0E38..0E3A    ; Bottom # Mn   [3] THAI CHARACTER SARA U..THAI CHARACTER PHINTHU
0EB8..0EBA    ; Bottom # Mn   [3] LAO VOWEL SIGN U..LAO SIGN PALI VIRAMA
0EBC          ; Bottom # Mn       LAO SEMIVOWEL SIGN LO
0F18..0F19    ; Bottom # Mn   [2] TIBETAN ASTROLOGICAL SIGN -KHYUD PA..TIBETAN ASTROLOGICAL SIGN SDONG TSHUGS
0F35          ; Bottom # Mn       TIBETAN MARK NGAS BZUNG NYI ZLA
0F37          ; Bottom # Mn       TIBETAN MARK NGAS BZUNG SGOR RTAGS
0F71          ; Bottom # Mn       TIBETAN VOWEL SIGN AA
0F74..0F75    ; Bottom # Mn   [2] TIBETAN VOWEL SIGN U..TIBETAN VOWEL SIGN UU
0F84          ; Bottom # Mn       TIBETAN MARK HALANTA
0F8D..0F97    ; Bottom # Mn  [11] TIBETAN SUBJOINED SIGN LCE TSA CAN..TIBETAN SUBJOINED LETTER JA
0F99..0FBC    ; Bottom # Mn  [36] TIBETAN SUBJOINED LETTER NYA..TIBETAN SUBJOINED LETTER FIXED-FORM RA
0FC6          ; Bottom # Mn       TIBETAN SYMBOL PADMA GDAN
102F..1030    ; Bottom # Mn   [2] MYANMAR VOWEL SIGN U..MYANMAR VOWEL SIGN UU
1037          ; Bottom # Mn       MYANMAR SIGN DOT BELOW
103D..103E    ; Bottom # Mn   [2] MYANMAR CONSONANT SIGN MEDIAL WA..MYANMAR CONSONANT SIGN MEDIAL HA
1058..1059    ; Bottom # Mn   [2] MYANMAR VOWEL SIGN VOCALIC L..MYANMAR VOWEL SIGN VOCALIC LL
105E..1060    ; Bottom # Mn   [3] MYANMAR CONSONANT SIGN MON MEDIAL NA..MYANMAR CONSONANT SIGN MON MEDIAL LA
1082          ; Bottom # Mn       MYANMAR CONSONANT SIGN SHAN MEDIAL WA
108D          ; Bottom # Mn       MYANMAR SIGN SHAN COUNCIL EMPHATIC TONE
1713..1714    ; Bottom # Mn   [2] TAGALOG VOWEL SIGN U..TAGALOG SIGN VIRAMA
1733          ; Bottom # Mn       HANUNOO VOWEL SIGN U
1753          ; Bottom # Mn       BUHID VOWEL SIGN U
1773          ; Bottom # Mn       TAGBANWA VOWEL SIGN U
17BB..17BD    ; Bottom # Mn   [3] KHMER VOWEL SIGN U..KHMER VOWEL SIGN UA
1922          ; Bottom # Mn       LIMBU VOWEL SIGN U
1932          ; Bottom # Mn       LIMBU SMALL LETTER ANUSVARA
1939          ; Bottom # Mn       LIMBU SIGN MUKPHRENG
193B          ; Bottom # Mn       LIMBU SIGN SA-I
1A18          ; Bottom # Mn       BUGINESE VOWEL SIGN U
1A56          ; Bottom # Mn       TAI THAM CONSONANT SIGN MEDIAL LA
1A5B..1A5E    ; Bottom # Mn   [4] TAI THAM CONSONANT SIGN HIGH RATHA OR LOW PA..TAI THAM CONSONANT SIGN SA
1A69..1A6A    ; Bottom # Mn   [2] TAI THAM VOWEL SIGN U..TAI THAM VOWEL SIGN UU
1A6C          ; Bottom # Mn       TAI THAM VOWEL SIGN OA BELOW
1A7F          ; Bottom # Mn       TAI THAM COMBINING CRYPTOGRAMMIC DOT
1B38..1B3A    ; Bottom # Mn   [3] BALINESE VOWEL SIGN SUKU..BALINESE VOWEL SIGN RA REPA
1B6C          ; Bottom # Mn       BALINESE MUSICAL SYMBOL COMBINING ENDEP
1BA2..1BA3    ; Bottom # Mn   [2] SUNDANESE CONSONANT SIGN PANYAKRA..SUNDANESE CONSONANT SIGN PANYIKU
1BA5          ; Bottom # Mn       SUNDANESE VOWEL SIGN PANYUKU
1BAC..1BAD    ; Bottom # Mn   [2] SUNDANESE CONSONANT SIGN PASANGAN MA..SUNDANESE CONSONANT SIGN PASANGAN WA
1C2C          ; Bottom # Mn       LEPCHA VOWEL SIGN E
1C37          ; Bottom # Mn       LEPCHA SIGN NUKTA
1CD5..1CD9    ; Bottom # Mn   [5] VEDIC TONE YAJURVEDIC AGGRAVATED INDEPENDENT SVARITA..VEDIC TONE YAJURVEDIC KATHAKA INDEPENDENT SVARITA SCHROEDER
1CDC..1CDF    ; Bottom # Mn   [4] VEDIC TONE KATHAKA ANUDATTA..VEDIC TONE THREE DOTS BELOW
1CED          ; Bottom # Mn       VEDIC SIGN TIRYAK
A825          ; Bottom # Mn       SYLOTI NAGRI VOWEL SIGN U
A82C          ; Bottom # Mn       SYLOTI NAGRI SIGN ALTERNATE HASANTA
A8C4          ; Bottom # Mn       SAURASHTRA SIGN VIRAMA
A92B..A92D    ; Bottom # Mn   [3] KAYAH LI TONE PLOPHU..KAYAH LI TONE CALYA PLOPHU
A947..A949    ; Bottom # Mn   [3] REJANG VOWEL SIGN I..REJANG VOWEL SIGN E
A94B..A94E    ; Bottom # Mn   [4] REJANG VOWEL SIGN O..REJANG VOWEL SIGN EA
A9B8..A9B9    ; Bottom # Mn   [2] JAVANESE VOWEL SIGN SUKU..JAVANESE VOWEL SIGN SUKU MENDUT
A9BD          ; Bottom # Mn       JAVANESE CONSONANT SIGN KERET
AA2D          ; Bottom # Mn       CHAM VOWEL SIGN U
AA32          ; Bottom # Mn       CHAM VOWEL SIGN UE
AA35..AA36    ; Bottom # Mn   [2] CHAM CONSONANT SIGN LA..CHAM CONSONANT SIGN WA
AAB4          ; Bottom # Mn       TAI VIET VOWEL U
AAEC          ; Bottom # Mn       MEETEI MAYEK VOWEL SIGN UU
ABE8          ; Bottom # Mn       MEETEI MAYEK VOWEL SIGN UNAP
ABED          ; Bottom # Mn       MEETEI MAYEK APUN IYEK
10A02..10A03  ; Bottom # Mn   [2] KHAROSHTHI VOWEL SIGN U..KHAROSHTHI VOWEL SIGN VOCALIC R
10A0C..10A0E  ; Bottom # Mn   [3] KHAROSHTHI VOWEL LENGTH MARK..KHAROSHTHI SIGN ANUSVARA
10A39..10A3A  ; Bottom # Mn   [2] KHAROSHTHI SIGN CAUDA..KHAROSHTHI SIGN DOT BELOW
1103C..11041  ; Bottom # Mn   [6] BRAHMI VOWEL SIGN U..BRAHMI VOWEL SIGN VOCALIC LL
110B3..110B4  ; Bottom # Mn   [2] KAITHI VOWEL SIGN U..KAITHI VOWEL SIGN UU
110B9..110BA  ; Bottom # Mn   [2] KAITHI SIGN VIRAMA..KAITHI SIGN NUKTA
110C2         ; Bottom # Mn       KAITHI VOWEL SIGN VOCALIC R
1112A..1112B  ; Bottom # Mn   [2] CHAKMA VOWEL SIGN U..CHAKMA VOWEL SIGN UU
11131..11132  ; Bottom # Mn   [2] CHAKMA O MARK..CHAKMA AU MARK
11173         ; Bottom # Mn       MAHAJANI SIGN NUKTA
111B6..111BB  ; Bottom # Mn   [6] SHARADA VOWEL SIGN U..SHARADA VOWEL SIGN VOCALIC LL
111C9..111CA  ; Bottom # Mn   [2] SHARADA SANDHI MARK..SHARADA SIGN NUKTA
111CC         ; Bottom # Mn       SHARADA EXTRA SHORT VOWEL MARK
1122F         ; Bottom # Mn       KHOJKI VOWEL SIGN U
11241         ; Bottom # Mn       KHOJKI VOWEL SIGN VOCALIC R
112E3..112E4  ; Bottom # Mn   [2] KHUDAWADI VOWEL SIGN U..KHUDAWADI VOWEL SIGN UU
112E9..112EA  ; Bottom # Mn   [2] KHUDAWADI SIGN NUKTA..KHUDAWADI SIGN VIRAMA
1133B..1133C  ; Bottom # Mn   [2] COMBINING BINDU BELOW..GRANTHA SIGN NUKTA
113BB..113C0  ; Bottom # Mn   [6] TULU-TIGALARI VOWEL SIGN U..TULU-TIGALARI VOWEL SIGN VOCALIC LL
113E2         ; Bottom # Mn       TULU-TIGALARI VEDIC TONE ANUDATTA
11438..1143D  ; Bottom # Mn   [6] NEWA VOWEL SIGN U..NEWA VOWEL SIGN VOCALIC LL
11442         ; Bottom # Mn       NEWA SIGN VIRAMA
11446         ; Bottom # Mn       NEWA SIGN NUKTA
114B3..114B8  ; Bottom # Mn   [6] TIRHUTA VOWEL SIGN U..TIRHUTA VOWEL SIGN VOCALIC LL
114C2..114C3  ; Bottom # Mn   [2] TIRHUTA SIGN VIRAMA..TIRHUTA SIGN NUKTA
115B2..115B5  ; Bottom # Mn   [4] SIDDHAM VOWEL SIGN U..SIDDHAM VOWEL SIGN VOCALIC RR
115BF..115C0  ; Bottom # Mn   [2] SIDDHAM SIGN VIRAMA..SIDDHAM SIGN NUKTA
115DC..115DD  ; Bottom # Mn   [2] SIDDHAM VOWEL SIGN ALTERNATE U..SIDDHAM VOWEL SIGN ALTERNATE UU
11633..11638  ; Bottom # Mn   [6] MODI VOWEL SIGN U..MODI VOWEL SIGN VOCALIC LL
1163F         ; Bottom # Mn       MODI SIGN VIRAMA
116B0..116B1  ; Bottom # Mn   [2] TAKRI VOWEL SIGN U..TAKRI VOWEL SIGN UU
116B7         ; Bottom # Mn       TAKRI SIGN NUKTA
1171D         ; Bottom # Mn       AHOM CONSONANT SIGN MEDIAL LA
11724..11725  ; Bottom # Mn   [2] AHOM VOWEL SIGN U..AHOM VOWEL SIGN UU
11728         ; Bottom # Mn       AHOM VOWEL SIGN O
1182F..11832  ; Bottom # Mn   [4] DOGRA VOWEL SIGN U..DOGRA VOWEL SIGN VOCALIC RR
11839..1183A  ; Bottom # Mn   [2] DOGRA SIGN VIRAMA..DOGRA SIGN NUKTA
11943         ; Bottom # Mn       DIVES AKURU SIGN NUKTA
119D4..119D7  ; Bottom # Mn   [4] NANDINAGARI VOWEL SIGN U..NANDINAGARI VOWEL SIGN VOCALIC RR
119E0         ; Bottom # Mn       NANDINAGARI SIGN VIRAMA
11A02..11A03  ; Bottom # Mn   [2] ZANABAZAR SQUARE VOWEL SIGN UE..ZANABAZAR SQUARE VOWEL SIGN U
11A0A         ; Bottom # Mn       ZANABAZAR SQUARE VOWEL LENGTH MARK
11A33..11A34  ; Bottom # Mn   [2] ZANABAZAR SQUARE FINAL CONSONANT MARK..ZANABAZAR SQUARE SIGN VIRAMA
11A3B..11A3E  ; Bottom # Mn   [4] ZANABAZAR SQUARE CLUSTER-FINAL LETTER YA..ZANABAZAR SQUARE CLUSTER-FINAL LETTER VA
11A52..11A53  ; Bottom # Mn   [2] SOYOMBO VOWEL SIGN UE..SOYOMBO VOWEL SIGN U
11A59..11A5B  ; Bottom # Mn   [3] SOYOMBO VOWEL SIGN VOCALIC R..SOYOMBO VOWEL LENGTH MARK
11A8A..11A95  ; Bottom # Mn  [12] SOYOMBO FINAL CONSONANT SIGN G..SOYOMBO FINAL CONSONANT SIGN -A
11C32..11C36  ; Bottom # Mn   [5] BHAIKSUKI VOWEL SIGN U..BHAIKSUKI VOWEL SIGN VOCALIC L
11C3F         ; Bottom # Mn       BHAIKSUKI SIGN VIRAMA
11C92..11CA7  ; Bottom # Mn  [22] MARCHEN SUBJOINED LETTER KA..MARCHEN SUBJOINED LETTER ZA
11CAA..11CB0  ; Bottom # Mn   [7] MARCHEN SUBJOINED LETTER RA..MARCHEN VOWEL SIGN AA
11CB2         ; Bottom # Mn       MARCHEN VOWEL SIGN U
11D36         ; Bottom # Mn       MASARAM GONDI VOWEL SIGN VOCALIC R
11D42         ; Bottom # Mn       MASARAM GONDI SIGN NUKTA
11D44         ; Bottom # Mn       MASARAM GONDI SIGN HALANTA
11D47         ; Bottom # Mn       MASARAM GONDI RA-KARA
11EF4         ; Bottom # Mn       MAKASAR VOWEL SIGN U
11F38..11F3A  ; Bottom # Mn   [3] KAWI VOWEL SIGN U..KAWI VOWEL SIGN VOCALIC R

# Indic_Positional_Category=Top_And_Bottom

0C48          ; Top_And_Bottom # Mn       TELUGU VOWEL SIGN AI
0F73          ; Top_And_Bottom # Mn       TIBETAN VOWEL SIGN II
0F76..0F79    ; Top_And_Bottom # Mn   [4] TIBETAN VOWEL SIGN VOCALIC R..TIBETAN VOWEL SIGN VOCALIC LL
0F81          ; Top_And_Bottom # Mn       TIBETAN VOWEL SIGN REVERSED II
1B3C          ; Top_And_Bottom # Mn       BALINESE VOWEL SIGN LA LENGA
1112E..1112F  ; Top_And_Bottom # Mn   [2] CHAKMA VOWEL SIGN O..CHAKMA VOWEL SIGN AU

# Indic_Positional_Category=Top_And_Right

0AC9          ; Top_And_Right # Mc       GUJARATI VOWEL SIGN CANDRA O
0B57          ; Top_And_Right # Mc       ORIYA AU LENGTH MARK
0CC0          ; Top_And_Right # Mc       KANNADA VOWEL SIGN II
0CC7..0CC8    ; Top_And_Right # Mc   [2] KANNADA VOWEL SIGN EE..KANNADA VOWEL SIGN AI
0CCA..0CCB    ; Top_And_Right # Mc   [2] KANNADA VOWEL SIGN O..KANNADA VOWEL SIGN OO
1925..1926    ; Top_And_Right # Mc   [2] LIMBU VOWEL SIGN OO..LIMBU VOWEL SIGN AU
1B43          ; Top_And_Right # Mc       BALINESE VOWEL SIGN PEPET TEDUNG
111BF         ; Top_And_Right # Mc       SHARADA VOWEL SIGN AU
11232..11233  ; Top_And_Right # Mc   [2] KHOJKI VOWEL SIGN O..KHOJKI VOWEL SIGN AU
113B9..113BA  ; Top_And_Right # Mc   [2] TULU-TIGALARI VOWEL SIGN I..TULU-TIGALARI VOWEL SIGN II

# Indic_Positional_Category=Top_And_Left

0B48          ; Top_And_Left # Mc       ORIYA VOWEL SIGN AI
0DDA          ; Top_And_Left # Mc       SINHALA VOWEL SIGN DIGA KOMBUVA
17BE          ; Top_And_Left # Mc       KHMER VOWEL SIGN OE
1C29          ; Top_And_Left # Mc       LEPCHA VOWEL SIGN OO
114BB         ; Top_And_Left # Mc       TIRHUTA VOWEL SIGN AI
115B9         ; Top_And_Left # Mc       SIDDHAM VOWEL SIGN AI

# Indic_Positional_Category=Top_And_Left_And_Right

0B4C          ; Top_And_Left_And_Right # Mc       ORIYA VOWEL SIGN AU
0DDD          ; Top_And_Left_And_Right # Mc       SINHALA VOWEL SIGN KOMBUVA HAA DIGA AELA-PILLA
17BF          ; Top_And_Left_And_Right # Mc       KHMER VOWEL SIGN YA
115BB         ; Top_And_Left_And_Right # Mc       SIDDHAM VOWEL SIGN AU

# Indic_Positional_Category=Bottom_And_Right

1B3B          ; Bottom_And_Right # Mc       BALINESE VOWEL SIGN RA REPA TEDUNG
A9BE          ; Bottom_And_Right # Mc       JAVANESE CONSONANT SIGN PENGKAL
A9C0          ; Bottom_And_Right # Mc       JAVANESE PANGKON
11942         ; Bottom_And_Right # Mc       DIVES AKURU MEDIAL RA

# Indic_Positional_Category=Bottom_And_Left

A9BF          ; Bottom_And_Left # Mc       JAVANESE CONSONANT SIGN CAKRA

# Indic_Positional_Category=Top_And_Bottom_And_Right

1B3D          ; Top_And_Bottom_And_Right # Mc       BALINESE VOWEL SIGN LA LENGA TEDUNG

# Indic_Positional_Category=Top_And_Bottom_And_Left

103C          ; Top_And_Bottom_And_Left # Mc       MYANMAR CONSONANT SIGN MEDIAL RA
1171E         ; Top_And_Bottom_And_Left # Mc       AHOM CONSONANT SIGN MEDIAL RA

# Indic_Positional_Category=Overstruck

1CD4          ; Overstruck # Mn       VEDIC SIGN YAJURVEDIC MIDLINE SVARITA
1CE2..1CE8    ; Overstruck # Mn   [7] VEDIC SIGN VISARGA SVARITA..VEDIC SIGN VISARGA ANUDATTA WITH TAIL
10A01         ; Overstruck # Mn       KHAROSHTHI VOWEL SIGN I
10A06         ; Overstruck # Mn       KHAROSHTHI VOWEL SIGN O

# EOF<|MERGE_RESOLUTION|>--- conflicted
+++ resolved
@@ -1,9 +1,5 @@
 # IndicPositionalCategory-16.0.0.txt
-<<<<<<< HEAD
-# Date: 2023-10-26, 10:54:13 GMT
-=======
-# Date: 2023-11-10, 01:48:11 GMT
->>>>>>> 1f791fe1
+# Date: 2023-11-10, 04:28:17 GMT
 # © 2023 Unicode®, Inc.
 # Unicode and the Unicode Logo are registered trademarks of Unicode, Inc. in the U.S. and other countries.
 # For terms of use, see https://www.unicode.org/terms_of_use.html

# IndicPositionalCategory-16.0.0.txt
<<<<<<< HEAD
# Date: 2023-11-05, 18:24:44 GMT
=======
# Date: 2023-11-10, 20:57:31 GMT
>>>>>>> 48ff7889
# © 2023 Unicode®, Inc.
# Unicode and the Unicode Logo are registered trademarks of Unicode, Inc. in the U.S. and other countries.
# For terms of use, see https://www.unicode.org/terms_of_use.html
#
# Unicode Character Database
#   For documentation, see https://www.unicode.org/reports/tr44/
#
# This file defines the following property:
#
#    Indic_Positional_Category     enumerated property
#
# Scope: This property is aimed at the problem of
# the specification of syllabic structure for Indic scripts.
# Because dependent vowels (matras), visible viramas, and other
# characters are placed in notional slots around the consonant (or
# consonant cluster) core of an Indic syllable, there may be
# cooccurrence constraints or other interactions. Also, it may be
# desirable, in cases where more than one such character may occur in
# sequence, as for example, in a top slot and a bottom slot, to
# specify preferred orders for spelling. As such, this property
# is designed primarily to supplement the Indic_Syllabic_Category
# property.
#
# In addition to combining marks associated with Indic scripts, the
# Indic_Positional_Category has non-trivial values for special signs
# associated with Indic_Syllabic_Category=Consonant_Prefixed
# or Indic_Syllabic_Category=Consonant_Preceding_Repha. Those signs
# have General_Category=Lo, rather than being combining marks.
# They occur in initial position in syllabic structure. However, when
# rendered, they appear as marks positioned with respect to another
# base letter (usually above it). Hence, having an explicit value for
# Indic_Positional_Category for those signs can be helpful.
#
# Note that this property is *not* intended as
# a prescriptive property regarding display or font design,
# for a number of reasons. Good font design requires information
# that is outside the context of a character encoding standard,
# and is best handled in other venues. For Indic dependent
# vowels and similar characters, in particular:
#
#   1. Matra placement may vary somewhat based on typeface design.
#   2. Matra placement, even within a single script, may vary
#      somewhat according to historic period or local conventions.
#   3. Matra placement may be changed by explicit orthographic reform
#      decisions.
#   4. Matras may ligate in various ways with a consonant (or even
#      other elements of a syllable) instead of occurring in a
#      discrete location.
#   5. Matra display may be contextually determined. This is
#      notable, for example, in the Tamil script, where the shape
#      and placement of -u and -uu vowels depends strongly on
#      which consonant they adjoin.
#
# Format:
#    Field 0  Unicode code point value or range of code point values
#    Field 1  Indic_Positional_Category property value
#
# Field 1 is followed by a comment field, starting with the number sign '#',
# which shows the General_Category property value, the Unicode character name
# or names, and, in lines with ranges of code points, the code point count in
# square brackets.
#
# The scripts assessed as containing dependent vowels or similar characters
# in the structural sense used for the Indic_Positional_Category are the
# following:
#
# Ahom, Balinese, Batak, Bengali, Bhaiksuki, Brahmi, Buginese, Buhid,
# Chakma, Cham, Devanagari, Dives Akuru, Dogra, Grantha, Gujarati,
# Gunjala Gondi, Gurmukhi, Gurung Khema, Hanunoo, Javanese, Kaithi, Kannada,
# Kawi, Kayah Li, Kharoshthi, Khmer, Khojki, Khudawadi, Kirat Rai, Lao, Lepcha,
# Limbu, Makasar, Malayalam, Marchen, Masaram Gondi, Meetei Mayek, Modi,
# Myanmar, Nandinagari, Newa, New Tai Lue, Oriya, Rejang, Saurashtra,
# Sharada, Siddham, Sinhala, Soyombo, Sundanese, Syloti Nagri,
# Tagalog, Tagbanwa, Tai Tham, Tai Viet, Takri, Tamil, Telugu, Thai,
# Tibetan, Tirhuta, Tulu-Tigalari, and Zanabazar Square.
#
# All characters for all other scripts not in that list
# take the default value for this property.
#
# See IndicSyllabicCategory.txt for a slightly more extended
# list of Indic scripts, including those which do not have
# positional characters. Currently, those additional
# Indic scripts without positional characters are
# Multani, Phags-pa, and Tai Le.
#
# Notes:
#
# 1. The following characters are all assigned the positional category Right,
# but may have different positions in some cases:
#   * U+0BC1 TAMIL VOWEL SIGN U and U+0BC2 TAMIL VOWEL SIGN UU have
#     contextually variable placement in Tamil.
#   * U+0D41 MALAYALAM VOWEL SIGN U and U+0D42 MALAYALAM VOWEL SIGN UU form
#     complex ligatures with consonants in older Malayalam orthography.
#   * U+11341 GRANTHA VOWEL SIGN U and U+11342 GRANTHA VOWEL SIGN UU have
#     contextually variable placement in Grantha.
#   * U+11440 NEWA VOWEL SIGN O and U+11441 NEWA VOWEL SIGN AU have contextually
#     variable placement in Newa.
#
# 2. The following characters are all assigned the positional category Top,
# but may have different positions in some cases:
#   * U+1143E NEWA VOWEL SIGN E and U+1143F NEWA VOWEL SIGN AI have contextually
#     variable placement in Newa.
#
# 3. The following characters are all assigned the positional category Bottom,
# but may have different positions in some cases:
#   * U+102F MYANMAR VOWEL SIGN U and U+1030 MYANMAR VOWEL SIGN UU have
#     contextually variable placement in Myanmar.
#   * U+1A69 TAI THAM VOWEL SIGN U and U+1A6A TAI THAM VOWEL SIGN UU have
#     contextually variable placement in Tai Tham.
#   * U+113BB TULU-TIGALARI VOWEL SIGN U and
#     U+113BC TULU-TIGALARI VOWEL SIGN UU form complex ligatures with
#     consonants.
#
# 4. The following character is assigned the positional category Left, but
# may have different positions in different styles:
#   * U+119D2 NANDINAGARI VOWEL SIGN I has stylistically variable placement
#     in Nandinagari.


# ================================================

# Property: Indic_Positional_Category
#
#  All code points not explicitly listed for Indic_Positional_Category
#  have the value NA (not applicable).
#
# @missing: 0000..10FFFF; NA

# ------------------------------------------------

# Indic_Positional_Category=Right

0903          ; Right # Mc       DEVANAGARI SIGN VISARGA
093B          ; Right # Mc       DEVANAGARI VOWEL SIGN OOE
093E          ; Right # Mc       DEVANAGARI VOWEL SIGN AA
0940          ; Right # Mc       DEVANAGARI VOWEL SIGN II
0949..094C    ; Right # Mc   [4] DEVANAGARI VOWEL SIGN CANDRA O..DEVANAGARI VOWEL SIGN AU
094F          ; Right # Mc       DEVANAGARI VOWEL SIGN AW
0982..0983    ; Right # Mc   [2] BENGALI SIGN ANUSVARA..BENGALI SIGN VISARGA
09BE          ; Right # Mc       BENGALI VOWEL SIGN AA
09C0          ; Right # Mc       BENGALI VOWEL SIGN II
09D7          ; Right # Mc       BENGALI AU LENGTH MARK
0A03          ; Right # Mc       GURMUKHI SIGN VISARGA
0A3E          ; Right # Mc       GURMUKHI VOWEL SIGN AA
0A40          ; Right # Mc       GURMUKHI VOWEL SIGN II
0A83          ; Right # Mc       GUJARATI SIGN VISARGA
0ABE          ; Right # Mc       GUJARATI VOWEL SIGN AA
0AC0          ; Right # Mc       GUJARATI VOWEL SIGN II
0ACB..0ACC    ; Right # Mc   [2] GUJARATI VOWEL SIGN O..GUJARATI VOWEL SIGN AU
0B02..0B03    ; Right # Mc   [2] ORIYA SIGN ANUSVARA..ORIYA SIGN VISARGA
0B3E          ; Right # Mc       ORIYA VOWEL SIGN AA
0B40          ; Right # Mc       ORIYA VOWEL SIGN II
0BBE..0BBF    ; Right # Mc   [2] TAMIL VOWEL SIGN AA..TAMIL VOWEL SIGN I
0BC1..0BC2    ; Right # Mc   [2] TAMIL VOWEL SIGN U..TAMIL VOWEL SIGN UU
0BD7          ; Right # Mc       TAMIL AU LENGTH MARK
0C01..0C03    ; Right # Mc   [3] TELUGU SIGN CANDRABINDU..TELUGU SIGN VISARGA
0C41..0C44    ; Right # Mc   [4] TELUGU VOWEL SIGN U..TELUGU VOWEL SIGN VOCALIC RR
0C82..0C83    ; Right # Mc   [2] KANNADA SIGN ANUSVARA..KANNADA SIGN VISARGA
0CBE          ; Right # Mc       KANNADA VOWEL SIGN AA
0CC1..0CC4    ; Right # Mc   [4] KANNADA VOWEL SIGN U..KANNADA VOWEL SIGN VOCALIC RR
0CD5..0CD6    ; Right # Mc   [2] KANNADA LENGTH MARK..KANNADA AI LENGTH MARK
0CF3          ; Right # Mc       KANNADA SIGN COMBINING ANUSVARA ABOVE RIGHT
0D02..0D03    ; Right # Mc   [2] MALAYALAM SIGN ANUSVARA..MALAYALAM SIGN VISARGA
0D3E..0D40    ; Right # Mc   [3] MALAYALAM VOWEL SIGN AA..MALAYALAM VOWEL SIGN II
0D57          ; Right # Mc       MALAYALAM AU LENGTH MARK
0D82..0D83    ; Right # Mc   [2] SINHALA SIGN ANUSVARAYA..SINHALA SIGN VISARGAYA
0DCF..0DD1    ; Right # Mc   [3] SINHALA VOWEL SIGN AELA-PILLA..SINHALA VOWEL SIGN DIGA AEDA-PILLA
0DD8          ; Right # Mc       SINHALA VOWEL SIGN GAETTA-PILLA
0DDF          ; Right # Mc       SINHALA VOWEL SIGN GAYANUKITTA
0DF2..0DF3    ; Right # Mc   [2] SINHALA VOWEL SIGN DIGA GAETTA-PILLA..SINHALA VOWEL SIGN DIGA GAYANUKITTA
0E30          ; Right # Lo       THAI CHARACTER SARA A
0E32..0E33    ; Right # Lo   [2] THAI CHARACTER SARA AA..THAI CHARACTER SARA AM
0E45          ; Right # Lo       THAI CHARACTER LAKKHANGYAO
0EB0          ; Right # Lo       LAO VOWEL SIGN A
0EB2..0EB3    ; Right # Lo   [2] LAO VOWEL SIGN AA..LAO VOWEL SIGN AM
0F3E          ; Right # Mc       TIBETAN SIGN YAR TSHES
0F7F          ; Right # Mc       TIBETAN SIGN RNAM BCAD
102B..102C    ; Right # Mc   [2] MYANMAR VOWEL SIGN TALL AA..MYANMAR VOWEL SIGN AA
1038          ; Right # Mc       MYANMAR SIGN VISARGA
103B          ; Right # Mc       MYANMAR CONSONANT SIGN MEDIAL YA
1056..1057    ; Right # Mc   [2] MYANMAR VOWEL SIGN VOCALIC R..MYANMAR VOWEL SIGN VOCALIC RR
1062..1064    ; Right # Mc   [3] MYANMAR VOWEL SIGN SGAW KAREN EU..MYANMAR TONE MARK SGAW KAREN KE PHO
1067..106D    ; Right # Mc   [7] MYANMAR VOWEL SIGN WESTERN PWO KAREN EU..MYANMAR SIGN WESTERN PWO KAREN TONE-5
1083          ; Right # Mc       MYANMAR VOWEL SIGN SHAN AA
1087..108C    ; Right # Mc   [6] MYANMAR SIGN SHAN TONE-2..MYANMAR SIGN SHAN COUNCIL TONE-3
108F          ; Right # Mc       MYANMAR SIGN RUMAI PALAUNG TONE-5
109A..109C    ; Right # Mc   [3] MYANMAR SIGN KHAMTI TONE-1..MYANMAR VOWEL SIGN AITON A
1715          ; Right # Mc       TAGALOG SIGN PAMUDPOD
1734          ; Right # Mc       HANUNOO SIGN PAMUDPOD
17B6          ; Right # Mc       KHMER VOWEL SIGN AA
17C7..17C8    ; Right # Mc   [2] KHMER SIGN REAHMUK..KHMER SIGN YUUKALEAPINTU
1923..1924    ; Right # Mc   [2] LIMBU VOWEL SIGN EE..LIMBU VOWEL SIGN AI
1929..192B    ; Right # Mc   [3] LIMBU SUBJOINED LETTER YA..LIMBU SUBJOINED LETTER WA
1930..1931    ; Right # Mc   [2] LIMBU SMALL LETTER KA..LIMBU SMALL LETTER NGA
1933..1938    ; Right # Mc   [6] LIMBU SMALL LETTER TA..LIMBU SMALL LETTER LA
19B0..19B4    ; Right # Lo   [5] NEW TAI LUE VOWEL SIGN VOWEL SHORTENER..NEW TAI LUE VOWEL SIGN UU
19B8..19B9    ; Right # Lo   [2] NEW TAI LUE VOWEL SIGN OA..NEW TAI LUE VOWEL SIGN UE
19BB..19C0    ; Right # Lo   [6] NEW TAI LUE VOWEL SIGN AAY..NEW TAI LUE VOWEL SIGN IY
19C8..19C9    ; Right # Lo   [2] NEW TAI LUE TONE MARK-1..NEW TAI LUE TONE MARK-2
1A1A          ; Right # Mc       BUGINESE VOWEL SIGN O
1A57          ; Right # Mc       TAI THAM CONSONANT SIGN LA TANG LAI
1A61          ; Right # Mc       TAI THAM VOWEL SIGN A
1A63..1A64    ; Right # Mc   [2] TAI THAM VOWEL SIGN AA..TAI THAM VOWEL SIGN TALL AA
1A6D          ; Right # Mc       TAI THAM VOWEL SIGN OY
1B04          ; Right # Mc       BALINESE SIGN BISAH
1B35          ; Right # Mc       BALINESE VOWEL SIGN TEDUNG
1B44          ; Right # Mc       BALINESE ADEG ADEG
1B82          ; Right # Mc       SUNDANESE SIGN PANGWISAD
1BA1          ; Right # Mc       SUNDANESE CONSONANT SIGN PAMINGKAL
1BA7          ; Right # Mc       SUNDANESE VOWEL SIGN PANOLONG
1BAA          ; Right # Mc       SUNDANESE SIGN PAMAAEH
1BE7          ; Right # Mc       BATAK VOWEL SIGN E
1BEA..1BEC    ; Right # Mc   [3] BATAK VOWEL SIGN I..BATAK VOWEL SIGN O
1BEE          ; Right # Mc       BATAK VOWEL SIGN U
1BF2..1BF3    ; Right # Mc   [2] BATAK PANGOLAT..BATAK PANONGONAN
1C24..1C26    ; Right # Mc   [3] LEPCHA SUBJOINED LETTER YA..LEPCHA VOWEL SIGN AA
1C2A..1C2B    ; Right # Mc   [2] LEPCHA VOWEL SIGN U..LEPCHA VOWEL SIGN UU
1CE1          ; Right # Mc       VEDIC TONE ATHARVAVEDIC INDEPENDENT SVARITA
1CF7          ; Right # Mc       VEDIC SIGN ATIKRAMA
A823..A824    ; Right # Mc   [2] SYLOTI NAGRI VOWEL SIGN A..SYLOTI NAGRI VOWEL SIGN I
A827          ; Right # Mc       SYLOTI NAGRI VOWEL SIGN OO
A880..A881    ; Right # Mc   [2] SAURASHTRA SIGN ANUSVARA..SAURASHTRA SIGN VISARGA
A8B4..A8C3    ; Right # Mc  [16] SAURASHTRA CONSONANT SIGN HAARU..SAURASHTRA VOWEL SIGN AU
A952..A953    ; Right # Mc   [2] REJANG CONSONANT SIGN H..REJANG VIRAMA
A983          ; Right # Mc       JAVANESE SIGN WIGNYAN
A9B4..A9B5    ; Right # Mc   [2] JAVANESE VOWEL SIGN TARUNG..JAVANESE VOWEL SIGN TOLONG
AA33          ; Right # Mc       CHAM CONSONANT SIGN YA
AA4D          ; Right # Mc       CHAM CONSONANT SIGN FINAL H
AA7B          ; Right # Mc       MYANMAR SIGN PAO KAREN TONE
AA7D          ; Right # Mc       MYANMAR SIGN TAI LAING TONE-5
AAB1          ; Right # Lo       TAI VIET VOWEL AA
AABA          ; Right # Lo       TAI VIET VOWEL UA
AABD          ; Right # Lo       TAI VIET VOWEL AN
AAEF          ; Right # Mc       MEETEI MAYEK VOWEL SIGN AAU
AAF5          ; Right # Mc       MEETEI MAYEK VOWEL SIGN VISARGA
ABE3..ABE4    ; Right # Mc   [2] MEETEI MAYEK VOWEL SIGN ONAP..MEETEI MAYEK VOWEL SIGN INAP
ABE6..ABE7    ; Right # Mc   [2] MEETEI MAYEK VOWEL SIGN YENAP..MEETEI MAYEK VOWEL SIGN SOUNAP
ABE9..ABEA    ; Right # Mc   [2] MEETEI MAYEK VOWEL SIGN CHEINAP..MEETEI MAYEK VOWEL SIGN NUNG
ABEC          ; Right # Mc       MEETEI MAYEK LUM IYEK
11000         ; Right # Mc       BRAHMI SIGN CANDRABINDU
11002         ; Right # Mc       BRAHMI SIGN VISARGA
11082         ; Right # Mc       KAITHI SIGN VISARGA
110B0         ; Right # Mc       KAITHI VOWEL SIGN AA
110B2         ; Right # Mc       KAITHI VOWEL SIGN II
110B7..110B8  ; Right # Mc   [2] KAITHI VOWEL SIGN O..KAITHI VOWEL SIGN AU
11145..11146  ; Right # Mc   [2] CHAKMA VOWEL SIGN AA..CHAKMA VOWEL SIGN EI
11182         ; Right # Mc       SHARADA SIGN VISARGA
111B3         ; Right # Mc       SHARADA VOWEL SIGN AA
111B5         ; Right # Mc       SHARADA VOWEL SIGN II
111C0         ; Right # Mc       SHARADA SIGN VIRAMA
1122C..1122E  ; Right # Mc   [3] KHOJKI VOWEL SIGN AA..KHOJKI VOWEL SIGN II
11235         ; Right # Mc       KHOJKI SIGN VIRAMA
112E0         ; Right # Mc       KHUDAWADI VOWEL SIGN AA
112E2         ; Right # Mc       KHUDAWADI VOWEL SIGN II
11302..11303  ; Right # Mc   [2] GRANTHA SIGN ANUSVARA..GRANTHA SIGN VISARGA
1133E..1133F  ; Right # Mc   [2] GRANTHA VOWEL SIGN AA..GRANTHA VOWEL SIGN I
11341..11344  ; Right # Mc   [4] GRANTHA VOWEL SIGN U..GRANTHA VOWEL SIGN VOCALIC RR
1134D         ; Right # Mc       GRANTHA SIGN VIRAMA
11357         ; Right # Mc       GRANTHA AU LENGTH MARK
11362..11363  ; Right # Mc   [2] GRANTHA VOWEL SIGN VOCALIC L..GRANTHA VOWEL SIGN VOCALIC LL
113B8         ; Right # Mc       TULU-TIGALARI VOWEL SIGN AA
113C9..113CA  ; Right # Mc   [2] TULU-TIGALARI AU LENGTH MARK..TULU-TIGALARI SIGN CANDRA ANUNASIKA
113CC..113CD  ; Right # Mc   [2] TULU-TIGALARI SIGN ANUSVARA..TULU-TIGALARI SIGN VISARGA
113CF         ; Right # Mc       TULU-TIGALARI SIGN LOOPED VIRAMA
11435         ; Right # Mc       NEWA VOWEL SIGN AA
11437         ; Right # Mc       NEWA VOWEL SIGN II
11440..11441  ; Right # Mc   [2] NEWA VOWEL SIGN O..NEWA VOWEL SIGN AU
11445         ; Right # Mc       NEWA SIGN VISARGA
114B0         ; Right # Mc       TIRHUTA VOWEL SIGN AA
114B2         ; Right # Mc       TIRHUTA VOWEL SIGN II
114BD         ; Right # Mc       TIRHUTA VOWEL SIGN SHORT O
114C1         ; Right # Mc       TIRHUTA SIGN VISARGA
115AF         ; Right # Mc       SIDDHAM VOWEL SIGN AA
115B1         ; Right # Mc       SIDDHAM VOWEL SIGN II
115BE         ; Right # Mc       SIDDHAM SIGN VISARGA
11630..11632  ; Right # Mc   [3] MODI VOWEL SIGN AA..MODI VOWEL SIGN II
1163B..1163C  ; Right # Mc   [2] MODI VOWEL SIGN O..MODI VOWEL SIGN AU
1163E         ; Right # Mc       MODI SIGN VISARGA
116AC         ; Right # Mc       TAKRI SIGN VISARGA
116AF         ; Right # Mc       TAKRI VOWEL SIGN II
116B6         ; Right # Mc       TAKRI SIGN VIRAMA
11720..11721  ; Right # Mc   [2] AHOM VOWEL SIGN A..AHOM VOWEL SIGN AA
1182C         ; Right # Mc       DOGRA VOWEL SIGN AA
1182E         ; Right # Mc       DOGRA VOWEL SIGN II
11838         ; Right # Mc       DOGRA SIGN VISARGA
11930..11934  ; Right # Mc   [5] DIVES AKURU VOWEL SIGN AA..DIVES AKURU VOWEL SIGN UU
1193D         ; Right # Mc       DIVES AKURU SIGN HALANTA
11940         ; Right # Mc       DIVES AKURU MEDIAL YA
119D1         ; Right # Mc       NANDINAGARI VOWEL SIGN AA
119D3         ; Right # Mc       NANDINAGARI VOWEL SIGN II
119DC..119DF  ; Right # Mc   [4] NANDINAGARI VOWEL SIGN O..NANDINAGARI SIGN VISARGA
11A39         ; Right # Mc       ZANABAZAR SQUARE SIGN VISARGA
11A57..11A58  ; Right # Mc   [2] SOYOMBO VOWEL SIGN AI..SOYOMBO VOWEL SIGN AU
11A97         ; Right # Mc       SOYOMBO SIGN VISARGA
11C2F         ; Right # Mc       BHAIKSUKI VOWEL SIGN AA
11C3E         ; Right # Mc       BHAIKSUKI SIGN VISARGA
11CA9         ; Right # Mc       MARCHEN SUBJOINED LETTER YA
11CB4         ; Right # Mc       MARCHEN VOWEL SIGN O
11D46         ; Right # Lo       MASARAM GONDI REPHA
11D8A..11D8E  ; Right # Mc   [5] GUNJALA GONDI VOWEL SIGN AA..GUNJALA GONDI VOWEL SIGN UU
11D93..11D94  ; Right # Mc   [2] GUNJALA GONDI VOWEL SIGN OO..GUNJALA GONDI VOWEL SIGN AU
11D96         ; Right # Mc       GUNJALA GONDI SIGN VISARGA
11EF6         ; Right # Mc       MAKASAR VOWEL SIGN O
11F03         ; Right # Mc       KAWI SIGN VISARGA
11F34..11F35  ; Right # Mc   [2] KAWI VOWEL SIGN AA..KAWI VOWEL SIGN ALTERNATE AA
11F41         ; Right # Mc       KAWI SIGN KILLER
1612C         ; Right # Mc       GURUNG KHEMA CONSONANT SIGN MEDIAL HA
16D40..16D42  ; Right # Lm   [3] KIRAT RAI SIGN ANUSVARA..KIRAT RAI SIGN VISARGA
16D63..16D6A  ; Right # Lo   [8] KIRAT RAI VOWEL SIGN AA..KIRAT RAI VOWEL SIGN AU
16D6B..16D6C  ; Right # Lm   [2] KIRAT RAI SIGN VIRAMA..KIRAT RAI SIGN SAAT

# Indic_Positional_Category=Left

093F          ; Left # Mc       DEVANAGARI VOWEL SIGN I
094E          ; Left # Mc       DEVANAGARI VOWEL SIGN PRISHTHAMATRA E
09BF          ; Left # Mc       BENGALI VOWEL SIGN I
09C7..09C8    ; Left # Mc   [2] BENGALI VOWEL SIGN E..BENGALI VOWEL SIGN AI
0A3F          ; Left # Mc       GURMUKHI VOWEL SIGN I
0ABF          ; Left # Mc       GUJARATI VOWEL SIGN I
0B47          ; Left # Mc       ORIYA VOWEL SIGN E
0BC6..0BC8    ; Left # Mc   [3] TAMIL VOWEL SIGN E..TAMIL VOWEL SIGN AI
0D46..0D48    ; Left # Mc   [3] MALAYALAM VOWEL SIGN E..MALAYALAM VOWEL SIGN AI
0DD9          ; Left # Mc       SINHALA VOWEL SIGN KOMBUVA
0DDB          ; Left # Mc       SINHALA VOWEL SIGN KOMBU DEKA
0F3F          ; Left # Mc       TIBETAN SIGN MAR TSHES
1031          ; Left # Mc       MYANMAR VOWEL SIGN E
1084          ; Left # Mc       MYANMAR VOWEL SIGN SHAN E
17C1..17C3    ; Left # Mc   [3] KHMER VOWEL SIGN E..KHMER VOWEL SIGN AI
1A19          ; Left # Mc       BUGINESE VOWEL SIGN E
1A55          ; Left # Mc       TAI THAM CONSONANT SIGN MEDIAL RA
1A6E..1A72    ; Left # Mc   [5] TAI THAM VOWEL SIGN E..TAI THAM VOWEL SIGN THAM AI
1B3E..1B3F    ; Left # Mc   [2] BALINESE VOWEL SIGN TALING..BALINESE VOWEL SIGN TALING REPA
1BA6          ; Left # Mc       SUNDANESE VOWEL SIGN PANAELAENG
1C27..1C28    ; Left # Mc   [2] LEPCHA VOWEL SIGN I..LEPCHA VOWEL SIGN O
1C34..1C35    ; Left # Mc   [2] LEPCHA CONSONANT SIGN NYIN-DO..LEPCHA CONSONANT SIGN KANG
A9BA..A9BB    ; Left # Mc   [2] JAVANESE VOWEL SIGN TALING..JAVANESE VOWEL SIGN DIRGA MURE
AA2F..AA30    ; Left # Mc   [2] CHAM VOWEL SIGN O..CHAM VOWEL SIGN AI
AA34          ; Left # Mc       CHAM CONSONANT SIGN RA
AAEB          ; Left # Mc       MEETEI MAYEK VOWEL SIGN II
AAEE          ; Left # Mc       MEETEI MAYEK VOWEL SIGN AU
110B1         ; Left # Mc       KAITHI VOWEL SIGN I
1112C         ; Left # Mc       CHAKMA VOWEL SIGN E
111B4         ; Left # Mc       SHARADA VOWEL SIGN I
111CE         ; Left # Mc       SHARADA VOWEL SIGN PRISHTHAMATRA E
112E1         ; Left # Mc       KHUDAWADI VOWEL SIGN I
11347..11348  ; Left # Mc   [2] GRANTHA VOWEL SIGN EE..GRANTHA VOWEL SIGN AI
113C2         ; Left # Mc       TULU-TIGALARI VOWEL SIGN EE
113C5         ; Left # Mc       TULU-TIGALARI VOWEL SIGN AI
11436         ; Left # Mc       NEWA VOWEL SIGN I
114B1         ; Left # Mc       TIRHUTA VOWEL SIGN I
114B9         ; Left # Mc       TIRHUTA VOWEL SIGN E
115B0         ; Left # Mc       SIDDHAM VOWEL SIGN I
115B8         ; Left # Mc       SIDDHAM VOWEL SIGN E
116AE         ; Left # Mc       TAKRI VOWEL SIGN I
11726         ; Left # Mc       AHOM VOWEL SIGN E
1182D         ; Left # Mc       DOGRA VOWEL SIGN I
11935         ; Left # Mc       DIVES AKURU VOWEL SIGN E
11937         ; Left # Mc       DIVES AKURU VOWEL SIGN AI
119D2         ; Left # Mc       NANDINAGARI VOWEL SIGN I
119E4         ; Left # Mc       NANDINAGARI VOWEL SIGN PRISHTHAMATRA E
11CB1         ; Left # Mc       MARCHEN VOWEL SIGN I
11EF5         ; Left # Mc       MAKASAR VOWEL SIGN E
11F3E..11F3F  ; Left # Mc   [2] KAWI VOWEL SIGN E..KAWI VOWEL SIGN AI
1612A..1612B  ; Left # Mc   [2] GURUNG KHEMA CONSONANT SIGN MEDIAL YA..GURUNG KHEMA CONSONANT SIGN MEDIAL VA

# Indic_Positional_Category=Visual_Order_Left

# These are dependent vowels that occur to the left of the consonant
# letter in a syllable, but which occur in scripts using the visual order
# model, instead of the logical order model. Because of the different
# model, these left-side vowels occur first in the backing store (before
# the consonant letter) and are not reordered during text rendering.
#
# [Derivation: Logical_Order_Exception=Yes]

0E40..0E44    ; Visual_Order_Left # Lo   [5] THAI CHARACTER SARA E..THAI CHARACTER SARA AI MAIMALAI
0EC0..0EC4    ; Visual_Order_Left # Lo   [5] LAO VOWEL SIGN E..LAO VOWEL SIGN AI
19B5..19B7    ; Visual_Order_Left # Lo   [3] NEW TAI LUE VOWEL SIGN E..NEW TAI LUE VOWEL SIGN O
19BA          ; Visual_Order_Left # Lo       NEW TAI LUE VOWEL SIGN AY
AAB5..AAB6    ; Visual_Order_Left # Lo   [2] TAI VIET VOWEL E..TAI VIET VOWEL O
AAB9          ; Visual_Order_Left # Lo       TAI VIET VOWEL UEA
AABB..AABC    ; Visual_Order_Left # Lo   [2] TAI VIET VOWEL AUE..TAI VIET VOWEL AY

# Indic_Positional_Category=Left_And_Right

09CB..09CC    ; Left_And_Right # Mc   [2] BENGALI VOWEL SIGN O..BENGALI VOWEL SIGN AU
0B4B          ; Left_And_Right # Mc       ORIYA VOWEL SIGN O
0BCA..0BCC    ; Left_And_Right # Mc   [3] TAMIL VOWEL SIGN O..TAMIL VOWEL SIGN AU
0D4A..0D4C    ; Left_And_Right # Mc   [3] MALAYALAM VOWEL SIGN O..MALAYALAM VOWEL SIGN AU
0DDC          ; Left_And_Right # Mc       SINHALA VOWEL SIGN KOMBUVA HAA AELA-PILLA
0DDE          ; Left_And_Right # Mc       SINHALA VOWEL SIGN KOMBUVA HAA GAYANUKITTA
17C0          ; Left_And_Right # Mc       KHMER VOWEL SIGN IE
17C4..17C5    ; Left_And_Right # Mc   [2] KHMER VOWEL SIGN OO..KHMER VOWEL SIGN AU
1B40..1B41    ; Left_And_Right # Mc   [2] BALINESE VOWEL SIGN TALING TEDUNG..BALINESE VOWEL SIGN TALING REPA TEDUNG
1134B..1134C  ; Left_And_Right # Mc   [2] GRANTHA VOWEL SIGN OO..GRANTHA VOWEL SIGN AU
113C7..113C8  ; Left_And_Right # Mc   [2] TULU-TIGALARI VOWEL SIGN OO..TULU-TIGALARI VOWEL SIGN AU
114BC         ; Left_And_Right # Mc       TIRHUTA VOWEL SIGN O
114BE         ; Left_And_Right # Mc       TIRHUTA VOWEL SIGN AU
115BA         ; Left_And_Right # Mc       SIDDHAM VOWEL SIGN O
11938         ; Left_And_Right # Mc       DIVES AKURU VOWEL SIGN O

# Indic_Positional_Category=Top

0900..0902    ; Top # Mn   [3] DEVANAGARI SIGN INVERTED CANDRABINDU..DEVANAGARI SIGN ANUSVARA
093A          ; Top # Mn       DEVANAGARI VOWEL SIGN OE
0945..0948    ; Top # Mn   [4] DEVANAGARI VOWEL SIGN CANDRA E..DEVANAGARI VOWEL SIGN AI
0951          ; Top # Mn       DEVANAGARI STRESS SIGN UDATTA
0955          ; Top # Mn       DEVANAGARI VOWEL SIGN CANDRA LONG E
0981          ; Top # Mn       BENGALI SIGN CANDRABINDU
09FE          ; Top # Mn       BENGALI SANDHI MARK
0A01..0A02    ; Top # Mn   [2] GURMUKHI SIGN ADAK BINDI..GURMUKHI SIGN BINDI
0A47..0A48    ; Top # Mn   [2] GURMUKHI VOWEL SIGN EE..GURMUKHI VOWEL SIGN AI
0A4B..0A4C    ; Top # Mn   [2] GURMUKHI VOWEL SIGN OO..GURMUKHI VOWEL SIGN AU
0A70..0A71    ; Top # Mn   [2] GURMUKHI TIPPI..GURMUKHI ADDAK
0A81..0A82    ; Top # Mn   [2] GUJARATI SIGN CANDRABINDU..GUJARATI SIGN ANUSVARA
0AC5          ; Top # Mn       GUJARATI VOWEL SIGN CANDRA E
0AC7..0AC8    ; Top # Mn   [2] GUJARATI VOWEL SIGN E..GUJARATI VOWEL SIGN AI
0AFA..0AFF    ; Top # Mn   [6] GUJARATI SIGN SUKUN..GUJARATI SIGN TWO-CIRCLE NUKTA ABOVE
0B01          ; Top # Mn       ORIYA SIGN CANDRABINDU
0B3F          ; Top # Mn       ORIYA VOWEL SIGN I
0B55..0B56    ; Top # Mn   [2] ORIYA SIGN OVERLINE..ORIYA AI LENGTH MARK
0B82          ; Top # Mn       TAMIL SIGN ANUSVARA
0BC0          ; Top # Mn       TAMIL VOWEL SIGN II
0BCD          ; Top # Mn       TAMIL SIGN VIRAMA
0C00          ; Top # Mn       TELUGU SIGN COMBINING CANDRABINDU ABOVE
0C04          ; Top # Mn       TELUGU SIGN COMBINING ANUSVARA ABOVE
0C3E..0C40    ; Top # Mn   [3] TELUGU VOWEL SIGN AA..TELUGU VOWEL SIGN II
0C46..0C47    ; Top # Mn   [2] TELUGU VOWEL SIGN E..TELUGU VOWEL SIGN EE
0C4A..0C4D    ; Top # Mn   [4] TELUGU VOWEL SIGN O..TELUGU SIGN VIRAMA
0C55          ; Top # Mn       TELUGU LENGTH MARK
0C81          ; Top # Mn       KANNADA SIGN CANDRABINDU
0CBF          ; Top # Mn       KANNADA VOWEL SIGN I
0CC6          ; Top # Mn       KANNADA VOWEL SIGN E
0CCC..0CCD    ; Top # Mn   [2] KANNADA VOWEL SIGN AU..KANNADA SIGN VIRAMA
0D00..0D01    ; Top # Mn   [2] MALAYALAM SIGN COMBINING ANUSVARA ABOVE..MALAYALAM SIGN CANDRABINDU
0D3B..0D3C    ; Top # Mn   [2] MALAYALAM SIGN VERTICAL BAR VIRAMA..MALAYALAM SIGN CIRCULAR VIRAMA
0D4D          ; Top # Mn       MALAYALAM SIGN VIRAMA
0D4E          ; Top # Lo       MALAYALAM LETTER DOT REPH
0D81          ; Top # Mn       SINHALA SIGN CANDRABINDU
0DCA          ; Top # Mn       SINHALA SIGN AL-LAKUNA
0DD2..0DD3    ; Top # Mn   [2] SINHALA VOWEL SIGN KETTI IS-PILLA..SINHALA VOWEL SIGN DIGA IS-PILLA
0E31          ; Top # Mn       THAI CHARACTER MAI HAN-AKAT
0E34..0E37    ; Top # Mn   [4] THAI CHARACTER SARA I..THAI CHARACTER SARA UEE
0E47..0E4E    ; Top # Mn   [8] THAI CHARACTER MAITAIKHU..THAI CHARACTER YAMAKKAN
0EB1          ; Top # Mn       LAO VOWEL SIGN MAI KAN
0EB4..0EB7    ; Top # Mn   [4] LAO VOWEL SIGN I..LAO VOWEL SIGN YY
0EBB          ; Top # Mn       LAO VOWEL SIGN MAI KON
0EC8..0ECE    ; Top # Mn   [7] LAO TONE MAI EK..LAO YAMAKKAN
0F39          ; Top # Mn       TIBETAN MARK TSA -PHRU
0F72          ; Top # Mn       TIBETAN VOWEL SIGN I
0F7A..0F7E    ; Top # Mn   [5] TIBETAN VOWEL SIGN E..TIBETAN SIGN RJES SU NGA RO
0F80          ; Top # Mn       TIBETAN VOWEL SIGN REVERSED I
0F82..0F83    ; Top # Mn   [2] TIBETAN SIGN NYI ZLA NAA DA..TIBETAN SIGN SNA LDAN
0F86..0F87    ; Top # Mn   [2] TIBETAN SIGN LCI RTAGS..TIBETAN SIGN YANG RTAGS
102D..102E    ; Top # Mn   [2] MYANMAR VOWEL SIGN I..MYANMAR VOWEL SIGN II
1032..1036    ; Top # Mn   [5] MYANMAR VOWEL SIGN AI..MYANMAR SIGN ANUSVARA
103A          ; Top # Mn       MYANMAR SIGN ASAT
1071..1074    ; Top # Mn   [4] MYANMAR VOWEL SIGN GEBA KAREN I..MYANMAR VOWEL SIGN KAYAH EE
1085..1086    ; Top # Mn   [2] MYANMAR VOWEL SIGN SHAN E ABOVE..MYANMAR VOWEL SIGN SHAN FINAL Y
109D          ; Top # Mn       MYANMAR VOWEL SIGN AITON AI
1712          ; Top # Mn       TAGALOG VOWEL SIGN I
1732          ; Top # Mn       HANUNOO VOWEL SIGN I
1752          ; Top # Mn       BUHID VOWEL SIGN I
1772          ; Top # Mn       TAGBANWA VOWEL SIGN I
17B7..17BA    ; Top # Mn   [4] KHMER VOWEL SIGN I..KHMER VOWEL SIGN YY
17C6          ; Top # Mn       KHMER SIGN NIKAHIT
17C9..17D1    ; Top # Mn   [9] KHMER SIGN MUUSIKATOAN..KHMER SIGN VIRIAM
17D3          ; Top # Mn       KHMER SIGN BATHAMASAT
17DD          ; Top # Mn       KHMER SIGN ATTHACAN
1920..1921    ; Top # Mn   [2] LIMBU VOWEL SIGN A..LIMBU VOWEL SIGN I
1927..1928    ; Top # Mn   [2] LIMBU VOWEL SIGN E..LIMBU VOWEL SIGN O
193A          ; Top # Mn       LIMBU SIGN KEMPHRENG
1A17          ; Top # Mn       BUGINESE VOWEL SIGN I
1A1B          ; Top # Mn       BUGINESE VOWEL SIGN AE
1A58..1A5A    ; Top # Mn   [3] TAI THAM SIGN MAI KANG LAI..TAI THAM CONSONANT SIGN LOW PA
1A62          ; Top # Mn       TAI THAM VOWEL SIGN MAI SAT
1A65..1A68    ; Top # Mn   [4] TAI THAM VOWEL SIGN I..TAI THAM VOWEL SIGN UUE
1A6B          ; Top # Mn       TAI THAM VOWEL SIGN O
1A73..1A7C    ; Top # Mn  [10] TAI THAM VOWEL SIGN OA ABOVE..TAI THAM SIGN KHUEN-LUE KARAN
1B00..1B03    ; Top # Mn   [4] BALINESE SIGN ULU RICEM..BALINESE SIGN SURANG
1B34          ; Top # Mn       BALINESE SIGN REREKAN
1B36..1B37    ; Top # Mn   [2] BALINESE VOWEL SIGN ULU..BALINESE VOWEL SIGN ULU SARI
1B42          ; Top # Mn       BALINESE VOWEL SIGN PEPET
1B6B          ; Top # Mn       BALINESE MUSICAL SYMBOL COMBINING TEGEH
1B6D..1B73    ; Top # Mn   [7] BALINESE MUSICAL SYMBOL COMBINING KEMPUL..BALINESE MUSICAL SYMBOL COMBINING GONG
1B80..1B81    ; Top # Mn   [2] SUNDANESE SIGN PANYECEK..SUNDANESE SIGN PANGLAYAR
1BA4          ; Top # Mn       SUNDANESE VOWEL SIGN PANGHULU
1BA8..1BA9    ; Top # Mn   [2] SUNDANESE VOWEL SIGN PAMEPET..SUNDANESE VOWEL SIGN PANEULEUNG
1BE6          ; Top # Mn       BATAK SIGN TOMPI
1BE8..1BE9    ; Top # Mn   [2] BATAK VOWEL SIGN PAKPAK E..BATAK VOWEL SIGN EE
1BED          ; Top # Mn       BATAK VOWEL SIGN KARO O
1BEF..1BF1    ; Top # Mn   [3] BATAK VOWEL SIGN U FOR SIMALUNGUN SA..BATAK CONSONANT SIGN H
1C2D..1C33    ; Top # Mn   [7] LEPCHA CONSONANT SIGN K..LEPCHA CONSONANT SIGN T
1C36          ; Top # Mn       LEPCHA SIGN RAN
1CD0..1CD2    ; Top # Mn   [3] VEDIC TONE KARSHANA..VEDIC TONE PRENKHA
1CDA..1CDB    ; Top # Mn   [2] VEDIC TONE DOUBLE SVARITA..VEDIC TONE TRIPLE SVARITA
1CE0          ; Top # Mn       VEDIC TONE RIGVEDIC KASHMIRI INDEPENDENT SVARITA
1CF4          ; Top # Mn       VEDIC TONE CANDRA ABOVE
1DFB          ; Top # Mn       COMBINING DELETION MARK
20F0          ; Top # Mn       COMBINING ASTERISK ABOVE
A802          ; Top # Mn       SYLOTI NAGRI SIGN DVISVARA
A806          ; Top # Mn       SYLOTI NAGRI SIGN HASANTA
A80B          ; Top # Mn       SYLOTI NAGRI SIGN ANUSVARA
A826          ; Top # Mn       SYLOTI NAGRI VOWEL SIGN E
A8C5          ; Top # Mn       SAURASHTRA SIGN CANDRABINDU
A8E0..A8F1    ; Top # Mn  [18] COMBINING DEVANAGARI DIGIT ZERO..COMBINING DEVANAGARI SIGN AVAGRAHA
A8FF          ; Top # Mn       DEVANAGARI VOWEL SIGN AY
A926..A92A    ; Top # Mn   [5] KAYAH LI VOWEL UE..KAYAH LI VOWEL O
A94A          ; Top # Mn       REJANG VOWEL SIGN AI
A94F..A951    ; Top # Mn   [3] REJANG CONSONANT SIGN NG..REJANG CONSONANT SIGN R
A980..A982    ; Top # Mn   [3] JAVANESE SIGN PANYANGGA..JAVANESE SIGN LAYAR
A9B3          ; Top # Mn       JAVANESE SIGN CECAK TELU
A9B6..A9B7    ; Top # Mn   [2] JAVANESE VOWEL SIGN WULU..JAVANESE VOWEL SIGN WULU MELIK
A9BC          ; Top # Mn       JAVANESE VOWEL SIGN PEPET
A9E5          ; Top # Mn       MYANMAR SIGN SHAN SAW
AA29..AA2C    ; Top # Mn   [4] CHAM VOWEL SIGN AA..CHAM VOWEL SIGN EI
AA2E          ; Top # Mn       CHAM VOWEL SIGN OE
AA31          ; Top # Mn       CHAM VOWEL SIGN AU
AA43          ; Top # Mn       CHAM CONSONANT SIGN FINAL NG
AA4C          ; Top # Mn       CHAM CONSONANT SIGN FINAL M
AA7C          ; Top # Mn       MYANMAR SIGN TAI LAING TONE-2
AAB0          ; Top # Mn       TAI VIET MAI KANG
AAB2..AAB3    ; Top # Mn   [2] TAI VIET VOWEL I..TAI VIET VOWEL UE
AAB7..AAB8    ; Top # Mn   [2] TAI VIET MAI KHIT..TAI VIET VOWEL IA
AABE..AABF    ; Top # Mn   [2] TAI VIET VOWEL AM..TAI VIET TONE MAI EK
AAC1          ; Top # Mn       TAI VIET TONE MAI THO
AAED          ; Top # Mn       MEETEI MAYEK VOWEL SIGN AAI
ABE5          ; Top # Mn       MEETEI MAYEK VOWEL SIGN ANAP
10A05         ; Top # Mn       KHAROSHTHI VOWEL SIGN E
10A0F         ; Top # Mn       KHAROSHTHI SIGN VISARGA
10A38         ; Top # Mn       KHAROSHTHI SIGN BAR ABOVE
11001         ; Top # Mn       BRAHMI SIGN ANUSVARA
11038..1103B  ; Top # Mn   [4] BRAHMI VOWEL SIGN AA..BRAHMI VOWEL SIGN II
11042..11046  ; Top # Mn   [5] BRAHMI VOWEL SIGN E..BRAHMI VIRAMA
11070         ; Top # Mn       BRAHMI SIGN OLD TAMIL VIRAMA
11073..11074  ; Top # Mn   [2] BRAHMI VOWEL SIGN OLD TAMIL SHORT E..BRAHMI VOWEL SIGN OLD TAMIL SHORT O
11080..11081  ; Top # Mn   [2] KAITHI SIGN CANDRABINDU..KAITHI SIGN ANUSVARA
110B5..110B6  ; Top # Mn   [2] KAITHI VOWEL SIGN E..KAITHI VOWEL SIGN AI
11100..11102  ; Top # Mn   [3] CHAKMA SIGN CANDRABINDU..CHAKMA SIGN VISARGA
11127..11129  ; Top # Mn   [3] CHAKMA VOWEL SIGN A..CHAKMA VOWEL SIGN II
1112D         ; Top # Mn       CHAKMA VOWEL SIGN AI
11130         ; Top # Mn       CHAKMA VOWEL SIGN OI
11134         ; Top # Mn       CHAKMA MAAYYAA
11180..11181  ; Top # Mn   [2] SHARADA SIGN CANDRABINDU..SHARADA SIGN ANUSVARA
111BC..111BE  ; Top # Mn   [3] SHARADA VOWEL SIGN E..SHARADA VOWEL SIGN O
111C2..111C3  ; Top # Lo   [2] SHARADA SIGN JIHVAMULIYA..SHARADA SIGN UPADHMANIYA
111CB         ; Top # Mn       SHARADA VOWEL MODIFIER MARK
111CF         ; Top # Mn       SHARADA SIGN INVERTED CANDRABINDU
11230..11231  ; Top # Mn   [2] KHOJKI VOWEL SIGN E..KHOJKI VOWEL SIGN AI
11234         ; Top # Mn       KHOJKI SIGN ANUSVARA
11236..11237  ; Top # Mn   [2] KHOJKI SIGN NUKTA..KHOJKI SIGN SHADDA
1123E         ; Top # Mn       KHOJKI SIGN SUKUN
112DF         ; Top # Mn       KHUDAWADI SIGN ANUSVARA
112E5..112E8  ; Top # Mn   [4] KHUDAWADI VOWEL SIGN E..KHUDAWADI VOWEL SIGN AU
11300..11301  ; Top # Mn   [2] GRANTHA SIGN COMBINING ANUSVARA ABOVE..GRANTHA SIGN CANDRABINDU
11340         ; Top # Mn       GRANTHA VOWEL SIGN II
11366..1136C  ; Top # Mn   [7] COMBINING GRANTHA DIGIT ZERO..COMBINING GRANTHA DIGIT SIX
11370..11374  ; Top # Mn   [5] COMBINING GRANTHA LETTER A..COMBINING GRANTHA LETTER PA
113CE         ; Top # Mn       TULU-TIGALARI SIGN VIRAMA
113D1         ; Top # Lo       TULU-TIGALARI REPHA
113E1         ; Top # Mn       TULU-TIGALARI VEDIC TONE SVARITA
1143E..1143F  ; Top # Mn   [2] NEWA VOWEL SIGN E..NEWA VOWEL SIGN AI
11443..11444  ; Top # Mn   [2] NEWA SIGN CANDRABINDU..NEWA SIGN ANUSVARA
1145E         ; Top # Mn       NEWA SANDHI MARK
114BA         ; Top # Mn       TIRHUTA VOWEL SIGN SHORT E
114BF..114C0  ; Top # Mn   [2] TIRHUTA SIGN CANDRABINDU..TIRHUTA SIGN ANUSVARA
115BC..115BD  ; Top # Mn   [2] SIDDHAM SIGN CANDRABINDU..SIDDHAM SIGN ANUSVARA
11639..1163A  ; Top # Mn   [2] MODI VOWEL SIGN E..MODI VOWEL SIGN AI
1163D         ; Top # Mn       MODI SIGN ANUSVARA
11640         ; Top # Mn       MODI SIGN ARDHACANDRA
116AB         ; Top # Mn       TAKRI SIGN ANUSVARA
116AD         ; Top # Mn       TAKRI VOWEL SIGN AA
116B2..116B5  ; Top # Mn   [4] TAKRI VOWEL SIGN E..TAKRI VOWEL SIGN AU
1171F         ; Top # Mn       AHOM CONSONANT SIGN MEDIAL LIGATING RA
11722..11723  ; Top # Mn   [2] AHOM VOWEL SIGN I..AHOM VOWEL SIGN II
11727         ; Top # Mn       AHOM VOWEL SIGN AW
11729..1172B  ; Top # Mn   [3] AHOM VOWEL SIGN AI..AHOM SIGN KILLER
11833..11837  ; Top # Mn   [5] DOGRA VOWEL SIGN E..DOGRA SIGN ANUSVARA
1193B..1193C  ; Top # Mn   [2] DIVES AKURU SIGN ANUSVARA..DIVES AKURU SIGN CANDRABINDU
1193F         ; Top # Lo       DIVES AKURU PREFIXED NASAL SIGN
11941         ; Top # Lo       DIVES AKURU INITIAL RA
119DA..119DB  ; Top # Mn   [2] NANDINAGARI VOWEL SIGN E..NANDINAGARI VOWEL SIGN AI
11A01         ; Top # Mn       ZANABAZAR SQUARE VOWEL SIGN I
11A04..11A09  ; Top # Mn   [6] ZANABAZAR SQUARE VOWEL SIGN E..ZANABAZAR SQUARE VOWEL SIGN REVERSED I
11A35..11A38  ; Top # Mn   [4] ZANABAZAR SQUARE SIGN CANDRABINDU..ZANABAZAR SQUARE SIGN ANUSVARA
11A3A         ; Top # Lo       ZANABAZAR SQUARE CLUSTER-INITIAL LETTER RA
11A51         ; Top # Mn       SOYOMBO VOWEL SIGN I
11A54..11A56  ; Top # Mn   [3] SOYOMBO VOWEL SIGN E..SOYOMBO VOWEL SIGN OE
11A84..11A89  ; Top # Lo   [6] SOYOMBO SIGN JIHVAMULIYA..SOYOMBO CLUSTER-INITIAL LETTER SA
11A96         ; Top # Mn       SOYOMBO SIGN ANUSVARA
11A98         ; Top # Mn       SOYOMBO GEMINATION MARK
11C30..11C31  ; Top # Mn   [2] BHAIKSUKI VOWEL SIGN I..BHAIKSUKI VOWEL SIGN II
11C38..11C3D  ; Top # Mn   [6] BHAIKSUKI VOWEL SIGN E..BHAIKSUKI SIGN ANUSVARA
11CB3         ; Top # Mn       MARCHEN VOWEL SIGN E
11CB5..11CB6  ; Top # Mn   [2] MARCHEN SIGN ANUSVARA..MARCHEN SIGN CANDRABINDU
11D31..11D35  ; Top # Mn   [5] MASARAM GONDI VOWEL SIGN AA..MASARAM GONDI VOWEL SIGN UU
11D3A         ; Top # Mn       MASARAM GONDI VOWEL SIGN E
11D3C..11D3D  ; Top # Mn   [2] MASARAM GONDI VOWEL SIGN AI..MASARAM GONDI VOWEL SIGN O
11D3F..11D41  ; Top # Mn   [3] MASARAM GONDI VOWEL SIGN AU..MASARAM GONDI SIGN VISARGA
11D43         ; Top # Mn       MASARAM GONDI SIGN CANDRA
11D90..11D91  ; Top # Mn   [2] GUNJALA GONDI VOWEL SIGN EE..GUNJALA GONDI VOWEL SIGN AI
11D95         ; Top # Mn       GUNJALA GONDI SIGN ANUSVARA
11EF3         ; Top # Mn       MAKASAR VOWEL SIGN I
11F00..11F01  ; Top # Mn   [2] KAWI SIGN CANDRABINDU..KAWI SIGN ANUSVARA
11F02         ; Top # Lo       KAWI SIGN REPHA
11F36..11F37  ; Top # Mn   [2] KAWI VOWEL SIGN I..KAWI VOWEL SIGN II
11F40         ; Top # Mn       KAWI VOWEL SIGN EU
11F5A         ; Top # Mn       KAWI SIGN NUKTA
1611E..16129  ; Top # Mn  [12] GURUNG KHEMA VOWEL SIGN AA..GURUNG KHEMA VOWEL LENGTH MARK
1612D         ; Top # Mn       GURUNG KHEMA SIGN ANUSVARA

# Indic_Positional_Category=Bottom

093C          ; Bottom # Mn       DEVANAGARI SIGN NUKTA
0941..0944    ; Bottom # Mn   [4] DEVANAGARI VOWEL SIGN U..DEVANAGARI VOWEL SIGN VOCALIC RR
094D          ; Bottom # Mn       DEVANAGARI SIGN VIRAMA
0952          ; Bottom # Mn       DEVANAGARI STRESS SIGN ANUDATTA
0956..0957    ; Bottom # Mn   [2] DEVANAGARI VOWEL SIGN UE..DEVANAGARI VOWEL SIGN UUE
0962..0963    ; Bottom # Mn   [2] DEVANAGARI VOWEL SIGN VOCALIC L..DEVANAGARI VOWEL SIGN VOCALIC LL
09BC          ; Bottom # Mn       BENGALI SIGN NUKTA
09C1..09C4    ; Bottom # Mn   [4] BENGALI VOWEL SIGN U..BENGALI VOWEL SIGN VOCALIC RR
09CD          ; Bottom # Mn       BENGALI SIGN VIRAMA
09E2..09E3    ; Bottom # Mn   [2] BENGALI VOWEL SIGN VOCALIC L..BENGALI VOWEL SIGN VOCALIC LL
0A3C          ; Bottom # Mn       GURMUKHI SIGN NUKTA
0A41..0A42    ; Bottom # Mn   [2] GURMUKHI VOWEL SIGN U..GURMUKHI VOWEL SIGN UU
0A4D          ; Bottom # Mn       GURMUKHI SIGN VIRAMA
0A51          ; Bottom # Mn       GURMUKHI SIGN UDAAT
0A75          ; Bottom # Mn       GURMUKHI SIGN YAKASH
0ABC          ; Bottom # Mn       GUJARATI SIGN NUKTA
0AC1..0AC4    ; Bottom # Mn   [4] GUJARATI VOWEL SIGN U..GUJARATI VOWEL SIGN VOCALIC RR
0ACD          ; Bottom # Mn       GUJARATI SIGN VIRAMA
0AE2..0AE3    ; Bottom # Mn   [2] GUJARATI VOWEL SIGN VOCALIC L..GUJARATI VOWEL SIGN VOCALIC LL
0B3C          ; Bottom # Mn       ORIYA SIGN NUKTA
0B41..0B44    ; Bottom # Mn   [4] ORIYA VOWEL SIGN U..ORIYA VOWEL SIGN VOCALIC RR
0B4D          ; Bottom # Mn       ORIYA SIGN VIRAMA
0B62..0B63    ; Bottom # Mn   [2] ORIYA VOWEL SIGN VOCALIC L..ORIYA VOWEL SIGN VOCALIC LL
0C3C          ; Bottom # Mn       TELUGU SIGN NUKTA
0C56          ; Bottom # Mn       TELUGU AI LENGTH MARK
0C62..0C63    ; Bottom # Mn   [2] TELUGU VOWEL SIGN VOCALIC L..TELUGU VOWEL SIGN VOCALIC LL
0CBC          ; Bottom # Mn       KANNADA SIGN NUKTA
0CE2..0CE3    ; Bottom # Mn   [2] KANNADA VOWEL SIGN VOCALIC L..KANNADA VOWEL SIGN VOCALIC LL
0D41..0D44    ; Bottom # Mn   [4] MALAYALAM VOWEL SIGN U..MALAYALAM VOWEL SIGN VOCALIC RR
0D62..0D63    ; Bottom # Mn   [2] MALAYALAM VOWEL SIGN VOCALIC L..MALAYALAM VOWEL SIGN VOCALIC LL
0DD4          ; Bottom # Mn       SINHALA VOWEL SIGN KETTI PAA-PILLA
0DD6          ; Bottom # Mn       SINHALA VOWEL SIGN DIGA PAA-PILLA
0E38..0E3A    ; Bottom # Mn   [3] THAI CHARACTER SARA U..THAI CHARACTER PHINTHU
0EB8..0EBA    ; Bottom # Mn   [3] LAO VOWEL SIGN U..LAO SIGN PALI VIRAMA
0EBC          ; Bottom # Mn       LAO SEMIVOWEL SIGN LO
0F18..0F19    ; Bottom # Mn   [2] TIBETAN ASTROLOGICAL SIGN -KHYUD PA..TIBETAN ASTROLOGICAL SIGN SDONG TSHUGS
0F35          ; Bottom # Mn       TIBETAN MARK NGAS BZUNG NYI ZLA
0F37          ; Bottom # Mn       TIBETAN MARK NGAS BZUNG SGOR RTAGS
0F71          ; Bottom # Mn       TIBETAN VOWEL SIGN AA
0F74..0F75    ; Bottom # Mn   [2] TIBETAN VOWEL SIGN U..TIBETAN VOWEL SIGN UU
0F84          ; Bottom # Mn       TIBETAN MARK HALANTA
0F8D..0F97    ; Bottom # Mn  [11] TIBETAN SUBJOINED SIGN LCE TSA CAN..TIBETAN SUBJOINED LETTER JA
0F99..0FBC    ; Bottom # Mn  [36] TIBETAN SUBJOINED LETTER NYA..TIBETAN SUBJOINED LETTER FIXED-FORM RA
0FC6          ; Bottom # Mn       TIBETAN SYMBOL PADMA GDAN
102F..1030    ; Bottom # Mn   [2] MYANMAR VOWEL SIGN U..MYANMAR VOWEL SIGN UU
1037          ; Bottom # Mn       MYANMAR SIGN DOT BELOW
103D..103E    ; Bottom # Mn   [2] MYANMAR CONSONANT SIGN MEDIAL WA..MYANMAR CONSONANT SIGN MEDIAL HA
1058..1059    ; Bottom # Mn   [2] MYANMAR VOWEL SIGN VOCALIC L..MYANMAR VOWEL SIGN VOCALIC LL
105E..1060    ; Bottom # Mn   [3] MYANMAR CONSONANT SIGN MON MEDIAL NA..MYANMAR CONSONANT SIGN MON MEDIAL LA
1082          ; Bottom # Mn       MYANMAR CONSONANT SIGN SHAN MEDIAL WA
108D          ; Bottom # Mn       MYANMAR SIGN SHAN COUNCIL EMPHATIC TONE
1713..1714    ; Bottom # Mn   [2] TAGALOG VOWEL SIGN U..TAGALOG SIGN VIRAMA
1733          ; Bottom # Mn       HANUNOO VOWEL SIGN U
1753          ; Bottom # Mn       BUHID VOWEL SIGN U
1773          ; Bottom # Mn       TAGBANWA VOWEL SIGN U
17BB..17BD    ; Bottom # Mn   [3] KHMER VOWEL SIGN U..KHMER VOWEL SIGN UA
1922          ; Bottom # Mn       LIMBU VOWEL SIGN U
1932          ; Bottom # Mn       LIMBU SMALL LETTER ANUSVARA
1939          ; Bottom # Mn       LIMBU SIGN MUKPHRENG
193B          ; Bottom # Mn       LIMBU SIGN SA-I
1A18          ; Bottom # Mn       BUGINESE VOWEL SIGN U
1A56          ; Bottom # Mn       TAI THAM CONSONANT SIGN MEDIAL LA
1A5B..1A5E    ; Bottom # Mn   [4] TAI THAM CONSONANT SIGN HIGH RATHA OR LOW PA..TAI THAM CONSONANT SIGN SA
1A69..1A6A    ; Bottom # Mn   [2] TAI THAM VOWEL SIGN U..TAI THAM VOWEL SIGN UU
1A6C          ; Bottom # Mn       TAI THAM VOWEL SIGN OA BELOW
1A7F          ; Bottom # Mn       TAI THAM COMBINING CRYPTOGRAMMIC DOT
1B38..1B3A    ; Bottom # Mn   [3] BALINESE VOWEL SIGN SUKU..BALINESE VOWEL SIGN RA REPA
1B6C          ; Bottom # Mn       BALINESE MUSICAL SYMBOL COMBINING ENDEP
1BA2..1BA3    ; Bottom # Mn   [2] SUNDANESE CONSONANT SIGN PANYAKRA..SUNDANESE CONSONANT SIGN PANYIKU
1BA5          ; Bottom # Mn       SUNDANESE VOWEL SIGN PANYUKU
1BAC..1BAD    ; Bottom # Mn   [2] SUNDANESE CONSONANT SIGN PASANGAN MA..SUNDANESE CONSONANT SIGN PASANGAN WA
1C2C          ; Bottom # Mn       LEPCHA VOWEL SIGN E
1C37          ; Bottom # Mn       LEPCHA SIGN NUKTA
1CD5..1CD9    ; Bottom # Mn   [5] VEDIC TONE YAJURVEDIC AGGRAVATED INDEPENDENT SVARITA..VEDIC TONE YAJURVEDIC KATHAKA INDEPENDENT SVARITA SCHROEDER
1CDC..1CDF    ; Bottom # Mn   [4] VEDIC TONE KATHAKA ANUDATTA..VEDIC TONE THREE DOTS BELOW
1CED          ; Bottom # Mn       VEDIC SIGN TIRYAK
A825          ; Bottom # Mn       SYLOTI NAGRI VOWEL SIGN U
A82C          ; Bottom # Mn       SYLOTI NAGRI SIGN ALTERNATE HASANTA
A8C4          ; Bottom # Mn       SAURASHTRA SIGN VIRAMA
A92B..A92D    ; Bottom # Mn   [3] KAYAH LI TONE PLOPHU..KAYAH LI TONE CALYA PLOPHU
A947..A949    ; Bottom # Mn   [3] REJANG VOWEL SIGN I..REJANG VOWEL SIGN E
A94B..A94E    ; Bottom # Mn   [4] REJANG VOWEL SIGN O..REJANG VOWEL SIGN EA
A9B8..A9B9    ; Bottom # Mn   [2] JAVANESE VOWEL SIGN SUKU..JAVANESE VOWEL SIGN SUKU MENDUT
A9BD          ; Bottom # Mn       JAVANESE CONSONANT SIGN KERET
AA2D          ; Bottom # Mn       CHAM VOWEL SIGN U
AA32          ; Bottom # Mn       CHAM VOWEL SIGN UE
AA35..AA36    ; Bottom # Mn   [2] CHAM CONSONANT SIGN LA..CHAM CONSONANT SIGN WA
AAB4          ; Bottom # Mn       TAI VIET VOWEL U
AAEC          ; Bottom # Mn       MEETEI MAYEK VOWEL SIGN UU
ABE8          ; Bottom # Mn       MEETEI MAYEK VOWEL SIGN UNAP
ABED          ; Bottom # Mn       MEETEI MAYEK APUN IYEK
10A02..10A03  ; Bottom # Mn   [2] KHAROSHTHI VOWEL SIGN U..KHAROSHTHI VOWEL SIGN VOCALIC R
10A0C..10A0E  ; Bottom # Mn   [3] KHAROSHTHI VOWEL LENGTH MARK..KHAROSHTHI SIGN ANUSVARA
10A39..10A3A  ; Bottom # Mn   [2] KHAROSHTHI SIGN CAUDA..KHAROSHTHI SIGN DOT BELOW
1103C..11041  ; Bottom # Mn   [6] BRAHMI VOWEL SIGN U..BRAHMI VOWEL SIGN VOCALIC LL
110B3..110B4  ; Bottom # Mn   [2] KAITHI VOWEL SIGN U..KAITHI VOWEL SIGN UU
110B9..110BA  ; Bottom # Mn   [2] KAITHI SIGN VIRAMA..KAITHI SIGN NUKTA
110C2         ; Bottom # Mn       KAITHI VOWEL SIGN VOCALIC R
1112A..1112B  ; Bottom # Mn   [2] CHAKMA VOWEL SIGN U..CHAKMA VOWEL SIGN UU
11131..11132  ; Bottom # Mn   [2] CHAKMA O MARK..CHAKMA AU MARK
11173         ; Bottom # Mn       MAHAJANI SIGN NUKTA
111B6..111BB  ; Bottom # Mn   [6] SHARADA VOWEL SIGN U..SHARADA VOWEL SIGN VOCALIC LL
111C9..111CA  ; Bottom # Mn   [2] SHARADA SANDHI MARK..SHARADA SIGN NUKTA
111CC         ; Bottom # Mn       SHARADA EXTRA SHORT VOWEL MARK
1122F         ; Bottom # Mn       KHOJKI VOWEL SIGN U
11241         ; Bottom # Mn       KHOJKI VOWEL SIGN VOCALIC R
112E3..112E4  ; Bottom # Mn   [2] KHUDAWADI VOWEL SIGN U..KHUDAWADI VOWEL SIGN UU
112E9..112EA  ; Bottom # Mn   [2] KHUDAWADI SIGN NUKTA..KHUDAWADI SIGN VIRAMA
1133B..1133C  ; Bottom # Mn   [2] COMBINING BINDU BELOW..GRANTHA SIGN NUKTA
<<<<<<< HEAD
113D2         ; Bottom # Mn       TULU-TIGALARI GEMINATION MARK
=======
113BB..113C0  ; Bottom # Mn   [6] TULU-TIGALARI VOWEL SIGN U..TULU-TIGALARI VOWEL SIGN VOCALIC LL
113E2         ; Bottom # Mn       TULU-TIGALARI VEDIC TONE ANUDATTA
>>>>>>> 48ff7889
11438..1143D  ; Bottom # Mn   [6] NEWA VOWEL SIGN U..NEWA VOWEL SIGN VOCALIC LL
11442         ; Bottom # Mn       NEWA SIGN VIRAMA
11446         ; Bottom # Mn       NEWA SIGN NUKTA
114B3..114B8  ; Bottom # Mn   [6] TIRHUTA VOWEL SIGN U..TIRHUTA VOWEL SIGN VOCALIC LL
114C2..114C3  ; Bottom # Mn   [2] TIRHUTA SIGN VIRAMA..TIRHUTA SIGN NUKTA
115B2..115B5  ; Bottom # Mn   [4] SIDDHAM VOWEL SIGN U..SIDDHAM VOWEL SIGN VOCALIC RR
115BF..115C0  ; Bottom # Mn   [2] SIDDHAM SIGN VIRAMA..SIDDHAM SIGN NUKTA
115DC..115DD  ; Bottom # Mn   [2] SIDDHAM VOWEL SIGN ALTERNATE U..SIDDHAM VOWEL SIGN ALTERNATE UU
11633..11638  ; Bottom # Mn   [6] MODI VOWEL SIGN U..MODI VOWEL SIGN VOCALIC LL
1163F         ; Bottom # Mn       MODI SIGN VIRAMA
116B0..116B1  ; Bottom # Mn   [2] TAKRI VOWEL SIGN U..TAKRI VOWEL SIGN UU
116B7         ; Bottom # Mn       TAKRI SIGN NUKTA
1171D         ; Bottom # Mn       AHOM CONSONANT SIGN MEDIAL LA
11724..11725  ; Bottom # Mn   [2] AHOM VOWEL SIGN U..AHOM VOWEL SIGN UU
11728         ; Bottom # Mn       AHOM VOWEL SIGN O
1182F..11832  ; Bottom # Mn   [4] DOGRA VOWEL SIGN U..DOGRA VOWEL SIGN VOCALIC RR
11839..1183A  ; Bottom # Mn   [2] DOGRA SIGN VIRAMA..DOGRA SIGN NUKTA
11943         ; Bottom # Mn       DIVES AKURU SIGN NUKTA
119D4..119D7  ; Bottom # Mn   [4] NANDINAGARI VOWEL SIGN U..NANDINAGARI VOWEL SIGN VOCALIC RR
119E0         ; Bottom # Mn       NANDINAGARI SIGN VIRAMA
11A02..11A03  ; Bottom # Mn   [2] ZANABAZAR SQUARE VOWEL SIGN UE..ZANABAZAR SQUARE VOWEL SIGN U
11A0A         ; Bottom # Mn       ZANABAZAR SQUARE VOWEL LENGTH MARK
11A33..11A34  ; Bottom # Mn   [2] ZANABAZAR SQUARE FINAL CONSONANT MARK..ZANABAZAR SQUARE SIGN VIRAMA
11A3B..11A3E  ; Bottom # Mn   [4] ZANABAZAR SQUARE CLUSTER-FINAL LETTER YA..ZANABAZAR SQUARE CLUSTER-FINAL LETTER VA
11A52..11A53  ; Bottom # Mn   [2] SOYOMBO VOWEL SIGN UE..SOYOMBO VOWEL SIGN U
11A59..11A5B  ; Bottom # Mn   [3] SOYOMBO VOWEL SIGN VOCALIC R..SOYOMBO VOWEL LENGTH MARK
11A8A..11A95  ; Bottom # Mn  [12] SOYOMBO FINAL CONSONANT SIGN G..SOYOMBO FINAL CONSONANT SIGN -A
11C32..11C36  ; Bottom # Mn   [5] BHAIKSUKI VOWEL SIGN U..BHAIKSUKI VOWEL SIGN VOCALIC L
11C3F         ; Bottom # Mn       BHAIKSUKI SIGN VIRAMA
11C92..11CA7  ; Bottom # Mn  [22] MARCHEN SUBJOINED LETTER KA..MARCHEN SUBJOINED LETTER ZA
11CAA..11CB0  ; Bottom # Mn   [7] MARCHEN SUBJOINED LETTER RA..MARCHEN VOWEL SIGN AA
11CB2         ; Bottom # Mn       MARCHEN VOWEL SIGN U
11D36         ; Bottom # Mn       MASARAM GONDI VOWEL SIGN VOCALIC R
11D42         ; Bottom # Mn       MASARAM GONDI SIGN NUKTA
11D44         ; Bottom # Mn       MASARAM GONDI SIGN HALANTA
11D47         ; Bottom # Mn       MASARAM GONDI RA-KARA
11EF4         ; Bottom # Mn       MAKASAR VOWEL SIGN U
11F38..11F3A  ; Bottom # Mn   [3] KAWI VOWEL SIGN U..KAWI VOWEL SIGN VOCALIC R
1612E..1612F  ; Bottom # Mn   [2] GURUNG KHEMA CONSONANT SIGN MEDIAL RA..GURUNG KHEMA SIGN THOLHOMA

# Indic_Positional_Category=Top_And_Bottom

0C48          ; Top_And_Bottom # Mn       TELUGU VOWEL SIGN AI
0F73          ; Top_And_Bottom # Mn       TIBETAN VOWEL SIGN II
0F76..0F79    ; Top_And_Bottom # Mn   [4] TIBETAN VOWEL SIGN VOCALIC R..TIBETAN VOWEL SIGN VOCALIC LL
0F81          ; Top_And_Bottom # Mn       TIBETAN VOWEL SIGN REVERSED II
1B3C          ; Top_And_Bottom # Mn       BALINESE VOWEL SIGN LA LENGA
1112E..1112F  ; Top_And_Bottom # Mn   [2] CHAKMA VOWEL SIGN O..CHAKMA VOWEL SIGN AU

# Indic_Positional_Category=Top_And_Right

0AC9          ; Top_And_Right # Mc       GUJARATI VOWEL SIGN CANDRA O
0B57          ; Top_And_Right # Mc       ORIYA AU LENGTH MARK
0CC0          ; Top_And_Right # Mc       KANNADA VOWEL SIGN II
0CC7..0CC8    ; Top_And_Right # Mc   [2] KANNADA VOWEL SIGN EE..KANNADA VOWEL SIGN AI
0CCA..0CCB    ; Top_And_Right # Mc   [2] KANNADA VOWEL SIGN O..KANNADA VOWEL SIGN OO
1925..1926    ; Top_And_Right # Mc   [2] LIMBU VOWEL SIGN OO..LIMBU VOWEL SIGN AU
1B43          ; Top_And_Right # Mc       BALINESE VOWEL SIGN PEPET TEDUNG
111BF         ; Top_And_Right # Mc       SHARADA VOWEL SIGN AU
11232..11233  ; Top_And_Right # Mc   [2] KHOJKI VOWEL SIGN O..KHOJKI VOWEL SIGN AU
113B9..113BA  ; Top_And_Right # Mc   [2] TULU-TIGALARI VOWEL SIGN I..TULU-TIGALARI VOWEL SIGN II

# Indic_Positional_Category=Top_And_Left

0B48          ; Top_And_Left # Mc       ORIYA VOWEL SIGN AI
0DDA          ; Top_And_Left # Mc       SINHALA VOWEL SIGN DIGA KOMBUVA
17BE          ; Top_And_Left # Mc       KHMER VOWEL SIGN OE
1C29          ; Top_And_Left # Mc       LEPCHA VOWEL SIGN OO
114BB         ; Top_And_Left # Mc       TIRHUTA VOWEL SIGN AI
115B9         ; Top_And_Left # Mc       SIDDHAM VOWEL SIGN AI

# Indic_Positional_Category=Top_And_Left_And_Right

0B4C          ; Top_And_Left_And_Right # Mc       ORIYA VOWEL SIGN AU
0DDD          ; Top_And_Left_And_Right # Mc       SINHALA VOWEL SIGN KOMBUVA HAA DIGA AELA-PILLA
17BF          ; Top_And_Left_And_Right # Mc       KHMER VOWEL SIGN YA
115BB         ; Top_And_Left_And_Right # Mc       SIDDHAM VOWEL SIGN AU

# Indic_Positional_Category=Bottom_And_Right

1B3B          ; Bottom_And_Right # Mc       BALINESE VOWEL SIGN RA REPA TEDUNG
A9BE          ; Bottom_And_Right # Mc       JAVANESE CONSONANT SIGN PENGKAL
A9C0          ; Bottom_And_Right # Mc       JAVANESE PANGKON
11942         ; Bottom_And_Right # Mc       DIVES AKURU MEDIAL RA

# Indic_Positional_Category=Bottom_And_Left

A9BF          ; Bottom_And_Left # Mc       JAVANESE CONSONANT SIGN CAKRA

# Indic_Positional_Category=Top_And_Bottom_And_Right

1B3D          ; Top_And_Bottom_And_Right # Mc       BALINESE VOWEL SIGN LA LENGA TEDUNG

# Indic_Positional_Category=Top_And_Bottom_And_Left

103C          ; Top_And_Bottom_And_Left # Mc       MYANMAR CONSONANT SIGN MEDIAL RA
1171E         ; Top_And_Bottom_And_Left # Mc       AHOM CONSONANT SIGN MEDIAL RA

# Indic_Positional_Category=Overstruck

1CD4          ; Overstruck # Mn       VEDIC SIGN YAJURVEDIC MIDLINE SVARITA
1CE2..1CE8    ; Overstruck # Mn   [7] VEDIC SIGN VISARGA SVARITA..VEDIC SIGN VISARGA ANUDATTA WITH TAIL
10A01         ; Overstruck # Mn       KHAROSHTHI VOWEL SIGN I
10A06         ; Overstruck # Mn       KHAROSHTHI VOWEL SIGN O

# EOF<|MERGE_RESOLUTION|>--- conflicted
+++ resolved
@@ -1,9 +1,5 @@
 # IndicPositionalCategory-16.0.0.txt
-<<<<<<< HEAD
-# Date: 2023-11-05, 18:24:44 GMT
-=======
-# Date: 2023-11-10, 20:57:31 GMT
->>>>>>> 48ff7889
+# Date: 2023-11-10, 22:06:18 GMT
 # © 2023 Unicode®, Inc.
 # Unicode and the Unicode Logo are registered trademarks of Unicode, Inc. in the U.S. and other countries.
 # For terms of use, see https://www.unicode.org/terms_of_use.html
@@ -726,12 +722,9 @@
 112E3..112E4  ; Bottom # Mn   [2] KHUDAWADI VOWEL SIGN U..KHUDAWADI VOWEL SIGN UU
 112E9..112EA  ; Bottom # Mn   [2] KHUDAWADI SIGN NUKTA..KHUDAWADI SIGN VIRAMA
 1133B..1133C  ; Bottom # Mn   [2] COMBINING BINDU BELOW..GRANTHA SIGN NUKTA
-<<<<<<< HEAD
+113BB..113C0  ; Bottom # Mn   [6] TULU-TIGALARI VOWEL SIGN U..TULU-TIGALARI VOWEL SIGN VOCALIC LL
 113D2         ; Bottom # Mn       TULU-TIGALARI GEMINATION MARK
-=======
-113BB..113C0  ; Bottom # Mn   [6] TULU-TIGALARI VOWEL SIGN U..TULU-TIGALARI VOWEL SIGN VOCALIC LL
 113E2         ; Bottom # Mn       TULU-TIGALARI VEDIC TONE ANUDATTA
->>>>>>> 48ff7889
 11438..1143D  ; Bottom # Mn   [6] NEWA VOWEL SIGN U..NEWA VOWEL SIGN VOCALIC LL
 11442         ; Bottom # Mn       NEWA SIGN VIRAMA
 11446         ; Bottom # Mn       NEWA SIGN NUKTA

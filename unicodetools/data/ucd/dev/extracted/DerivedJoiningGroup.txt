# DerivedJoiningGroup-16.0.0.txt
<<<<<<< HEAD
# Date: 2024-06-07, 15:35:18 GMT
=======
# Date: 2024-07-30, 21:15:55 GMT
>>>>>>> 69a376c1
# © 2024 Unicode®, Inc.
# Unicode and the Unicode Logo are registered trademarks of Unicode, Inc. in the U.S. and other countries.
# For terms of use and license, see https://www.unicode.org/terms_of_use.html
#
# Unicode Character Database
#   For documentation, see https://www.unicode.org/reports/tr44/

# ================================================

# Joining Group (listing ArabicShaping.txt, field 3)

#  All code points not explicitly listed for Joining_Group
#  have the value No_Joining_Group.

# @missing: 0000..10FFFF; No_Joining_Group

# ================================================

0639..063A    ; Ain # Lo   [2] ARABIC LETTER AIN..ARABIC LETTER GHAIN
06A0          ; Ain # Lo       ARABIC LETTER AIN WITH THREE DOTS ABOVE
06FC          ; Ain # Lo       ARABIC LETTER GHAIN WITH DOT BELOW
075D..075F    ; Ain # Lo   [3] ARABIC LETTER AIN WITH TWO DOTS ABOVE..ARABIC LETTER AIN WITH TWO DOTS VERTICALLY ABOVE
08B3          ; Ain # Lo       ARABIC LETTER AIN WITH THREE DOTS BELOW
08C3          ; Ain # Lo       ARABIC LETTER GHAIN WITH THREE DOTS ABOVE

# Total code points: 9

# ================================================

0710          ; Alaph # Lo       SYRIAC LETTER ALAPH

# Total code points: 1

# ================================================

0622..0623    ; Alef # Lo   [2] ARABIC LETTER ALEF WITH MADDA ABOVE..ARABIC LETTER ALEF WITH HAMZA ABOVE
0625          ; Alef # Lo       ARABIC LETTER ALEF WITH HAMZA BELOW
0627          ; Alef # Lo       ARABIC LETTER ALEF
0671..0673    ; Alef # Lo   [3] ARABIC LETTER ALEF WASLA..ARABIC LETTER ALEF WITH WAVY HAMZA BELOW
0675          ; Alef # Lo       ARABIC LETTER HIGH HAMZA ALEF
0773..0774    ; Alef # Lo   [2] ARABIC LETTER ALEF WITH EXTENDED ARABIC-INDIC DIGIT TWO ABOVE..ARABIC LETTER ALEF WITH EXTENDED ARABIC-INDIC DIGIT THREE ABOVE
0870..0882    ; Alef # Lo  [19] ARABIC LETTER ALEF WITH ATTACHED FATHA..ARABIC LETTER ALEF WITH ATTACHED LEFT HAMZA

# Total code points: 29

# ================================================

0628          ; Beh # Lo       ARABIC LETTER BEH
062A..062B    ; Beh # Lo   [2] ARABIC LETTER TEH..ARABIC LETTER THEH
066E          ; Beh # Lo       ARABIC LETTER DOTLESS BEH
0679..0680    ; Beh # Lo   [8] ARABIC LETTER TTEH..ARABIC LETTER BEHEH
0750..0756    ; Beh # Lo   [7] ARABIC LETTER BEH WITH THREE DOTS HORIZONTALLY BELOW..ARABIC LETTER BEH WITH SMALL V
08A0..08A1    ; Beh # Lo   [2] ARABIC LETTER BEH WITH SMALL V BELOW..ARABIC LETTER BEH WITH HAMZA ABOVE
08B6..08B8    ; Beh # Lo   [3] ARABIC LETTER BEH WITH SMALL MEEM ABOVE..ARABIC LETTER TEH WITH SMALL TEH ABOVE
08BE..08C0    ; Beh # Lo   [3] ARABIC LETTER PEH WITH SMALL V..ARABIC LETTER TTEH WITH SMALL V

# Total code points: 27

# ================================================

0712          ; Beth # Lo       SYRIAC LETTER BETH
072D          ; Beth # Lo       SYRIAC LETTER PERSIAN BHETH

# Total code points: 2

# ================================================

062F..0630    ; Dal # Lo   [2] ARABIC LETTER DAL..ARABIC LETTER THAL
0688..0690    ; Dal # Lo   [9] ARABIC LETTER DDAL..ARABIC LETTER DAL WITH FOUR DOTS ABOVE
06EE          ; Dal # Lo       ARABIC LETTER DAL WITH INVERTED V
0759..075A    ; Dal # Lo   [2] ARABIC LETTER DAL WITH TWO DOTS VERTICALLY BELOW AND SMALL TAH..ARABIC LETTER DAL WITH INVERTED SMALL V BELOW
08AE          ; Dal # Lo       ARABIC LETTER DAL WITH THREE DOTS BELOW
10EC2         ; Dal # Lo       ARABIC LETTER DAL WITH TWO DOTS VERTICALLY BELOW

# Total code points: 16

# ================================================

0715..0716    ; Dalath_Rish # Lo   [2] SYRIAC LETTER DALATH..SYRIAC LETTER DOTLESS DALATH RISH
072A          ; Dalath_Rish # Lo       SYRIAC LETTER RISH
072F          ; Dalath_Rish # Lo       SYRIAC LETTER PERSIAN DHALATH

# Total code points: 4

# ================================================

0725          ; E # Lo       SYRIAC LETTER E

# Total code points: 1

# ================================================

0641          ; Feh # Lo       ARABIC LETTER FEH
06A1..06A6    ; Feh # Lo   [6] ARABIC LETTER DOTLESS FEH..ARABIC LETTER PEHEH
0760..0761    ; Feh # Lo   [2] ARABIC LETTER FEH WITH TWO DOTS BELOW..ARABIC LETTER FEH WITH THREE DOTS POINTING UPWARDS BELOW
08A4          ; Feh # Lo       ARABIC LETTER FEH WITH DOT BELOW AND THREE DOTS ABOVE

# Total code points: 10

# ================================================

0724          ; Final_Semkath # Lo       SYRIAC LETTER FINAL SEMKATH

# Total code points: 1

# ================================================

063B..063C    ; Gaf # Lo   [2] ARABIC LETTER KEHEH WITH TWO DOTS ABOVE..ARABIC LETTER KEHEH WITH THREE DOTS BELOW
06A9          ; Gaf # Lo       ARABIC LETTER KEHEH
06AB          ; Gaf # Lo       ARABIC LETTER KAF WITH RING
06AF..06B4    ; Gaf # Lo   [6] ARABIC LETTER GAF..ARABIC LETTER GAF WITH THREE DOTS ABOVE
0762..0764    ; Gaf # Lo   [3] ARABIC LETTER KEHEH WITH DOT ABOVE..ARABIC LETTER KEHEH WITH THREE DOTS POINTING UPWARDS BELOW
088D          ; Gaf # Lo       ARABIC LETTER KEHEH WITH TWO DOTS VERTICALLY BELOW
08B0          ; Gaf # Lo       ARABIC LETTER GAF WITH INVERTED STROKE
08C2          ; Gaf # Lo       ARABIC LETTER KEHEH WITH SMALL V
08C8          ; Gaf # Lo       ARABIC LETTER GRAF

# Total code points: 17

# ================================================

0713..0714    ; Gamal # Lo   [2] SYRIAC LETTER GAMAL..SYRIAC LETTER GAMAL GARSHUNI
072E          ; Gamal # Lo       SYRIAC LETTER PERSIAN GHAMAL

# Total code points: 3

# ================================================

062C..062E    ; Hah # Lo   [3] ARABIC LETTER JEEM..ARABIC LETTER KHAH
0681..0687    ; Hah # Lo   [7] ARABIC LETTER HAH WITH HAMZA ABOVE..ARABIC LETTER TCHEHEH
06BF          ; Hah # Lo       ARABIC LETTER TCHEH WITH DOT ABOVE
0757..0758    ; Hah # Lo   [2] ARABIC LETTER HAH WITH TWO DOTS ABOVE..ARABIC LETTER HAH WITH THREE DOTS POINTING UPWARDS BELOW
076E..076F    ; Hah # Lo   [2] ARABIC LETTER HAH WITH SMALL ARABIC LETTER TAH BELOW..ARABIC LETTER HAH WITH SMALL ARABIC LETTER TAH AND TWO DOTS
0772          ; Hah # Lo       ARABIC LETTER HAH WITH SMALL ARABIC LETTER TAH ABOVE
077C          ; Hah # Lo       ARABIC LETTER HAH WITH EXTENDED ARABIC-INDIC DIGIT FOUR BELOW
088A          ; Hah # Lo       ARABIC LETTER HAH WITH INVERTED SMALL V BELOW
08A2          ; Hah # Lo       ARABIC LETTER JEEM WITH TWO DOTS ABOVE
08C1          ; Hah # Lo       ARABIC LETTER TCHEH WITH SMALL V
08C5..08C6    ; Hah # Lo   [2] ARABIC LETTER JEEM WITH THREE DOTS ABOVE..ARABIC LETTER JEEM WITH THREE DOTS BELOW

# Total code points: 22

# ================================================

06C3          ; Teh_Marbuta_Goal # Lo       ARABIC LETTER TEH MARBUTA GOAL

# Total code points: 1

# ================================================

0717          ; He # Lo       SYRIAC LETTER HE

# Total code points: 1

# ================================================

0647          ; Heh # Lo       ARABIC LETTER HEH

# Total code points: 1

# ================================================

06C1..06C2    ; Heh_Goal # Lo   [2] ARABIC LETTER HEH GOAL..ARABIC LETTER HEH GOAL WITH HAMZA ABOVE

# Total code points: 2

# ================================================

071A          ; Heth # Lo       SYRIAC LETTER HETH

# Total code points: 1

# ================================================

0643          ; Kaf # Lo       ARABIC LETTER KAF
06AC..06AE    ; Kaf # Lo   [3] ARABIC LETTER KAF WITH DOT ABOVE..ARABIC LETTER KAF WITH THREE DOTS BELOW
077F          ; Kaf # Lo       ARABIC LETTER KAF WITH TWO DOTS ABOVE
08B4          ; Kaf # Lo       ARABIC LETTER KAF WITH DOT BELOW
10EC4         ; Kaf # Lo       ARABIC LETTER KAF WITH TWO DOTS VERTICALLY BELOW

# Total code points: 7

# ================================================

071F          ; Kaph # Lo       SYRIAC LETTER KAPH

# Total code points: 1

# ================================================

06BE          ; Knotted_Heh # Lo       ARABIC LETTER HEH DOACHASHMEE
06FF          ; Knotted_Heh # Lo       ARABIC LETTER HEH WITH INVERTED V

# Total code points: 2

# ================================================

0644          ; Lam # Lo       ARABIC LETTER LAM
06B5..06B8    ; Lam # Lo   [4] ARABIC LETTER LAM WITH SMALL V..ARABIC LETTER LAM WITH THREE DOTS BELOW
076A          ; Lam # Lo       ARABIC LETTER LAM WITH BAR
08A6          ; Lam # Lo       ARABIC LETTER LAM WITH DOUBLE BAR
08C7          ; Lam # Lo       ARABIC LETTER LAM WITH SMALL ARABIC LETTER TAH ABOVE

# Total code points: 8

# ================================================

0720          ; Lamadh # Lo       SYRIAC LETTER LAMADH

# Total code points: 1

# ================================================

0645          ; Meem # Lo       ARABIC LETTER MEEM
0765..0766    ; Meem # Lo   [2] ARABIC LETTER MEEM WITH DOT ABOVE..ARABIC LETTER MEEM WITH DOT BELOW
08A7          ; Meem # Lo       ARABIC LETTER MEEM WITH THREE DOTS ABOVE

# Total code points: 4

# ================================================

0721          ; Mim # Lo       SYRIAC LETTER MIM

# Total code points: 1

# ================================================

0646          ; Noon # Lo       ARABIC LETTER NOON
06B9..06BC    ; Noon # Lo   [4] ARABIC LETTER NOON WITH DOT BELOW..ARABIC LETTER NOON WITH RING
0767..0769    ; Noon # Lo   [3] ARABIC LETTER NOON WITH TWO DOTS BELOW..ARABIC LETTER NOON WITH SMALL V
0889          ; Noon # Lo       ARABIC LETTER NOON WITH INVERTED SMALL V

# Total code points: 9

# ================================================

0722          ; Nun # Lo       SYRIAC LETTER NUN

# Total code points: 1

# ================================================

0726          ; Pe # Lo       SYRIAC LETTER PE

# Total code points: 1

# ================================================

0642          ; Qaf # Lo       ARABIC LETTER QAF
066F          ; Qaf # Lo       ARABIC LETTER DOTLESS QAF
06A7..06A8    ; Qaf # Lo   [2] ARABIC LETTER QAF WITH DOT ABOVE..ARABIC LETTER QAF WITH THREE DOTS ABOVE
08A5          ; Qaf # Lo       ARABIC LETTER QAF WITH DOT BELOW
08B5          ; Qaf # Lo       ARABIC LETTER QAF WITH DOT BELOW AND NO DOTS ABOVE

# Total code points: 6

# ================================================

0729          ; Qaph # Lo       SYRIAC LETTER QAPH

# Total code points: 1

# ================================================

0631..0632    ; Reh # Lo   [2] ARABIC LETTER REH..ARABIC LETTER ZAIN
0691..0699    ; Reh # Lo   [9] ARABIC LETTER RREH..ARABIC LETTER REH WITH FOUR DOTS ABOVE
06EF          ; Reh # Lo       ARABIC LETTER REH WITH INVERTED V
075B          ; Reh # Lo       ARABIC LETTER REH WITH STROKE
076B..076C    ; Reh # Lo   [2] ARABIC LETTER REH WITH TWO DOTS VERTICALLY ABOVE..ARABIC LETTER REH WITH HAMZA ABOVE
0771          ; Reh # Lo       ARABIC LETTER REH WITH SMALL ARABIC LETTER TAH AND TWO DOTS
08AA          ; Reh # Lo       ARABIC LETTER REH WITH LOOP
08B2          ; Reh # Lo       ARABIC LETTER ZAIN WITH INVERTED V ABOVE
08B9          ; Reh # Lo       ARABIC LETTER REH WITH SMALL NOON ABOVE

# Total code points: 19

# ================================================

0727          ; Reversed_Pe # Lo       SYRIAC LETTER REVERSED PE

# Total code points: 1

# ================================================

0635..0636    ; Sad # Lo   [2] ARABIC LETTER SAD..ARABIC LETTER DAD
069D..069E    ; Sad # Lo   [2] ARABIC LETTER SAD WITH TWO DOTS BELOW..ARABIC LETTER SAD WITH THREE DOTS ABOVE
06FB          ; Sad # Lo       ARABIC LETTER DAD WITH DOT BELOW
08AF          ; Sad # Lo       ARABIC LETTER SAD WITH THREE DOTS BELOW

# Total code points: 6

# ================================================

0728          ; Sadhe # Lo       SYRIAC LETTER SADHE

# Total code points: 1

# ================================================

0633..0634    ; Seen # Lo   [2] ARABIC LETTER SEEN..ARABIC LETTER SHEEN
069A..069C    ; Seen # Lo   [3] ARABIC LETTER SEEN WITH DOT BELOW AND DOT ABOVE..ARABIC LETTER SEEN WITH THREE DOTS BELOW AND THREE DOTS ABOVE
06FA          ; Seen # Lo       ARABIC LETTER SHEEN WITH DOT BELOW
075C          ; Seen # Lo       ARABIC LETTER SEEN WITH FOUR DOTS ABOVE
076D          ; Seen # Lo       ARABIC LETTER SEEN WITH TWO DOTS VERTICALLY ABOVE
0770          ; Seen # Lo       ARABIC LETTER SEEN WITH SMALL ARABIC LETTER TAH AND TWO DOTS
077D..077E    ; Seen # Lo   [2] ARABIC LETTER SEEN WITH EXTENDED ARABIC-INDIC DIGIT FOUR ABOVE..ARABIC LETTER SEEN WITH INVERTED V

# Total code points: 11

# ================================================

0723          ; Semkath # Lo       SYRIAC LETTER SEMKATH

# Total code points: 1

# ================================================

072B          ; Shin # Lo       SYRIAC LETTER SHIN

# Total code points: 1

# ================================================

06AA          ; Swash_Kaf # Lo       ARABIC LETTER SWASH KAF

# Total code points: 1

# ================================================

0637..0638    ; Tah # Lo   [2] ARABIC LETTER TAH..ARABIC LETTER ZAH
069F          ; Tah # Lo       ARABIC LETTER TAH WITH THREE DOTS ABOVE
088B..088C    ; Tah # Lo   [2] ARABIC LETTER TAH WITH DOT BELOW..ARABIC LETTER TAH WITH THREE DOTS BELOW
08A3          ; Tah # Lo       ARABIC LETTER TAH WITH TWO DOTS ABOVE
10EC3         ; Tah # Lo       ARABIC LETTER TAH WITH TWO DOTS VERTICALLY BELOW

# Total code points: 7

# ================================================

072C          ; Taw # Lo       SYRIAC LETTER TAW

# Total code points: 1

# ================================================

0629          ; Teh_Marbuta # Lo       ARABIC LETTER TEH MARBUTA
06C0          ; Teh_Marbuta # Lo       ARABIC LETTER HEH WITH YEH ABOVE
06D5          ; Teh_Marbuta # Lo       ARABIC LETTER AE

# Total code points: 3

# ================================================

071B..071C    ; Teth # Lo   [2] SYRIAC LETTER TETH..SYRIAC LETTER TETH GARSHUNI

# Total code points: 2

# ================================================

0624          ; Waw # Lo       ARABIC LETTER WAW WITH HAMZA ABOVE
0648          ; Waw # Lo       ARABIC LETTER WAW
0676..0677    ; Waw # Lo   [2] ARABIC LETTER HIGH HAMZA WAW..ARABIC LETTER U WITH HAMZA ABOVE
06C4..06CB    ; Waw # Lo   [8] ARABIC LETTER WAW WITH RING..ARABIC LETTER VE
06CF          ; Waw # Lo       ARABIC LETTER WAW WITH DOT ABOVE
0778..0779    ; Waw # Lo   [2] ARABIC LETTER WAW WITH EXTENDED ARABIC-INDIC DIGIT TWO ABOVE..ARABIC LETTER WAW WITH EXTENDED ARABIC-INDIC DIGIT THREE ABOVE
08AB          ; Waw # Lo       ARABIC LETTER WAW WITH DOT WITHIN

# Total code points: 16

# ================================================

0718          ; Syriac_Waw # Lo       SYRIAC LETTER WAW

# Total code points: 1

# ================================================

0626          ; Yeh # Lo       ARABIC LETTER YEH WITH HAMZA ABOVE
0649..064A    ; Yeh # Lo   [2] ARABIC LETTER ALEF MAKSURA..ARABIC LETTER YEH
0678          ; Yeh # Lo       ARABIC LETTER HIGH HAMZA YEH
06D0..06D1    ; Yeh # Lo   [2] ARABIC LETTER E..ARABIC LETTER YEH WITH THREE DOTS BELOW
0777          ; Yeh # Lo       ARABIC LETTER FARSI YEH WITH EXTENDED ARABIC-INDIC DIGIT FOUR BELOW
08A8..08A9    ; Yeh # Lo   [2] ARABIC LETTER YEH WITH TWO DOTS BELOW AND HAMZA ABOVE..ARABIC LETTER YEH WITH TWO DOTS BELOW AND DOT ABOVE
08BA          ; Yeh # Lo       ARABIC LETTER YEH WITH TWO DOTS BELOW AND SMALL NOON ABOVE

# Total code points: 10

# ================================================

06D2..06D3    ; Yeh_Barree # Lo   [2] ARABIC LETTER YEH BARREE..ARABIC LETTER YEH BARREE WITH HAMZA ABOVE

# Total code points: 2

# ================================================

06CD          ; Yeh_With_Tail # Lo       ARABIC LETTER YEH WITH TAIL

# Total code points: 1

# ================================================

071D          ; Yudh # Lo       SYRIAC LETTER YUDH

# Total code points: 1

# ================================================

071E          ; Yudh_He # Lo       SYRIAC LETTER YUDH HE

# Total code points: 1

# ================================================

0719          ; Zain # Lo       SYRIAC LETTER ZAIN

# Total code points: 1

# ================================================

074D          ; Zhain # Lo       SYRIAC LETTER SOGDIAN ZHAIN

# Total code points: 1

# ================================================

074E          ; Khaph # Lo       SYRIAC LETTER SOGDIAN KHAPH

# Total code points: 1

# ================================================

074F          ; Fe # Lo       SYRIAC LETTER SOGDIAN FE

# Total code points: 1

# ================================================

077A..077B    ; Burushaski_Yeh_Barree # Lo   [2] ARABIC LETTER YEH BARREE WITH EXTENDED ARABIC-INDIC DIGIT TWO ABOVE..ARABIC LETTER YEH BARREE WITH EXTENDED ARABIC-INDIC DIGIT THREE ABOVE

# Total code points: 2

# ================================================

063D..063F    ; Farsi_Yeh # Lo   [3] ARABIC LETTER FARSI YEH WITH INVERTED V..ARABIC LETTER FARSI YEH WITH THREE DOTS ABOVE
06CC          ; Farsi_Yeh # Lo       ARABIC LETTER FARSI YEH
06CE          ; Farsi_Yeh # Lo       ARABIC LETTER YEH WITH SMALL V
0775..0776    ; Farsi_Yeh # Lo   [2] ARABIC LETTER FARSI YEH WITH EXTENDED ARABIC-INDIC DIGIT TWO ABOVE..ARABIC LETTER FARSI YEH WITH EXTENDED ARABIC-INDIC DIGIT THREE ABOVE

# Total code points: 7

# ================================================

06BD          ; Nya # Lo       ARABIC LETTER NOON WITH THREE DOTS ABOVE

# Total code points: 1

# ================================================

08AC          ; Rohingya_Yeh # Lo       ARABIC LETTER ROHINGYA YEH

# Total code points: 1

# ================================================

08B1          ; Straight_Waw # Lo       ARABIC LETTER STRAIGHT WAW

# Total code points: 1

# ================================================

10AC0         ; Manichaean_Aleph # Lo       MANICHAEAN LETTER ALEPH

# Total code points: 1

# ================================================

10AD9..10ADA  ; Manichaean_Ayin # Lo   [2] MANICHAEAN LETTER AYIN..MANICHAEAN LETTER AAYIN

# Total code points: 2

# ================================================

10AC1..10AC2  ; Manichaean_Beth # Lo   [2] MANICHAEAN LETTER BETH..MANICHAEAN LETTER BHETH

# Total code points: 2

# ================================================

10AC5         ; Manichaean_Daleth # Lo       MANICHAEAN LETTER DALETH

# Total code points: 1

# ================================================

10AD4         ; Manichaean_Dhamedh # Lo       MANICHAEAN LETTER DHAMEDH

# Total code points: 1

# ================================================

10AEC         ; Manichaean_Five # No       MANICHAEAN NUMBER FIVE

# Total code points: 1

# ================================================

10AC3..10AC4  ; Manichaean_Gimel # Lo   [2] MANICHAEAN LETTER GIMEL..MANICHAEAN LETTER GHIMEL

# Total code points: 2

# ================================================

10ACD         ; Manichaean_Heth # Lo       MANICHAEAN LETTER HETH

# Total code points: 1

# ================================================

10AEF         ; Manichaean_Hundred # No       MANICHAEAN NUMBER ONE HUNDRED

# Total code points: 1

# ================================================

10AD0..10AD2  ; Manichaean_Kaph # Lo   [3] MANICHAEAN LETTER KAPH..MANICHAEAN LETTER KHAPH

# Total code points: 3

# ================================================

10AD3         ; Manichaean_Lamedh # Lo       MANICHAEAN LETTER LAMEDH

# Total code points: 1

# ================================================

10AD6         ; Manichaean_Mem # Lo       MANICHAEAN LETTER MEM

# Total code points: 1

# ================================================

10AD7         ; Manichaean_Nun # Lo       MANICHAEAN LETTER NUN

# Total code points: 1

# ================================================

10AEB         ; Manichaean_One # No       MANICHAEAN NUMBER ONE

# Total code points: 1

# ================================================

10ADB..10ADC  ; Manichaean_Pe # Lo   [2] MANICHAEAN LETTER PE..MANICHAEAN LETTER FE

# Total code points: 2

# ================================================

10ADE..10AE0  ; Manichaean_Qoph # Lo   [3] MANICHAEAN LETTER QOPH..MANICHAEAN LETTER QHOPH

# Total code points: 3

# ================================================

10AE1         ; Manichaean_Resh # Lo       MANICHAEAN LETTER RESH

# Total code points: 1

# ================================================

10ADD         ; Manichaean_Sadhe # Lo       MANICHAEAN LETTER SADHE

# Total code points: 1

# ================================================

10AD8         ; Manichaean_Samekh # Lo       MANICHAEAN LETTER SAMEKH

# Total code points: 1

# ================================================

10AE4         ; Manichaean_Taw # Lo       MANICHAEAN LETTER TAW

# Total code points: 1

# ================================================

10AED         ; Manichaean_Ten # No       MANICHAEAN NUMBER TEN

# Total code points: 1

# ================================================

10ACE         ; Manichaean_Teth # Lo       MANICHAEAN LETTER TETH

# Total code points: 1

# ================================================

10AD5         ; Manichaean_Thamedh # Lo       MANICHAEAN LETTER THAMEDH

# Total code points: 1

# ================================================

10AEE         ; Manichaean_Twenty # No       MANICHAEAN NUMBER TWENTY

# Total code points: 1

# ================================================

10AC7         ; Manichaean_Waw # Lo       MANICHAEAN LETTER WAW

# Total code points: 1

# ================================================

10ACF         ; Manichaean_Yodh # Lo       MANICHAEAN LETTER YODH

# Total code points: 1

# ================================================

10AC9..10ACA  ; Manichaean_Zayin # Lo   [2] MANICHAEAN LETTER ZAYIN..MANICHAEAN LETTER ZHAYIN

# Total code points: 2

# ================================================

08BB          ; African_Feh # Lo       ARABIC LETTER AFRICAN FEH

# Total code points: 1

# ================================================

08BC          ; African_Qaf # Lo       ARABIC LETTER AFRICAN QAF
08C4          ; African_Qaf # Lo       ARABIC LETTER AFRICAN QAF WITH THREE DOTS ABOVE

# Total code points: 2

# ================================================

08BD          ; African_Noon # Lo       ARABIC LETTER AFRICAN NOON

# Total code points: 1

# ================================================

0860          ; Malayalam_Nga # Lo       SYRIAC LETTER MALAYALAM NGA

# Total code points: 1

# ================================================

0861          ; Malayalam_Ja # Lo       SYRIAC LETTER MALAYALAM JA

# Total code points: 1

# ================================================

0862          ; Malayalam_Nya # Lo       SYRIAC LETTER MALAYALAM NYA

# Total code points: 1

# ================================================

0863          ; Malayalam_Tta # Lo       SYRIAC LETTER MALAYALAM TTA

# Total code points: 1

# ================================================

0864          ; Malayalam_Nna # Lo       SYRIAC LETTER MALAYALAM NNA

# Total code points: 1

# ================================================

0865          ; Malayalam_Nnna # Lo       SYRIAC LETTER MALAYALAM NNNA

# Total code points: 1

# ================================================

0866          ; Malayalam_Bha # Lo       SYRIAC LETTER MALAYALAM BHA

# Total code points: 1

# ================================================

0867          ; Malayalam_Ra # Lo       SYRIAC LETTER MALAYALAM RA

# Total code points: 1

# ================================================

0868          ; Malayalam_Lla # Lo       SYRIAC LETTER MALAYALAM LLA

# Total code points: 1

# ================================================

0869          ; Malayalam_Llla # Lo       SYRIAC LETTER MALAYALAM LLLA

# Total code points: 1

# ================================================

086A          ; Malayalam_Ssa # Lo       SYRIAC LETTER MALAYALAM SSA

# Total code points: 1

# ================================================

10D02         ; Hanifi_Rohingya_Pa # Lo       HANIFI ROHINGYA LETTER PA
10D09         ; Hanifi_Rohingya_Pa # Lo       HANIFI ROHINGYA LETTER FA
10D1C         ; Hanifi_Rohingya_Pa # Lo       HANIFI ROHINGYA LETTER VA

# Total code points: 3

# ================================================

10D19         ; Hanifi_Rohingya_Kinna_Ya # Lo       HANIFI ROHINGYA LETTER KINNA YA
10D1E         ; Hanifi_Rohingya_Kinna_Ya # Lo       HANIFI ROHINGYA VOWEL I
10D20         ; Hanifi_Rohingya_Kinna_Ya # Lo       HANIFI ROHINGYA VOWEL E
10D23         ; Hanifi_Rohingya_Kinna_Ya # Lo       HANIFI ROHINGYA MARK NA KHONNA

# Total code points: 4

# ================================================

0886          ; Thin_Yeh # Lo       ARABIC LETTER THIN YEH

# Total code points: 1

# ================================================

088E          ; Vertical_Tail # Lo       ARABIC VERTICAL TAIL

# Total code points: 1

# ================================================

<<<<<<< HEAD
10ED9..10EDC  ; Crown_Beh # Lo   [4] ARABIC CROWN LETTER BEH..ARABIC CROWN LETTER THEH
10EEC         ; Crown_Beh # Lo       ARABIC CROWN LETTER NOON
10EEE         ; Crown_Beh # Lo       ARABIC CROWN LETTER YEH

# Total code points: 6

# ================================================

10EDD..10EDF  ; Crown_Hah # Lo   [3] ARABIC CROWN LETTER JEEM..ARABIC CROWN LETTER KHAH

# Total code points: 3

# ================================================

10EE0..10EE1  ; Crown_Seen # Lo   [2] ARABIC CROWN LETTER SEEN..ARABIC CROWN LETTER SHEEN

# Total code points: 2

# ================================================

10EE2..10EE3  ; Crown_Sad # Lo   [2] ARABIC CROWN LETTER SAD..ARABIC CROWN LETTER DAD

# Total code points: 2

# ================================================

10EE4..10EE5  ; Crown_Tah # Lo   [2] ARABIC CROWN LETTER TAH..ARABIC CROWN LETTER ZAH

# Total code points: 2

# ================================================

10EE6..10EE7  ; Crown_Ain # Lo   [2] ARABIC CROWN LETTER AIN..ARABIC CROWN LETTER GHAIN

# Total code points: 2

# ================================================

10EE8..10EE9  ; Crown_Feh # Lo   [2] ARABIC CROWN LETTER FEH..ARABIC CROWN LETTER QAF

# Total code points: 2

# ================================================

10EEA         ; Crown_Kaf # Lo       ARABIC CROWN LETTER KAF

# Total code points: 1

# ================================================

10EEB         ; Crown_Meem # Lo       ARABIC CROWN LETTER MEEM

# Total code points: 1

# ================================================

10EED         ; Crown_Heh # Lo       ARABIC CROWN LETTER HEH
=======
0620          ; Kashmiri_Yeh # Lo       ARABIC LETTER KASHMIRI YEH
>>>>>>> 69a376c1

# Total code points: 1

# EOF<|MERGE_RESOLUTION|>--- conflicted
+++ resolved
@@ -1,9 +1,5 @@
-# DerivedJoiningGroup-16.0.0.txt
-<<<<<<< HEAD
-# Date: 2024-06-07, 15:35:18 GMT
-=======
-# Date: 2024-07-30, 21:15:55 GMT
->>>>>>> 69a376c1
+# DerivedJoiningGroup-17.0.0.txt
+# Date: 2024-10-16, 13:59:01 GMT
 # © 2024 Unicode®, Inc.
 # Unicode and the Unicode Logo are registered trademarks of Unicode, Inc. in the U.S. and other countries.
 # For terms of use and license, see https://www.unicode.org/terms_of_use.html
@@ -750,7 +746,12 @@
 
 # ================================================
 
-<<<<<<< HEAD
+0620          ; Kashmiri_Yeh # Lo       ARABIC LETTER KASHMIRI YEH
+
+# Total code points: 1
+
+# ================================================
+
 10ED9..10EDC  ; Crown_Beh # Lo   [4] ARABIC CROWN LETTER BEH..ARABIC CROWN LETTER THEH
 10EEC         ; Crown_Beh # Lo       ARABIC CROWN LETTER NOON
 10EEE         ; Crown_Beh # Lo       ARABIC CROWN LETTER YEH
@@ -808,9 +809,6 @@
 # ================================================
 
 10EED         ; Crown_Heh # Lo       ARABIC CROWN LETTER HEH
-=======
-0620          ; Kashmiri_Yeh # Lo       ARABIC LETTER KASHMIRI YEH
->>>>>>> 69a376c1
 
 # Total code points: 1
 

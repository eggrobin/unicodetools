# DerivedJoiningGroup-16.0.0.txt
<<<<<<< HEAD
# Date: 2024-05-31, 18:59:16 GMT
=======
# Date: 2024-07-30, 21:15:55 GMT
>>>>>>> 4af53431
# © 2024 Unicode®, Inc.
# Unicode and the Unicode Logo are registered trademarks of Unicode, Inc. in the U.S. and other countries.
# For terms of use and license, see https://www.unicode.org/terms_of_use.html
#
# Unicode Character Database
#   For documentation, see https://www.unicode.org/reports/tr44/

# ================================================

# Joining Group (listing ArabicShaping.txt, field 3)

#  All code points not explicitly listed for Joining_Group
#  have the value No_Joining_Group.

# @missing: 0000..10FFFF; No_Joining_Group

# ================================================

0639..063A    ; Ain # Lo   [2] ARABIC LETTER AIN..ARABIC LETTER GHAIN
06A0          ; Ain # Lo       ARABIC LETTER AIN WITH THREE DOTS ABOVE
06FC          ; Ain # Lo       ARABIC LETTER GHAIN WITH DOT BELOW
075D..075F    ; Ain # Lo   [3] ARABIC LETTER AIN WITH TWO DOTS ABOVE..ARABIC LETTER AIN WITH TWO DOTS VERTICALLY ABOVE
08B3          ; Ain # Lo       ARABIC LETTER AIN WITH THREE DOTS BELOW
08C3          ; Ain # Lo       ARABIC LETTER GHAIN WITH THREE DOTS ABOVE

# Total code points: 9

# ================================================

0710          ; Alaph # Lo       SYRIAC LETTER ALAPH

# Total code points: 1

# ================================================

0622..0623    ; Alef # Lo   [2] ARABIC LETTER ALEF WITH MADDA ABOVE..ARABIC LETTER ALEF WITH HAMZA ABOVE
0625          ; Alef # Lo       ARABIC LETTER ALEF WITH HAMZA BELOW
0627          ; Alef # Lo       ARABIC LETTER ALEF
0671..0673    ; Alef # Lo   [3] ARABIC LETTER ALEF WASLA..ARABIC LETTER ALEF WITH WAVY HAMZA BELOW
0675          ; Alef # Lo       ARABIC LETTER HIGH HAMZA ALEF
0773..0774    ; Alef # Lo   [2] ARABIC LETTER ALEF WITH EXTENDED ARABIC-INDIC DIGIT TWO ABOVE..ARABIC LETTER ALEF WITH EXTENDED ARABIC-INDIC DIGIT THREE ABOVE
0870..0882    ; Alef # Lo  [19] ARABIC LETTER ALEF WITH ATTACHED FATHA..ARABIC LETTER ALEF WITH ATTACHED LEFT HAMZA

# Total code points: 29

# ================================================

0628          ; Beh # Lo       ARABIC LETTER BEH
062A..062B    ; Beh # Lo   [2] ARABIC LETTER TEH..ARABIC LETTER THEH
066E          ; Beh # Lo       ARABIC LETTER DOTLESS BEH
0679..0680    ; Beh # Lo   [8] ARABIC LETTER TTEH..ARABIC LETTER BEHEH
0750..0756    ; Beh # Lo   [7] ARABIC LETTER BEH WITH THREE DOTS HORIZONTALLY BELOW..ARABIC LETTER BEH WITH SMALL V
08A0..08A1    ; Beh # Lo   [2] ARABIC LETTER BEH WITH SMALL V BELOW..ARABIC LETTER BEH WITH HAMZA ABOVE
08B6..08B8    ; Beh # Lo   [3] ARABIC LETTER BEH WITH SMALL MEEM ABOVE..ARABIC LETTER TEH WITH SMALL TEH ABOVE
08BE..08C0    ; Beh # Lo   [3] ARABIC LETTER PEH WITH SMALL V..ARABIC LETTER TTEH WITH SMALL V

# Total code points: 27

# ================================================

0712          ; Beth # Lo       SYRIAC LETTER BETH
072D          ; Beth # Lo       SYRIAC LETTER PERSIAN BHETH

# Total code points: 2

# ================================================

062F..0630    ; Dal # Lo   [2] ARABIC LETTER DAL..ARABIC LETTER THAL
0688..0690    ; Dal # Lo   [9] ARABIC LETTER DDAL..ARABIC LETTER DAL WITH FOUR DOTS ABOVE
06EE          ; Dal # Lo       ARABIC LETTER DAL WITH INVERTED V
0759..075A    ; Dal # Lo   [2] ARABIC LETTER DAL WITH TWO DOTS VERTICALLY BELOW AND SMALL TAH..ARABIC LETTER DAL WITH INVERTED SMALL V BELOW
08AE          ; Dal # Lo       ARABIC LETTER DAL WITH THREE DOTS BELOW
10EC2         ; Dal # Lo       ARABIC LETTER DAL WITH TWO DOTS VERTICALLY BELOW

# Total code points: 16

# ================================================

0715..0716    ; Dalath_Rish # Lo   [2] SYRIAC LETTER DALATH..SYRIAC LETTER DOTLESS DALATH RISH
072A          ; Dalath_Rish # Lo       SYRIAC LETTER RISH
072F          ; Dalath_Rish # Lo       SYRIAC LETTER PERSIAN DHALATH

# Total code points: 4

# ================================================

0725          ; E # Lo       SYRIAC LETTER E

# Total code points: 1

# ================================================

0641          ; Feh # Lo       ARABIC LETTER FEH
06A1..06A6    ; Feh # Lo   [6] ARABIC LETTER DOTLESS FEH..ARABIC LETTER PEHEH
0760..0761    ; Feh # Lo   [2] ARABIC LETTER FEH WITH TWO DOTS BELOW..ARABIC LETTER FEH WITH THREE DOTS POINTING UPWARDS BELOW
08A4          ; Feh # Lo       ARABIC LETTER FEH WITH DOT BELOW AND THREE DOTS ABOVE

# Total code points: 10

# ================================================

0724          ; Final_Semkath # Lo       SYRIAC LETTER FINAL SEMKATH

# Total code points: 1

# ================================================

063B..063C    ; Gaf # Lo   [2] ARABIC LETTER KEHEH WITH TWO DOTS ABOVE..ARABIC LETTER KEHEH WITH THREE DOTS BELOW
06A9          ; Gaf # Lo       ARABIC LETTER KEHEH
06AB          ; Gaf # Lo       ARABIC LETTER KAF WITH RING
06AF..06B4    ; Gaf # Lo   [6] ARABIC LETTER GAF..ARABIC LETTER GAF WITH THREE DOTS ABOVE
0762..0764    ; Gaf # Lo   [3] ARABIC LETTER KEHEH WITH DOT ABOVE..ARABIC LETTER KEHEH WITH THREE DOTS POINTING UPWARDS BELOW
088D          ; Gaf # Lo       ARABIC LETTER KEHEH WITH TWO DOTS VERTICALLY BELOW
08B0          ; Gaf # Lo       ARABIC LETTER GAF WITH INVERTED STROKE
08C2          ; Gaf # Lo       ARABIC LETTER KEHEH WITH SMALL V
08C8          ; Gaf # Lo       ARABIC LETTER GRAF

# Total code points: 17

# ================================================

0713..0714    ; Gamal # Lo   [2] SYRIAC LETTER GAMAL..SYRIAC LETTER GAMAL GARSHUNI
072E          ; Gamal # Lo       SYRIAC LETTER PERSIAN GHAMAL

# Total code points: 3

# ================================================

062C..062E    ; Hah # Lo   [3] ARABIC LETTER JEEM..ARABIC LETTER KHAH
0681..0687    ; Hah # Lo   [7] ARABIC LETTER HAH WITH HAMZA ABOVE..ARABIC LETTER TCHEHEH
06BF          ; Hah # Lo       ARABIC LETTER TCHEH WITH DOT ABOVE
0757..0758    ; Hah # Lo   [2] ARABIC LETTER HAH WITH TWO DOTS ABOVE..ARABIC LETTER HAH WITH THREE DOTS POINTING UPWARDS BELOW
076E..076F    ; Hah # Lo   [2] ARABIC LETTER HAH WITH SMALL ARABIC LETTER TAH BELOW..ARABIC LETTER HAH WITH SMALL ARABIC LETTER TAH AND TWO DOTS
0772          ; Hah # Lo       ARABIC LETTER HAH WITH SMALL ARABIC LETTER TAH ABOVE
077C          ; Hah # Lo       ARABIC LETTER HAH WITH EXTENDED ARABIC-INDIC DIGIT FOUR BELOW
088A          ; Hah # Lo       ARABIC LETTER HAH WITH INVERTED SMALL V BELOW
08A2          ; Hah # Lo       ARABIC LETTER JEEM WITH TWO DOTS ABOVE
08C1          ; Hah # Lo       ARABIC LETTER TCHEH WITH SMALL V
08C5..08C6    ; Hah # Lo   [2] ARABIC LETTER JEEM WITH THREE DOTS ABOVE..ARABIC LETTER JEEM WITH THREE DOTS BELOW

# Total code points: 22

# ================================================

06C3          ; Teh_Marbuta_Goal # Lo       ARABIC LETTER TEH MARBUTA GOAL

# Total code points: 1

# ================================================

0717          ; He # Lo       SYRIAC LETTER HE

# Total code points: 1

# ================================================

0647          ; Heh # Lo       ARABIC LETTER HEH

# Total code points: 1

# ================================================

06C1..06C2    ; Heh_Goal # Lo   [2] ARABIC LETTER HEH GOAL..ARABIC LETTER HEH GOAL WITH HAMZA ABOVE

# Total code points: 2

# ================================================

071A          ; Heth # Lo       SYRIAC LETTER HETH

# Total code points: 1

# ================================================

0643          ; Kaf # Lo       ARABIC LETTER KAF
06AC..06AE    ; Kaf # Lo   [3] ARABIC LETTER KAF WITH DOT ABOVE..ARABIC LETTER KAF WITH THREE DOTS BELOW
077F          ; Kaf # Lo       ARABIC LETTER KAF WITH TWO DOTS ABOVE
08B4          ; Kaf # Lo       ARABIC LETTER KAF WITH DOT BELOW
10EC4         ; Kaf # Lo       ARABIC LETTER KAF WITH TWO DOTS VERTICALLY BELOW

# Total code points: 7

# ================================================

071F          ; Kaph # Lo       SYRIAC LETTER KAPH

# Total code points: 1

# ================================================

06BE          ; Knotted_Heh # Lo       ARABIC LETTER HEH DOACHASHMEE
06FF          ; Knotted_Heh # Lo       ARABIC LETTER HEH WITH INVERTED V

# Total code points: 2

# ================================================

0644          ; Lam # Lo       ARABIC LETTER LAM
06B5..06B8    ; Lam # Lo   [4] ARABIC LETTER LAM WITH SMALL V..ARABIC LETTER LAM WITH THREE DOTS BELOW
076A          ; Lam # Lo       ARABIC LETTER LAM WITH BAR
08A6          ; Lam # Lo       ARABIC LETTER LAM WITH DOUBLE BAR
08C7          ; Lam # Lo       ARABIC LETTER LAM WITH SMALL ARABIC LETTER TAH ABOVE

# Total code points: 8

# ================================================

0720          ; Lamadh # Lo       SYRIAC LETTER LAMADH

# Total code points: 1

# ================================================

0645          ; Meem # Lo       ARABIC LETTER MEEM
0765..0766    ; Meem # Lo   [2] ARABIC LETTER MEEM WITH DOT ABOVE..ARABIC LETTER MEEM WITH DOT BELOW
08A7          ; Meem # Lo       ARABIC LETTER MEEM WITH THREE DOTS ABOVE

# Total code points: 4

# ================================================

0721          ; Mim # Lo       SYRIAC LETTER MIM

# Total code points: 1

# ================================================

0646          ; Noon # Lo       ARABIC LETTER NOON
06B9..06BC    ; Noon # Lo   [4] ARABIC LETTER NOON WITH DOT BELOW..ARABIC LETTER NOON WITH RING
0767..0769    ; Noon # Lo   [3] ARABIC LETTER NOON WITH TWO DOTS BELOW..ARABIC LETTER NOON WITH SMALL V
0889          ; Noon # Lo       ARABIC LETTER NOON WITH INVERTED SMALL V
088F          ; Noon # Lo       ARABIC LETTER NOON WITH RING ABOVE

# Total code points: 10

# ================================================

0722          ; Nun # Lo       SYRIAC LETTER NUN

# Total code points: 1

# ================================================

0726          ; Pe # Lo       SYRIAC LETTER PE

# Total code points: 1

# ================================================

0642          ; Qaf # Lo       ARABIC LETTER QAF
066F          ; Qaf # Lo       ARABIC LETTER DOTLESS QAF
06A7..06A8    ; Qaf # Lo   [2] ARABIC LETTER QAF WITH DOT ABOVE..ARABIC LETTER QAF WITH THREE DOTS ABOVE
08A5          ; Qaf # Lo       ARABIC LETTER QAF WITH DOT BELOW
08B5          ; Qaf # Lo       ARABIC LETTER QAF WITH DOT BELOW AND NO DOTS ABOVE

# Total code points: 6

# ================================================

0729          ; Qaph # Lo       SYRIAC LETTER QAPH

# Total code points: 1

# ================================================

0631..0632    ; Reh # Lo   [2] ARABIC LETTER REH..ARABIC LETTER ZAIN
0691..0699    ; Reh # Lo   [9] ARABIC LETTER RREH..ARABIC LETTER REH WITH FOUR DOTS ABOVE
06EF          ; Reh # Lo       ARABIC LETTER REH WITH INVERTED V
075B          ; Reh # Lo       ARABIC LETTER REH WITH STROKE
076B..076C    ; Reh # Lo   [2] ARABIC LETTER REH WITH TWO DOTS VERTICALLY ABOVE..ARABIC LETTER REH WITH HAMZA ABOVE
0771          ; Reh # Lo       ARABIC LETTER REH WITH SMALL ARABIC LETTER TAH AND TWO DOTS
08AA          ; Reh # Lo       ARABIC LETTER REH WITH LOOP
08B2          ; Reh # Lo       ARABIC LETTER ZAIN WITH INVERTED V ABOVE
08B9          ; Reh # Lo       ARABIC LETTER REH WITH SMALL NOON ABOVE

# Total code points: 19

# ================================================

0727          ; Reversed_Pe # Lo       SYRIAC LETTER REVERSED PE

# Total code points: 1

# ================================================

0635..0636    ; Sad # Lo   [2] ARABIC LETTER SAD..ARABIC LETTER DAD
069D..069E    ; Sad # Lo   [2] ARABIC LETTER SAD WITH TWO DOTS BELOW..ARABIC LETTER SAD WITH THREE DOTS ABOVE
06FB          ; Sad # Lo       ARABIC LETTER DAD WITH DOT BELOW
08AF          ; Sad # Lo       ARABIC LETTER SAD WITH THREE DOTS BELOW

# Total code points: 6

# ================================================

0728          ; Sadhe # Lo       SYRIAC LETTER SADHE

# Total code points: 1

# ================================================

0633..0634    ; Seen # Lo   [2] ARABIC LETTER SEEN..ARABIC LETTER SHEEN
069A..069C    ; Seen # Lo   [3] ARABIC LETTER SEEN WITH DOT BELOW AND DOT ABOVE..ARABIC LETTER SEEN WITH THREE DOTS BELOW AND THREE DOTS ABOVE
06FA          ; Seen # Lo       ARABIC LETTER SHEEN WITH DOT BELOW
075C          ; Seen # Lo       ARABIC LETTER SEEN WITH FOUR DOTS ABOVE
076D          ; Seen # Lo       ARABIC LETTER SEEN WITH TWO DOTS VERTICALLY ABOVE
0770          ; Seen # Lo       ARABIC LETTER SEEN WITH SMALL ARABIC LETTER TAH AND TWO DOTS
077D..077E    ; Seen # Lo   [2] ARABIC LETTER SEEN WITH EXTENDED ARABIC-INDIC DIGIT FOUR ABOVE..ARABIC LETTER SEEN WITH INVERTED V

# Total code points: 11

# ================================================

0723          ; Semkath # Lo       SYRIAC LETTER SEMKATH

# Total code points: 1

# ================================================

072B          ; Shin # Lo       SYRIAC LETTER SHIN

# Total code points: 1

# ================================================

06AA          ; Swash_Kaf # Lo       ARABIC LETTER SWASH KAF

# Total code points: 1

# ================================================

0637..0638    ; Tah # Lo   [2] ARABIC LETTER TAH..ARABIC LETTER ZAH
069F          ; Tah # Lo       ARABIC LETTER TAH WITH THREE DOTS ABOVE
088B..088C    ; Tah # Lo   [2] ARABIC LETTER TAH WITH DOT BELOW..ARABIC LETTER TAH WITH THREE DOTS BELOW
08A3          ; Tah # Lo       ARABIC LETTER TAH WITH TWO DOTS ABOVE
10EC3         ; Tah # Lo       ARABIC LETTER TAH WITH TWO DOTS VERTICALLY BELOW

# Total code points: 7

# ================================================

072C          ; Taw # Lo       SYRIAC LETTER TAW

# Total code points: 1

# ================================================

0629          ; Teh_Marbuta # Lo       ARABIC LETTER TEH MARBUTA
06C0          ; Teh_Marbuta # Lo       ARABIC LETTER HEH WITH YEH ABOVE
06D5          ; Teh_Marbuta # Lo       ARABIC LETTER AE

# Total code points: 3

# ================================================

071B..071C    ; Teth # Lo   [2] SYRIAC LETTER TETH..SYRIAC LETTER TETH GARSHUNI

# Total code points: 2

# ================================================

0624          ; Waw # Lo       ARABIC LETTER WAW WITH HAMZA ABOVE
0648          ; Waw # Lo       ARABIC LETTER WAW
0676..0677    ; Waw # Lo   [2] ARABIC LETTER HIGH HAMZA WAW..ARABIC LETTER U WITH HAMZA ABOVE
06C4..06CB    ; Waw # Lo   [8] ARABIC LETTER WAW WITH RING..ARABIC LETTER VE
06CF          ; Waw # Lo       ARABIC LETTER WAW WITH DOT ABOVE
0778..0779    ; Waw # Lo   [2] ARABIC LETTER WAW WITH EXTENDED ARABIC-INDIC DIGIT TWO ABOVE..ARABIC LETTER WAW WITH EXTENDED ARABIC-INDIC DIGIT THREE ABOVE
08AB          ; Waw # Lo       ARABIC LETTER WAW WITH DOT WITHIN

# Total code points: 16

# ================================================

0718          ; Syriac_Waw # Lo       SYRIAC LETTER WAW

# Total code points: 1

# ================================================

0626          ; Yeh # Lo       ARABIC LETTER YEH WITH HAMZA ABOVE
0649..064A    ; Yeh # Lo   [2] ARABIC LETTER ALEF MAKSURA..ARABIC LETTER YEH
0678          ; Yeh # Lo       ARABIC LETTER HIGH HAMZA YEH
06D0..06D1    ; Yeh # Lo   [2] ARABIC LETTER E..ARABIC LETTER YEH WITH THREE DOTS BELOW
0777          ; Yeh # Lo       ARABIC LETTER FARSI YEH WITH EXTENDED ARABIC-INDIC DIGIT FOUR BELOW
08A8..08A9    ; Yeh # Lo   [2] ARABIC LETTER YEH WITH TWO DOTS BELOW AND HAMZA ABOVE..ARABIC LETTER YEH WITH TWO DOTS BELOW AND DOT ABOVE
08BA          ; Yeh # Lo       ARABIC LETTER YEH WITH TWO DOTS BELOW AND SMALL NOON ABOVE

# Total code points: 10

# ================================================

06D2..06D3    ; Yeh_Barree # Lo   [2] ARABIC LETTER YEH BARREE..ARABIC LETTER YEH BARREE WITH HAMZA ABOVE

# Total code points: 2

# ================================================

06CD          ; Yeh_With_Tail # Lo       ARABIC LETTER YEH WITH TAIL

# Total code points: 1

# ================================================

071D          ; Yudh # Lo       SYRIAC LETTER YUDH

# Total code points: 1

# ================================================

071E          ; Yudh_He # Lo       SYRIAC LETTER YUDH HE

# Total code points: 1

# ================================================

0719          ; Zain # Lo       SYRIAC LETTER ZAIN

# Total code points: 1

# ================================================

074D          ; Zhain # Lo       SYRIAC LETTER SOGDIAN ZHAIN

# Total code points: 1

# ================================================

074E          ; Khaph # Lo       SYRIAC LETTER SOGDIAN KHAPH

# Total code points: 1

# ================================================

074F          ; Fe # Lo       SYRIAC LETTER SOGDIAN FE

# Total code points: 1

# ================================================

077A..077B    ; Burushaski_Yeh_Barree # Lo   [2] ARABIC LETTER YEH BARREE WITH EXTENDED ARABIC-INDIC DIGIT TWO ABOVE..ARABIC LETTER YEH BARREE WITH EXTENDED ARABIC-INDIC DIGIT THREE ABOVE

# Total code points: 2

# ================================================

063D..063F    ; Farsi_Yeh # Lo   [3] ARABIC LETTER FARSI YEH WITH INVERTED V..ARABIC LETTER FARSI YEH WITH THREE DOTS ABOVE
06CC          ; Farsi_Yeh # Lo       ARABIC LETTER FARSI YEH
06CE          ; Farsi_Yeh # Lo       ARABIC LETTER YEH WITH SMALL V
0775..0776    ; Farsi_Yeh # Lo   [2] ARABIC LETTER FARSI YEH WITH EXTENDED ARABIC-INDIC DIGIT TWO ABOVE..ARABIC LETTER FARSI YEH WITH EXTENDED ARABIC-INDIC DIGIT THREE ABOVE

# Total code points: 7

# ================================================

06BD          ; Nya # Lo       ARABIC LETTER NOON WITH THREE DOTS ABOVE

# Total code points: 1

# ================================================

08AC          ; Rohingya_Yeh # Lo       ARABIC LETTER ROHINGYA YEH

# Total code points: 1

# ================================================

08B1          ; Straight_Waw # Lo       ARABIC LETTER STRAIGHT WAW

# Total code points: 1

# ================================================

10AC0         ; Manichaean_Aleph # Lo       MANICHAEAN LETTER ALEPH

# Total code points: 1

# ================================================

10AD9..10ADA  ; Manichaean_Ayin # Lo   [2] MANICHAEAN LETTER AYIN..MANICHAEAN LETTER AAYIN

# Total code points: 2

# ================================================

10AC1..10AC2  ; Manichaean_Beth # Lo   [2] MANICHAEAN LETTER BETH..MANICHAEAN LETTER BHETH

# Total code points: 2

# ================================================

10AC5         ; Manichaean_Daleth # Lo       MANICHAEAN LETTER DALETH

# Total code points: 1

# ================================================

10AD4         ; Manichaean_Dhamedh # Lo       MANICHAEAN LETTER DHAMEDH

# Total code points: 1

# ================================================

10AEC         ; Manichaean_Five # No       MANICHAEAN NUMBER FIVE

# Total code points: 1

# ================================================

10AC3..10AC4  ; Manichaean_Gimel # Lo   [2] MANICHAEAN LETTER GIMEL..MANICHAEAN LETTER GHIMEL

# Total code points: 2

# ================================================

10ACD         ; Manichaean_Heth # Lo       MANICHAEAN LETTER HETH

# Total code points: 1

# ================================================

10AEF         ; Manichaean_Hundred # No       MANICHAEAN NUMBER ONE HUNDRED

# Total code points: 1

# ================================================

10AD0..10AD2  ; Manichaean_Kaph # Lo   [3] MANICHAEAN LETTER KAPH..MANICHAEAN LETTER KHAPH

# Total code points: 3

# ================================================

10AD3         ; Manichaean_Lamedh # Lo       MANICHAEAN LETTER LAMEDH

# Total code points: 1

# ================================================

10AD6         ; Manichaean_Mem # Lo       MANICHAEAN LETTER MEM

# Total code points: 1

# ================================================

10AD7         ; Manichaean_Nun # Lo       MANICHAEAN LETTER NUN

# Total code points: 1

# ================================================

10AEB         ; Manichaean_One # No       MANICHAEAN NUMBER ONE

# Total code points: 1

# ================================================

10ADB..10ADC  ; Manichaean_Pe # Lo   [2] MANICHAEAN LETTER PE..MANICHAEAN LETTER FE

# Total code points: 2

# ================================================

10ADE..10AE0  ; Manichaean_Qoph # Lo   [3] MANICHAEAN LETTER QOPH..MANICHAEAN LETTER QHOPH

# Total code points: 3

# ================================================

10AE1         ; Manichaean_Resh # Lo       MANICHAEAN LETTER RESH

# Total code points: 1

# ================================================

10ADD         ; Manichaean_Sadhe # Lo       MANICHAEAN LETTER SADHE

# Total code points: 1

# ================================================

10AD8         ; Manichaean_Samekh # Lo       MANICHAEAN LETTER SAMEKH

# Total code points: 1

# ================================================

10AE4         ; Manichaean_Taw # Lo       MANICHAEAN LETTER TAW

# Total code points: 1

# ================================================

10AED         ; Manichaean_Ten # No       MANICHAEAN NUMBER TEN

# Total code points: 1

# ================================================

10ACE         ; Manichaean_Teth # Lo       MANICHAEAN LETTER TETH

# Total code points: 1

# ================================================

10AD5         ; Manichaean_Thamedh # Lo       MANICHAEAN LETTER THAMEDH

# Total code points: 1

# ================================================

10AEE         ; Manichaean_Twenty # No       MANICHAEAN NUMBER TWENTY

# Total code points: 1

# ================================================

10AC7         ; Manichaean_Waw # Lo       MANICHAEAN LETTER WAW

# Total code points: 1

# ================================================

10ACF         ; Manichaean_Yodh # Lo       MANICHAEAN LETTER YODH

# Total code points: 1

# ================================================

10AC9..10ACA  ; Manichaean_Zayin # Lo   [2] MANICHAEAN LETTER ZAYIN..MANICHAEAN LETTER ZHAYIN

# Total code points: 2

# ================================================

08BB          ; African_Feh # Lo       ARABIC LETTER AFRICAN FEH

# Total code points: 1

# ================================================

08BC          ; African_Qaf # Lo       ARABIC LETTER AFRICAN QAF
08C4          ; African_Qaf # Lo       ARABIC LETTER AFRICAN QAF WITH THREE DOTS ABOVE

# Total code points: 2

# ================================================

08BD          ; African_Noon # Lo       ARABIC LETTER AFRICAN NOON

# Total code points: 1

# ================================================

0860          ; Malayalam_Nga # Lo       SYRIAC LETTER MALAYALAM NGA

# Total code points: 1

# ================================================

0861          ; Malayalam_Ja # Lo       SYRIAC LETTER MALAYALAM JA

# Total code points: 1

# ================================================

0862          ; Malayalam_Nya # Lo       SYRIAC LETTER MALAYALAM NYA

# Total code points: 1

# ================================================

0863          ; Malayalam_Tta # Lo       SYRIAC LETTER MALAYALAM TTA

# Total code points: 1

# ================================================

0864          ; Malayalam_Nna # Lo       SYRIAC LETTER MALAYALAM NNA

# Total code points: 1

# ================================================

0865          ; Malayalam_Nnna # Lo       SYRIAC LETTER MALAYALAM NNNA

# Total code points: 1

# ================================================

0866          ; Malayalam_Bha # Lo       SYRIAC LETTER MALAYALAM BHA

# Total code points: 1

# ================================================

0867          ; Malayalam_Ra # Lo       SYRIAC LETTER MALAYALAM RA

# Total code points: 1

# ================================================

0868          ; Malayalam_Lla # Lo       SYRIAC LETTER MALAYALAM LLA

# Total code points: 1

# ================================================

0869          ; Malayalam_Llla # Lo       SYRIAC LETTER MALAYALAM LLLA

# Total code points: 1

# ================================================

086A          ; Malayalam_Ssa # Lo       SYRIAC LETTER MALAYALAM SSA

# Total code points: 1

# ================================================

10D02         ; Hanifi_Rohingya_Pa # Lo       HANIFI ROHINGYA LETTER PA
10D09         ; Hanifi_Rohingya_Pa # Lo       HANIFI ROHINGYA LETTER FA
10D1C         ; Hanifi_Rohingya_Pa # Lo       HANIFI ROHINGYA LETTER VA

# Total code points: 3

# ================================================

10D19         ; Hanifi_Rohingya_Kinna_Ya # Lo       HANIFI ROHINGYA LETTER KINNA YA
10D1E         ; Hanifi_Rohingya_Kinna_Ya # Lo       HANIFI ROHINGYA VOWEL I
10D20         ; Hanifi_Rohingya_Kinna_Ya # Lo       HANIFI ROHINGYA VOWEL E
10D23         ; Hanifi_Rohingya_Kinna_Ya # Lo       HANIFI ROHINGYA MARK NA KHONNA

# Total code points: 4

# ================================================

0886          ; Thin_Yeh # Lo       ARABIC LETTER THIN YEH

# Total code points: 1

# ================================================

088E          ; Vertical_Tail # Lo       ARABIC VERTICAL TAIL

# Total code points: 1

# ================================================

0620          ; Kashmiri_Yeh # Lo       ARABIC LETTER KASHMIRI YEH

# Total code points: 1

# EOF<|MERGE_RESOLUTION|>--- conflicted
+++ resolved
@@ -1,9 +1,5 @@
-# DerivedJoiningGroup-16.0.0.txt
-<<<<<<< HEAD
-# Date: 2024-05-31, 18:59:16 GMT
-=======
-# Date: 2024-07-30, 21:15:55 GMT
->>>>>>> 4af53431
+# DerivedJoiningGroup-17.0.0.txt
+# Date: 2024-10-15, 12:06:51 GMT
 # © 2024 Unicode®, Inc.
 # Unicode and the Unicode Logo are registered trademarks of Unicode, Inc. in the U.S. and other countries.
 # For terms of use and license, see https://www.unicode.org/terms_of_use.html

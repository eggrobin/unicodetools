# DerivedJoiningGroup-16.0.0.txt
<<<<<<< HEAD
# Date: 2024-06-07, 16:20:35 GMT
=======
# Date: 2024-07-30, 21:15:55 GMT
>>>>>>> 69a376c1
# © 2024 Unicode®, Inc.
# Unicode and the Unicode Logo are registered trademarks of Unicode, Inc. in the U.S. and other countries.
# For terms of use and license, see https://www.unicode.org/terms_of_use.html
#
# Unicode Character Database
#   For documentation, see https://www.unicode.org/reports/tr44/

# ================================================

# Joining Group (listing ArabicShaping.txt, field 3)

#  All code points not explicitly listed for Joining_Group
#  have the value No_Joining_Group.

# @missing: 0000..10FFFF; No_Joining_Group

# ================================================

0639..063A    ; Ain # Lo   [2] ARABIC LETTER AIN..ARABIC LETTER GHAIN
06A0          ; Ain # Lo       ARABIC LETTER AIN WITH THREE DOTS ABOVE
06FC          ; Ain # Lo       ARABIC LETTER GHAIN WITH DOT BELOW
075D..075F    ; Ain # Lo   [3] ARABIC LETTER AIN WITH TWO DOTS ABOVE..ARABIC LETTER AIN WITH TWO DOTS VERTICALLY ABOVE
08B3          ; Ain # Lo       ARABIC LETTER AIN WITH THREE DOTS BELOW
08C3          ; Ain # Lo       ARABIC LETTER GHAIN WITH THREE DOTS ABOVE

# Total code points: 9

# ================================================

0710          ; Alaph # Lo       SYRIAC LETTER ALAPH

# Total code points: 1

# ================================================

0622..0623    ; Alef # Lo   [2] ARABIC LETTER ALEF WITH MADDA ABOVE..ARABIC LETTER ALEF WITH HAMZA ABOVE
0625          ; Alef # Lo       ARABIC LETTER ALEF WITH HAMZA BELOW
0627          ; Alef # Lo       ARABIC LETTER ALEF
0671..0673    ; Alef # Lo   [3] ARABIC LETTER ALEF WASLA..ARABIC LETTER ALEF WITH WAVY HAMZA BELOW
0675          ; Alef # Lo       ARABIC LETTER HIGH HAMZA ALEF
0773..0774    ; Alef # Lo   [2] ARABIC LETTER ALEF WITH EXTENDED ARABIC-INDIC DIGIT TWO ABOVE..ARABIC LETTER ALEF WITH EXTENDED ARABIC-INDIC DIGIT THREE ABOVE
0870..0882    ; Alef # Lo  [19] ARABIC LETTER ALEF WITH ATTACHED FATHA..ARABIC LETTER ALEF WITH ATTACHED LEFT HAMZA

# Total code points: 29

# ================================================

0628          ; Beh # Lo       ARABIC LETTER BEH
062A..062B    ; Beh # Lo   [2] ARABIC LETTER TEH..ARABIC LETTER THEH
066E          ; Beh # Lo       ARABIC LETTER DOTLESS BEH
0679..0680    ; Beh # Lo   [8] ARABIC LETTER TTEH..ARABIC LETTER BEHEH
0750..0756    ; Beh # Lo   [7] ARABIC LETTER BEH WITH THREE DOTS HORIZONTALLY BELOW..ARABIC LETTER BEH WITH SMALL V
08A0..08A1    ; Beh # Lo   [2] ARABIC LETTER BEH WITH SMALL V BELOW..ARABIC LETTER BEH WITH HAMZA ABOVE
08B6..08B8    ; Beh # Lo   [3] ARABIC LETTER BEH WITH SMALL MEEM ABOVE..ARABIC LETTER TEH WITH SMALL TEH ABOVE
08BE..08C0    ; Beh # Lo   [3] ARABIC LETTER PEH WITH SMALL V..ARABIC LETTER TTEH WITH SMALL V

# Total code points: 27

# ================================================

0712          ; Beth # Lo       SYRIAC LETTER BETH
072D          ; Beth # Lo       SYRIAC LETTER PERSIAN BHETH

# Total code points: 2

# ================================================

062F..0630    ; Dal # Lo   [2] ARABIC LETTER DAL..ARABIC LETTER THAL
0688..0690    ; Dal # Lo   [9] ARABIC LETTER DDAL..ARABIC LETTER DAL WITH FOUR DOTS ABOVE
06EE          ; Dal # Lo       ARABIC LETTER DAL WITH INVERTED V
0759..075A    ; Dal # Lo   [2] ARABIC LETTER DAL WITH TWO DOTS VERTICALLY BELOW AND SMALL TAH..ARABIC LETTER DAL WITH INVERTED SMALL V BELOW
08AE          ; Dal # Lo       ARABIC LETTER DAL WITH THREE DOTS BELOW
10EC2         ; Dal # Lo       ARABIC LETTER DAL WITH TWO DOTS VERTICALLY BELOW

# Total code points: 16

# ================================================

0715..0716    ; Dalath_Rish # Lo   [2] SYRIAC LETTER DALATH..SYRIAC LETTER DOTLESS DALATH RISH
072A          ; Dalath_Rish # Lo       SYRIAC LETTER RISH
072F          ; Dalath_Rish # Lo       SYRIAC LETTER PERSIAN DHALATH

# Total code points: 4

# ================================================

0725          ; E # Lo       SYRIAC LETTER E

# Total code points: 1

# ================================================

0641          ; Feh # Lo       ARABIC LETTER FEH
06A1..06A6    ; Feh # Lo   [6] ARABIC LETTER DOTLESS FEH..ARABIC LETTER PEHEH
0760..0761    ; Feh # Lo   [2] ARABIC LETTER FEH WITH TWO DOTS BELOW..ARABIC LETTER FEH WITH THREE DOTS POINTING UPWARDS BELOW
08A4          ; Feh # Lo       ARABIC LETTER FEH WITH DOT BELOW AND THREE DOTS ABOVE

# Total code points: 10

# ================================================

0724          ; Final_Semkath # Lo       SYRIAC LETTER FINAL SEMKATH

# Total code points: 1

# ================================================

063B..063C    ; Gaf # Lo   [2] ARABIC LETTER KEHEH WITH TWO DOTS ABOVE..ARABIC LETTER KEHEH WITH THREE DOTS BELOW
06A9          ; Gaf # Lo       ARABIC LETTER KEHEH
06AB          ; Gaf # Lo       ARABIC LETTER KAF WITH RING
06AF..06B4    ; Gaf # Lo   [6] ARABIC LETTER GAF..ARABIC LETTER GAF WITH THREE DOTS ABOVE
0762..0764    ; Gaf # Lo   [3] ARABIC LETTER KEHEH WITH DOT ABOVE..ARABIC LETTER KEHEH WITH THREE DOTS POINTING UPWARDS BELOW
088D          ; Gaf # Lo       ARABIC LETTER KEHEH WITH TWO DOTS VERTICALLY BELOW
08B0          ; Gaf # Lo       ARABIC LETTER GAF WITH INVERTED STROKE
08C2          ; Gaf # Lo       ARABIC LETTER KEHEH WITH SMALL V
08C8          ; Gaf # Lo       ARABIC LETTER GRAF

# Total code points: 17

# ================================================

0713..0714    ; Gamal # Lo   [2] SYRIAC LETTER GAMAL..SYRIAC LETTER GAMAL GARSHUNI
072E          ; Gamal # Lo       SYRIAC LETTER PERSIAN GHAMAL

# Total code points: 3

# ================================================

062C..062E    ; Hah # Lo   [3] ARABIC LETTER JEEM..ARABIC LETTER KHAH
0681..0687    ; Hah # Lo   [7] ARABIC LETTER HAH WITH HAMZA ABOVE..ARABIC LETTER TCHEHEH
06BF          ; Hah # Lo       ARABIC LETTER TCHEH WITH DOT ABOVE
0757..0758    ; Hah # Lo   [2] ARABIC LETTER HAH WITH TWO DOTS ABOVE..ARABIC LETTER HAH WITH THREE DOTS POINTING UPWARDS BELOW
076E..076F    ; Hah # Lo   [2] ARABIC LETTER HAH WITH SMALL ARABIC LETTER TAH BELOW..ARABIC LETTER HAH WITH SMALL ARABIC LETTER TAH AND TWO DOTS
0772          ; Hah # Lo       ARABIC LETTER HAH WITH SMALL ARABIC LETTER TAH ABOVE
077C          ; Hah # Lo       ARABIC LETTER HAH WITH EXTENDED ARABIC-INDIC DIGIT FOUR BELOW
088A          ; Hah # Lo       ARABIC LETTER HAH WITH INVERTED SMALL V BELOW
08A2          ; Hah # Lo       ARABIC LETTER JEEM WITH TWO DOTS ABOVE
08C1          ; Hah # Lo       ARABIC LETTER TCHEH WITH SMALL V
08C5..08C6    ; Hah # Lo   [2] ARABIC LETTER JEEM WITH THREE DOTS ABOVE..ARABIC LETTER JEEM WITH THREE DOTS BELOW

# Total code points: 22

# ================================================

06C3          ; Teh_Marbuta_Goal # Lo       ARABIC LETTER TEH MARBUTA GOAL

# Total code points: 1

# ================================================

0717          ; He # Lo       SYRIAC LETTER HE

# Total code points: 1

# ================================================

0647          ; Heh # Lo       ARABIC LETTER HEH

# Total code points: 1

# ================================================

06C1..06C2    ; Heh_Goal # Lo   [2] ARABIC LETTER HEH GOAL..ARABIC LETTER HEH GOAL WITH HAMZA ABOVE

# Total code points: 2

# ================================================

071A          ; Heth # Lo       SYRIAC LETTER HETH

# Total code points: 1

# ================================================

0643          ; Kaf # Lo       ARABIC LETTER KAF
06AC..06AE    ; Kaf # Lo   [3] ARABIC LETTER KAF WITH DOT ABOVE..ARABIC LETTER KAF WITH THREE DOTS BELOW
077F          ; Kaf # Lo       ARABIC LETTER KAF WITH TWO DOTS ABOVE
08B4          ; Kaf # Lo       ARABIC LETTER KAF WITH DOT BELOW
10EC4         ; Kaf # Lo       ARABIC LETTER KAF WITH TWO DOTS VERTICALLY BELOW

# Total code points: 7

# ================================================

071F          ; Kaph # Lo       SYRIAC LETTER KAPH

# Total code points: 1

# ================================================

06BE          ; Knotted_Heh # Lo       ARABIC LETTER HEH DOACHASHMEE
06FF          ; Knotted_Heh # Lo       ARABIC LETTER HEH WITH INVERTED V

# Total code points: 2

# ================================================

0644          ; Lam # Lo       ARABIC LETTER LAM
06B5..06B8    ; Lam # Lo   [4] ARABIC LETTER LAM WITH SMALL V..ARABIC LETTER LAM WITH THREE DOTS BELOW
076A          ; Lam # Lo       ARABIC LETTER LAM WITH BAR
08A6          ; Lam # Lo       ARABIC LETTER LAM WITH DOUBLE BAR
08C7          ; Lam # Lo       ARABIC LETTER LAM WITH SMALL ARABIC LETTER TAH ABOVE

# Total code points: 8

# ================================================

0720          ; Lamadh # Lo       SYRIAC LETTER LAMADH

# Total code points: 1

# ================================================

0645          ; Meem # Lo       ARABIC LETTER MEEM
0765..0766    ; Meem # Lo   [2] ARABIC LETTER MEEM WITH DOT ABOVE..ARABIC LETTER MEEM WITH DOT BELOW
08A7          ; Meem # Lo       ARABIC LETTER MEEM WITH THREE DOTS ABOVE

# Total code points: 4

# ================================================

0721          ; Mim # Lo       SYRIAC LETTER MIM

# Total code points: 1

# ================================================

0646          ; Noon # Lo       ARABIC LETTER NOON
06B9..06BC    ; Noon # Lo   [4] ARABIC LETTER NOON WITH DOT BELOW..ARABIC LETTER NOON WITH RING
0767..0769    ; Noon # Lo   [3] ARABIC LETTER NOON WITH TWO DOTS BELOW..ARABIC LETTER NOON WITH SMALL V
0889          ; Noon # Lo       ARABIC LETTER NOON WITH INVERTED SMALL V

# Total code points: 9

# ================================================

0722          ; Nun # Lo       SYRIAC LETTER NUN

# Total code points: 1

# ================================================

0726          ; Pe # Lo       SYRIAC LETTER PE

# Total code points: 1

# ================================================

0642          ; Qaf # Lo       ARABIC LETTER QAF
066F          ; Qaf # Lo       ARABIC LETTER DOTLESS QAF
06A7..06A8    ; Qaf # Lo   [2] ARABIC LETTER QAF WITH DOT ABOVE..ARABIC LETTER QAF WITH THREE DOTS ABOVE
08A5          ; Qaf # Lo       ARABIC LETTER QAF WITH DOT BELOW
08B5          ; Qaf # Lo       ARABIC LETTER QAF WITH DOT BELOW AND NO DOTS ABOVE

# Total code points: 6

# ================================================

0729          ; Qaph # Lo       SYRIAC LETTER QAPH

# Total code points: 1

# ================================================

0631..0632    ; Reh # Lo   [2] ARABIC LETTER REH..ARABIC LETTER ZAIN
0691..0699    ; Reh # Lo   [9] ARABIC LETTER RREH..ARABIC LETTER REH WITH FOUR DOTS ABOVE
06EF          ; Reh # Lo       ARABIC LETTER REH WITH INVERTED V
075B          ; Reh # Lo       ARABIC LETTER REH WITH STROKE
076B..076C    ; Reh # Lo   [2] ARABIC LETTER REH WITH TWO DOTS VERTICALLY ABOVE..ARABIC LETTER REH WITH HAMZA ABOVE
0771          ; Reh # Lo       ARABIC LETTER REH WITH SMALL ARABIC LETTER TAH AND TWO DOTS
08AA          ; Reh # Lo       ARABIC LETTER REH WITH LOOP
08B2          ; Reh # Lo       ARABIC LETTER ZAIN WITH INVERTED V ABOVE
08B9          ; Reh # Lo       ARABIC LETTER REH WITH SMALL NOON ABOVE

# Total code points: 19

# ================================================

0727          ; Reversed_Pe # Lo       SYRIAC LETTER REVERSED PE

# Total code points: 1

# ================================================

0635..0636    ; Sad # Lo   [2] ARABIC LETTER SAD..ARABIC LETTER DAD
069D..069E    ; Sad # Lo   [2] ARABIC LETTER SAD WITH TWO DOTS BELOW..ARABIC LETTER SAD WITH THREE DOTS ABOVE
06FB          ; Sad # Lo       ARABIC LETTER DAD WITH DOT BELOW
08AF          ; Sad # Lo       ARABIC LETTER SAD WITH THREE DOTS BELOW

# Total code points: 6

# ================================================

0728          ; Sadhe # Lo       SYRIAC LETTER SADHE

# Total code points: 1

# ================================================

0633..0634    ; Seen # Lo   [2] ARABIC LETTER SEEN..ARABIC LETTER SHEEN
069A..069C    ; Seen # Lo   [3] ARABIC LETTER SEEN WITH DOT BELOW AND DOT ABOVE..ARABIC LETTER SEEN WITH THREE DOTS BELOW AND THREE DOTS ABOVE
06FA          ; Seen # Lo       ARABIC LETTER SHEEN WITH DOT BELOW
075C          ; Seen # Lo       ARABIC LETTER SEEN WITH FOUR DOTS ABOVE
076D          ; Seen # Lo       ARABIC LETTER SEEN WITH TWO DOTS VERTICALLY ABOVE
0770          ; Seen # Lo       ARABIC LETTER SEEN WITH SMALL ARABIC LETTER TAH AND TWO DOTS
077D..077E    ; Seen # Lo   [2] ARABIC LETTER SEEN WITH EXTENDED ARABIC-INDIC DIGIT FOUR ABOVE..ARABIC LETTER SEEN WITH INVERTED V

# Total code points: 11

# ================================================

0723          ; Semkath # Lo       SYRIAC LETTER SEMKATH

# Total code points: 1

# ================================================

072B          ; Shin # Lo       SYRIAC LETTER SHIN

# Total code points: 1

# ================================================

06AA          ; Swash_Kaf # Lo       ARABIC LETTER SWASH KAF

# Total code points: 1

# ================================================

0637..0638    ; Tah # Lo   [2] ARABIC LETTER TAH..ARABIC LETTER ZAH
069F          ; Tah # Lo       ARABIC LETTER TAH WITH THREE DOTS ABOVE
088B..088C    ; Tah # Lo   [2] ARABIC LETTER TAH WITH DOT BELOW..ARABIC LETTER TAH WITH THREE DOTS BELOW
08A3          ; Tah # Lo       ARABIC LETTER TAH WITH TWO DOTS ABOVE
10EC3         ; Tah # Lo       ARABIC LETTER TAH WITH TWO DOTS VERTICALLY BELOW

# Total code points: 7

# ================================================

072C          ; Taw # Lo       SYRIAC LETTER TAW

# Total code points: 1

# ================================================

0629          ; Teh_Marbuta # Lo       ARABIC LETTER TEH MARBUTA
06C0          ; Teh_Marbuta # Lo       ARABIC LETTER HEH WITH YEH ABOVE
06D5          ; Teh_Marbuta # Lo       ARABIC LETTER AE

# Total code points: 3

# ================================================

071B..071C    ; Teth # Lo   [2] SYRIAC LETTER TETH..SYRIAC LETTER TETH GARSHUNI

# Total code points: 2

# ================================================

0624          ; Waw # Lo       ARABIC LETTER WAW WITH HAMZA ABOVE
0648          ; Waw # Lo       ARABIC LETTER WAW
0676..0677    ; Waw # Lo   [2] ARABIC LETTER HIGH HAMZA WAW..ARABIC LETTER U WITH HAMZA ABOVE
06C4..06CB    ; Waw # Lo   [8] ARABIC LETTER WAW WITH RING..ARABIC LETTER VE
06CF          ; Waw # Lo       ARABIC LETTER WAW WITH DOT ABOVE
0778..0779    ; Waw # Lo   [2] ARABIC LETTER WAW WITH EXTENDED ARABIC-INDIC DIGIT TWO ABOVE..ARABIC LETTER WAW WITH EXTENDED ARABIC-INDIC DIGIT THREE ABOVE
08AB          ; Waw # Lo       ARABIC LETTER WAW WITH DOT WITHIN

# Total code points: 16

# ================================================

0718          ; Syriac_Waw # Lo       SYRIAC LETTER WAW

# Total code points: 1

# ================================================

0626          ; Yeh # Lo       ARABIC LETTER YEH WITH HAMZA ABOVE
0649..064A    ; Yeh # Lo   [2] ARABIC LETTER ALEF MAKSURA..ARABIC LETTER YEH
0678          ; Yeh # Lo       ARABIC LETTER HIGH HAMZA YEH
06D0..06D1    ; Yeh # Lo   [2] ARABIC LETTER E..ARABIC LETTER YEH WITH THREE DOTS BELOW
0777          ; Yeh # Lo       ARABIC LETTER FARSI YEH WITH EXTENDED ARABIC-INDIC DIGIT FOUR BELOW
08A8..08A9    ; Yeh # Lo   [2] ARABIC LETTER YEH WITH TWO DOTS BELOW AND HAMZA ABOVE..ARABIC LETTER YEH WITH TWO DOTS BELOW AND DOT ABOVE
08BA          ; Yeh # Lo       ARABIC LETTER YEH WITH TWO DOTS BELOW AND SMALL NOON ABOVE

# Total code points: 10

# ================================================

06D2..06D3    ; Yeh_Barree # Lo   [2] ARABIC LETTER YEH BARREE..ARABIC LETTER YEH BARREE WITH HAMZA ABOVE

# Total code points: 2

# ================================================

06CD          ; Yeh_With_Tail # Lo       ARABIC LETTER YEH WITH TAIL

# Total code points: 1

# ================================================

071D          ; Yudh # Lo       SYRIAC LETTER YUDH

# Total code points: 1

# ================================================

071E          ; Yudh_He # Lo       SYRIAC LETTER YUDH HE

# Total code points: 1

# ================================================

0719          ; Zain # Lo       SYRIAC LETTER ZAIN

# Total code points: 1

# ================================================

074D          ; Zhain # Lo       SYRIAC LETTER SOGDIAN ZHAIN

# Total code points: 1

# ================================================

074E          ; Khaph # Lo       SYRIAC LETTER SOGDIAN KHAPH

# Total code points: 1

# ================================================

074F          ; Fe # Lo       SYRIAC LETTER SOGDIAN FE

# Total code points: 1

# ================================================

077A..077B    ; Burushaski_Yeh_Barree # Lo   [2] ARABIC LETTER YEH BARREE WITH EXTENDED ARABIC-INDIC DIGIT TWO ABOVE..ARABIC LETTER YEH BARREE WITH EXTENDED ARABIC-INDIC DIGIT THREE ABOVE

# Total code points: 2

# ================================================

063D..063F    ; Farsi_Yeh # Lo   [3] ARABIC LETTER FARSI YEH WITH INVERTED V..ARABIC LETTER FARSI YEH WITH THREE DOTS ABOVE
06CC          ; Farsi_Yeh # Lo       ARABIC LETTER FARSI YEH
06CE          ; Farsi_Yeh # Lo       ARABIC LETTER YEH WITH SMALL V
0775..0776    ; Farsi_Yeh # Lo   [2] ARABIC LETTER FARSI YEH WITH EXTENDED ARABIC-INDIC DIGIT TWO ABOVE..ARABIC LETTER FARSI YEH WITH EXTENDED ARABIC-INDIC DIGIT THREE ABOVE

# Total code points: 7

# ================================================

06BD          ; Nya # Lo       ARABIC LETTER NOON WITH THREE DOTS ABOVE

# Total code points: 1

# ================================================

08AC          ; Rohingya_Yeh # Lo       ARABIC LETTER ROHINGYA YEH

# Total code points: 1

# ================================================

08B1          ; Straight_Waw # Lo       ARABIC LETTER STRAIGHT WAW

# Total code points: 1

# ================================================

10AC0         ; Manichaean_Aleph # Lo       MANICHAEAN LETTER ALEPH

# Total code points: 1

# ================================================

10AD9..10ADA  ; Manichaean_Ayin # Lo   [2] MANICHAEAN LETTER AYIN..MANICHAEAN LETTER AAYIN

# Total code points: 2

# ================================================

10AC1..10AC2  ; Manichaean_Beth # Lo   [2] MANICHAEAN LETTER BETH..MANICHAEAN LETTER BHETH

# Total code points: 2

# ================================================

10AC5         ; Manichaean_Daleth # Lo       MANICHAEAN LETTER DALETH

# Total code points: 1

# ================================================

10AD4         ; Manichaean_Dhamedh # Lo       MANICHAEAN LETTER DHAMEDH

# Total code points: 1

# ================================================

10AEC         ; Manichaean_Five # No       MANICHAEAN NUMBER FIVE

# Total code points: 1

# ================================================

10AC3..10AC4  ; Manichaean_Gimel # Lo   [2] MANICHAEAN LETTER GIMEL..MANICHAEAN LETTER GHIMEL

# Total code points: 2

# ================================================

10ACD         ; Manichaean_Heth # Lo       MANICHAEAN LETTER HETH

# Total code points: 1

# ================================================

10AEF         ; Manichaean_Hundred # No       MANICHAEAN NUMBER ONE HUNDRED

# Total code points: 1

# ================================================

10AD0..10AD2  ; Manichaean_Kaph # Lo   [3] MANICHAEAN LETTER KAPH..MANICHAEAN LETTER KHAPH

# Total code points: 3

# ================================================

10AD3         ; Manichaean_Lamedh # Lo       MANICHAEAN LETTER LAMEDH

# Total code points: 1

# ================================================

10AD6         ; Manichaean_Mem # Lo       MANICHAEAN LETTER MEM

# Total code points: 1

# ================================================

10AD7         ; Manichaean_Nun # Lo       MANICHAEAN LETTER NUN

# Total code points: 1

# ================================================

10AEB         ; Manichaean_One # No       MANICHAEAN NUMBER ONE

# Total code points: 1

# ================================================

10ADB..10ADC  ; Manichaean_Pe # Lo   [2] MANICHAEAN LETTER PE..MANICHAEAN LETTER FE

# Total code points: 2

# ================================================

10ADE..10AE0  ; Manichaean_Qoph # Lo   [3] MANICHAEAN LETTER QOPH..MANICHAEAN LETTER QHOPH

# Total code points: 3

# ================================================

10AE1         ; Manichaean_Resh # Lo       MANICHAEAN LETTER RESH

# Total code points: 1

# ================================================

10ADD         ; Manichaean_Sadhe # Lo       MANICHAEAN LETTER SADHE

# Total code points: 1

# ================================================

10AD8         ; Manichaean_Samekh # Lo       MANICHAEAN LETTER SAMEKH

# Total code points: 1

# ================================================

10AE4         ; Manichaean_Taw # Lo       MANICHAEAN LETTER TAW

# Total code points: 1

# ================================================

10AED         ; Manichaean_Ten # No       MANICHAEAN NUMBER TEN

# Total code points: 1

# ================================================

10ACE         ; Manichaean_Teth # Lo       MANICHAEAN LETTER TETH

# Total code points: 1

# ================================================

10AD5         ; Manichaean_Thamedh # Lo       MANICHAEAN LETTER THAMEDH

# Total code points: 1

# ================================================

10AEE         ; Manichaean_Twenty # No       MANICHAEAN NUMBER TWENTY

# Total code points: 1

# ================================================

10AC7         ; Manichaean_Waw # Lo       MANICHAEAN LETTER WAW

# Total code points: 1

# ================================================

10ACF         ; Manichaean_Yodh # Lo       MANICHAEAN LETTER YODH

# Total code points: 1

# ================================================

10AC9..10ACA  ; Manichaean_Zayin # Lo   [2] MANICHAEAN LETTER ZAYIN..MANICHAEAN LETTER ZHAYIN

# Total code points: 2

# ================================================

08BB          ; African_Feh # Lo       ARABIC LETTER AFRICAN FEH

# Total code points: 1

# ================================================

08BC          ; African_Qaf # Lo       ARABIC LETTER AFRICAN QAF
08C4          ; African_Qaf # Lo       ARABIC LETTER AFRICAN QAF WITH THREE DOTS ABOVE

# Total code points: 2

# ================================================

08BD          ; African_Noon # Lo       ARABIC LETTER AFRICAN NOON

# Total code points: 1

# ================================================

0860          ; Malayalam_Nga # Lo       SYRIAC LETTER MALAYALAM NGA

# Total code points: 1

# ================================================

0861          ; Malayalam_Ja # Lo       SYRIAC LETTER MALAYALAM JA

# Total code points: 1

# ================================================

0862          ; Malayalam_Nya # Lo       SYRIAC LETTER MALAYALAM NYA

# Total code points: 1

# ================================================

0863          ; Malayalam_Tta # Lo       SYRIAC LETTER MALAYALAM TTA

# Total code points: 1

# ================================================

0864          ; Malayalam_Nna # Lo       SYRIAC LETTER MALAYALAM NNA

# Total code points: 1

# ================================================

0865          ; Malayalam_Nnna # Lo       SYRIAC LETTER MALAYALAM NNNA

# Total code points: 1

# ================================================

0866          ; Malayalam_Bha # Lo       SYRIAC LETTER MALAYALAM BHA

# Total code points: 1

# ================================================

0867          ; Malayalam_Ra # Lo       SYRIAC LETTER MALAYALAM RA

# Total code points: 1

# ================================================

0868          ; Malayalam_Lla # Lo       SYRIAC LETTER MALAYALAM LLA

# Total code points: 1

# ================================================

0869          ; Malayalam_Llla # Lo       SYRIAC LETTER MALAYALAM LLLA

# Total code points: 1

# ================================================

086A          ; Malayalam_Ssa # Lo       SYRIAC LETTER MALAYALAM SSA

# Total code points: 1

# ================================================

10D02         ; Hanifi_Rohingya_Pa # Lo       HANIFI ROHINGYA LETTER PA
10D09         ; Hanifi_Rohingya_Pa # Lo       HANIFI ROHINGYA LETTER FA
10D1C         ; Hanifi_Rohingya_Pa # Lo       HANIFI ROHINGYA LETTER VA

# Total code points: 3

# ================================================

10D19         ; Hanifi_Rohingya_Kinna_Ya # Lo       HANIFI ROHINGYA LETTER KINNA YA
10D1E         ; Hanifi_Rohingya_Kinna_Ya # Lo       HANIFI ROHINGYA VOWEL I
10D20         ; Hanifi_Rohingya_Kinna_Ya # Lo       HANIFI ROHINGYA VOWEL E
10D23         ; Hanifi_Rohingya_Kinna_Ya # Lo       HANIFI ROHINGYA MARK NA KHONNA

# Total code points: 4

# ================================================

0886          ; Thin_Yeh # Lo       ARABIC LETTER THIN YEH

# Total code points: 1

# ================================================

088E          ; Vertical_Tail # Lo       ARABIC VERTICAL TAIL

# Total code points: 1

# ================================================

<<<<<<< HEAD
10EC6         ; Thin_Noon # Lo       ARABIC LETTER THIN NOON
=======
0620          ; Kashmiri_Yeh # Lo       ARABIC LETTER KASHMIRI YEH
>>>>>>> 69a376c1

# Total code points: 1

# EOF<|MERGE_RESOLUTION|>--- conflicted
+++ resolved
@@ -1,9 +1,5 @@
-# DerivedJoiningGroup-16.0.0.txt
-<<<<<<< HEAD
-# Date: 2024-06-07, 16:20:35 GMT
-=======
-# Date: 2024-07-30, 21:15:55 GMT
->>>>>>> 69a376c1
+# DerivedJoiningGroup-17.0.0.txt
+# Date: 2024-10-16, 14:34:49 GMT
 # © 2024 Unicode®, Inc.
 # Unicode and the Unicode Logo are registered trademarks of Unicode, Inc. in the U.S. and other countries.
 # For terms of use and license, see https://www.unicode.org/terms_of_use.html
@@ -750,11 +746,13 @@
 
 # ================================================
 
-<<<<<<< HEAD
+0620          ; Kashmiri_Yeh # Lo       ARABIC LETTER KASHMIRI YEH
+
+# Total code points: 1
+
+# ================================================
+
 10EC6         ; Thin_Noon # Lo       ARABIC LETTER THIN NOON
-=======
-0620          ; Kashmiri_Yeh # Lo       ARABIC LETTER KASHMIRI YEH
->>>>>>> 69a376c1
 
 # Total code points: 1
 

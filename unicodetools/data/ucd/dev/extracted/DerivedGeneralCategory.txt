--- conflicted
+++ resolved
@@ -1,9 +1,5 @@
 # DerivedGeneralCategory-16.0.0.txt
-<<<<<<< HEAD
-# Date: 2023-10-19, 22:41:21 GMT
-=======
-# Date: 2023-11-10, 22:25:30 GMT
->>>>>>> b753a415
+# Date: 2023-12-29, 11:20:25 GMT
 # © 2023 Unicode®, Inc.
 # Unicode and the Unicode Logo are registered trademarks of Unicode, Inc. in the U.S. and other countries.
 # For terms of use, see https://www.unicode.org/terms_of_use.html
@@ -582,15 +578,9 @@
 16FA0..16FDF  ; Cn #  [64] <reserved-16FA0>..<reserved-16FDF>
 16FE5..16FEF  ; Cn #  [11] <reserved-16FE5>..<reserved-16FEF>
 16FF2..16FFF  ; Cn #  [14] <reserved-16FF2>..<reserved-16FFF>
-<<<<<<< HEAD
-18CD6..18CFF  ; Cn #  [42] <reserved-18CD6>..<reserved-18CFF>
+18CD6..18CFE  ; Cn #  [41] <reserved-18CD6>..<reserved-18CFE>
 18D1D..18D7F  ; Cn #  [99] <reserved-18D1D>..<reserved-18D7F>
 18D82..1AFEF  ; Cn # [8814] <reserved-18D82>..<reserved-1AFEF>
-=======
-187F8..187FF  ; Cn #   [8] <reserved-187F8>..<reserved-187FF>
-18CD6..18CFE  ; Cn #  [41] <reserved-18CD6>..<reserved-18CFE>
-18D09..1AFEF  ; Cn # [8935] <reserved-18D09>..<reserved-1AFEF>
->>>>>>> b753a415
 1AFF4         ; Cn #       <reserved-1AFF4>
 1AFFC         ; Cn #       <reserved-1AFFC>
 1AFFF         ; Cn #       <reserved-1AFFF>
@@ -756,11 +746,7 @@
 FFFFE..FFFFF  ; Cn #   [2] <noncharacter-FFFFE>..<noncharacter-FFFFF>
 10FFFE..10FFFF; Cn #   [2] <noncharacter-10FFFE>..<noncharacter-10FFFF>
 
-<<<<<<< HEAD
-# Total code points: 824563
-=======
-# Total code points: 823526
->>>>>>> b753a415
+# Total code points: 823496
 
 # ================================================
 
@@ -2651,15 +2637,9 @@
 16D43..16D6A  ; Lo #  [40] KIRAT RAI LETTER A..KIRAT RAI VOWEL SIGN AU
 16F00..16F4A  ; Lo #  [75] MIAO LETTER PA..MIAO LETTER RTE
 16F50         ; Lo #       MIAO LETTER NASALIZATION
-<<<<<<< HEAD
 17000..18CD5  ; Lo # [7382] TANGUT IDEOGRAPH-17000..KHITAN SMALL SCRIPT CHARACTER-18CD5
-18D00..18D1C  ; Lo #  [29] TANGUT IDEOGRAPH-18D00..TANGUT IDEOGRAPH-18D1C
+18CFF..18D1C  ; Lo #  [30] KHITAN SMALL SCRIPT CHARACTER-18CFF..TANGUT IDEOGRAPH-18D1C
 18D80..18D81  ; Lo #   [2] TANGUT COMPONENT-769..TANGUT COMPONENT-770
-=======
-17000..187F7  ; Lo # [6136] TANGUT IDEOGRAPH-17000..TANGUT IDEOGRAPH-187F7
-18800..18CD5  ; Lo # [1238] TANGUT COMPONENT-001..KHITAN SMALL SCRIPT CHARACTER-18CD5
-18CFF..18D08  ; Lo #  [10] KHITAN SMALL SCRIPT CHARACTER-18CFF..TANGUT IDEOGRAPH-18D08
->>>>>>> b753a415
 1B000..1B122  ; Lo # [291] KATAKANA LETTER ARCHAIC E..KATAKANA LETTER ARCHAIC WU
 1B132         ; Lo #       HIRAGANA LETTER SMALL KO
 1B150..1B152  ; Lo #   [3] HIRAGANA LETTER SMALL WI..HIRAGANA LETTER SMALL WO
@@ -2726,11 +2706,7 @@
 30000..3134A  ; Lo # [4939] CJK UNIFIED IDEOGRAPH-30000..CJK UNIFIED IDEOGRAPH-3134A
 31350..323AF  ; Lo # [4192] CJK UNIFIED IDEOGRAPH-31350..CJK UNIFIED IDEOGRAPH-323AF
 
-<<<<<<< HEAD
-# Total code points: 132354
-=======
-# Total code points: 132484
->>>>>>> b753a415
+# Total code points: 132514
 
 # ================================================
 

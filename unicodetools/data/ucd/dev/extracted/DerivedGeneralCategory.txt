--- conflicted
+++ resolved
@@ -1,9 +1,5 @@
 # DerivedGeneralCategory-16.0.0.txt
-<<<<<<< HEAD
-# Date: 2023-10-26, 22:42:46 GMT
-=======
-# Date: 2023-11-03, 05:19:35 GMT
->>>>>>> e21af095
+# Date: 2023-11-06, 03:48:55 GMT
 # © 2023 Unicode®, Inc.
 # Unicode and the Unicode Logo are registered trademarks of Unicode, Inc. in the U.S. and other countries.
 # For terms of use, see https://www.unicode.org/terms_of_use.html
@@ -712,12 +708,8 @@
 1F85A..1F85F  ; Cn #   [6] <reserved-1F85A>..<reserved-1F85F>
 1F888..1F88F  ; Cn #   [8] <reserved-1F888>..<reserved-1F88F>
 1F8AE..1F8AF  ; Cn #   [2] <reserved-1F8AE>..<reserved-1F8AF>
-<<<<<<< HEAD
-1F8BC..1F8FF  ; Cn #  [68] <reserved-1F8BC>..<reserved-1F8FF>
-=======
-1F8B3..1F8BF  ; Cn #  [13] <reserved-1F8B3>..<reserved-1F8BF>
+1F8BC..1F8BF  ; Cn #   [4] <reserved-1F8BC>..<reserved-1F8BF>
 1F8C2..1F8FF  ; Cn #  [62] <reserved-1F8C2>..<reserved-1F8FF>
->>>>>>> e21af095
 1FA54..1FA5F  ; Cn #  [12] <reserved-1FA54>..<reserved-1FA5F>
 1FA6E..1FA6F  ; Cn #   [2] <reserved-1FA6E>..<reserved-1FA6F>
 1FA7D..1FA7F  ; Cn #   [3] <reserved-1FA7D>..<reserved-1FA7F>
@@ -743,11 +735,7 @@
 FFFFE..FFFFF  ; Cn #   [2] <noncharacter-FFFFE>..<noncharacter-FFFFF>
 10FFFE..10FFFF; Cn #   [2] <noncharacter-10FFFE>..<noncharacter-10FFFF>
 
-<<<<<<< HEAD
-# Total code points: 823683
-=======
-# Total code points: 824399
->>>>>>> e21af095
+# Total code points: 823668
 
 # ================================================
 
@@ -4242,12 +4230,8 @@
 1F850..1F859  ; So #  [10] LEFTWARDS SANS-SERIF ARROW..UP DOWN SANS-SERIF ARROW
 1F860..1F887  ; So #  [40] WIDE-HEADED LEFTWARDS LIGHT BARB ARROW..WIDE-HEADED SOUTH WEST VERY HEAVY BARB ARROW
 1F890..1F8AD  ; So #  [30] LEFTWARDS TRIANGLE ARROWHEAD..WHITE ARROW SHAFT WIDTH TWO THIRDS
-<<<<<<< HEAD
 1F8B0..1F8BB  ; So #  [12] ARROW POINTING UPWARDS THEN NORTH WEST..SOUTH WEST ARROW FROM BAR
-=======
-1F8B0..1F8B2  ; So #   [3] ARROW POINTING UPWARDS THEN NORTH WEST..RIGHTWARDS ARROW WITH LOWER HOOK
 1F8C0..1F8C1  ; So #   [2] LEFTWARDS ARROW FROM DOWNWARDS ARROW..RIGHTWARDS ARROW FROM DOWNWARDS ARROW
->>>>>>> e21af095
 1F900..1FA53  ; So # [340] CIRCLED CROSS FORMEE WITH FOUR DOTS..BLACK CHESS KNIGHT-BISHOP
 1FA60..1FA6D  ; So #  [14] XIANGQI RED GENERAL..XIANGQI BLACK SOLDIER
 1FA70..1FA7C  ; So #  [13] BALLET SHOES..CRUTCH
@@ -4259,11 +4243,7 @@
 1FB00..1FB92  ; So # [147] BLOCK SEXTANT-1..UPPER HALF INVERSE MEDIUM SHADE AND LOWER HALF BLOCK
 1FB94..1FBEF  ; So #  [92] LEFT HALF INVERSE MEDIUM SHADE AND RIGHT HALF BLOCK..TOP LEFT JUSTIFIED LOWER RIGHT QUARTER BLACK CIRCLE
 
-<<<<<<< HEAD
-# Total code points: 7365
-=======
-# Total code points: 6655
->>>>>>> e21af095
+# Total code points: 7376
 
 # ================================================
 

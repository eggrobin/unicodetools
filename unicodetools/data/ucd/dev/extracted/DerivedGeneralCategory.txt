# DerivedGeneralCategory-15.1.0.txt
<<<<<<< HEAD
# Date: 2023-04-14, 13:59:19 GMT
=======
# Date: 2023-04-18, 10:34:36 GMT
>>>>>>> 0d113a1c
# © 2023 Unicode®, Inc.
# Unicode and the Unicode Logo are registered trademarks of Unicode, Inc. in the U.S. and other countries.
# For terms of use, see https://www.unicode.org/terms_of_use.html
#
# Unicode Character Database
#   For documentation, see https://www.unicode.org/reports/tr44/

# ================================================

# Property:	General_Category

# ================================================

# General_Category=Unassigned

0378..0379    ; Cn #   [2] <reserved-0378>..<reserved-0379>
0380..0383    ; Cn #   [4] <reserved-0380>..<reserved-0383>
038B          ; Cn #       <reserved-038B>
038D          ; Cn #       <reserved-038D>
03A2          ; Cn #       <reserved-03A2>
0530          ; Cn #       <reserved-0530>
0557..0558    ; Cn #   [2] <reserved-0557>..<reserved-0558>
058B..058C    ; Cn #   [2] <reserved-058B>..<reserved-058C>
0590          ; Cn #       <reserved-0590>
05C8..05CF    ; Cn #   [8] <reserved-05C8>..<reserved-05CF>
05EB..05EE    ; Cn #   [4] <reserved-05EB>..<reserved-05EE>
05F5..05FF    ; Cn #  [11] <reserved-05F5>..<reserved-05FF>
070E          ; Cn #       <reserved-070E>
074B..074C    ; Cn #   [2] <reserved-074B>..<reserved-074C>
07B2..07BF    ; Cn #  [14] <reserved-07B2>..<reserved-07BF>
07FB..07FC    ; Cn #   [2] <reserved-07FB>..<reserved-07FC>
082E..082F    ; Cn #   [2] <reserved-082E>..<reserved-082F>
083F          ; Cn #       <reserved-083F>
085C..085D    ; Cn #   [2] <reserved-085C>..<reserved-085D>
085F          ; Cn #       <reserved-085F>
086B..086F    ; Cn #   [5] <reserved-086B>..<reserved-086F>
088F          ; Cn #       <reserved-088F>
0892..0897    ; Cn #   [6] <reserved-0892>..<reserved-0897>
0984          ; Cn #       <reserved-0984>
098D..098E    ; Cn #   [2] <reserved-098D>..<reserved-098E>
0991..0992    ; Cn #   [2] <reserved-0991>..<reserved-0992>
09A9          ; Cn #       <reserved-09A9>
09B1          ; Cn #       <reserved-09B1>
09B3..09B5    ; Cn #   [3] <reserved-09B3>..<reserved-09B5>
09BA..09BB    ; Cn #   [2] <reserved-09BA>..<reserved-09BB>
09C5..09C6    ; Cn #   [2] <reserved-09C5>..<reserved-09C6>
09C9..09CA    ; Cn #   [2] <reserved-09C9>..<reserved-09CA>
09CF..09D6    ; Cn #   [8] <reserved-09CF>..<reserved-09D6>
09D8..09DB    ; Cn #   [4] <reserved-09D8>..<reserved-09DB>
09DE          ; Cn #       <reserved-09DE>
09E4..09E5    ; Cn #   [2] <reserved-09E4>..<reserved-09E5>
09FF..0A00    ; Cn #   [2] <reserved-09FF>..<reserved-0A00>
0A04          ; Cn #       <reserved-0A04>
0A0B..0A0E    ; Cn #   [4] <reserved-0A0B>..<reserved-0A0E>
0A11..0A12    ; Cn #   [2] <reserved-0A11>..<reserved-0A12>
0A29          ; Cn #       <reserved-0A29>
0A31          ; Cn #       <reserved-0A31>
0A34          ; Cn #       <reserved-0A34>
0A37          ; Cn #       <reserved-0A37>
0A3A..0A3B    ; Cn #   [2] <reserved-0A3A>..<reserved-0A3B>
0A3D          ; Cn #       <reserved-0A3D>
0A43..0A46    ; Cn #   [4] <reserved-0A43>..<reserved-0A46>
0A49..0A4A    ; Cn #   [2] <reserved-0A49>..<reserved-0A4A>
0A4E..0A50    ; Cn #   [3] <reserved-0A4E>..<reserved-0A50>
0A52..0A58    ; Cn #   [7] <reserved-0A52>..<reserved-0A58>
0A5D          ; Cn #       <reserved-0A5D>
0A5F..0A65    ; Cn #   [7] <reserved-0A5F>..<reserved-0A65>
0A77..0A80    ; Cn #  [10] <reserved-0A77>..<reserved-0A80>
0A84          ; Cn #       <reserved-0A84>
0A8E          ; Cn #       <reserved-0A8E>
0A92          ; Cn #       <reserved-0A92>
0AA9          ; Cn #       <reserved-0AA9>
0AB1          ; Cn #       <reserved-0AB1>
0AB4          ; Cn #       <reserved-0AB4>
0ABA..0ABB    ; Cn #   [2] <reserved-0ABA>..<reserved-0ABB>
0AC6          ; Cn #       <reserved-0AC6>
0ACA          ; Cn #       <reserved-0ACA>
0ACE..0ACF    ; Cn #   [2] <reserved-0ACE>..<reserved-0ACF>
0AD1..0ADF    ; Cn #  [15] <reserved-0AD1>..<reserved-0ADF>
0AE4..0AE5    ; Cn #   [2] <reserved-0AE4>..<reserved-0AE5>
0AF2..0AF8    ; Cn #   [7] <reserved-0AF2>..<reserved-0AF8>
0B00          ; Cn #       <reserved-0B00>
0B04          ; Cn #       <reserved-0B04>
0B0D..0B0E    ; Cn #   [2] <reserved-0B0D>..<reserved-0B0E>
0B11..0B12    ; Cn #   [2] <reserved-0B11>..<reserved-0B12>
0B29          ; Cn #       <reserved-0B29>
0B31          ; Cn #       <reserved-0B31>
0B34          ; Cn #       <reserved-0B34>
0B3A..0B3B    ; Cn #   [2] <reserved-0B3A>..<reserved-0B3B>
0B45..0B46    ; Cn #   [2] <reserved-0B45>..<reserved-0B46>
0B49..0B4A    ; Cn #   [2] <reserved-0B49>..<reserved-0B4A>
0B4E..0B54    ; Cn #   [7] <reserved-0B4E>..<reserved-0B54>
0B58..0B5B    ; Cn #   [4] <reserved-0B58>..<reserved-0B5B>
0B5E          ; Cn #       <reserved-0B5E>
0B64..0B65    ; Cn #   [2] <reserved-0B64>..<reserved-0B65>
0B78..0B81    ; Cn #  [10] <reserved-0B78>..<reserved-0B81>
0B84          ; Cn #       <reserved-0B84>
0B8B..0B8D    ; Cn #   [3] <reserved-0B8B>..<reserved-0B8D>
0B91          ; Cn #       <reserved-0B91>
0B96..0B98    ; Cn #   [3] <reserved-0B96>..<reserved-0B98>
0B9B          ; Cn #       <reserved-0B9B>
0B9D          ; Cn #       <reserved-0B9D>
0BA0..0BA2    ; Cn #   [3] <reserved-0BA0>..<reserved-0BA2>
0BA5..0BA7    ; Cn #   [3] <reserved-0BA5>..<reserved-0BA7>
0BAB..0BAD    ; Cn #   [3] <reserved-0BAB>..<reserved-0BAD>
0BBA..0BBD    ; Cn #   [4] <reserved-0BBA>..<reserved-0BBD>
0BC3..0BC5    ; Cn #   [3] <reserved-0BC3>..<reserved-0BC5>
0BC9          ; Cn #       <reserved-0BC9>
0BCE..0BCF    ; Cn #   [2] <reserved-0BCE>..<reserved-0BCF>
0BD1..0BD6    ; Cn #   [6] <reserved-0BD1>..<reserved-0BD6>
0BD8..0BE5    ; Cn #  [14] <reserved-0BD8>..<reserved-0BE5>
0BFB..0BFF    ; Cn #   [5] <reserved-0BFB>..<reserved-0BFF>
0C0D          ; Cn #       <reserved-0C0D>
0C11          ; Cn #       <reserved-0C11>
0C29          ; Cn #       <reserved-0C29>
0C3A..0C3B    ; Cn #   [2] <reserved-0C3A>..<reserved-0C3B>
0C45          ; Cn #       <reserved-0C45>
0C49          ; Cn #       <reserved-0C49>
0C4E..0C54    ; Cn #   [7] <reserved-0C4E>..<reserved-0C54>
0C57          ; Cn #       <reserved-0C57>
0C5B          ; Cn #       <reserved-0C5B>
0C5E..0C5F    ; Cn #   [2] <reserved-0C5E>..<reserved-0C5F>
0C64..0C65    ; Cn #   [2] <reserved-0C64>..<reserved-0C65>
0C70..0C76    ; Cn #   [7] <reserved-0C70>..<reserved-0C76>
0C8D          ; Cn #       <reserved-0C8D>
0C91          ; Cn #       <reserved-0C91>
0CA9          ; Cn #       <reserved-0CA9>
0CB4          ; Cn #       <reserved-0CB4>
0CBA..0CBB    ; Cn #   [2] <reserved-0CBA>..<reserved-0CBB>
0CC5          ; Cn #       <reserved-0CC5>
0CC9          ; Cn #       <reserved-0CC9>
0CCE..0CD4    ; Cn #   [7] <reserved-0CCE>..<reserved-0CD4>
0CD7..0CDB    ; Cn #   [5] <reserved-0CD7>..<reserved-0CDB>
0CDF          ; Cn #       <reserved-0CDF>
0CE4..0CE5    ; Cn #   [2] <reserved-0CE4>..<reserved-0CE5>
0CF0          ; Cn #       <reserved-0CF0>
0CF4..0CFF    ; Cn #  [12] <reserved-0CF4>..<reserved-0CFF>
0D0D          ; Cn #       <reserved-0D0D>
0D11          ; Cn #       <reserved-0D11>
0D45          ; Cn #       <reserved-0D45>
0D49          ; Cn #       <reserved-0D49>
0D50..0D53    ; Cn #   [4] <reserved-0D50>..<reserved-0D53>
0D64..0D65    ; Cn #   [2] <reserved-0D64>..<reserved-0D65>
0D80          ; Cn #       <reserved-0D80>
0D84          ; Cn #       <reserved-0D84>
0D97..0D99    ; Cn #   [3] <reserved-0D97>..<reserved-0D99>
0DB2          ; Cn #       <reserved-0DB2>
0DBC          ; Cn #       <reserved-0DBC>
0DBE..0DBF    ; Cn #   [2] <reserved-0DBE>..<reserved-0DBF>
0DC7..0DC9    ; Cn #   [3] <reserved-0DC7>..<reserved-0DC9>
0DCB..0DCE    ; Cn #   [4] <reserved-0DCB>..<reserved-0DCE>
0DD5          ; Cn #       <reserved-0DD5>
0DD7          ; Cn #       <reserved-0DD7>
0DE0..0DE5    ; Cn #   [6] <reserved-0DE0>..<reserved-0DE5>
0DF0..0DF1    ; Cn #   [2] <reserved-0DF0>..<reserved-0DF1>
0DF5..0E00    ; Cn #  [12] <reserved-0DF5>..<reserved-0E00>
0E3B..0E3E    ; Cn #   [4] <reserved-0E3B>..<reserved-0E3E>
0E5C..0E80    ; Cn #  [37] <reserved-0E5C>..<reserved-0E80>
0E83          ; Cn #       <reserved-0E83>
0E85          ; Cn #       <reserved-0E85>
0E8B          ; Cn #       <reserved-0E8B>
0EA4          ; Cn #       <reserved-0EA4>
0EA6          ; Cn #       <reserved-0EA6>
0EBE..0EBF    ; Cn #   [2] <reserved-0EBE>..<reserved-0EBF>
0EC5          ; Cn #       <reserved-0EC5>
0EC7          ; Cn #       <reserved-0EC7>
0ECF          ; Cn #       <reserved-0ECF>
0EDA..0EDB    ; Cn #   [2] <reserved-0EDA>..<reserved-0EDB>
0EE0..0EFF    ; Cn #  [32] <reserved-0EE0>..<reserved-0EFF>
0F48          ; Cn #       <reserved-0F48>
0F6D..0F70    ; Cn #   [4] <reserved-0F6D>..<reserved-0F70>
0F98          ; Cn #       <reserved-0F98>
0FBD          ; Cn #       <reserved-0FBD>
0FCD          ; Cn #       <reserved-0FCD>
0FDB..0FFF    ; Cn #  [37] <reserved-0FDB>..<reserved-0FFF>
10C6          ; Cn #       <reserved-10C6>
10C8..10CC    ; Cn #   [5] <reserved-10C8>..<reserved-10CC>
10CE..10CF    ; Cn #   [2] <reserved-10CE>..<reserved-10CF>
1249          ; Cn #       <reserved-1249>
124E..124F    ; Cn #   [2] <reserved-124E>..<reserved-124F>
1257          ; Cn #       <reserved-1257>
1259          ; Cn #       <reserved-1259>
125E..125F    ; Cn #   [2] <reserved-125E>..<reserved-125F>
1289          ; Cn #       <reserved-1289>
128E..128F    ; Cn #   [2] <reserved-128E>..<reserved-128F>
12B1          ; Cn #       <reserved-12B1>
12B6..12B7    ; Cn #   [2] <reserved-12B6>..<reserved-12B7>
12BF          ; Cn #       <reserved-12BF>
12C1          ; Cn #       <reserved-12C1>
12C6..12C7    ; Cn #   [2] <reserved-12C6>..<reserved-12C7>
12D7          ; Cn #       <reserved-12D7>
1311          ; Cn #       <reserved-1311>
1316..1317    ; Cn #   [2] <reserved-1316>..<reserved-1317>
135B..135C    ; Cn #   [2] <reserved-135B>..<reserved-135C>
137D..137F    ; Cn #   [3] <reserved-137D>..<reserved-137F>
139A..139F    ; Cn #   [6] <reserved-139A>..<reserved-139F>
13F6..13F7    ; Cn #   [2] <reserved-13F6>..<reserved-13F7>
13FE..13FF    ; Cn #   [2] <reserved-13FE>..<reserved-13FF>
169D..169F    ; Cn #   [3] <reserved-169D>..<reserved-169F>
16F9..16FF    ; Cn #   [7] <reserved-16F9>..<reserved-16FF>
1716..171E    ; Cn #   [9] <reserved-1716>..<reserved-171E>
1737..173F    ; Cn #   [9] <reserved-1737>..<reserved-173F>
1754..175F    ; Cn #  [12] <reserved-1754>..<reserved-175F>
176D          ; Cn #       <reserved-176D>
1771          ; Cn #       <reserved-1771>
1774..177F    ; Cn #  [12] <reserved-1774>..<reserved-177F>
17DE..17DF    ; Cn #   [2] <reserved-17DE>..<reserved-17DF>
17EA..17EF    ; Cn #   [6] <reserved-17EA>..<reserved-17EF>
17FA..17FF    ; Cn #   [6] <reserved-17FA>..<reserved-17FF>
181A..181F    ; Cn #   [6] <reserved-181A>..<reserved-181F>
1879..187F    ; Cn #   [7] <reserved-1879>..<reserved-187F>
18AB..18AF    ; Cn #   [5] <reserved-18AB>..<reserved-18AF>
18F6..18FF    ; Cn #  [10] <reserved-18F6>..<reserved-18FF>
191F          ; Cn #       <reserved-191F>
192C..192F    ; Cn #   [4] <reserved-192C>..<reserved-192F>
193C..193F    ; Cn #   [4] <reserved-193C>..<reserved-193F>
1941..1943    ; Cn #   [3] <reserved-1941>..<reserved-1943>
196E..196F    ; Cn #   [2] <reserved-196E>..<reserved-196F>
1975..197F    ; Cn #  [11] <reserved-1975>..<reserved-197F>
19AC..19AF    ; Cn #   [4] <reserved-19AC>..<reserved-19AF>
19CA..19CF    ; Cn #   [6] <reserved-19CA>..<reserved-19CF>
19DB..19DD    ; Cn #   [3] <reserved-19DB>..<reserved-19DD>
1A1C..1A1D    ; Cn #   [2] <reserved-1A1C>..<reserved-1A1D>
1A5F          ; Cn #       <reserved-1A5F>
1A7D..1A7E    ; Cn #   [2] <reserved-1A7D>..<reserved-1A7E>
1A8A..1A8F    ; Cn #   [6] <reserved-1A8A>..<reserved-1A8F>
1A9A..1A9F    ; Cn #   [6] <reserved-1A9A>..<reserved-1A9F>
1AAE..1AAF    ; Cn #   [2] <reserved-1AAE>..<reserved-1AAF>
1ACF..1AFF    ; Cn #  [49] <reserved-1ACF>..<reserved-1AFF>
1B4D..1B4F    ; Cn #   [3] <reserved-1B4D>..<reserved-1B4F>
1B7F          ; Cn #       <reserved-1B7F>
1BF4..1BFB    ; Cn #   [8] <reserved-1BF4>..<reserved-1BFB>
1C38..1C3A    ; Cn #   [3] <reserved-1C38>..<reserved-1C3A>
1C4A..1C4C    ; Cn #   [3] <reserved-1C4A>..<reserved-1C4C>
1C89..1C8F    ; Cn #   [7] <reserved-1C89>..<reserved-1C8F>
1CBB..1CBC    ; Cn #   [2] <reserved-1CBB>..<reserved-1CBC>
1CC8..1CCF    ; Cn #   [8] <reserved-1CC8>..<reserved-1CCF>
1CFB..1CFF    ; Cn #   [5] <reserved-1CFB>..<reserved-1CFF>
1F16..1F17    ; Cn #   [2] <reserved-1F16>..<reserved-1F17>
1F1E..1F1F    ; Cn #   [2] <reserved-1F1E>..<reserved-1F1F>
1F46..1F47    ; Cn #   [2] <reserved-1F46>..<reserved-1F47>
1F4E..1F4F    ; Cn #   [2] <reserved-1F4E>..<reserved-1F4F>
1F58          ; Cn #       <reserved-1F58>
1F5A          ; Cn #       <reserved-1F5A>
1F5C          ; Cn #       <reserved-1F5C>
1F5E          ; Cn #       <reserved-1F5E>
1F7E..1F7F    ; Cn #   [2] <reserved-1F7E>..<reserved-1F7F>
1FB5          ; Cn #       <reserved-1FB5>
1FC5          ; Cn #       <reserved-1FC5>
1FD4..1FD5    ; Cn #   [2] <reserved-1FD4>..<reserved-1FD5>
1FDC          ; Cn #       <reserved-1FDC>
1FF0..1FF1    ; Cn #   [2] <reserved-1FF0>..<reserved-1FF1>
1FF5          ; Cn #       <reserved-1FF5>
1FFF          ; Cn #       <reserved-1FFF>
2065          ; Cn #       <reserved-2065>
2072..2073    ; Cn #   [2] <reserved-2072>..<reserved-2073>
208F          ; Cn #       <reserved-208F>
209D..209F    ; Cn #   [3] <reserved-209D>..<reserved-209F>
20C1..20CF    ; Cn #  [15] <reserved-20C1>..<reserved-20CF>
20F1..20FF    ; Cn #  [15] <reserved-20F1>..<reserved-20FF>
218C..218F    ; Cn #   [4] <reserved-218C>..<reserved-218F>
242A..243F    ; Cn #  [22] <reserved-242A>..<reserved-243F>
244B..245F    ; Cn #  [21] <reserved-244B>..<reserved-245F>
2B74..2B75    ; Cn #   [2] <reserved-2B74>..<reserved-2B75>
2B96          ; Cn #       <reserved-2B96>
2CF4..2CF8    ; Cn #   [5] <reserved-2CF4>..<reserved-2CF8>
2D26          ; Cn #       <reserved-2D26>
2D28..2D2C    ; Cn #   [5] <reserved-2D28>..<reserved-2D2C>
2D2E..2D2F    ; Cn #   [2] <reserved-2D2E>..<reserved-2D2F>
2D68..2D6E    ; Cn #   [7] <reserved-2D68>..<reserved-2D6E>
2D71..2D7E    ; Cn #  [14] <reserved-2D71>..<reserved-2D7E>
2D97..2D9F    ; Cn #   [9] <reserved-2D97>..<reserved-2D9F>
2DA7          ; Cn #       <reserved-2DA7>
2DAF          ; Cn #       <reserved-2DAF>
2DB7          ; Cn #       <reserved-2DB7>
2DBF          ; Cn #       <reserved-2DBF>
2DC7          ; Cn #       <reserved-2DC7>
2DCF          ; Cn #       <reserved-2DCF>
2DD7          ; Cn #       <reserved-2DD7>
2DDF          ; Cn #       <reserved-2DDF>
2E5E..2E7F    ; Cn #  [34] <reserved-2E5E>..<reserved-2E7F>
2E9A          ; Cn #       <reserved-2E9A>
2EF4..2EFF    ; Cn #  [12] <reserved-2EF4>..<reserved-2EFF>
2FD6..2FEF    ; Cn #  [26] <reserved-2FD6>..<reserved-2FEF>
3040          ; Cn #       <reserved-3040>
3097..3098    ; Cn #   [2] <reserved-3097>..<reserved-3098>
3100..3104    ; Cn #   [5] <reserved-3100>..<reserved-3104>
3130          ; Cn #       <reserved-3130>
318F          ; Cn #       <reserved-318F>
31E4..31EE    ; Cn #  [11] <reserved-31E4>..<reserved-31EE>
321F          ; Cn #       <reserved-321F>
A48D..A48F    ; Cn #   [3] <reserved-A48D>..<reserved-A48F>
A4C7..A4CF    ; Cn #   [9] <reserved-A4C7>..<reserved-A4CF>
A62C..A63F    ; Cn #  [20] <reserved-A62C>..<reserved-A63F>
A6F8..A6FF    ; Cn #   [8] <reserved-A6F8>..<reserved-A6FF>
A7CB..A7CF    ; Cn #   [5] <reserved-A7CB>..<reserved-A7CF>
A7D2          ; Cn #       <reserved-A7D2>
A7D4          ; Cn #       <reserved-A7D4>
A7DA..A7F1    ; Cn #  [24] <reserved-A7DA>..<reserved-A7F1>
A82D..A82F    ; Cn #   [3] <reserved-A82D>..<reserved-A82F>
A83A..A83F    ; Cn #   [6] <reserved-A83A>..<reserved-A83F>
A878..A87F    ; Cn #   [8] <reserved-A878>..<reserved-A87F>
A8C6..A8CD    ; Cn #   [8] <reserved-A8C6>..<reserved-A8CD>
A8DA..A8DF    ; Cn #   [6] <reserved-A8DA>..<reserved-A8DF>
A954..A95E    ; Cn #  [11] <reserved-A954>..<reserved-A95E>
A97D..A97F    ; Cn #   [3] <reserved-A97D>..<reserved-A97F>
A9CE          ; Cn #       <reserved-A9CE>
A9DA..A9DD    ; Cn #   [4] <reserved-A9DA>..<reserved-A9DD>
A9FF          ; Cn #       <reserved-A9FF>
AA37..AA3F    ; Cn #   [9] <reserved-AA37>..<reserved-AA3F>
AA4E..AA4F    ; Cn #   [2] <reserved-AA4E>..<reserved-AA4F>
AA5A..AA5B    ; Cn #   [2] <reserved-AA5A>..<reserved-AA5B>
AAC3..AADA    ; Cn #  [24] <reserved-AAC3>..<reserved-AADA>
AAF7..AB00    ; Cn #  [10] <reserved-AAF7>..<reserved-AB00>
AB07..AB08    ; Cn #   [2] <reserved-AB07>..<reserved-AB08>
AB0F..AB10    ; Cn #   [2] <reserved-AB0F>..<reserved-AB10>
AB17..AB1F    ; Cn #   [9] <reserved-AB17>..<reserved-AB1F>
AB27          ; Cn #       <reserved-AB27>
AB2F          ; Cn #       <reserved-AB2F>
AB6C..AB6F    ; Cn #   [4] <reserved-AB6C>..<reserved-AB6F>
ABEE..ABEF    ; Cn #   [2] <reserved-ABEE>..<reserved-ABEF>
ABFA..ABFF    ; Cn #   [6] <reserved-ABFA>..<reserved-ABFF>
D7A4..D7AF    ; Cn #  [12] <reserved-D7A4>..<reserved-D7AF>
D7C7..D7CA    ; Cn #   [4] <reserved-D7C7>..<reserved-D7CA>
D7FC..D7FF    ; Cn #   [4] <reserved-D7FC>..<reserved-D7FF>
FA6E..FA6F    ; Cn #   [2] <reserved-FA6E>..<reserved-FA6F>
FADA..FAFF    ; Cn #  [38] <reserved-FADA>..<reserved-FAFF>
FB07..FB12    ; Cn #  [12] <reserved-FB07>..<reserved-FB12>
FB18..FB1C    ; Cn #   [5] <reserved-FB18>..<reserved-FB1C>
FB37          ; Cn #       <reserved-FB37>
FB3D          ; Cn #       <reserved-FB3D>
FB3F          ; Cn #       <reserved-FB3F>
FB42          ; Cn #       <reserved-FB42>
FB45          ; Cn #       <reserved-FB45>
FBC3..FBD2    ; Cn #  [16] <reserved-FBC3>..<reserved-FBD2>
FD90..FD91    ; Cn #   [2] <reserved-FD90>..<reserved-FD91>
FDC8..FDCE    ; Cn #   [7] <reserved-FDC8>..<reserved-FDCE>
FDD0..FDEF    ; Cn #  [32] <noncharacter-FDD0>..<noncharacter-FDEF>
FE1A..FE1F    ; Cn #   [6] <reserved-FE1A>..<reserved-FE1F>
FE53          ; Cn #       <reserved-FE53>
FE67          ; Cn #       <reserved-FE67>
FE6C..FE6F    ; Cn #   [4] <reserved-FE6C>..<reserved-FE6F>
FE75          ; Cn #       <reserved-FE75>
FEFD..FEFE    ; Cn #   [2] <reserved-FEFD>..<reserved-FEFE>
FF00          ; Cn #       <reserved-FF00>
FFBF..FFC1    ; Cn #   [3] <reserved-FFBF>..<reserved-FFC1>
FFC8..FFC9    ; Cn #   [2] <reserved-FFC8>..<reserved-FFC9>
FFD0..FFD1    ; Cn #   [2] <reserved-FFD0>..<reserved-FFD1>
FFD8..FFD9    ; Cn #   [2] <reserved-FFD8>..<reserved-FFD9>
FFDD..FFDF    ; Cn #   [3] <reserved-FFDD>..<reserved-FFDF>
FFE7          ; Cn #       <reserved-FFE7>
FFEF..FFF8    ; Cn #  [10] <reserved-FFEF>..<reserved-FFF8>
FFFE..FFFF    ; Cn #   [2] <noncharacter-FFFE>..<noncharacter-FFFF>
1000C         ; Cn #       <reserved-1000C>
10027         ; Cn #       <reserved-10027>
1003B         ; Cn #       <reserved-1003B>
1003E         ; Cn #       <reserved-1003E>
1004E..1004F  ; Cn #   [2] <reserved-1004E>..<reserved-1004F>
1005E..1007F  ; Cn #  [34] <reserved-1005E>..<reserved-1007F>
100FB..100FF  ; Cn #   [5] <reserved-100FB>..<reserved-100FF>
10103..10106  ; Cn #   [4] <reserved-10103>..<reserved-10106>
10134..10136  ; Cn #   [3] <reserved-10134>..<reserved-10136>
1018F         ; Cn #       <reserved-1018F>
1019D..1019F  ; Cn #   [3] <reserved-1019D>..<reserved-1019F>
101A1..101CF  ; Cn #  [47] <reserved-101A1>..<reserved-101CF>
101FE..1027F  ; Cn # [130] <reserved-101FE>..<reserved-1027F>
1029D..1029F  ; Cn #   [3] <reserved-1029D>..<reserved-1029F>
102D1..102DF  ; Cn #  [15] <reserved-102D1>..<reserved-102DF>
102FC..102FF  ; Cn #   [4] <reserved-102FC>..<reserved-102FF>
10324..1032C  ; Cn #   [9] <reserved-10324>..<reserved-1032C>
1034B..1034F  ; Cn #   [5] <reserved-1034B>..<reserved-1034F>
1037B..1037F  ; Cn #   [5] <reserved-1037B>..<reserved-1037F>
1039E         ; Cn #       <reserved-1039E>
103C4..103C7  ; Cn #   [4] <reserved-103C4>..<reserved-103C7>
103D6..103FF  ; Cn #  [42] <reserved-103D6>..<reserved-103FF>
1049E..1049F  ; Cn #   [2] <reserved-1049E>..<reserved-1049F>
104AA..104AF  ; Cn #   [6] <reserved-104AA>..<reserved-104AF>
104D4..104D7  ; Cn #   [4] <reserved-104D4>..<reserved-104D7>
104FC..104FF  ; Cn #   [4] <reserved-104FC>..<reserved-104FF>
10528..1052F  ; Cn #   [8] <reserved-10528>..<reserved-1052F>
10564..1056E  ; Cn #  [11] <reserved-10564>..<reserved-1056E>
1057B         ; Cn #       <reserved-1057B>
1058B         ; Cn #       <reserved-1058B>
10593         ; Cn #       <reserved-10593>
10596         ; Cn #       <reserved-10596>
105A2         ; Cn #       <reserved-105A2>
105B2         ; Cn #       <reserved-105B2>
105BA         ; Cn #       <reserved-105BA>
105BD..105FF  ; Cn #  [67] <reserved-105BD>..<reserved-105FF>
10737..1073F  ; Cn #   [9] <reserved-10737>..<reserved-1073F>
10756..1075F  ; Cn #  [10] <reserved-10756>..<reserved-1075F>
10768..1077F  ; Cn #  [24] <reserved-10768>..<reserved-1077F>
10786         ; Cn #       <reserved-10786>
107B1         ; Cn #       <reserved-107B1>
107BB..107FF  ; Cn #  [69] <reserved-107BB>..<reserved-107FF>
10806..10807  ; Cn #   [2] <reserved-10806>..<reserved-10807>
10809         ; Cn #       <reserved-10809>
10836         ; Cn #       <reserved-10836>
10839..1083B  ; Cn #   [3] <reserved-10839>..<reserved-1083B>
1083D..1083E  ; Cn #   [2] <reserved-1083D>..<reserved-1083E>
10856         ; Cn #       <reserved-10856>
1089F..108A6  ; Cn #   [8] <reserved-1089F>..<reserved-108A6>
108B0..108DF  ; Cn #  [48] <reserved-108B0>..<reserved-108DF>
108F3         ; Cn #       <reserved-108F3>
108F6..108FA  ; Cn #   [5] <reserved-108F6>..<reserved-108FA>
1091C..1091E  ; Cn #   [3] <reserved-1091C>..<reserved-1091E>
1093A..1093E  ; Cn #   [5] <reserved-1093A>..<reserved-1093E>
10940..1097F  ; Cn #  [64] <reserved-10940>..<reserved-1097F>
109B8..109BB  ; Cn #   [4] <reserved-109B8>..<reserved-109BB>
109D0..109D1  ; Cn #   [2] <reserved-109D0>..<reserved-109D1>
10A04         ; Cn #       <reserved-10A04>
10A07..10A0B  ; Cn #   [5] <reserved-10A07>..<reserved-10A0B>
10A14         ; Cn #       <reserved-10A14>
10A18         ; Cn #       <reserved-10A18>
10A36..10A37  ; Cn #   [2] <reserved-10A36>..<reserved-10A37>
10A3B..10A3E  ; Cn #   [4] <reserved-10A3B>..<reserved-10A3E>
10A49..10A4F  ; Cn #   [7] <reserved-10A49>..<reserved-10A4F>
10A59..10A5F  ; Cn #   [7] <reserved-10A59>..<reserved-10A5F>
10AA0..10ABF  ; Cn #  [32] <reserved-10AA0>..<reserved-10ABF>
10AE7..10AEA  ; Cn #   [4] <reserved-10AE7>..<reserved-10AEA>
10AF7..10AFF  ; Cn #   [9] <reserved-10AF7>..<reserved-10AFF>
10B36..10B38  ; Cn #   [3] <reserved-10B36>..<reserved-10B38>
10B56..10B57  ; Cn #   [2] <reserved-10B56>..<reserved-10B57>
10B73..10B77  ; Cn #   [5] <reserved-10B73>..<reserved-10B77>
10B92..10B98  ; Cn #   [7] <reserved-10B92>..<reserved-10B98>
10B9D..10BA8  ; Cn #  [12] <reserved-10B9D>..<reserved-10BA8>
10BB0..10BFF  ; Cn #  [80] <reserved-10BB0>..<reserved-10BFF>
10C49..10C7F  ; Cn #  [55] <reserved-10C49>..<reserved-10C7F>
10CB3..10CBF  ; Cn #  [13] <reserved-10CB3>..<reserved-10CBF>
10CF3..10CF9  ; Cn #   [7] <reserved-10CF3>..<reserved-10CF9>
10D28..10D2F  ; Cn #   [8] <reserved-10D28>..<reserved-10D2F>
10D3A..10E5F  ; Cn # [294] <reserved-10D3A>..<reserved-10E5F>
10E7F         ; Cn #       <reserved-10E7F>
10EAA         ; Cn #       <reserved-10EAA>
10EAE..10EAF  ; Cn #   [2] <reserved-10EAE>..<reserved-10EAF>
10EB2..10EFC  ; Cn #  [75] <reserved-10EB2>..<reserved-10EFC>
10F28..10F2F  ; Cn #   [8] <reserved-10F28>..<reserved-10F2F>
10F5A..10F6F  ; Cn #  [22] <reserved-10F5A>..<reserved-10F6F>
10F8A..10FAF  ; Cn #  [38] <reserved-10F8A>..<reserved-10FAF>
10FCC..10FDF  ; Cn #  [20] <reserved-10FCC>..<reserved-10FDF>
10FF7..10FFF  ; Cn #   [9] <reserved-10FF7>..<reserved-10FFF>
1104E..11051  ; Cn #   [4] <reserved-1104E>..<reserved-11051>
11076..1107E  ; Cn #   [9] <reserved-11076>..<reserved-1107E>
110C3..110CC  ; Cn #  [10] <reserved-110C3>..<reserved-110CC>
110CE..110CF  ; Cn #   [2] <reserved-110CE>..<reserved-110CF>
110E9..110EF  ; Cn #   [7] <reserved-110E9>..<reserved-110EF>
110FA..110FF  ; Cn #   [6] <reserved-110FA>..<reserved-110FF>
11135         ; Cn #       <reserved-11135>
11148..1114F  ; Cn #   [8] <reserved-11148>..<reserved-1114F>
11177..1117F  ; Cn #   [9] <reserved-11177>..<reserved-1117F>
111E0         ; Cn #       <reserved-111E0>
111F5..111FF  ; Cn #  [11] <reserved-111F5>..<reserved-111FF>
11212         ; Cn #       <reserved-11212>
11242..1127F  ; Cn #  [62] <reserved-11242>..<reserved-1127F>
11287         ; Cn #       <reserved-11287>
11289         ; Cn #       <reserved-11289>
1128E         ; Cn #       <reserved-1128E>
1129E         ; Cn #       <reserved-1129E>
112AA..112AF  ; Cn #   [6] <reserved-112AA>..<reserved-112AF>
112EB..112EF  ; Cn #   [5] <reserved-112EB>..<reserved-112EF>
112FA..112FF  ; Cn #   [6] <reserved-112FA>..<reserved-112FF>
11304         ; Cn #       <reserved-11304>
1130D..1130E  ; Cn #   [2] <reserved-1130D>..<reserved-1130E>
11311..11312  ; Cn #   [2] <reserved-11311>..<reserved-11312>
11329         ; Cn #       <reserved-11329>
11331         ; Cn #       <reserved-11331>
11334         ; Cn #       <reserved-11334>
1133A         ; Cn #       <reserved-1133A>
11345..11346  ; Cn #   [2] <reserved-11345>..<reserved-11346>
11349..1134A  ; Cn #   [2] <reserved-11349>..<reserved-1134A>
1134E..1134F  ; Cn #   [2] <reserved-1134E>..<reserved-1134F>
11351..11356  ; Cn #   [6] <reserved-11351>..<reserved-11356>
11358..1135C  ; Cn #   [5] <reserved-11358>..<reserved-1135C>
11364..11365  ; Cn #   [2] <reserved-11364>..<reserved-11365>
1136D..1136F  ; Cn #   [3] <reserved-1136D>..<reserved-1136F>
11375..113FF  ; Cn # [139] <reserved-11375>..<reserved-113FF>
1145C         ; Cn #       <reserved-1145C>
11462..1147F  ; Cn #  [30] <reserved-11462>..<reserved-1147F>
114C8..114CF  ; Cn #   [8] <reserved-114C8>..<reserved-114CF>
114DA..1157F  ; Cn # [166] <reserved-114DA>..<reserved-1157F>
115B6..115B7  ; Cn #   [2] <reserved-115B6>..<reserved-115B7>
115DE..115FF  ; Cn #  [34] <reserved-115DE>..<reserved-115FF>
11645..1164F  ; Cn #  [11] <reserved-11645>..<reserved-1164F>
1165A..1165F  ; Cn #   [6] <reserved-1165A>..<reserved-1165F>
1166D..1167F  ; Cn #  [19] <reserved-1166D>..<reserved-1167F>
116BA..116BF  ; Cn #   [6] <reserved-116BA>..<reserved-116BF>
116CA..116FF  ; Cn #  [54] <reserved-116CA>..<reserved-116FF>
1171B..1171C  ; Cn #   [2] <reserved-1171B>..<reserved-1171C>
1172C..1172F  ; Cn #   [4] <reserved-1172C>..<reserved-1172F>
11747..117FF  ; Cn # [185] <reserved-11747>..<reserved-117FF>
1183C..1189F  ; Cn # [100] <reserved-1183C>..<reserved-1189F>
118F3..118FE  ; Cn #  [12] <reserved-118F3>..<reserved-118FE>
11907..11908  ; Cn #   [2] <reserved-11907>..<reserved-11908>
1190A..1190B  ; Cn #   [2] <reserved-1190A>..<reserved-1190B>
11914         ; Cn #       <reserved-11914>
11917         ; Cn #       <reserved-11917>
11936         ; Cn #       <reserved-11936>
11939..1193A  ; Cn #   [2] <reserved-11939>..<reserved-1193A>
11947..1194F  ; Cn #   [9] <reserved-11947>..<reserved-1194F>
1195A..1199F  ; Cn #  [70] <reserved-1195A>..<reserved-1199F>
119A8..119A9  ; Cn #   [2] <reserved-119A8>..<reserved-119A9>
119D8..119D9  ; Cn #   [2] <reserved-119D8>..<reserved-119D9>
119E5..119FF  ; Cn #  [27] <reserved-119E5>..<reserved-119FF>
11A48..11A4F  ; Cn #   [8] <reserved-11A48>..<reserved-11A4F>
11AA3..11AAF  ; Cn #  [13] <reserved-11AA3>..<reserved-11AAF>
11AF9..11AFF  ; Cn #   [7] <reserved-11AF9>..<reserved-11AFF>
11B0A..11BFF  ; Cn # [246] <reserved-11B0A>..<reserved-11BFF>
11C09         ; Cn #       <reserved-11C09>
11C37         ; Cn #       <reserved-11C37>
11C46..11C4F  ; Cn #  [10] <reserved-11C46>..<reserved-11C4F>
11C6D..11C6F  ; Cn #   [3] <reserved-11C6D>..<reserved-11C6F>
11C90..11C91  ; Cn #   [2] <reserved-11C90>..<reserved-11C91>
11CA8         ; Cn #       <reserved-11CA8>
11CB7..11CFF  ; Cn #  [73] <reserved-11CB7>..<reserved-11CFF>
11D07         ; Cn #       <reserved-11D07>
11D0A         ; Cn #       <reserved-11D0A>
11D37..11D39  ; Cn #   [3] <reserved-11D37>..<reserved-11D39>
11D3B         ; Cn #       <reserved-11D3B>
11D3E         ; Cn #       <reserved-11D3E>
11D48..11D4F  ; Cn #   [8] <reserved-11D48>..<reserved-11D4F>
11D5A..11D5F  ; Cn #   [6] <reserved-11D5A>..<reserved-11D5F>
11D66         ; Cn #       <reserved-11D66>
11D69         ; Cn #       <reserved-11D69>
11D8F         ; Cn #       <reserved-11D8F>
11D92         ; Cn #       <reserved-11D92>
11D99..11D9F  ; Cn #   [7] <reserved-11D99>..<reserved-11D9F>
11DAA..11EDF  ; Cn # [310] <reserved-11DAA>..<reserved-11EDF>
11EF9..11EFF  ; Cn #   [7] <reserved-11EF9>..<reserved-11EFF>
11F11         ; Cn #       <reserved-11F11>
11F3B..11F3D  ; Cn #   [3] <reserved-11F3B>..<reserved-11F3D>
11F5A..11FAF  ; Cn #  [86] <reserved-11F5A>..<reserved-11FAF>
11FB1..11FBF  ; Cn #  [15] <reserved-11FB1>..<reserved-11FBF>
11FF2..11FFE  ; Cn #  [13] <reserved-11FF2>..<reserved-11FFE>
1239A..123FF  ; Cn # [102] <reserved-1239A>..<reserved-123FF>
1246F         ; Cn #       <reserved-1246F>
12475..1247F  ; Cn #  [11] <reserved-12475>..<reserved-1247F>
12544..12F8F  ; Cn # [2636] <reserved-12544>..<reserved-12F8F>
12FF3..12FFF  ; Cn #  [13] <reserved-12FF3>..<reserved-12FFF>
13456..143FF  ; Cn # [4010] <reserved-13456>..<reserved-143FF>
14647..167FF  ; Cn # [8633] <reserved-14647>..<reserved-167FF>
16A39..16A3F  ; Cn #   [7] <reserved-16A39>..<reserved-16A3F>
16A5F         ; Cn #       <reserved-16A5F>
16A6A..16A6D  ; Cn #   [4] <reserved-16A6A>..<reserved-16A6D>
16ABF         ; Cn #       <reserved-16ABF>
16ACA..16ACF  ; Cn #   [6] <reserved-16ACA>..<reserved-16ACF>
16AEE..16AEF  ; Cn #   [2] <reserved-16AEE>..<reserved-16AEF>
16AF6..16AFF  ; Cn #  [10] <reserved-16AF6>..<reserved-16AFF>
16B46..16B4F  ; Cn #  [10] <reserved-16B46>..<reserved-16B4F>
16B5A         ; Cn #       <reserved-16B5A>
16B62         ; Cn #       <reserved-16B62>
16B78..16B7C  ; Cn #   [5] <reserved-16B78>..<reserved-16B7C>
16B90..16E3F  ; Cn # [688] <reserved-16B90>..<reserved-16E3F>
16E9B..16EFF  ; Cn # [101] <reserved-16E9B>..<reserved-16EFF>
16F4B..16F4E  ; Cn #   [4] <reserved-16F4B>..<reserved-16F4E>
16F88..16F8E  ; Cn #   [7] <reserved-16F88>..<reserved-16F8E>
16FA0..16FDF  ; Cn #  [64] <reserved-16FA0>..<reserved-16FDF>
16FE5..16FEF  ; Cn #  [11] <reserved-16FE5>..<reserved-16FEF>
16FF2..16FFF  ; Cn #  [14] <reserved-16FF2>..<reserved-16FFF>
187F8..187FF  ; Cn #   [8] <reserved-187F8>..<reserved-187FF>
18CD6..18CFF  ; Cn #  [42] <reserved-18CD6>..<reserved-18CFF>
18D09..1AFEF  ; Cn # [8935] <reserved-18D09>..<reserved-1AFEF>
1AFF4         ; Cn #       <reserved-1AFF4>
1AFFC         ; Cn #       <reserved-1AFFC>
1AFFF         ; Cn #       <reserved-1AFFF>
1B123..1B131  ; Cn #  [15] <reserved-1B123>..<reserved-1B131>
1B133..1B14F  ; Cn #  [29] <reserved-1B133>..<reserved-1B14F>
1B153..1B154  ; Cn #   [2] <reserved-1B153>..<reserved-1B154>
1B156..1B163  ; Cn #  [14] <reserved-1B156>..<reserved-1B163>
1B168..1B16F  ; Cn #   [8] <reserved-1B168>..<reserved-1B16F>
1B2FC..1BBFF  ; Cn # [2308] <reserved-1B2FC>..<reserved-1BBFF>
1BC6B..1BC6F  ; Cn #   [5] <reserved-1BC6B>..<reserved-1BC6F>
1BC7D..1BC7F  ; Cn #   [3] <reserved-1BC7D>..<reserved-1BC7F>
1BC89..1BC8F  ; Cn #   [7] <reserved-1BC89>..<reserved-1BC8F>
1BC9A..1BC9B  ; Cn #   [2] <reserved-1BC9A>..<reserved-1BC9B>
1BCA4..1CBFF  ; Cn # [3932] <reserved-1BCA4>..<reserved-1CBFF>
1CCFA..1CCFF  ; Cn #   [6] <reserved-1CCFA>..<reserved-1CCFF>
1CEB0..1CEFF  ; Cn #  [80] <reserved-1CEB0>..<reserved-1CEFF>
1CF2E..1CF2F  ; Cn #   [2] <reserved-1CF2E>..<reserved-1CF2F>
1CF47..1CF4F  ; Cn #   [9] <reserved-1CF47>..<reserved-1CF4F>
1CFC4..1CFFF  ; Cn #  [60] <reserved-1CFC4>..<reserved-1CFFF>
1D0F6..1D0FF  ; Cn #  [10] <reserved-1D0F6>..<reserved-1D0FF>
1D127..1D128  ; Cn #   [2] <reserved-1D127>..<reserved-1D128>
1D1EB..1D1FF  ; Cn #  [21] <reserved-1D1EB>..<reserved-1D1FF>
1D246..1D2BF  ; Cn # [122] <reserved-1D246>..<reserved-1D2BF>
1D2D4..1D2DF  ; Cn #  [12] <reserved-1D2D4>..<reserved-1D2DF>
1D2F4..1D2FF  ; Cn #  [12] <reserved-1D2F4>..<reserved-1D2FF>
1D357..1D35F  ; Cn #   [9] <reserved-1D357>..<reserved-1D35F>
1D379..1D3FF  ; Cn # [135] <reserved-1D379>..<reserved-1D3FF>
1D455         ; Cn #       <reserved-1D455>
1D49D         ; Cn #       <reserved-1D49D>
1D4A0..1D4A1  ; Cn #   [2] <reserved-1D4A0>..<reserved-1D4A1>
1D4A3..1D4A4  ; Cn #   [2] <reserved-1D4A3>..<reserved-1D4A4>
1D4A7..1D4A8  ; Cn #   [2] <reserved-1D4A7>..<reserved-1D4A8>
1D4AD         ; Cn #       <reserved-1D4AD>
1D4BA         ; Cn #       <reserved-1D4BA>
1D4BC         ; Cn #       <reserved-1D4BC>
1D4C4         ; Cn #       <reserved-1D4C4>
1D506         ; Cn #       <reserved-1D506>
1D50B..1D50C  ; Cn #   [2] <reserved-1D50B>..<reserved-1D50C>
1D515         ; Cn #       <reserved-1D515>
1D51D         ; Cn #       <reserved-1D51D>
1D53A         ; Cn #       <reserved-1D53A>
1D53F         ; Cn #       <reserved-1D53F>
1D545         ; Cn #       <reserved-1D545>
1D547..1D549  ; Cn #   [3] <reserved-1D547>..<reserved-1D549>
1D551         ; Cn #       <reserved-1D551>
1D6A6..1D6A7  ; Cn #   [2] <reserved-1D6A6>..<reserved-1D6A7>
1D7CC..1D7CD  ; Cn #   [2] <reserved-1D7CC>..<reserved-1D7CD>
1DA8C..1DA9A  ; Cn #  [15] <reserved-1DA8C>..<reserved-1DA9A>
1DAA0         ; Cn #       <reserved-1DAA0>
1DAB0..1DEFF  ; Cn # [1104] <reserved-1DAB0>..<reserved-1DEFF>
1DF1F..1DF24  ; Cn #   [6] <reserved-1DF1F>..<reserved-1DF24>
1DF2B..1DFFF  ; Cn # [213] <reserved-1DF2B>..<reserved-1DFFF>
1E007         ; Cn #       <reserved-1E007>
1E019..1E01A  ; Cn #   [2] <reserved-1E019>..<reserved-1E01A>
1E022         ; Cn #       <reserved-1E022>
1E025         ; Cn #       <reserved-1E025>
1E02B..1E02F  ; Cn #   [5] <reserved-1E02B>..<reserved-1E02F>
1E06E..1E08E  ; Cn #  [33] <reserved-1E06E>..<reserved-1E08E>
1E090..1E0FF  ; Cn # [112] <reserved-1E090>..<reserved-1E0FF>
1E12D..1E12F  ; Cn #   [3] <reserved-1E12D>..<reserved-1E12F>
1E13E..1E13F  ; Cn #   [2] <reserved-1E13E>..<reserved-1E13F>
1E14A..1E14D  ; Cn #   [4] <reserved-1E14A>..<reserved-1E14D>
1E150..1E28F  ; Cn # [320] <reserved-1E150>..<reserved-1E28F>
1E2AF..1E2BF  ; Cn #  [17] <reserved-1E2AF>..<reserved-1E2BF>
1E2FA..1E2FE  ; Cn #   [5] <reserved-1E2FA>..<reserved-1E2FE>
1E300..1E4CF  ; Cn # [464] <reserved-1E300>..<reserved-1E4CF>
1E4FA..1E7DF  ; Cn # [742] <reserved-1E4FA>..<reserved-1E7DF>
1E7E7         ; Cn #       <reserved-1E7E7>
1E7EC         ; Cn #       <reserved-1E7EC>
1E7EF         ; Cn #       <reserved-1E7EF>
1E7FF         ; Cn #       <reserved-1E7FF>
1E8C5..1E8C6  ; Cn #   [2] <reserved-1E8C5>..<reserved-1E8C6>
1E8D7..1E8FF  ; Cn #  [41] <reserved-1E8D7>..<reserved-1E8FF>
1E94C..1E94F  ; Cn #   [4] <reserved-1E94C>..<reserved-1E94F>
1E95A..1E95D  ; Cn #   [4] <reserved-1E95A>..<reserved-1E95D>
1E960..1EC70  ; Cn # [785] <reserved-1E960>..<reserved-1EC70>
1ECB5..1ED00  ; Cn #  [76] <reserved-1ECB5>..<reserved-1ED00>
1ED3E..1EDFF  ; Cn # [194] <reserved-1ED3E>..<reserved-1EDFF>
1EE04         ; Cn #       <reserved-1EE04>
1EE20         ; Cn #       <reserved-1EE20>
1EE23         ; Cn #       <reserved-1EE23>
1EE25..1EE26  ; Cn #   [2] <reserved-1EE25>..<reserved-1EE26>
1EE28         ; Cn #       <reserved-1EE28>
1EE33         ; Cn #       <reserved-1EE33>
1EE38         ; Cn #       <reserved-1EE38>
1EE3A         ; Cn #       <reserved-1EE3A>
1EE3C..1EE41  ; Cn #   [6] <reserved-1EE3C>..<reserved-1EE41>
1EE43..1EE46  ; Cn #   [4] <reserved-1EE43>..<reserved-1EE46>
1EE48         ; Cn #       <reserved-1EE48>
1EE4A         ; Cn #       <reserved-1EE4A>
1EE4C         ; Cn #       <reserved-1EE4C>
1EE50         ; Cn #       <reserved-1EE50>
1EE53         ; Cn #       <reserved-1EE53>
1EE55..1EE56  ; Cn #   [2] <reserved-1EE55>..<reserved-1EE56>
1EE58         ; Cn #       <reserved-1EE58>
1EE5A         ; Cn #       <reserved-1EE5A>
1EE5C         ; Cn #       <reserved-1EE5C>
1EE5E         ; Cn #       <reserved-1EE5E>
1EE60         ; Cn #       <reserved-1EE60>
1EE63         ; Cn #       <reserved-1EE63>
1EE65..1EE66  ; Cn #   [2] <reserved-1EE65>..<reserved-1EE66>
1EE6B         ; Cn #       <reserved-1EE6B>
1EE73         ; Cn #       <reserved-1EE73>
1EE78         ; Cn #       <reserved-1EE78>
1EE7D         ; Cn #       <reserved-1EE7D>
1EE7F         ; Cn #       <reserved-1EE7F>
1EE8A         ; Cn #       <reserved-1EE8A>
1EE9C..1EEA0  ; Cn #   [5] <reserved-1EE9C>..<reserved-1EEA0>
1EEA4         ; Cn #       <reserved-1EEA4>
1EEAA         ; Cn #       <reserved-1EEAA>
1EEBC..1EEEF  ; Cn #  [52] <reserved-1EEBC>..<reserved-1EEEF>
1EEF2..1EFFF  ; Cn # [270] <reserved-1EEF2>..<reserved-1EFFF>
1F02C..1F02F  ; Cn #   [4] <reserved-1F02C>..<reserved-1F02F>
1F094..1F09F  ; Cn #  [12] <reserved-1F094>..<reserved-1F09F>
1F0AF..1F0B0  ; Cn #   [2] <reserved-1F0AF>..<reserved-1F0B0>
1F0C0         ; Cn #       <reserved-1F0C0>
1F0D0         ; Cn #       <reserved-1F0D0>
1F0F6..1F0FF  ; Cn #  [10] <reserved-1F0F6>..<reserved-1F0FF>
1F1AE..1F1E5  ; Cn #  [56] <reserved-1F1AE>..<reserved-1F1E5>
1F203..1F20F  ; Cn #  [13] <reserved-1F203>..<reserved-1F20F>
1F23C..1F23F  ; Cn #   [4] <reserved-1F23C>..<reserved-1F23F>
1F249..1F24F  ; Cn #   [7] <reserved-1F249>..<reserved-1F24F>
1F252..1F25F  ; Cn #  [14] <reserved-1F252>..<reserved-1F25F>
1F266..1F2FF  ; Cn # [154] <reserved-1F266>..<reserved-1F2FF>
1F6D8..1F6DB  ; Cn #   [4] <reserved-1F6D8>..<reserved-1F6DB>
1F6ED..1F6EF  ; Cn #   [3] <reserved-1F6ED>..<reserved-1F6EF>
1F6FD..1F6FF  ; Cn #   [3] <reserved-1F6FD>..<reserved-1F6FF>
1F777..1F77A  ; Cn #   [4] <reserved-1F777>..<reserved-1F77A>
1F7DA..1F7DF  ; Cn #   [6] <reserved-1F7DA>..<reserved-1F7DF>
1F7EC..1F7EF  ; Cn #   [4] <reserved-1F7EC>..<reserved-1F7EF>
1F7F1..1F7FF  ; Cn #  [15] <reserved-1F7F1>..<reserved-1F7FF>
1F80C..1F80F  ; Cn #   [4] <reserved-1F80C>..<reserved-1F80F>
1F848..1F84F  ; Cn #   [8] <reserved-1F848>..<reserved-1F84F>
1F85A..1F85F  ; Cn #   [6] <reserved-1F85A>..<reserved-1F85F>
1F888..1F88F  ; Cn #   [8] <reserved-1F888>..<reserved-1F88F>
1F8AE..1F8AF  ; Cn #   [2] <reserved-1F8AE>..<reserved-1F8AF>
1F8B2         ; Cn #       <reserved-1F8B2>
1F8BC..1F8FF  ; Cn #  [68] <reserved-1F8BC>..<reserved-1F8FF>
1FA54..1FA5F  ; Cn #  [12] <reserved-1FA54>..<reserved-1FA5F>
1FA6E..1FA6F  ; Cn #   [2] <reserved-1FA6E>..<reserved-1FA6F>
1FA7D..1FA7F  ; Cn #   [3] <reserved-1FA7D>..<reserved-1FA7F>
1FA89..1FA8F  ; Cn #   [7] <reserved-1FA89>..<reserved-1FA8F>
1FABE         ; Cn #       <reserved-1FABE>
1FAC6..1FACD  ; Cn #   [8] <reserved-1FAC6>..<reserved-1FACD>
1FADC..1FADF  ; Cn #   [4] <reserved-1FADC>..<reserved-1FADF>
1FAE9..1FAEF  ; Cn #   [7] <reserved-1FAE9>..<reserved-1FAEF>
1FAF9..1FAFF  ; Cn #   [7] <reserved-1FAF9>..<reserved-1FAFF>
1FB93         ; Cn #       <reserved-1FB93>
1FBFA..1FFFF  ; Cn # [1030] <reserved-1FBFA>..<noncharacter-1FFFF>
2A6E0..2A6FF  ; Cn #  [32] <reserved-2A6E0>..<reserved-2A6FF>
2B73A..2B73F  ; Cn #   [6] <reserved-2B73A>..<reserved-2B73F>
2B81E..2B81F  ; Cn #   [2] <reserved-2B81E>..<reserved-2B81F>
2CEA2..2CEAF  ; Cn #  [14] <reserved-2CEA2>..<reserved-2CEAF>
2EBE1..2F7FF  ; Cn # [3103] <reserved-2EBE1>..<reserved-2F7FF>
2FA1E..2FFFF  ; Cn # [1506] <reserved-2FA1E>..<noncharacter-2FFFF>
3134B..3134F  ; Cn #   [5] <reserved-3134B>..<reserved-3134F>
323B0..E0000  ; Cn # [711761] <reserved-323B0>..<reserved-E0000>
E0002..E001F  ; Cn #  [30] <reserved-E0002>..<reserved-E001F>
E0080..E00FF  ; Cn # [128] <reserved-E0080>..<reserved-E00FF>
E01F0..EFFFF  ; Cn # [65040] <reserved-E01F0>..<noncharacter-EFFFF>
FFFFE..FFFFF  ; Cn #   [2] <noncharacter-FFFFE>..<noncharacter-FFFFF>
10FFFE..10FFFF; Cn #   [2] <noncharacter-10FFFE>..<noncharacter-10FFFF>

<<<<<<< HEAD
# Total code points: 825338
=======
# Total code points: 824609
>>>>>>> 0d113a1c

# ================================================

# General_Category=Uppercase_Letter

0041..005A    ; Lu #  [26] LATIN CAPITAL LETTER A..LATIN CAPITAL LETTER Z
00C0..00D6    ; Lu #  [23] LATIN CAPITAL LETTER A WITH GRAVE..LATIN CAPITAL LETTER O WITH DIAERESIS
00D8..00DE    ; Lu #   [7] LATIN CAPITAL LETTER O WITH STROKE..LATIN CAPITAL LETTER THORN
0100          ; Lu #       LATIN CAPITAL LETTER A WITH MACRON
0102          ; Lu #       LATIN CAPITAL LETTER A WITH BREVE
0104          ; Lu #       LATIN CAPITAL LETTER A WITH OGONEK
0106          ; Lu #       LATIN CAPITAL LETTER C WITH ACUTE
0108          ; Lu #       LATIN CAPITAL LETTER C WITH CIRCUMFLEX
010A          ; Lu #       LATIN CAPITAL LETTER C WITH DOT ABOVE
010C          ; Lu #       LATIN CAPITAL LETTER C WITH CARON
010E          ; Lu #       LATIN CAPITAL LETTER D WITH CARON
0110          ; Lu #       LATIN CAPITAL LETTER D WITH STROKE
0112          ; Lu #       LATIN CAPITAL LETTER E WITH MACRON
0114          ; Lu #       LATIN CAPITAL LETTER E WITH BREVE
0116          ; Lu #       LATIN CAPITAL LETTER E WITH DOT ABOVE
0118          ; Lu #       LATIN CAPITAL LETTER E WITH OGONEK
011A          ; Lu #       LATIN CAPITAL LETTER E WITH CARON
011C          ; Lu #       LATIN CAPITAL LETTER G WITH CIRCUMFLEX
011E          ; Lu #       LATIN CAPITAL LETTER G WITH BREVE
0120          ; Lu #       LATIN CAPITAL LETTER G WITH DOT ABOVE
0122          ; Lu #       LATIN CAPITAL LETTER G WITH CEDILLA
0124          ; Lu #       LATIN CAPITAL LETTER H WITH CIRCUMFLEX
0126          ; Lu #       LATIN CAPITAL LETTER H WITH STROKE
0128          ; Lu #       LATIN CAPITAL LETTER I WITH TILDE
012A          ; Lu #       LATIN CAPITAL LETTER I WITH MACRON
012C          ; Lu #       LATIN CAPITAL LETTER I WITH BREVE
012E          ; Lu #       LATIN CAPITAL LETTER I WITH OGONEK
0130          ; Lu #       LATIN CAPITAL LETTER I WITH DOT ABOVE
0132          ; Lu #       LATIN CAPITAL LIGATURE IJ
0134          ; Lu #       LATIN CAPITAL LETTER J WITH CIRCUMFLEX
0136          ; Lu #       LATIN CAPITAL LETTER K WITH CEDILLA
0139          ; Lu #       LATIN CAPITAL LETTER L WITH ACUTE
013B          ; Lu #       LATIN CAPITAL LETTER L WITH CEDILLA
013D          ; Lu #       LATIN CAPITAL LETTER L WITH CARON
013F          ; Lu #       LATIN CAPITAL LETTER L WITH MIDDLE DOT
0141          ; Lu #       LATIN CAPITAL LETTER L WITH STROKE
0143          ; Lu #       LATIN CAPITAL LETTER N WITH ACUTE
0145          ; Lu #       LATIN CAPITAL LETTER N WITH CEDILLA
0147          ; Lu #       LATIN CAPITAL LETTER N WITH CARON
014A          ; Lu #       LATIN CAPITAL LETTER ENG
014C          ; Lu #       LATIN CAPITAL LETTER O WITH MACRON
014E          ; Lu #       LATIN CAPITAL LETTER O WITH BREVE
0150          ; Lu #       LATIN CAPITAL LETTER O WITH DOUBLE ACUTE
0152          ; Lu #       LATIN CAPITAL LIGATURE OE
0154          ; Lu #       LATIN CAPITAL LETTER R WITH ACUTE
0156          ; Lu #       LATIN CAPITAL LETTER R WITH CEDILLA
0158          ; Lu #       LATIN CAPITAL LETTER R WITH CARON
015A          ; Lu #       LATIN CAPITAL LETTER S WITH ACUTE
015C          ; Lu #       LATIN CAPITAL LETTER S WITH CIRCUMFLEX
015E          ; Lu #       LATIN CAPITAL LETTER S WITH CEDILLA
0160          ; Lu #       LATIN CAPITAL LETTER S WITH CARON
0162          ; Lu #       LATIN CAPITAL LETTER T WITH CEDILLA
0164          ; Lu #       LATIN CAPITAL LETTER T WITH CARON
0166          ; Lu #       LATIN CAPITAL LETTER T WITH STROKE
0168          ; Lu #       LATIN CAPITAL LETTER U WITH TILDE
016A          ; Lu #       LATIN CAPITAL LETTER U WITH MACRON
016C          ; Lu #       LATIN CAPITAL LETTER U WITH BREVE
016E          ; Lu #       LATIN CAPITAL LETTER U WITH RING ABOVE
0170          ; Lu #       LATIN CAPITAL LETTER U WITH DOUBLE ACUTE
0172          ; Lu #       LATIN CAPITAL LETTER U WITH OGONEK
0174          ; Lu #       LATIN CAPITAL LETTER W WITH CIRCUMFLEX
0176          ; Lu #       LATIN CAPITAL LETTER Y WITH CIRCUMFLEX
0178..0179    ; Lu #   [2] LATIN CAPITAL LETTER Y WITH DIAERESIS..LATIN CAPITAL LETTER Z WITH ACUTE
017B          ; Lu #       LATIN CAPITAL LETTER Z WITH DOT ABOVE
017D          ; Lu #       LATIN CAPITAL LETTER Z WITH CARON
0181..0182    ; Lu #   [2] LATIN CAPITAL LETTER B WITH HOOK..LATIN CAPITAL LETTER B WITH TOPBAR
0184          ; Lu #       LATIN CAPITAL LETTER TONE SIX
0186..0187    ; Lu #   [2] LATIN CAPITAL LETTER OPEN O..LATIN CAPITAL LETTER C WITH HOOK
0189..018B    ; Lu #   [3] LATIN CAPITAL LETTER AFRICAN D..LATIN CAPITAL LETTER D WITH TOPBAR
018E..0191    ; Lu #   [4] LATIN CAPITAL LETTER REVERSED E..LATIN CAPITAL LETTER F WITH HOOK
0193..0194    ; Lu #   [2] LATIN CAPITAL LETTER G WITH HOOK..LATIN CAPITAL LETTER GAMMA
0196..0198    ; Lu #   [3] LATIN CAPITAL LETTER IOTA..LATIN CAPITAL LETTER K WITH HOOK
019C..019D    ; Lu #   [2] LATIN CAPITAL LETTER TURNED M..LATIN CAPITAL LETTER N WITH LEFT HOOK
019F..01A0    ; Lu #   [2] LATIN CAPITAL LETTER O WITH MIDDLE TILDE..LATIN CAPITAL LETTER O WITH HORN
01A2          ; Lu #       LATIN CAPITAL LETTER OI
01A4          ; Lu #       LATIN CAPITAL LETTER P WITH HOOK
01A6..01A7    ; Lu #   [2] LATIN LETTER YR..LATIN CAPITAL LETTER TONE TWO
01A9          ; Lu #       LATIN CAPITAL LETTER ESH
01AC          ; Lu #       LATIN CAPITAL LETTER T WITH HOOK
01AE..01AF    ; Lu #   [2] LATIN CAPITAL LETTER T WITH RETROFLEX HOOK..LATIN CAPITAL LETTER U WITH HORN
01B1..01B3    ; Lu #   [3] LATIN CAPITAL LETTER UPSILON..LATIN CAPITAL LETTER Y WITH HOOK
01B5          ; Lu #       LATIN CAPITAL LETTER Z WITH STROKE
01B7..01B8    ; Lu #   [2] LATIN CAPITAL LETTER EZH..LATIN CAPITAL LETTER EZH REVERSED
01BC          ; Lu #       LATIN CAPITAL LETTER TONE FIVE
01C4          ; Lu #       LATIN CAPITAL LETTER DZ WITH CARON
01C7          ; Lu #       LATIN CAPITAL LETTER LJ
01CA          ; Lu #       LATIN CAPITAL LETTER NJ
01CD          ; Lu #       LATIN CAPITAL LETTER A WITH CARON
01CF          ; Lu #       LATIN CAPITAL LETTER I WITH CARON
01D1          ; Lu #       LATIN CAPITAL LETTER O WITH CARON
01D3          ; Lu #       LATIN CAPITAL LETTER U WITH CARON
01D5          ; Lu #       LATIN CAPITAL LETTER U WITH DIAERESIS AND MACRON
01D7          ; Lu #       LATIN CAPITAL LETTER U WITH DIAERESIS AND ACUTE
01D9          ; Lu #       LATIN CAPITAL LETTER U WITH DIAERESIS AND CARON
01DB          ; Lu #       LATIN CAPITAL LETTER U WITH DIAERESIS AND GRAVE
01DE          ; Lu #       LATIN CAPITAL LETTER A WITH DIAERESIS AND MACRON
01E0          ; Lu #       LATIN CAPITAL LETTER A WITH DOT ABOVE AND MACRON
01E2          ; Lu #       LATIN CAPITAL LETTER AE WITH MACRON
01E4          ; Lu #       LATIN CAPITAL LETTER G WITH STROKE
01E6          ; Lu #       LATIN CAPITAL LETTER G WITH CARON
01E8          ; Lu #       LATIN CAPITAL LETTER K WITH CARON
01EA          ; Lu #       LATIN CAPITAL LETTER O WITH OGONEK
01EC          ; Lu #       LATIN CAPITAL LETTER O WITH OGONEK AND MACRON
01EE          ; Lu #       LATIN CAPITAL LETTER EZH WITH CARON
01F1          ; Lu #       LATIN CAPITAL LETTER DZ
01F4          ; Lu #       LATIN CAPITAL LETTER G WITH ACUTE
01F6..01F8    ; Lu #   [3] LATIN CAPITAL LETTER HWAIR..LATIN CAPITAL LETTER N WITH GRAVE
01FA          ; Lu #       LATIN CAPITAL LETTER A WITH RING ABOVE AND ACUTE
01FC          ; Lu #       LATIN CAPITAL LETTER AE WITH ACUTE
01FE          ; Lu #       LATIN CAPITAL LETTER O WITH STROKE AND ACUTE
0200          ; Lu #       LATIN CAPITAL LETTER A WITH DOUBLE GRAVE
0202          ; Lu #       LATIN CAPITAL LETTER A WITH INVERTED BREVE
0204          ; Lu #       LATIN CAPITAL LETTER E WITH DOUBLE GRAVE
0206          ; Lu #       LATIN CAPITAL LETTER E WITH INVERTED BREVE
0208          ; Lu #       LATIN CAPITAL LETTER I WITH DOUBLE GRAVE
020A          ; Lu #       LATIN CAPITAL LETTER I WITH INVERTED BREVE
020C          ; Lu #       LATIN CAPITAL LETTER O WITH DOUBLE GRAVE
020E          ; Lu #       LATIN CAPITAL LETTER O WITH INVERTED BREVE
0210          ; Lu #       LATIN CAPITAL LETTER R WITH DOUBLE GRAVE
0212          ; Lu #       LATIN CAPITAL LETTER R WITH INVERTED BREVE
0214          ; Lu #       LATIN CAPITAL LETTER U WITH DOUBLE GRAVE
0216          ; Lu #       LATIN CAPITAL LETTER U WITH INVERTED BREVE
0218          ; Lu #       LATIN CAPITAL LETTER S WITH COMMA BELOW
021A          ; Lu #       LATIN CAPITAL LETTER T WITH COMMA BELOW
021C          ; Lu #       LATIN CAPITAL LETTER YOGH
021E          ; Lu #       LATIN CAPITAL LETTER H WITH CARON
0220          ; Lu #       LATIN CAPITAL LETTER N WITH LONG RIGHT LEG
0222          ; Lu #       LATIN CAPITAL LETTER OU
0224          ; Lu #       LATIN CAPITAL LETTER Z WITH HOOK
0226          ; Lu #       LATIN CAPITAL LETTER A WITH DOT ABOVE
0228          ; Lu #       LATIN CAPITAL LETTER E WITH CEDILLA
022A          ; Lu #       LATIN CAPITAL LETTER O WITH DIAERESIS AND MACRON
022C          ; Lu #       LATIN CAPITAL LETTER O WITH TILDE AND MACRON
022E          ; Lu #       LATIN CAPITAL LETTER O WITH DOT ABOVE
0230          ; Lu #       LATIN CAPITAL LETTER O WITH DOT ABOVE AND MACRON
0232          ; Lu #       LATIN CAPITAL LETTER Y WITH MACRON
023A..023B    ; Lu #   [2] LATIN CAPITAL LETTER A WITH STROKE..LATIN CAPITAL LETTER C WITH STROKE
023D..023E    ; Lu #   [2] LATIN CAPITAL LETTER L WITH BAR..LATIN CAPITAL LETTER T WITH DIAGONAL STROKE
0241          ; Lu #       LATIN CAPITAL LETTER GLOTTAL STOP
0243..0246    ; Lu #   [4] LATIN CAPITAL LETTER B WITH STROKE..LATIN CAPITAL LETTER E WITH STROKE
0248          ; Lu #       LATIN CAPITAL LETTER J WITH STROKE
024A          ; Lu #       LATIN CAPITAL LETTER SMALL Q WITH HOOK TAIL
024C          ; Lu #       LATIN CAPITAL LETTER R WITH STROKE
024E          ; Lu #       LATIN CAPITAL LETTER Y WITH STROKE
0370          ; Lu #       GREEK CAPITAL LETTER HETA
0372          ; Lu #       GREEK CAPITAL LETTER ARCHAIC SAMPI
0376          ; Lu #       GREEK CAPITAL LETTER PAMPHYLIAN DIGAMMA
037F          ; Lu #       GREEK CAPITAL LETTER YOT
0386          ; Lu #       GREEK CAPITAL LETTER ALPHA WITH TONOS
0388..038A    ; Lu #   [3] GREEK CAPITAL LETTER EPSILON WITH TONOS..GREEK CAPITAL LETTER IOTA WITH TONOS
038C          ; Lu #       GREEK CAPITAL LETTER OMICRON WITH TONOS
038E..038F    ; Lu #   [2] GREEK CAPITAL LETTER UPSILON WITH TONOS..GREEK CAPITAL LETTER OMEGA WITH TONOS
0391..03A1    ; Lu #  [17] GREEK CAPITAL LETTER ALPHA..GREEK CAPITAL LETTER RHO
03A3..03AB    ; Lu #   [9] GREEK CAPITAL LETTER SIGMA..GREEK CAPITAL LETTER UPSILON WITH DIALYTIKA
03CF          ; Lu #       GREEK CAPITAL KAI SYMBOL
03D2..03D4    ; Lu #   [3] GREEK UPSILON WITH HOOK SYMBOL..GREEK UPSILON WITH DIAERESIS AND HOOK SYMBOL
03D8          ; Lu #       GREEK LETTER ARCHAIC KOPPA
03DA          ; Lu #       GREEK LETTER STIGMA
03DC          ; Lu #       GREEK LETTER DIGAMMA
03DE          ; Lu #       GREEK LETTER KOPPA
03E0          ; Lu #       GREEK LETTER SAMPI
03E2          ; Lu #       COPTIC CAPITAL LETTER SHEI
03E4          ; Lu #       COPTIC CAPITAL LETTER FEI
03E6          ; Lu #       COPTIC CAPITAL LETTER KHEI
03E8          ; Lu #       COPTIC CAPITAL LETTER HORI
03EA          ; Lu #       COPTIC CAPITAL LETTER GANGIA
03EC          ; Lu #       COPTIC CAPITAL LETTER SHIMA
03EE          ; Lu #       COPTIC CAPITAL LETTER DEI
03F4          ; Lu #       GREEK CAPITAL THETA SYMBOL
03F7          ; Lu #       GREEK CAPITAL LETTER SHO
03F9..03FA    ; Lu #   [2] GREEK CAPITAL LUNATE SIGMA SYMBOL..GREEK CAPITAL LETTER SAN
03FD..042F    ; Lu #  [51] GREEK CAPITAL REVERSED LUNATE SIGMA SYMBOL..CYRILLIC CAPITAL LETTER YA
0460          ; Lu #       CYRILLIC CAPITAL LETTER OMEGA
0462          ; Lu #       CYRILLIC CAPITAL LETTER YAT
0464          ; Lu #       CYRILLIC CAPITAL LETTER IOTIFIED E
0466          ; Lu #       CYRILLIC CAPITAL LETTER LITTLE YUS
0468          ; Lu #       CYRILLIC CAPITAL LETTER IOTIFIED LITTLE YUS
046A          ; Lu #       CYRILLIC CAPITAL LETTER BIG YUS
046C          ; Lu #       CYRILLIC CAPITAL LETTER IOTIFIED BIG YUS
046E          ; Lu #       CYRILLIC CAPITAL LETTER KSI
0470          ; Lu #       CYRILLIC CAPITAL LETTER PSI
0472          ; Lu #       CYRILLIC CAPITAL LETTER FITA
0474          ; Lu #       CYRILLIC CAPITAL LETTER IZHITSA
0476          ; Lu #       CYRILLIC CAPITAL LETTER IZHITSA WITH DOUBLE GRAVE ACCENT
0478          ; Lu #       CYRILLIC CAPITAL LETTER UK
047A          ; Lu #       CYRILLIC CAPITAL LETTER ROUND OMEGA
047C          ; Lu #       CYRILLIC CAPITAL LETTER OMEGA WITH TITLO
047E          ; Lu #       CYRILLIC CAPITAL LETTER OT
0480          ; Lu #       CYRILLIC CAPITAL LETTER KOPPA
048A          ; Lu #       CYRILLIC CAPITAL LETTER SHORT I WITH TAIL
048C          ; Lu #       CYRILLIC CAPITAL LETTER SEMISOFT SIGN
048E          ; Lu #       CYRILLIC CAPITAL LETTER ER WITH TICK
0490          ; Lu #       CYRILLIC CAPITAL LETTER GHE WITH UPTURN
0492          ; Lu #       CYRILLIC CAPITAL LETTER GHE WITH STROKE
0494          ; Lu #       CYRILLIC CAPITAL LETTER GHE WITH MIDDLE HOOK
0496          ; Lu #       CYRILLIC CAPITAL LETTER ZHE WITH DESCENDER
0498          ; Lu #       CYRILLIC CAPITAL LETTER ZE WITH DESCENDER
049A          ; Lu #       CYRILLIC CAPITAL LETTER KA WITH DESCENDER
049C          ; Lu #       CYRILLIC CAPITAL LETTER KA WITH VERTICAL STROKE
049E          ; Lu #       CYRILLIC CAPITAL LETTER KA WITH STROKE
04A0          ; Lu #       CYRILLIC CAPITAL LETTER BASHKIR KA
04A2          ; Lu #       CYRILLIC CAPITAL LETTER EN WITH DESCENDER
04A4          ; Lu #       CYRILLIC CAPITAL LIGATURE EN GHE
04A6          ; Lu #       CYRILLIC CAPITAL LETTER PE WITH MIDDLE HOOK
04A8          ; Lu #       CYRILLIC CAPITAL LETTER ABKHASIAN HA
04AA          ; Lu #       CYRILLIC CAPITAL LETTER ES WITH DESCENDER
04AC          ; Lu #       CYRILLIC CAPITAL LETTER TE WITH DESCENDER
04AE          ; Lu #       CYRILLIC CAPITAL LETTER STRAIGHT U
04B0          ; Lu #       CYRILLIC CAPITAL LETTER STRAIGHT U WITH STROKE
04B2          ; Lu #       CYRILLIC CAPITAL LETTER HA WITH DESCENDER
04B4          ; Lu #       CYRILLIC CAPITAL LIGATURE TE TSE
04B6          ; Lu #       CYRILLIC CAPITAL LETTER CHE WITH DESCENDER
04B8          ; Lu #       CYRILLIC CAPITAL LETTER CHE WITH VERTICAL STROKE
04BA          ; Lu #       CYRILLIC CAPITAL LETTER SHHA
04BC          ; Lu #       CYRILLIC CAPITAL LETTER ABKHASIAN CHE
04BE          ; Lu #       CYRILLIC CAPITAL LETTER ABKHASIAN CHE WITH DESCENDER
04C0..04C1    ; Lu #   [2] CYRILLIC LETTER PALOCHKA..CYRILLIC CAPITAL LETTER ZHE WITH BREVE
04C3          ; Lu #       CYRILLIC CAPITAL LETTER KA WITH HOOK
04C5          ; Lu #       CYRILLIC CAPITAL LETTER EL WITH TAIL
04C7          ; Lu #       CYRILLIC CAPITAL LETTER EN WITH HOOK
04C9          ; Lu #       CYRILLIC CAPITAL LETTER EN WITH TAIL
04CB          ; Lu #       CYRILLIC CAPITAL LETTER KHAKASSIAN CHE
04CD          ; Lu #       CYRILLIC CAPITAL LETTER EM WITH TAIL
04D0          ; Lu #       CYRILLIC CAPITAL LETTER A WITH BREVE
04D2          ; Lu #       CYRILLIC CAPITAL LETTER A WITH DIAERESIS
04D4          ; Lu #       CYRILLIC CAPITAL LIGATURE A IE
04D6          ; Lu #       CYRILLIC CAPITAL LETTER IE WITH BREVE
04D8          ; Lu #       CYRILLIC CAPITAL LETTER SCHWA
04DA          ; Lu #       CYRILLIC CAPITAL LETTER SCHWA WITH DIAERESIS
04DC          ; Lu #       CYRILLIC CAPITAL LETTER ZHE WITH DIAERESIS
04DE          ; Lu #       CYRILLIC CAPITAL LETTER ZE WITH DIAERESIS
04E0          ; Lu #       CYRILLIC CAPITAL LETTER ABKHASIAN DZE
04E2          ; Lu #       CYRILLIC CAPITAL LETTER I WITH MACRON
04E4          ; Lu #       CYRILLIC CAPITAL LETTER I WITH DIAERESIS
04E6          ; Lu #       CYRILLIC CAPITAL LETTER O WITH DIAERESIS
04E8          ; Lu #       CYRILLIC CAPITAL LETTER BARRED O
04EA          ; Lu #       CYRILLIC CAPITAL LETTER BARRED O WITH DIAERESIS
04EC          ; Lu #       CYRILLIC CAPITAL LETTER E WITH DIAERESIS
04EE          ; Lu #       CYRILLIC CAPITAL LETTER U WITH MACRON
04F0          ; Lu #       CYRILLIC CAPITAL LETTER U WITH DIAERESIS
04F2          ; Lu #       CYRILLIC CAPITAL LETTER U WITH DOUBLE ACUTE
04F4          ; Lu #       CYRILLIC CAPITAL LETTER CHE WITH DIAERESIS
04F6          ; Lu #       CYRILLIC CAPITAL LETTER GHE WITH DESCENDER
04F8          ; Lu #       CYRILLIC CAPITAL LETTER YERU WITH DIAERESIS
04FA          ; Lu #       CYRILLIC CAPITAL LETTER GHE WITH STROKE AND HOOK
04FC          ; Lu #       CYRILLIC CAPITAL LETTER HA WITH HOOK
04FE          ; Lu #       CYRILLIC CAPITAL LETTER HA WITH STROKE
0500          ; Lu #       CYRILLIC CAPITAL LETTER KOMI DE
0502          ; Lu #       CYRILLIC CAPITAL LETTER KOMI DJE
0504          ; Lu #       CYRILLIC CAPITAL LETTER KOMI ZJE
0506          ; Lu #       CYRILLIC CAPITAL LETTER KOMI DZJE
0508          ; Lu #       CYRILLIC CAPITAL LETTER KOMI LJE
050A          ; Lu #       CYRILLIC CAPITAL LETTER KOMI NJE
050C          ; Lu #       CYRILLIC CAPITAL LETTER KOMI SJE
050E          ; Lu #       CYRILLIC CAPITAL LETTER KOMI TJE
0510          ; Lu #       CYRILLIC CAPITAL LETTER REVERSED ZE
0512          ; Lu #       CYRILLIC CAPITAL LETTER EL WITH HOOK
0514          ; Lu #       CYRILLIC CAPITAL LETTER LHA
0516          ; Lu #       CYRILLIC CAPITAL LETTER RHA
0518          ; Lu #       CYRILLIC CAPITAL LETTER YAE
051A          ; Lu #       CYRILLIC CAPITAL LETTER QA
051C          ; Lu #       CYRILLIC CAPITAL LETTER WE
051E          ; Lu #       CYRILLIC CAPITAL LETTER ALEUT KA
0520          ; Lu #       CYRILLIC CAPITAL LETTER EL WITH MIDDLE HOOK
0522          ; Lu #       CYRILLIC CAPITAL LETTER EN WITH MIDDLE HOOK
0524          ; Lu #       CYRILLIC CAPITAL LETTER PE WITH DESCENDER
0526          ; Lu #       CYRILLIC CAPITAL LETTER SHHA WITH DESCENDER
0528          ; Lu #       CYRILLIC CAPITAL LETTER EN WITH LEFT HOOK
052A          ; Lu #       CYRILLIC CAPITAL LETTER DZZHE
052C          ; Lu #       CYRILLIC CAPITAL LETTER DCHE
052E          ; Lu #       CYRILLIC CAPITAL LETTER EL WITH DESCENDER
0531..0556    ; Lu #  [38] ARMENIAN CAPITAL LETTER AYB..ARMENIAN CAPITAL LETTER FEH
10A0..10C5    ; Lu #  [38] GEORGIAN CAPITAL LETTER AN..GEORGIAN CAPITAL LETTER HOE
10C7          ; Lu #       GEORGIAN CAPITAL LETTER YN
10CD          ; Lu #       GEORGIAN CAPITAL LETTER AEN
13A0..13F5    ; Lu #  [86] CHEROKEE LETTER A..CHEROKEE LETTER MV
1C90..1CBA    ; Lu #  [43] GEORGIAN MTAVRULI CAPITAL LETTER AN..GEORGIAN MTAVRULI CAPITAL LETTER AIN
1CBD..1CBF    ; Lu #   [3] GEORGIAN MTAVRULI CAPITAL LETTER AEN..GEORGIAN MTAVRULI CAPITAL LETTER LABIAL SIGN
1E00          ; Lu #       LATIN CAPITAL LETTER A WITH RING BELOW
1E02          ; Lu #       LATIN CAPITAL LETTER B WITH DOT ABOVE
1E04          ; Lu #       LATIN CAPITAL LETTER B WITH DOT BELOW
1E06          ; Lu #       LATIN CAPITAL LETTER B WITH LINE BELOW
1E08          ; Lu #       LATIN CAPITAL LETTER C WITH CEDILLA AND ACUTE
1E0A          ; Lu #       LATIN CAPITAL LETTER D WITH DOT ABOVE
1E0C          ; Lu #       LATIN CAPITAL LETTER D WITH DOT BELOW
1E0E          ; Lu #       LATIN CAPITAL LETTER D WITH LINE BELOW
1E10          ; Lu #       LATIN CAPITAL LETTER D WITH CEDILLA
1E12          ; Lu #       LATIN CAPITAL LETTER D WITH CIRCUMFLEX BELOW
1E14          ; Lu #       LATIN CAPITAL LETTER E WITH MACRON AND GRAVE
1E16          ; Lu #       LATIN CAPITAL LETTER E WITH MACRON AND ACUTE
1E18          ; Lu #       LATIN CAPITAL LETTER E WITH CIRCUMFLEX BELOW
1E1A          ; Lu #       LATIN CAPITAL LETTER E WITH TILDE BELOW
1E1C          ; Lu #       LATIN CAPITAL LETTER E WITH CEDILLA AND BREVE
1E1E          ; Lu #       LATIN CAPITAL LETTER F WITH DOT ABOVE
1E20          ; Lu #       LATIN CAPITAL LETTER G WITH MACRON
1E22          ; Lu #       LATIN CAPITAL LETTER H WITH DOT ABOVE
1E24          ; Lu #       LATIN CAPITAL LETTER H WITH DOT BELOW
1E26          ; Lu #       LATIN CAPITAL LETTER H WITH DIAERESIS
1E28          ; Lu #       LATIN CAPITAL LETTER H WITH CEDILLA
1E2A          ; Lu #       LATIN CAPITAL LETTER H WITH BREVE BELOW
1E2C          ; Lu #       LATIN CAPITAL LETTER I WITH TILDE BELOW
1E2E          ; Lu #       LATIN CAPITAL LETTER I WITH DIAERESIS AND ACUTE
1E30          ; Lu #       LATIN CAPITAL LETTER K WITH ACUTE
1E32          ; Lu #       LATIN CAPITAL LETTER K WITH DOT BELOW
1E34          ; Lu #       LATIN CAPITAL LETTER K WITH LINE BELOW
1E36          ; Lu #       LATIN CAPITAL LETTER L WITH DOT BELOW
1E38          ; Lu #       LATIN CAPITAL LETTER L WITH DOT BELOW AND MACRON
1E3A          ; Lu #       LATIN CAPITAL LETTER L WITH LINE BELOW
1E3C          ; Lu #       LATIN CAPITAL LETTER L WITH CIRCUMFLEX BELOW
1E3E          ; Lu #       LATIN CAPITAL LETTER M WITH ACUTE
1E40          ; Lu #       LATIN CAPITAL LETTER M WITH DOT ABOVE
1E42          ; Lu #       LATIN CAPITAL LETTER M WITH DOT BELOW
1E44          ; Lu #       LATIN CAPITAL LETTER N WITH DOT ABOVE
1E46          ; Lu #       LATIN CAPITAL LETTER N WITH DOT BELOW
1E48          ; Lu #       LATIN CAPITAL LETTER N WITH LINE BELOW
1E4A          ; Lu #       LATIN CAPITAL LETTER N WITH CIRCUMFLEX BELOW
1E4C          ; Lu #       LATIN CAPITAL LETTER O WITH TILDE AND ACUTE
1E4E          ; Lu #       LATIN CAPITAL LETTER O WITH TILDE AND DIAERESIS
1E50          ; Lu #       LATIN CAPITAL LETTER O WITH MACRON AND GRAVE
1E52          ; Lu #       LATIN CAPITAL LETTER O WITH MACRON AND ACUTE
1E54          ; Lu #       LATIN CAPITAL LETTER P WITH ACUTE
1E56          ; Lu #       LATIN CAPITAL LETTER P WITH DOT ABOVE
1E58          ; Lu #       LATIN CAPITAL LETTER R WITH DOT ABOVE
1E5A          ; Lu #       LATIN CAPITAL LETTER R WITH DOT BELOW
1E5C          ; Lu #       LATIN CAPITAL LETTER R WITH DOT BELOW AND MACRON
1E5E          ; Lu #       LATIN CAPITAL LETTER R WITH LINE BELOW
1E60          ; Lu #       LATIN CAPITAL LETTER S WITH DOT ABOVE
1E62          ; Lu #       LATIN CAPITAL LETTER S WITH DOT BELOW
1E64          ; Lu #       LATIN CAPITAL LETTER S WITH ACUTE AND DOT ABOVE
1E66          ; Lu #       LATIN CAPITAL LETTER S WITH CARON AND DOT ABOVE
1E68          ; Lu #       LATIN CAPITAL LETTER S WITH DOT BELOW AND DOT ABOVE
1E6A          ; Lu #       LATIN CAPITAL LETTER T WITH DOT ABOVE
1E6C          ; Lu #       LATIN CAPITAL LETTER T WITH DOT BELOW
1E6E          ; Lu #       LATIN CAPITAL LETTER T WITH LINE BELOW
1E70          ; Lu #       LATIN CAPITAL LETTER T WITH CIRCUMFLEX BELOW
1E72          ; Lu #       LATIN CAPITAL LETTER U WITH DIAERESIS BELOW
1E74          ; Lu #       LATIN CAPITAL LETTER U WITH TILDE BELOW
1E76          ; Lu #       LATIN CAPITAL LETTER U WITH CIRCUMFLEX BELOW
1E78          ; Lu #       LATIN CAPITAL LETTER U WITH TILDE AND ACUTE
1E7A          ; Lu #       LATIN CAPITAL LETTER U WITH MACRON AND DIAERESIS
1E7C          ; Lu #       LATIN CAPITAL LETTER V WITH TILDE
1E7E          ; Lu #       LATIN CAPITAL LETTER V WITH DOT BELOW
1E80          ; Lu #       LATIN CAPITAL LETTER W WITH GRAVE
1E82          ; Lu #       LATIN CAPITAL LETTER W WITH ACUTE
1E84          ; Lu #       LATIN CAPITAL LETTER W WITH DIAERESIS
1E86          ; Lu #       LATIN CAPITAL LETTER W WITH DOT ABOVE
1E88          ; Lu #       LATIN CAPITAL LETTER W WITH DOT BELOW
1E8A          ; Lu #       LATIN CAPITAL LETTER X WITH DOT ABOVE
1E8C          ; Lu #       LATIN CAPITAL LETTER X WITH DIAERESIS
1E8E          ; Lu #       LATIN CAPITAL LETTER Y WITH DOT ABOVE
1E90          ; Lu #       LATIN CAPITAL LETTER Z WITH CIRCUMFLEX
1E92          ; Lu #       LATIN CAPITAL LETTER Z WITH DOT BELOW
1E94          ; Lu #       LATIN CAPITAL LETTER Z WITH LINE BELOW
1E9E          ; Lu #       LATIN CAPITAL LETTER SHARP S
1EA0          ; Lu #       LATIN CAPITAL LETTER A WITH DOT BELOW
1EA2          ; Lu #       LATIN CAPITAL LETTER A WITH HOOK ABOVE
1EA4          ; Lu #       LATIN CAPITAL LETTER A WITH CIRCUMFLEX AND ACUTE
1EA6          ; Lu #       LATIN CAPITAL LETTER A WITH CIRCUMFLEX AND GRAVE
1EA8          ; Lu #       LATIN CAPITAL LETTER A WITH CIRCUMFLEX AND HOOK ABOVE
1EAA          ; Lu #       LATIN CAPITAL LETTER A WITH CIRCUMFLEX AND TILDE
1EAC          ; Lu #       LATIN CAPITAL LETTER A WITH CIRCUMFLEX AND DOT BELOW
1EAE          ; Lu #       LATIN CAPITAL LETTER A WITH BREVE AND ACUTE
1EB0          ; Lu #       LATIN CAPITAL LETTER A WITH BREVE AND GRAVE
1EB2          ; Lu #       LATIN CAPITAL LETTER A WITH BREVE AND HOOK ABOVE
1EB4          ; Lu #       LATIN CAPITAL LETTER A WITH BREVE AND TILDE
1EB6          ; Lu #       LATIN CAPITAL LETTER A WITH BREVE AND DOT BELOW
1EB8          ; Lu #       LATIN CAPITAL LETTER E WITH DOT BELOW
1EBA          ; Lu #       LATIN CAPITAL LETTER E WITH HOOK ABOVE
1EBC          ; Lu #       LATIN CAPITAL LETTER E WITH TILDE
1EBE          ; Lu #       LATIN CAPITAL LETTER E WITH CIRCUMFLEX AND ACUTE
1EC0          ; Lu #       LATIN CAPITAL LETTER E WITH CIRCUMFLEX AND GRAVE
1EC2          ; Lu #       LATIN CAPITAL LETTER E WITH CIRCUMFLEX AND HOOK ABOVE
1EC4          ; Lu #       LATIN CAPITAL LETTER E WITH CIRCUMFLEX AND TILDE
1EC6          ; Lu #       LATIN CAPITAL LETTER E WITH CIRCUMFLEX AND DOT BELOW
1EC8          ; Lu #       LATIN CAPITAL LETTER I WITH HOOK ABOVE
1ECA          ; Lu #       LATIN CAPITAL LETTER I WITH DOT BELOW
1ECC          ; Lu #       LATIN CAPITAL LETTER O WITH DOT BELOW
1ECE          ; Lu #       LATIN CAPITAL LETTER O WITH HOOK ABOVE
1ED0          ; Lu #       LATIN CAPITAL LETTER O WITH CIRCUMFLEX AND ACUTE
1ED2          ; Lu #       LATIN CAPITAL LETTER O WITH CIRCUMFLEX AND GRAVE
1ED4          ; Lu #       LATIN CAPITAL LETTER O WITH CIRCUMFLEX AND HOOK ABOVE
1ED6          ; Lu #       LATIN CAPITAL LETTER O WITH CIRCUMFLEX AND TILDE
1ED8          ; Lu #       LATIN CAPITAL LETTER O WITH CIRCUMFLEX AND DOT BELOW
1EDA          ; Lu #       LATIN CAPITAL LETTER O WITH HORN AND ACUTE
1EDC          ; Lu #       LATIN CAPITAL LETTER O WITH HORN AND GRAVE
1EDE          ; Lu #       LATIN CAPITAL LETTER O WITH HORN AND HOOK ABOVE
1EE0          ; Lu #       LATIN CAPITAL LETTER O WITH HORN AND TILDE
1EE2          ; Lu #       LATIN CAPITAL LETTER O WITH HORN AND DOT BELOW
1EE4          ; Lu #       LATIN CAPITAL LETTER U WITH DOT BELOW
1EE6          ; Lu #       LATIN CAPITAL LETTER U WITH HOOK ABOVE
1EE8          ; Lu #       LATIN CAPITAL LETTER U WITH HORN AND ACUTE
1EEA          ; Lu #       LATIN CAPITAL LETTER U WITH HORN AND GRAVE
1EEC          ; Lu #       LATIN CAPITAL LETTER U WITH HORN AND HOOK ABOVE
1EEE          ; Lu #       LATIN CAPITAL LETTER U WITH HORN AND TILDE
1EF0          ; Lu #       LATIN CAPITAL LETTER U WITH HORN AND DOT BELOW
1EF2          ; Lu #       LATIN CAPITAL LETTER Y WITH GRAVE
1EF4          ; Lu #       LATIN CAPITAL LETTER Y WITH DOT BELOW
1EF6          ; Lu #       LATIN CAPITAL LETTER Y WITH HOOK ABOVE
1EF8          ; Lu #       LATIN CAPITAL LETTER Y WITH TILDE
1EFA          ; Lu #       LATIN CAPITAL LETTER MIDDLE-WELSH LL
1EFC          ; Lu #       LATIN CAPITAL LETTER MIDDLE-WELSH V
1EFE          ; Lu #       LATIN CAPITAL LETTER Y WITH LOOP
1F08..1F0F    ; Lu #   [8] GREEK CAPITAL LETTER ALPHA WITH PSILI..GREEK CAPITAL LETTER ALPHA WITH DASIA AND PERISPOMENI
1F18..1F1D    ; Lu #   [6] GREEK CAPITAL LETTER EPSILON WITH PSILI..GREEK CAPITAL LETTER EPSILON WITH DASIA AND OXIA
1F28..1F2F    ; Lu #   [8] GREEK CAPITAL LETTER ETA WITH PSILI..GREEK CAPITAL LETTER ETA WITH DASIA AND PERISPOMENI
1F38..1F3F    ; Lu #   [8] GREEK CAPITAL LETTER IOTA WITH PSILI..GREEK CAPITAL LETTER IOTA WITH DASIA AND PERISPOMENI
1F48..1F4D    ; Lu #   [6] GREEK CAPITAL LETTER OMICRON WITH PSILI..GREEK CAPITAL LETTER OMICRON WITH DASIA AND OXIA
1F59          ; Lu #       GREEK CAPITAL LETTER UPSILON WITH DASIA
1F5B          ; Lu #       GREEK CAPITAL LETTER UPSILON WITH DASIA AND VARIA
1F5D          ; Lu #       GREEK CAPITAL LETTER UPSILON WITH DASIA AND OXIA
1F5F          ; Lu #       GREEK CAPITAL LETTER UPSILON WITH DASIA AND PERISPOMENI
1F68..1F6F    ; Lu #   [8] GREEK CAPITAL LETTER OMEGA WITH PSILI..GREEK CAPITAL LETTER OMEGA WITH DASIA AND PERISPOMENI
1FB8..1FBB    ; Lu #   [4] GREEK CAPITAL LETTER ALPHA WITH VRACHY..GREEK CAPITAL LETTER ALPHA WITH OXIA
1FC8..1FCB    ; Lu #   [4] GREEK CAPITAL LETTER EPSILON WITH VARIA..GREEK CAPITAL LETTER ETA WITH OXIA
1FD8..1FDB    ; Lu #   [4] GREEK CAPITAL LETTER IOTA WITH VRACHY..GREEK CAPITAL LETTER IOTA WITH OXIA
1FE8..1FEC    ; Lu #   [5] GREEK CAPITAL LETTER UPSILON WITH VRACHY..GREEK CAPITAL LETTER RHO WITH DASIA
1FF8..1FFB    ; Lu #   [4] GREEK CAPITAL LETTER OMICRON WITH VARIA..GREEK CAPITAL LETTER OMEGA WITH OXIA
2102          ; Lu #       DOUBLE-STRUCK CAPITAL C
2107          ; Lu #       EULER CONSTANT
210B..210D    ; Lu #   [3] SCRIPT CAPITAL H..DOUBLE-STRUCK CAPITAL H
2110..2112    ; Lu #   [3] SCRIPT CAPITAL I..SCRIPT CAPITAL L
2115          ; Lu #       DOUBLE-STRUCK CAPITAL N
2119..211D    ; Lu #   [5] DOUBLE-STRUCK CAPITAL P..DOUBLE-STRUCK CAPITAL R
2124          ; Lu #       DOUBLE-STRUCK CAPITAL Z
2126          ; Lu #       OHM SIGN
2128          ; Lu #       BLACK-LETTER CAPITAL Z
212A..212D    ; Lu #   [4] KELVIN SIGN..BLACK-LETTER CAPITAL C
2130..2133    ; Lu #   [4] SCRIPT CAPITAL E..SCRIPT CAPITAL M
213E..213F    ; Lu #   [2] DOUBLE-STRUCK CAPITAL GAMMA..DOUBLE-STRUCK CAPITAL PI
2145          ; Lu #       DOUBLE-STRUCK ITALIC CAPITAL D
2183          ; Lu #       ROMAN NUMERAL REVERSED ONE HUNDRED
2C00..2C2F    ; Lu #  [48] GLAGOLITIC CAPITAL LETTER AZU..GLAGOLITIC CAPITAL LETTER CAUDATE CHRIVI
2C60          ; Lu #       LATIN CAPITAL LETTER L WITH DOUBLE BAR
2C62..2C64    ; Lu #   [3] LATIN CAPITAL LETTER L WITH MIDDLE TILDE..LATIN CAPITAL LETTER R WITH TAIL
2C67          ; Lu #       LATIN CAPITAL LETTER H WITH DESCENDER
2C69          ; Lu #       LATIN CAPITAL LETTER K WITH DESCENDER
2C6B          ; Lu #       LATIN CAPITAL LETTER Z WITH DESCENDER
2C6D..2C70    ; Lu #   [4] LATIN CAPITAL LETTER ALPHA..LATIN CAPITAL LETTER TURNED ALPHA
2C72          ; Lu #       LATIN CAPITAL LETTER W WITH HOOK
2C75          ; Lu #       LATIN CAPITAL LETTER HALF H
2C7E..2C80    ; Lu #   [3] LATIN CAPITAL LETTER S WITH SWASH TAIL..COPTIC CAPITAL LETTER ALFA
2C82          ; Lu #       COPTIC CAPITAL LETTER VIDA
2C84          ; Lu #       COPTIC CAPITAL LETTER GAMMA
2C86          ; Lu #       COPTIC CAPITAL LETTER DALDA
2C88          ; Lu #       COPTIC CAPITAL LETTER EIE
2C8A          ; Lu #       COPTIC CAPITAL LETTER SOU
2C8C          ; Lu #       COPTIC CAPITAL LETTER ZATA
2C8E          ; Lu #       COPTIC CAPITAL LETTER HATE
2C90          ; Lu #       COPTIC CAPITAL LETTER THETHE
2C92          ; Lu #       COPTIC CAPITAL LETTER IAUDA
2C94          ; Lu #       COPTIC CAPITAL LETTER KAPA
2C96          ; Lu #       COPTIC CAPITAL LETTER LAULA
2C98          ; Lu #       COPTIC CAPITAL LETTER MI
2C9A          ; Lu #       COPTIC CAPITAL LETTER NI
2C9C          ; Lu #       COPTIC CAPITAL LETTER KSI
2C9E          ; Lu #       COPTIC CAPITAL LETTER O
2CA0          ; Lu #       COPTIC CAPITAL LETTER PI
2CA2          ; Lu #       COPTIC CAPITAL LETTER RO
2CA4          ; Lu #       COPTIC CAPITAL LETTER SIMA
2CA6          ; Lu #       COPTIC CAPITAL LETTER TAU
2CA8          ; Lu #       COPTIC CAPITAL LETTER UA
2CAA          ; Lu #       COPTIC CAPITAL LETTER FI
2CAC          ; Lu #       COPTIC CAPITAL LETTER KHI
2CAE          ; Lu #       COPTIC CAPITAL LETTER PSI
2CB0          ; Lu #       COPTIC CAPITAL LETTER OOU
2CB2          ; Lu #       COPTIC CAPITAL LETTER DIALECT-P ALEF
2CB4          ; Lu #       COPTIC CAPITAL LETTER OLD COPTIC AIN
2CB6          ; Lu #       COPTIC CAPITAL LETTER CRYPTOGRAMMIC EIE
2CB8          ; Lu #       COPTIC CAPITAL LETTER DIALECT-P KAPA
2CBA          ; Lu #       COPTIC CAPITAL LETTER DIALECT-P NI
2CBC          ; Lu #       COPTIC CAPITAL LETTER CRYPTOGRAMMIC NI
2CBE          ; Lu #       COPTIC CAPITAL LETTER OLD COPTIC OOU
2CC0          ; Lu #       COPTIC CAPITAL LETTER SAMPI
2CC2          ; Lu #       COPTIC CAPITAL LETTER CROSSED SHEI
2CC4          ; Lu #       COPTIC CAPITAL LETTER OLD COPTIC SHEI
2CC6          ; Lu #       COPTIC CAPITAL LETTER OLD COPTIC ESH
2CC8          ; Lu #       COPTIC CAPITAL LETTER AKHMIMIC KHEI
2CCA          ; Lu #       COPTIC CAPITAL LETTER DIALECT-P HORI
2CCC          ; Lu #       COPTIC CAPITAL LETTER OLD COPTIC HORI
2CCE          ; Lu #       COPTIC CAPITAL LETTER OLD COPTIC HA
2CD0          ; Lu #       COPTIC CAPITAL LETTER L-SHAPED HA
2CD2          ; Lu #       COPTIC CAPITAL LETTER OLD COPTIC HEI
2CD4          ; Lu #       COPTIC CAPITAL LETTER OLD COPTIC HAT
2CD6          ; Lu #       COPTIC CAPITAL LETTER OLD COPTIC GANGIA
2CD8          ; Lu #       COPTIC CAPITAL LETTER OLD COPTIC DJA
2CDA          ; Lu #       COPTIC CAPITAL LETTER OLD COPTIC SHIMA
2CDC          ; Lu #       COPTIC CAPITAL LETTER OLD NUBIAN SHIMA
2CDE          ; Lu #       COPTIC CAPITAL LETTER OLD NUBIAN NGI
2CE0          ; Lu #       COPTIC CAPITAL LETTER OLD NUBIAN NYI
2CE2          ; Lu #       COPTIC CAPITAL LETTER OLD NUBIAN WAU
2CEB          ; Lu #       COPTIC CAPITAL LETTER CRYPTOGRAMMIC SHEI
2CED          ; Lu #       COPTIC CAPITAL LETTER CRYPTOGRAMMIC GANGIA
2CF2          ; Lu #       COPTIC CAPITAL LETTER BOHAIRIC KHEI
A640          ; Lu #       CYRILLIC CAPITAL LETTER ZEMLYA
A642          ; Lu #       CYRILLIC CAPITAL LETTER DZELO
A644          ; Lu #       CYRILLIC CAPITAL LETTER REVERSED DZE
A646          ; Lu #       CYRILLIC CAPITAL LETTER IOTA
A648          ; Lu #       CYRILLIC CAPITAL LETTER DJERV
A64A          ; Lu #       CYRILLIC CAPITAL LETTER MONOGRAPH UK
A64C          ; Lu #       CYRILLIC CAPITAL LETTER BROAD OMEGA
A64E          ; Lu #       CYRILLIC CAPITAL LETTER NEUTRAL YER
A650          ; Lu #       CYRILLIC CAPITAL LETTER YERU WITH BACK YER
A652          ; Lu #       CYRILLIC CAPITAL LETTER IOTIFIED YAT
A654          ; Lu #       CYRILLIC CAPITAL LETTER REVERSED YU
A656          ; Lu #       CYRILLIC CAPITAL LETTER IOTIFIED A
A658          ; Lu #       CYRILLIC CAPITAL LETTER CLOSED LITTLE YUS
A65A          ; Lu #       CYRILLIC CAPITAL LETTER BLENDED YUS
A65C          ; Lu #       CYRILLIC CAPITAL LETTER IOTIFIED CLOSED LITTLE YUS
A65E          ; Lu #       CYRILLIC CAPITAL LETTER YN
A660          ; Lu #       CYRILLIC CAPITAL LETTER REVERSED TSE
A662          ; Lu #       CYRILLIC CAPITAL LETTER SOFT DE
A664          ; Lu #       CYRILLIC CAPITAL LETTER SOFT EL
A666          ; Lu #       CYRILLIC CAPITAL LETTER SOFT EM
A668          ; Lu #       CYRILLIC CAPITAL LETTER MONOCULAR O
A66A          ; Lu #       CYRILLIC CAPITAL LETTER BINOCULAR O
A66C          ; Lu #       CYRILLIC CAPITAL LETTER DOUBLE MONOCULAR O
A680          ; Lu #       CYRILLIC CAPITAL LETTER DWE
A682          ; Lu #       CYRILLIC CAPITAL LETTER DZWE
A684          ; Lu #       CYRILLIC CAPITAL LETTER ZHWE
A686          ; Lu #       CYRILLIC CAPITAL LETTER CCHE
A688          ; Lu #       CYRILLIC CAPITAL LETTER DZZE
A68A          ; Lu #       CYRILLIC CAPITAL LETTER TE WITH MIDDLE HOOK
A68C          ; Lu #       CYRILLIC CAPITAL LETTER TWE
A68E          ; Lu #       CYRILLIC CAPITAL LETTER TSWE
A690          ; Lu #       CYRILLIC CAPITAL LETTER TSSE
A692          ; Lu #       CYRILLIC CAPITAL LETTER TCHE
A694          ; Lu #       CYRILLIC CAPITAL LETTER HWE
A696          ; Lu #       CYRILLIC CAPITAL LETTER SHWE
A698          ; Lu #       CYRILLIC CAPITAL LETTER DOUBLE O
A69A          ; Lu #       CYRILLIC CAPITAL LETTER CROSSED O
A722          ; Lu #       LATIN CAPITAL LETTER EGYPTOLOGICAL ALEF
A724          ; Lu #       LATIN CAPITAL LETTER EGYPTOLOGICAL AIN
A726          ; Lu #       LATIN CAPITAL LETTER HENG
A728          ; Lu #       LATIN CAPITAL LETTER TZ
A72A          ; Lu #       LATIN CAPITAL LETTER TRESILLO
A72C          ; Lu #       LATIN CAPITAL LETTER CUATRILLO
A72E          ; Lu #       LATIN CAPITAL LETTER CUATRILLO WITH COMMA
A732          ; Lu #       LATIN CAPITAL LETTER AA
A734          ; Lu #       LATIN CAPITAL LETTER AO
A736          ; Lu #       LATIN CAPITAL LETTER AU
A738          ; Lu #       LATIN CAPITAL LETTER AV
A73A          ; Lu #       LATIN CAPITAL LETTER AV WITH HORIZONTAL BAR
A73C          ; Lu #       LATIN CAPITAL LETTER AY
A73E          ; Lu #       LATIN CAPITAL LETTER REVERSED C WITH DOT
A740          ; Lu #       LATIN CAPITAL LETTER K WITH STROKE
A742          ; Lu #       LATIN CAPITAL LETTER K WITH DIAGONAL STROKE
A744          ; Lu #       LATIN CAPITAL LETTER K WITH STROKE AND DIAGONAL STROKE
A746          ; Lu #       LATIN CAPITAL LETTER BROKEN L
A748          ; Lu #       LATIN CAPITAL LETTER L WITH HIGH STROKE
A74A          ; Lu #       LATIN CAPITAL LETTER O WITH LONG STROKE OVERLAY
A74C          ; Lu #       LATIN CAPITAL LETTER O WITH LOOP
A74E          ; Lu #       LATIN CAPITAL LETTER OO
A750          ; Lu #       LATIN CAPITAL LETTER P WITH STROKE THROUGH DESCENDER
A752          ; Lu #       LATIN CAPITAL LETTER P WITH FLOURISH
A754          ; Lu #       LATIN CAPITAL LETTER P WITH SQUIRREL TAIL
A756          ; Lu #       LATIN CAPITAL LETTER Q WITH STROKE THROUGH DESCENDER
A758          ; Lu #       LATIN CAPITAL LETTER Q WITH DIAGONAL STROKE
A75A          ; Lu #       LATIN CAPITAL LETTER R ROTUNDA
A75C          ; Lu #       LATIN CAPITAL LETTER RUM ROTUNDA
A75E          ; Lu #       LATIN CAPITAL LETTER V WITH DIAGONAL STROKE
A760          ; Lu #       LATIN CAPITAL LETTER VY
A762          ; Lu #       LATIN CAPITAL LETTER VISIGOTHIC Z
A764          ; Lu #       LATIN CAPITAL LETTER THORN WITH STROKE
A766          ; Lu #       LATIN CAPITAL LETTER THORN WITH STROKE THROUGH DESCENDER
A768          ; Lu #       LATIN CAPITAL LETTER VEND
A76A          ; Lu #       LATIN CAPITAL LETTER ET
A76C          ; Lu #       LATIN CAPITAL LETTER IS
A76E          ; Lu #       LATIN CAPITAL LETTER CON
A779          ; Lu #       LATIN CAPITAL LETTER INSULAR D
A77B          ; Lu #       LATIN CAPITAL LETTER INSULAR F
A77D..A77E    ; Lu #   [2] LATIN CAPITAL LETTER INSULAR G..LATIN CAPITAL LETTER TURNED INSULAR G
A780          ; Lu #       LATIN CAPITAL LETTER TURNED L
A782          ; Lu #       LATIN CAPITAL LETTER INSULAR R
A784          ; Lu #       LATIN CAPITAL LETTER INSULAR S
A786          ; Lu #       LATIN CAPITAL LETTER INSULAR T
A78B          ; Lu #       LATIN CAPITAL LETTER SALTILLO
A78D          ; Lu #       LATIN CAPITAL LETTER TURNED H
A790          ; Lu #       LATIN CAPITAL LETTER N WITH DESCENDER
A792          ; Lu #       LATIN CAPITAL LETTER C WITH BAR
A796          ; Lu #       LATIN CAPITAL LETTER B WITH FLOURISH
A798          ; Lu #       LATIN CAPITAL LETTER F WITH STROKE
A79A          ; Lu #       LATIN CAPITAL LETTER VOLAPUK AE
A79C          ; Lu #       LATIN CAPITAL LETTER VOLAPUK OE
A79E          ; Lu #       LATIN CAPITAL LETTER VOLAPUK UE
A7A0          ; Lu #       LATIN CAPITAL LETTER G WITH OBLIQUE STROKE
A7A2          ; Lu #       LATIN CAPITAL LETTER K WITH OBLIQUE STROKE
A7A4          ; Lu #       LATIN CAPITAL LETTER N WITH OBLIQUE STROKE
A7A6          ; Lu #       LATIN CAPITAL LETTER R WITH OBLIQUE STROKE
A7A8          ; Lu #       LATIN CAPITAL LETTER S WITH OBLIQUE STROKE
A7AA..A7AE    ; Lu #   [5] LATIN CAPITAL LETTER H WITH HOOK..LATIN CAPITAL LETTER SMALL CAPITAL I
A7B0..A7B4    ; Lu #   [5] LATIN CAPITAL LETTER TURNED K..LATIN CAPITAL LETTER BETA
A7B6          ; Lu #       LATIN CAPITAL LETTER OMEGA
A7B8          ; Lu #       LATIN CAPITAL LETTER U WITH STROKE
A7BA          ; Lu #       LATIN CAPITAL LETTER GLOTTAL A
A7BC          ; Lu #       LATIN CAPITAL LETTER GLOTTAL I
A7BE          ; Lu #       LATIN CAPITAL LETTER GLOTTAL U
A7C0          ; Lu #       LATIN CAPITAL LETTER OLD POLISH O
A7C2          ; Lu #       LATIN CAPITAL LETTER ANGLICANA W
A7C4..A7C7    ; Lu #   [4] LATIN CAPITAL LETTER C WITH PALATAL HOOK..LATIN CAPITAL LETTER D WITH SHORT STROKE OVERLAY
A7C9          ; Lu #       LATIN CAPITAL LETTER S WITH SHORT STROKE OVERLAY
A7D0          ; Lu #       LATIN CAPITAL LETTER CLOSED INSULAR G
A7D6          ; Lu #       LATIN CAPITAL LETTER MIDDLE SCOTS S
A7D8          ; Lu #       LATIN CAPITAL LETTER SIGMOID S
A7F5          ; Lu #       LATIN CAPITAL LETTER REVERSED HALF H
FF21..FF3A    ; Lu #  [26] FULLWIDTH LATIN CAPITAL LETTER A..FULLWIDTH LATIN CAPITAL LETTER Z
10400..10427  ; Lu #  [40] DESERET CAPITAL LETTER LONG I..DESERET CAPITAL LETTER EW
104B0..104D3  ; Lu #  [36] OSAGE CAPITAL LETTER A..OSAGE CAPITAL LETTER ZHA
10570..1057A  ; Lu #  [11] VITHKUQI CAPITAL LETTER A..VITHKUQI CAPITAL LETTER GA
1057C..1058A  ; Lu #  [15] VITHKUQI CAPITAL LETTER HA..VITHKUQI CAPITAL LETTER RE
1058C..10592  ; Lu #   [7] VITHKUQI CAPITAL LETTER SE..VITHKUQI CAPITAL LETTER XE
10594..10595  ; Lu #   [2] VITHKUQI CAPITAL LETTER Y..VITHKUQI CAPITAL LETTER ZE
10C80..10CB2  ; Lu #  [51] OLD HUNGARIAN CAPITAL LETTER A..OLD HUNGARIAN CAPITAL LETTER US
118A0..118BF  ; Lu #  [32] WARANG CITI CAPITAL LETTER NGAA..WARANG CITI CAPITAL LETTER VIYO
16E40..16E5F  ; Lu #  [32] MEDEFAIDRIN CAPITAL LETTER M..MEDEFAIDRIN CAPITAL LETTER Y
1D400..1D419  ; Lu #  [26] MATHEMATICAL BOLD CAPITAL A..MATHEMATICAL BOLD CAPITAL Z
1D434..1D44D  ; Lu #  [26] MATHEMATICAL ITALIC CAPITAL A..MATHEMATICAL ITALIC CAPITAL Z
1D468..1D481  ; Lu #  [26] MATHEMATICAL BOLD ITALIC CAPITAL A..MATHEMATICAL BOLD ITALIC CAPITAL Z
1D49C         ; Lu #       MATHEMATICAL SCRIPT CAPITAL A
1D49E..1D49F  ; Lu #   [2] MATHEMATICAL SCRIPT CAPITAL C..MATHEMATICAL SCRIPT CAPITAL D
1D4A2         ; Lu #       MATHEMATICAL SCRIPT CAPITAL G
1D4A5..1D4A6  ; Lu #   [2] MATHEMATICAL SCRIPT CAPITAL J..MATHEMATICAL SCRIPT CAPITAL K
1D4A9..1D4AC  ; Lu #   [4] MATHEMATICAL SCRIPT CAPITAL N..MATHEMATICAL SCRIPT CAPITAL Q
1D4AE..1D4B5  ; Lu #   [8] MATHEMATICAL SCRIPT CAPITAL S..MATHEMATICAL SCRIPT CAPITAL Z
1D4D0..1D4E9  ; Lu #  [26] MATHEMATICAL BOLD SCRIPT CAPITAL A..MATHEMATICAL BOLD SCRIPT CAPITAL Z
1D504..1D505  ; Lu #   [2] MATHEMATICAL FRAKTUR CAPITAL A..MATHEMATICAL FRAKTUR CAPITAL B
1D507..1D50A  ; Lu #   [4] MATHEMATICAL FRAKTUR CAPITAL D..MATHEMATICAL FRAKTUR CAPITAL G
1D50D..1D514  ; Lu #   [8] MATHEMATICAL FRAKTUR CAPITAL J..MATHEMATICAL FRAKTUR CAPITAL Q
1D516..1D51C  ; Lu #   [7] MATHEMATICAL FRAKTUR CAPITAL S..MATHEMATICAL FRAKTUR CAPITAL Y
1D538..1D539  ; Lu #   [2] MATHEMATICAL DOUBLE-STRUCK CAPITAL A..MATHEMATICAL DOUBLE-STRUCK CAPITAL B
1D53B..1D53E  ; Lu #   [4] MATHEMATICAL DOUBLE-STRUCK CAPITAL D..MATHEMATICAL DOUBLE-STRUCK CAPITAL G
1D540..1D544  ; Lu #   [5] MATHEMATICAL DOUBLE-STRUCK CAPITAL I..MATHEMATICAL DOUBLE-STRUCK CAPITAL M
1D546         ; Lu #       MATHEMATICAL DOUBLE-STRUCK CAPITAL O
1D54A..1D550  ; Lu #   [7] MATHEMATICAL DOUBLE-STRUCK CAPITAL S..MATHEMATICAL DOUBLE-STRUCK CAPITAL Y
1D56C..1D585  ; Lu #  [26] MATHEMATICAL BOLD FRAKTUR CAPITAL A..MATHEMATICAL BOLD FRAKTUR CAPITAL Z
1D5A0..1D5B9  ; Lu #  [26] MATHEMATICAL SANS-SERIF CAPITAL A..MATHEMATICAL SANS-SERIF CAPITAL Z
1D5D4..1D5ED  ; Lu #  [26] MATHEMATICAL SANS-SERIF BOLD CAPITAL A..MATHEMATICAL SANS-SERIF BOLD CAPITAL Z
1D608..1D621  ; Lu #  [26] MATHEMATICAL SANS-SERIF ITALIC CAPITAL A..MATHEMATICAL SANS-SERIF ITALIC CAPITAL Z
1D63C..1D655  ; Lu #  [26] MATHEMATICAL SANS-SERIF BOLD ITALIC CAPITAL A..MATHEMATICAL SANS-SERIF BOLD ITALIC CAPITAL Z
1D670..1D689  ; Lu #  [26] MATHEMATICAL MONOSPACE CAPITAL A..MATHEMATICAL MONOSPACE CAPITAL Z
1D6A8..1D6C0  ; Lu #  [25] MATHEMATICAL BOLD CAPITAL ALPHA..MATHEMATICAL BOLD CAPITAL OMEGA
1D6E2..1D6FA  ; Lu #  [25] MATHEMATICAL ITALIC CAPITAL ALPHA..MATHEMATICAL ITALIC CAPITAL OMEGA
1D71C..1D734  ; Lu #  [25] MATHEMATICAL BOLD ITALIC CAPITAL ALPHA..MATHEMATICAL BOLD ITALIC CAPITAL OMEGA
1D756..1D76E  ; Lu #  [25] MATHEMATICAL SANS-SERIF BOLD CAPITAL ALPHA..MATHEMATICAL SANS-SERIF BOLD CAPITAL OMEGA
1D790..1D7A8  ; Lu #  [25] MATHEMATICAL SANS-SERIF BOLD ITALIC CAPITAL ALPHA..MATHEMATICAL SANS-SERIF BOLD ITALIC CAPITAL OMEGA
1D7CA         ; Lu #       MATHEMATICAL BOLD CAPITAL DIGAMMA
1E900..1E921  ; Lu #  [34] ADLAM CAPITAL LETTER ALIF..ADLAM CAPITAL LETTER SHA

# Total code points: 1831

# ================================================

# General_Category=Lowercase_Letter

0061..007A    ; Ll #  [26] LATIN SMALL LETTER A..LATIN SMALL LETTER Z
00B5          ; Ll #       MICRO SIGN
00DF..00F6    ; Ll #  [24] LATIN SMALL LETTER SHARP S..LATIN SMALL LETTER O WITH DIAERESIS
00F8..00FF    ; Ll #   [8] LATIN SMALL LETTER O WITH STROKE..LATIN SMALL LETTER Y WITH DIAERESIS
0101          ; Ll #       LATIN SMALL LETTER A WITH MACRON
0103          ; Ll #       LATIN SMALL LETTER A WITH BREVE
0105          ; Ll #       LATIN SMALL LETTER A WITH OGONEK
0107          ; Ll #       LATIN SMALL LETTER C WITH ACUTE
0109          ; Ll #       LATIN SMALL LETTER C WITH CIRCUMFLEX
010B          ; Ll #       LATIN SMALL LETTER C WITH DOT ABOVE
010D          ; Ll #       LATIN SMALL LETTER C WITH CARON
010F          ; Ll #       LATIN SMALL LETTER D WITH CARON
0111          ; Ll #       LATIN SMALL LETTER D WITH STROKE
0113          ; Ll #       LATIN SMALL LETTER E WITH MACRON
0115          ; Ll #       LATIN SMALL LETTER E WITH BREVE
0117          ; Ll #       LATIN SMALL LETTER E WITH DOT ABOVE
0119          ; Ll #       LATIN SMALL LETTER E WITH OGONEK
011B          ; Ll #       LATIN SMALL LETTER E WITH CARON
011D          ; Ll #       LATIN SMALL LETTER G WITH CIRCUMFLEX
011F          ; Ll #       LATIN SMALL LETTER G WITH BREVE
0121          ; Ll #       LATIN SMALL LETTER G WITH DOT ABOVE
0123          ; Ll #       LATIN SMALL LETTER G WITH CEDILLA
0125          ; Ll #       LATIN SMALL LETTER H WITH CIRCUMFLEX
0127          ; Ll #       LATIN SMALL LETTER H WITH STROKE
0129          ; Ll #       LATIN SMALL LETTER I WITH TILDE
012B          ; Ll #       LATIN SMALL LETTER I WITH MACRON
012D          ; Ll #       LATIN SMALL LETTER I WITH BREVE
012F          ; Ll #       LATIN SMALL LETTER I WITH OGONEK
0131          ; Ll #       LATIN SMALL LETTER DOTLESS I
0133          ; Ll #       LATIN SMALL LIGATURE IJ
0135          ; Ll #       LATIN SMALL LETTER J WITH CIRCUMFLEX
0137..0138    ; Ll #   [2] LATIN SMALL LETTER K WITH CEDILLA..LATIN SMALL LETTER KRA
013A          ; Ll #       LATIN SMALL LETTER L WITH ACUTE
013C          ; Ll #       LATIN SMALL LETTER L WITH CEDILLA
013E          ; Ll #       LATIN SMALL LETTER L WITH CARON
0140          ; Ll #       LATIN SMALL LETTER L WITH MIDDLE DOT
0142          ; Ll #       LATIN SMALL LETTER L WITH STROKE
0144          ; Ll #       LATIN SMALL LETTER N WITH ACUTE
0146          ; Ll #       LATIN SMALL LETTER N WITH CEDILLA
0148..0149    ; Ll #   [2] LATIN SMALL LETTER N WITH CARON..LATIN SMALL LETTER N PRECEDED BY APOSTROPHE
014B          ; Ll #       LATIN SMALL LETTER ENG
014D          ; Ll #       LATIN SMALL LETTER O WITH MACRON
014F          ; Ll #       LATIN SMALL LETTER O WITH BREVE
0151          ; Ll #       LATIN SMALL LETTER O WITH DOUBLE ACUTE
0153          ; Ll #       LATIN SMALL LIGATURE OE
0155          ; Ll #       LATIN SMALL LETTER R WITH ACUTE
0157          ; Ll #       LATIN SMALL LETTER R WITH CEDILLA
0159          ; Ll #       LATIN SMALL LETTER R WITH CARON
015B          ; Ll #       LATIN SMALL LETTER S WITH ACUTE
015D          ; Ll #       LATIN SMALL LETTER S WITH CIRCUMFLEX
015F          ; Ll #       LATIN SMALL LETTER S WITH CEDILLA
0161          ; Ll #       LATIN SMALL LETTER S WITH CARON
0163          ; Ll #       LATIN SMALL LETTER T WITH CEDILLA
0165          ; Ll #       LATIN SMALL LETTER T WITH CARON
0167          ; Ll #       LATIN SMALL LETTER T WITH STROKE
0169          ; Ll #       LATIN SMALL LETTER U WITH TILDE
016B          ; Ll #       LATIN SMALL LETTER U WITH MACRON
016D          ; Ll #       LATIN SMALL LETTER U WITH BREVE
016F          ; Ll #       LATIN SMALL LETTER U WITH RING ABOVE
0171          ; Ll #       LATIN SMALL LETTER U WITH DOUBLE ACUTE
0173          ; Ll #       LATIN SMALL LETTER U WITH OGONEK
0175          ; Ll #       LATIN SMALL LETTER W WITH CIRCUMFLEX
0177          ; Ll #       LATIN SMALL LETTER Y WITH CIRCUMFLEX
017A          ; Ll #       LATIN SMALL LETTER Z WITH ACUTE
017C          ; Ll #       LATIN SMALL LETTER Z WITH DOT ABOVE
017E..0180    ; Ll #   [3] LATIN SMALL LETTER Z WITH CARON..LATIN SMALL LETTER B WITH STROKE
0183          ; Ll #       LATIN SMALL LETTER B WITH TOPBAR
0185          ; Ll #       LATIN SMALL LETTER TONE SIX
0188          ; Ll #       LATIN SMALL LETTER C WITH HOOK
018C..018D    ; Ll #   [2] LATIN SMALL LETTER D WITH TOPBAR..LATIN SMALL LETTER TURNED DELTA
0192          ; Ll #       LATIN SMALL LETTER F WITH HOOK
0195          ; Ll #       LATIN SMALL LETTER HV
0199..019B    ; Ll #   [3] LATIN SMALL LETTER K WITH HOOK..LATIN SMALL LETTER LAMBDA WITH STROKE
019E          ; Ll #       LATIN SMALL LETTER N WITH LONG RIGHT LEG
01A1          ; Ll #       LATIN SMALL LETTER O WITH HORN
01A3          ; Ll #       LATIN SMALL LETTER OI
01A5          ; Ll #       LATIN SMALL LETTER P WITH HOOK
01A8          ; Ll #       LATIN SMALL LETTER TONE TWO
01AA..01AB    ; Ll #   [2] LATIN LETTER REVERSED ESH LOOP..LATIN SMALL LETTER T WITH PALATAL HOOK
01AD          ; Ll #       LATIN SMALL LETTER T WITH HOOK
01B0          ; Ll #       LATIN SMALL LETTER U WITH HORN
01B4          ; Ll #       LATIN SMALL LETTER Y WITH HOOK
01B6          ; Ll #       LATIN SMALL LETTER Z WITH STROKE
01B9..01BA    ; Ll #   [2] LATIN SMALL LETTER EZH REVERSED..LATIN SMALL LETTER EZH WITH TAIL
01BD..01BF    ; Ll #   [3] LATIN SMALL LETTER TONE FIVE..LATIN LETTER WYNN
01C6          ; Ll #       LATIN SMALL LETTER DZ WITH CARON
01C9          ; Ll #       LATIN SMALL LETTER LJ
01CC          ; Ll #       LATIN SMALL LETTER NJ
01CE          ; Ll #       LATIN SMALL LETTER A WITH CARON
01D0          ; Ll #       LATIN SMALL LETTER I WITH CARON
01D2          ; Ll #       LATIN SMALL LETTER O WITH CARON
01D4          ; Ll #       LATIN SMALL LETTER U WITH CARON
01D6          ; Ll #       LATIN SMALL LETTER U WITH DIAERESIS AND MACRON
01D8          ; Ll #       LATIN SMALL LETTER U WITH DIAERESIS AND ACUTE
01DA          ; Ll #       LATIN SMALL LETTER U WITH DIAERESIS AND CARON
01DC..01DD    ; Ll #   [2] LATIN SMALL LETTER U WITH DIAERESIS AND GRAVE..LATIN SMALL LETTER TURNED E
01DF          ; Ll #       LATIN SMALL LETTER A WITH DIAERESIS AND MACRON
01E1          ; Ll #       LATIN SMALL LETTER A WITH DOT ABOVE AND MACRON
01E3          ; Ll #       LATIN SMALL LETTER AE WITH MACRON
01E5          ; Ll #       LATIN SMALL LETTER G WITH STROKE
01E7          ; Ll #       LATIN SMALL LETTER G WITH CARON
01E9          ; Ll #       LATIN SMALL LETTER K WITH CARON
01EB          ; Ll #       LATIN SMALL LETTER O WITH OGONEK
01ED          ; Ll #       LATIN SMALL LETTER O WITH OGONEK AND MACRON
01EF..01F0    ; Ll #   [2] LATIN SMALL LETTER EZH WITH CARON..LATIN SMALL LETTER J WITH CARON
01F3          ; Ll #       LATIN SMALL LETTER DZ
01F5          ; Ll #       LATIN SMALL LETTER G WITH ACUTE
01F9          ; Ll #       LATIN SMALL LETTER N WITH GRAVE
01FB          ; Ll #       LATIN SMALL LETTER A WITH RING ABOVE AND ACUTE
01FD          ; Ll #       LATIN SMALL LETTER AE WITH ACUTE
01FF          ; Ll #       LATIN SMALL LETTER O WITH STROKE AND ACUTE
0201          ; Ll #       LATIN SMALL LETTER A WITH DOUBLE GRAVE
0203          ; Ll #       LATIN SMALL LETTER A WITH INVERTED BREVE
0205          ; Ll #       LATIN SMALL LETTER E WITH DOUBLE GRAVE
0207          ; Ll #       LATIN SMALL LETTER E WITH INVERTED BREVE
0209          ; Ll #       LATIN SMALL LETTER I WITH DOUBLE GRAVE
020B          ; Ll #       LATIN SMALL LETTER I WITH INVERTED BREVE
020D          ; Ll #       LATIN SMALL LETTER O WITH DOUBLE GRAVE
020F          ; Ll #       LATIN SMALL LETTER O WITH INVERTED BREVE
0211          ; Ll #       LATIN SMALL LETTER R WITH DOUBLE GRAVE
0213          ; Ll #       LATIN SMALL LETTER R WITH INVERTED BREVE
0215          ; Ll #       LATIN SMALL LETTER U WITH DOUBLE GRAVE
0217          ; Ll #       LATIN SMALL LETTER U WITH INVERTED BREVE
0219          ; Ll #       LATIN SMALL LETTER S WITH COMMA BELOW
021B          ; Ll #       LATIN SMALL LETTER T WITH COMMA BELOW
021D          ; Ll #       LATIN SMALL LETTER YOGH
021F          ; Ll #       LATIN SMALL LETTER H WITH CARON
0221          ; Ll #       LATIN SMALL LETTER D WITH CURL
0223          ; Ll #       LATIN SMALL LETTER OU
0225          ; Ll #       LATIN SMALL LETTER Z WITH HOOK
0227          ; Ll #       LATIN SMALL LETTER A WITH DOT ABOVE
0229          ; Ll #       LATIN SMALL LETTER E WITH CEDILLA
022B          ; Ll #       LATIN SMALL LETTER O WITH DIAERESIS AND MACRON
022D          ; Ll #       LATIN SMALL LETTER O WITH TILDE AND MACRON
022F          ; Ll #       LATIN SMALL LETTER O WITH DOT ABOVE
0231          ; Ll #       LATIN SMALL LETTER O WITH DOT ABOVE AND MACRON
0233..0239    ; Ll #   [7] LATIN SMALL LETTER Y WITH MACRON..LATIN SMALL LETTER QP DIGRAPH
023C          ; Ll #       LATIN SMALL LETTER C WITH STROKE
023F..0240    ; Ll #   [2] LATIN SMALL LETTER S WITH SWASH TAIL..LATIN SMALL LETTER Z WITH SWASH TAIL
0242          ; Ll #       LATIN SMALL LETTER GLOTTAL STOP
0247          ; Ll #       LATIN SMALL LETTER E WITH STROKE
0249          ; Ll #       LATIN SMALL LETTER J WITH STROKE
024B          ; Ll #       LATIN SMALL LETTER Q WITH HOOK TAIL
024D          ; Ll #       LATIN SMALL LETTER R WITH STROKE
024F..0293    ; Ll #  [69] LATIN SMALL LETTER Y WITH STROKE..LATIN SMALL LETTER EZH WITH CURL
0295..02AF    ; Ll #  [27] LATIN LETTER PHARYNGEAL VOICED FRICATIVE..LATIN SMALL LETTER TURNED H WITH FISHHOOK AND TAIL
0371          ; Ll #       GREEK SMALL LETTER HETA
0373          ; Ll #       GREEK SMALL LETTER ARCHAIC SAMPI
0377          ; Ll #       GREEK SMALL LETTER PAMPHYLIAN DIGAMMA
037B..037D    ; Ll #   [3] GREEK SMALL REVERSED LUNATE SIGMA SYMBOL..GREEK SMALL REVERSED DOTTED LUNATE SIGMA SYMBOL
0390          ; Ll #       GREEK SMALL LETTER IOTA WITH DIALYTIKA AND TONOS
03AC..03CE    ; Ll #  [35] GREEK SMALL LETTER ALPHA WITH TONOS..GREEK SMALL LETTER OMEGA WITH TONOS
03D0..03D1    ; Ll #   [2] GREEK BETA SYMBOL..GREEK THETA SYMBOL
03D5..03D7    ; Ll #   [3] GREEK PHI SYMBOL..GREEK KAI SYMBOL
03D9          ; Ll #       GREEK SMALL LETTER ARCHAIC KOPPA
03DB          ; Ll #       GREEK SMALL LETTER STIGMA
03DD          ; Ll #       GREEK SMALL LETTER DIGAMMA
03DF          ; Ll #       GREEK SMALL LETTER KOPPA
03E1          ; Ll #       GREEK SMALL LETTER SAMPI
03E3          ; Ll #       COPTIC SMALL LETTER SHEI
03E5          ; Ll #       COPTIC SMALL LETTER FEI
03E7          ; Ll #       COPTIC SMALL LETTER KHEI
03E9          ; Ll #       COPTIC SMALL LETTER HORI
03EB          ; Ll #       COPTIC SMALL LETTER GANGIA
03ED          ; Ll #       COPTIC SMALL LETTER SHIMA
03EF..03F3    ; Ll #   [5] COPTIC SMALL LETTER DEI..GREEK LETTER YOT
03F5          ; Ll #       GREEK LUNATE EPSILON SYMBOL
03F8          ; Ll #       GREEK SMALL LETTER SHO
03FB..03FC    ; Ll #   [2] GREEK SMALL LETTER SAN..GREEK RHO WITH STROKE SYMBOL
0430..045F    ; Ll #  [48] CYRILLIC SMALL LETTER A..CYRILLIC SMALL LETTER DZHE
0461          ; Ll #       CYRILLIC SMALL LETTER OMEGA
0463          ; Ll #       CYRILLIC SMALL LETTER YAT
0465          ; Ll #       CYRILLIC SMALL LETTER IOTIFIED E
0467          ; Ll #       CYRILLIC SMALL LETTER LITTLE YUS
0469          ; Ll #       CYRILLIC SMALL LETTER IOTIFIED LITTLE YUS
046B          ; Ll #       CYRILLIC SMALL LETTER BIG YUS
046D          ; Ll #       CYRILLIC SMALL LETTER IOTIFIED BIG YUS
046F          ; Ll #       CYRILLIC SMALL LETTER KSI
0471          ; Ll #       CYRILLIC SMALL LETTER PSI
0473          ; Ll #       CYRILLIC SMALL LETTER FITA
0475          ; Ll #       CYRILLIC SMALL LETTER IZHITSA
0477          ; Ll #       CYRILLIC SMALL LETTER IZHITSA WITH DOUBLE GRAVE ACCENT
0479          ; Ll #       CYRILLIC SMALL LETTER UK
047B          ; Ll #       CYRILLIC SMALL LETTER ROUND OMEGA
047D          ; Ll #       CYRILLIC SMALL LETTER OMEGA WITH TITLO
047F          ; Ll #       CYRILLIC SMALL LETTER OT
0481          ; Ll #       CYRILLIC SMALL LETTER KOPPA
048B          ; Ll #       CYRILLIC SMALL LETTER SHORT I WITH TAIL
048D          ; Ll #       CYRILLIC SMALL LETTER SEMISOFT SIGN
048F          ; Ll #       CYRILLIC SMALL LETTER ER WITH TICK
0491          ; Ll #       CYRILLIC SMALL LETTER GHE WITH UPTURN
0493          ; Ll #       CYRILLIC SMALL LETTER GHE WITH STROKE
0495          ; Ll #       CYRILLIC SMALL LETTER GHE WITH MIDDLE HOOK
0497          ; Ll #       CYRILLIC SMALL LETTER ZHE WITH DESCENDER
0499          ; Ll #       CYRILLIC SMALL LETTER ZE WITH DESCENDER
049B          ; Ll #       CYRILLIC SMALL LETTER KA WITH DESCENDER
049D          ; Ll #       CYRILLIC SMALL LETTER KA WITH VERTICAL STROKE
049F          ; Ll #       CYRILLIC SMALL LETTER KA WITH STROKE
04A1          ; Ll #       CYRILLIC SMALL LETTER BASHKIR KA
04A3          ; Ll #       CYRILLIC SMALL LETTER EN WITH DESCENDER
04A5          ; Ll #       CYRILLIC SMALL LIGATURE EN GHE
04A7          ; Ll #       CYRILLIC SMALL LETTER PE WITH MIDDLE HOOK
04A9          ; Ll #       CYRILLIC SMALL LETTER ABKHASIAN HA
04AB          ; Ll #       CYRILLIC SMALL LETTER ES WITH DESCENDER
04AD          ; Ll #       CYRILLIC SMALL LETTER TE WITH DESCENDER
04AF          ; Ll #       CYRILLIC SMALL LETTER STRAIGHT U
04B1          ; Ll #       CYRILLIC SMALL LETTER STRAIGHT U WITH STROKE
04B3          ; Ll #       CYRILLIC SMALL LETTER HA WITH DESCENDER
04B5          ; Ll #       CYRILLIC SMALL LIGATURE TE TSE
04B7          ; Ll #       CYRILLIC SMALL LETTER CHE WITH DESCENDER
04B9          ; Ll #       CYRILLIC SMALL LETTER CHE WITH VERTICAL STROKE
04BB          ; Ll #       CYRILLIC SMALL LETTER SHHA
04BD          ; Ll #       CYRILLIC SMALL LETTER ABKHASIAN CHE
04BF          ; Ll #       CYRILLIC SMALL LETTER ABKHASIAN CHE WITH DESCENDER
04C2          ; Ll #       CYRILLIC SMALL LETTER ZHE WITH BREVE
04C4          ; Ll #       CYRILLIC SMALL LETTER KA WITH HOOK
04C6          ; Ll #       CYRILLIC SMALL LETTER EL WITH TAIL
04C8          ; Ll #       CYRILLIC SMALL LETTER EN WITH HOOK
04CA          ; Ll #       CYRILLIC SMALL LETTER EN WITH TAIL
04CC          ; Ll #       CYRILLIC SMALL LETTER KHAKASSIAN CHE
04CE..04CF    ; Ll #   [2] CYRILLIC SMALL LETTER EM WITH TAIL..CYRILLIC SMALL LETTER PALOCHKA
04D1          ; Ll #       CYRILLIC SMALL LETTER A WITH BREVE
04D3          ; Ll #       CYRILLIC SMALL LETTER A WITH DIAERESIS
04D5          ; Ll #       CYRILLIC SMALL LIGATURE A IE
04D7          ; Ll #       CYRILLIC SMALL LETTER IE WITH BREVE
04D9          ; Ll #       CYRILLIC SMALL LETTER SCHWA
04DB          ; Ll #       CYRILLIC SMALL LETTER SCHWA WITH DIAERESIS
04DD          ; Ll #       CYRILLIC SMALL LETTER ZHE WITH DIAERESIS
04DF          ; Ll #       CYRILLIC SMALL LETTER ZE WITH DIAERESIS
04E1          ; Ll #       CYRILLIC SMALL LETTER ABKHASIAN DZE
04E3          ; Ll #       CYRILLIC SMALL LETTER I WITH MACRON
04E5          ; Ll #       CYRILLIC SMALL LETTER I WITH DIAERESIS
04E7          ; Ll #       CYRILLIC SMALL LETTER O WITH DIAERESIS
04E9          ; Ll #       CYRILLIC SMALL LETTER BARRED O
04EB          ; Ll #       CYRILLIC SMALL LETTER BARRED O WITH DIAERESIS
04ED          ; Ll #       CYRILLIC SMALL LETTER E WITH DIAERESIS
04EF          ; Ll #       CYRILLIC SMALL LETTER U WITH MACRON
04F1          ; Ll #       CYRILLIC SMALL LETTER U WITH DIAERESIS
04F3          ; Ll #       CYRILLIC SMALL LETTER U WITH DOUBLE ACUTE
04F5          ; Ll #       CYRILLIC SMALL LETTER CHE WITH DIAERESIS
04F7          ; Ll #       CYRILLIC SMALL LETTER GHE WITH DESCENDER
04F9          ; Ll #       CYRILLIC SMALL LETTER YERU WITH DIAERESIS
04FB          ; Ll #       CYRILLIC SMALL LETTER GHE WITH STROKE AND HOOK
04FD          ; Ll #       CYRILLIC SMALL LETTER HA WITH HOOK
04FF          ; Ll #       CYRILLIC SMALL LETTER HA WITH STROKE
0501          ; Ll #       CYRILLIC SMALL LETTER KOMI DE
0503          ; Ll #       CYRILLIC SMALL LETTER KOMI DJE
0505          ; Ll #       CYRILLIC SMALL LETTER KOMI ZJE
0507          ; Ll #       CYRILLIC SMALL LETTER KOMI DZJE
0509          ; Ll #       CYRILLIC SMALL LETTER KOMI LJE
050B          ; Ll #       CYRILLIC SMALL LETTER KOMI NJE
050D          ; Ll #       CYRILLIC SMALL LETTER KOMI SJE
050F          ; Ll #       CYRILLIC SMALL LETTER KOMI TJE
0511          ; Ll #       CYRILLIC SMALL LETTER REVERSED ZE
0513          ; Ll #       CYRILLIC SMALL LETTER EL WITH HOOK
0515          ; Ll #       CYRILLIC SMALL LETTER LHA
0517          ; Ll #       CYRILLIC SMALL LETTER RHA
0519          ; Ll #       CYRILLIC SMALL LETTER YAE
051B          ; Ll #       CYRILLIC SMALL LETTER QA
051D          ; Ll #       CYRILLIC SMALL LETTER WE
051F          ; Ll #       CYRILLIC SMALL LETTER ALEUT KA
0521          ; Ll #       CYRILLIC SMALL LETTER EL WITH MIDDLE HOOK
0523          ; Ll #       CYRILLIC SMALL LETTER EN WITH MIDDLE HOOK
0525          ; Ll #       CYRILLIC SMALL LETTER PE WITH DESCENDER
0527          ; Ll #       CYRILLIC SMALL LETTER SHHA WITH DESCENDER
0529          ; Ll #       CYRILLIC SMALL LETTER EN WITH LEFT HOOK
052B          ; Ll #       CYRILLIC SMALL LETTER DZZHE
052D          ; Ll #       CYRILLIC SMALL LETTER DCHE
052F          ; Ll #       CYRILLIC SMALL LETTER EL WITH DESCENDER
0560..0588    ; Ll #  [41] ARMENIAN SMALL LETTER TURNED AYB..ARMENIAN SMALL LETTER YI WITH STROKE
10D0..10FA    ; Ll #  [43] GEORGIAN LETTER AN..GEORGIAN LETTER AIN
10FD..10FF    ; Ll #   [3] GEORGIAN LETTER AEN..GEORGIAN LETTER LABIAL SIGN
13F8..13FD    ; Ll #   [6] CHEROKEE SMALL LETTER YE..CHEROKEE SMALL LETTER MV
1C80..1C88    ; Ll #   [9] CYRILLIC SMALL LETTER ROUNDED VE..CYRILLIC SMALL LETTER UNBLENDED UK
1D00..1D2B    ; Ll #  [44] LATIN LETTER SMALL CAPITAL A..CYRILLIC LETTER SMALL CAPITAL EL
1D6B..1D77    ; Ll #  [13] LATIN SMALL LETTER UE..LATIN SMALL LETTER TURNED G
1D79..1D9A    ; Ll #  [34] LATIN SMALL LETTER INSULAR G..LATIN SMALL LETTER EZH WITH RETROFLEX HOOK
1E01          ; Ll #       LATIN SMALL LETTER A WITH RING BELOW
1E03          ; Ll #       LATIN SMALL LETTER B WITH DOT ABOVE
1E05          ; Ll #       LATIN SMALL LETTER B WITH DOT BELOW
1E07          ; Ll #       LATIN SMALL LETTER B WITH LINE BELOW
1E09          ; Ll #       LATIN SMALL LETTER C WITH CEDILLA AND ACUTE
1E0B          ; Ll #       LATIN SMALL LETTER D WITH DOT ABOVE
1E0D          ; Ll #       LATIN SMALL LETTER D WITH DOT BELOW
1E0F          ; Ll #       LATIN SMALL LETTER D WITH LINE BELOW
1E11          ; Ll #       LATIN SMALL LETTER D WITH CEDILLA
1E13          ; Ll #       LATIN SMALL LETTER D WITH CIRCUMFLEX BELOW
1E15          ; Ll #       LATIN SMALL LETTER E WITH MACRON AND GRAVE
1E17          ; Ll #       LATIN SMALL LETTER E WITH MACRON AND ACUTE
1E19          ; Ll #       LATIN SMALL LETTER E WITH CIRCUMFLEX BELOW
1E1B          ; Ll #       LATIN SMALL LETTER E WITH TILDE BELOW
1E1D          ; Ll #       LATIN SMALL LETTER E WITH CEDILLA AND BREVE
1E1F          ; Ll #       LATIN SMALL LETTER F WITH DOT ABOVE
1E21          ; Ll #       LATIN SMALL LETTER G WITH MACRON
1E23          ; Ll #       LATIN SMALL LETTER H WITH DOT ABOVE
1E25          ; Ll #       LATIN SMALL LETTER H WITH DOT BELOW
1E27          ; Ll #       LATIN SMALL LETTER H WITH DIAERESIS
1E29          ; Ll #       LATIN SMALL LETTER H WITH CEDILLA
1E2B          ; Ll #       LATIN SMALL LETTER H WITH BREVE BELOW
1E2D          ; Ll #       LATIN SMALL LETTER I WITH TILDE BELOW
1E2F          ; Ll #       LATIN SMALL LETTER I WITH DIAERESIS AND ACUTE
1E31          ; Ll #       LATIN SMALL LETTER K WITH ACUTE
1E33          ; Ll #       LATIN SMALL LETTER K WITH DOT BELOW
1E35          ; Ll #       LATIN SMALL LETTER K WITH LINE BELOW
1E37          ; Ll #       LATIN SMALL LETTER L WITH DOT BELOW
1E39          ; Ll #       LATIN SMALL LETTER L WITH DOT BELOW AND MACRON
1E3B          ; Ll #       LATIN SMALL LETTER L WITH LINE BELOW
1E3D          ; Ll #       LATIN SMALL LETTER L WITH CIRCUMFLEX BELOW
1E3F          ; Ll #       LATIN SMALL LETTER M WITH ACUTE
1E41          ; Ll #       LATIN SMALL LETTER M WITH DOT ABOVE
1E43          ; Ll #       LATIN SMALL LETTER M WITH DOT BELOW
1E45          ; Ll #       LATIN SMALL LETTER N WITH DOT ABOVE
1E47          ; Ll #       LATIN SMALL LETTER N WITH DOT BELOW
1E49          ; Ll #       LATIN SMALL LETTER N WITH LINE BELOW
1E4B          ; Ll #       LATIN SMALL LETTER N WITH CIRCUMFLEX BELOW
1E4D          ; Ll #       LATIN SMALL LETTER O WITH TILDE AND ACUTE
1E4F          ; Ll #       LATIN SMALL LETTER O WITH TILDE AND DIAERESIS
1E51          ; Ll #       LATIN SMALL LETTER O WITH MACRON AND GRAVE
1E53          ; Ll #       LATIN SMALL LETTER O WITH MACRON AND ACUTE
1E55          ; Ll #       LATIN SMALL LETTER P WITH ACUTE
1E57          ; Ll #       LATIN SMALL LETTER P WITH DOT ABOVE
1E59          ; Ll #       LATIN SMALL LETTER R WITH DOT ABOVE
1E5B          ; Ll #       LATIN SMALL LETTER R WITH DOT BELOW
1E5D          ; Ll #       LATIN SMALL LETTER R WITH DOT BELOW AND MACRON
1E5F          ; Ll #       LATIN SMALL LETTER R WITH LINE BELOW
1E61          ; Ll #       LATIN SMALL LETTER S WITH DOT ABOVE
1E63          ; Ll #       LATIN SMALL LETTER S WITH DOT BELOW
1E65          ; Ll #       LATIN SMALL LETTER S WITH ACUTE AND DOT ABOVE
1E67          ; Ll #       LATIN SMALL LETTER S WITH CARON AND DOT ABOVE
1E69          ; Ll #       LATIN SMALL LETTER S WITH DOT BELOW AND DOT ABOVE
1E6B          ; Ll #       LATIN SMALL LETTER T WITH DOT ABOVE
1E6D          ; Ll #       LATIN SMALL LETTER T WITH DOT BELOW
1E6F          ; Ll #       LATIN SMALL LETTER T WITH LINE BELOW
1E71          ; Ll #       LATIN SMALL LETTER T WITH CIRCUMFLEX BELOW
1E73          ; Ll #       LATIN SMALL LETTER U WITH DIAERESIS BELOW
1E75          ; Ll #       LATIN SMALL LETTER U WITH TILDE BELOW
1E77          ; Ll #       LATIN SMALL LETTER U WITH CIRCUMFLEX BELOW
1E79          ; Ll #       LATIN SMALL LETTER U WITH TILDE AND ACUTE
1E7B          ; Ll #       LATIN SMALL LETTER U WITH MACRON AND DIAERESIS
1E7D          ; Ll #       LATIN SMALL LETTER V WITH TILDE
1E7F          ; Ll #       LATIN SMALL LETTER V WITH DOT BELOW
1E81          ; Ll #       LATIN SMALL LETTER W WITH GRAVE
1E83          ; Ll #       LATIN SMALL LETTER W WITH ACUTE
1E85          ; Ll #       LATIN SMALL LETTER W WITH DIAERESIS
1E87          ; Ll #       LATIN SMALL LETTER W WITH DOT ABOVE
1E89          ; Ll #       LATIN SMALL LETTER W WITH DOT BELOW
1E8B          ; Ll #       LATIN SMALL LETTER X WITH DOT ABOVE
1E8D          ; Ll #       LATIN SMALL LETTER X WITH DIAERESIS
1E8F          ; Ll #       LATIN SMALL LETTER Y WITH DOT ABOVE
1E91          ; Ll #       LATIN SMALL LETTER Z WITH CIRCUMFLEX
1E93          ; Ll #       LATIN SMALL LETTER Z WITH DOT BELOW
1E95..1E9D    ; Ll #   [9] LATIN SMALL LETTER Z WITH LINE BELOW..LATIN SMALL LETTER LONG S WITH HIGH STROKE
1E9F          ; Ll #       LATIN SMALL LETTER DELTA
1EA1          ; Ll #       LATIN SMALL LETTER A WITH DOT BELOW
1EA3          ; Ll #       LATIN SMALL LETTER A WITH HOOK ABOVE
1EA5          ; Ll #       LATIN SMALL LETTER A WITH CIRCUMFLEX AND ACUTE
1EA7          ; Ll #       LATIN SMALL LETTER A WITH CIRCUMFLEX AND GRAVE
1EA9          ; Ll #       LATIN SMALL LETTER A WITH CIRCUMFLEX AND HOOK ABOVE
1EAB          ; Ll #       LATIN SMALL LETTER A WITH CIRCUMFLEX AND TILDE
1EAD          ; Ll #       LATIN SMALL LETTER A WITH CIRCUMFLEX AND DOT BELOW
1EAF          ; Ll #       LATIN SMALL LETTER A WITH BREVE AND ACUTE
1EB1          ; Ll #       LATIN SMALL LETTER A WITH BREVE AND GRAVE
1EB3          ; Ll #       LATIN SMALL LETTER A WITH BREVE AND HOOK ABOVE
1EB5          ; Ll #       LATIN SMALL LETTER A WITH BREVE AND TILDE
1EB7          ; Ll #       LATIN SMALL LETTER A WITH BREVE AND DOT BELOW
1EB9          ; Ll #       LATIN SMALL LETTER E WITH DOT BELOW
1EBB          ; Ll #       LATIN SMALL LETTER E WITH HOOK ABOVE
1EBD          ; Ll #       LATIN SMALL LETTER E WITH TILDE
1EBF          ; Ll #       LATIN SMALL LETTER E WITH CIRCUMFLEX AND ACUTE
1EC1          ; Ll #       LATIN SMALL LETTER E WITH CIRCUMFLEX AND GRAVE
1EC3          ; Ll #       LATIN SMALL LETTER E WITH CIRCUMFLEX AND HOOK ABOVE
1EC5          ; Ll #       LATIN SMALL LETTER E WITH CIRCUMFLEX AND TILDE
1EC7          ; Ll #       LATIN SMALL LETTER E WITH CIRCUMFLEX AND DOT BELOW
1EC9          ; Ll #       LATIN SMALL LETTER I WITH HOOK ABOVE
1ECB          ; Ll #       LATIN SMALL LETTER I WITH DOT BELOW
1ECD          ; Ll #       LATIN SMALL LETTER O WITH DOT BELOW
1ECF          ; Ll #       LATIN SMALL LETTER O WITH HOOK ABOVE
1ED1          ; Ll #       LATIN SMALL LETTER O WITH CIRCUMFLEX AND ACUTE
1ED3          ; Ll #       LATIN SMALL LETTER O WITH CIRCUMFLEX AND GRAVE
1ED5          ; Ll #       LATIN SMALL LETTER O WITH CIRCUMFLEX AND HOOK ABOVE
1ED7          ; Ll #       LATIN SMALL LETTER O WITH CIRCUMFLEX AND TILDE
1ED9          ; Ll #       LATIN SMALL LETTER O WITH CIRCUMFLEX AND DOT BELOW
1EDB          ; Ll #       LATIN SMALL LETTER O WITH HORN AND ACUTE
1EDD          ; Ll #       LATIN SMALL LETTER O WITH HORN AND GRAVE
1EDF          ; Ll #       LATIN SMALL LETTER O WITH HORN AND HOOK ABOVE
1EE1          ; Ll #       LATIN SMALL LETTER O WITH HORN AND TILDE
1EE3          ; Ll #       LATIN SMALL LETTER O WITH HORN AND DOT BELOW
1EE5          ; Ll #       LATIN SMALL LETTER U WITH DOT BELOW
1EE7          ; Ll #       LATIN SMALL LETTER U WITH HOOK ABOVE
1EE9          ; Ll #       LATIN SMALL LETTER U WITH HORN AND ACUTE
1EEB          ; Ll #       LATIN SMALL LETTER U WITH HORN AND GRAVE
1EED          ; Ll #       LATIN SMALL LETTER U WITH HORN AND HOOK ABOVE
1EEF          ; Ll #       LATIN SMALL LETTER U WITH HORN AND TILDE
1EF1          ; Ll #       LATIN SMALL LETTER U WITH HORN AND DOT BELOW
1EF3          ; Ll #       LATIN SMALL LETTER Y WITH GRAVE
1EF5          ; Ll #       LATIN SMALL LETTER Y WITH DOT BELOW
1EF7          ; Ll #       LATIN SMALL LETTER Y WITH HOOK ABOVE
1EF9          ; Ll #       LATIN SMALL LETTER Y WITH TILDE
1EFB          ; Ll #       LATIN SMALL LETTER MIDDLE-WELSH LL
1EFD          ; Ll #       LATIN SMALL LETTER MIDDLE-WELSH V
1EFF..1F07    ; Ll #   [9] LATIN SMALL LETTER Y WITH LOOP..GREEK SMALL LETTER ALPHA WITH DASIA AND PERISPOMENI
1F10..1F15    ; Ll #   [6] GREEK SMALL LETTER EPSILON WITH PSILI..GREEK SMALL LETTER EPSILON WITH DASIA AND OXIA
1F20..1F27    ; Ll #   [8] GREEK SMALL LETTER ETA WITH PSILI..GREEK SMALL LETTER ETA WITH DASIA AND PERISPOMENI
1F30..1F37    ; Ll #   [8] GREEK SMALL LETTER IOTA WITH PSILI..GREEK SMALL LETTER IOTA WITH DASIA AND PERISPOMENI
1F40..1F45    ; Ll #   [6] GREEK SMALL LETTER OMICRON WITH PSILI..GREEK SMALL LETTER OMICRON WITH DASIA AND OXIA
1F50..1F57    ; Ll #   [8] GREEK SMALL LETTER UPSILON WITH PSILI..GREEK SMALL LETTER UPSILON WITH DASIA AND PERISPOMENI
1F60..1F67    ; Ll #   [8] GREEK SMALL LETTER OMEGA WITH PSILI..GREEK SMALL LETTER OMEGA WITH DASIA AND PERISPOMENI
1F70..1F7D    ; Ll #  [14] GREEK SMALL LETTER ALPHA WITH VARIA..GREEK SMALL LETTER OMEGA WITH OXIA
1F80..1F87    ; Ll #   [8] GREEK SMALL LETTER ALPHA WITH PSILI AND YPOGEGRAMMENI..GREEK SMALL LETTER ALPHA WITH DASIA AND PERISPOMENI AND YPOGEGRAMMENI
1F90..1F97    ; Ll #   [8] GREEK SMALL LETTER ETA WITH PSILI AND YPOGEGRAMMENI..GREEK SMALL LETTER ETA WITH DASIA AND PERISPOMENI AND YPOGEGRAMMENI
1FA0..1FA7    ; Ll #   [8] GREEK SMALL LETTER OMEGA WITH PSILI AND YPOGEGRAMMENI..GREEK SMALL LETTER OMEGA WITH DASIA AND PERISPOMENI AND YPOGEGRAMMENI
1FB0..1FB4    ; Ll #   [5] GREEK SMALL LETTER ALPHA WITH VRACHY..GREEK SMALL LETTER ALPHA WITH OXIA AND YPOGEGRAMMENI
1FB6..1FB7    ; Ll #   [2] GREEK SMALL LETTER ALPHA WITH PERISPOMENI..GREEK SMALL LETTER ALPHA WITH PERISPOMENI AND YPOGEGRAMMENI
1FBE          ; Ll #       GREEK PROSGEGRAMMENI
1FC2..1FC4    ; Ll #   [3] GREEK SMALL LETTER ETA WITH VARIA AND YPOGEGRAMMENI..GREEK SMALL LETTER ETA WITH OXIA AND YPOGEGRAMMENI
1FC6..1FC7    ; Ll #   [2] GREEK SMALL LETTER ETA WITH PERISPOMENI..GREEK SMALL LETTER ETA WITH PERISPOMENI AND YPOGEGRAMMENI
1FD0..1FD3    ; Ll #   [4] GREEK SMALL LETTER IOTA WITH VRACHY..GREEK SMALL LETTER IOTA WITH DIALYTIKA AND OXIA
1FD6..1FD7    ; Ll #   [2] GREEK SMALL LETTER IOTA WITH PERISPOMENI..GREEK SMALL LETTER IOTA WITH DIALYTIKA AND PERISPOMENI
1FE0..1FE7    ; Ll #   [8] GREEK SMALL LETTER UPSILON WITH VRACHY..GREEK SMALL LETTER UPSILON WITH DIALYTIKA AND PERISPOMENI
1FF2..1FF4    ; Ll #   [3] GREEK SMALL LETTER OMEGA WITH VARIA AND YPOGEGRAMMENI..GREEK SMALL LETTER OMEGA WITH OXIA AND YPOGEGRAMMENI
1FF6..1FF7    ; Ll #   [2] GREEK SMALL LETTER OMEGA WITH PERISPOMENI..GREEK SMALL LETTER OMEGA WITH PERISPOMENI AND YPOGEGRAMMENI
210A          ; Ll #       SCRIPT SMALL G
210E..210F    ; Ll #   [2] PLANCK CONSTANT..PLANCK CONSTANT OVER TWO PI
2113          ; Ll #       SCRIPT SMALL L
212F          ; Ll #       SCRIPT SMALL E
2134          ; Ll #       SCRIPT SMALL O
2139          ; Ll #       INFORMATION SOURCE
213C..213D    ; Ll #   [2] DOUBLE-STRUCK SMALL PI..DOUBLE-STRUCK SMALL GAMMA
2146..2149    ; Ll #   [4] DOUBLE-STRUCK ITALIC SMALL D..DOUBLE-STRUCK ITALIC SMALL J
214E          ; Ll #       TURNED SMALL F
2184          ; Ll #       LATIN SMALL LETTER REVERSED C
2C30..2C5F    ; Ll #  [48] GLAGOLITIC SMALL LETTER AZU..GLAGOLITIC SMALL LETTER CAUDATE CHRIVI
2C61          ; Ll #       LATIN SMALL LETTER L WITH DOUBLE BAR
2C65..2C66    ; Ll #   [2] LATIN SMALL LETTER A WITH STROKE..LATIN SMALL LETTER T WITH DIAGONAL STROKE
2C68          ; Ll #       LATIN SMALL LETTER H WITH DESCENDER
2C6A          ; Ll #       LATIN SMALL LETTER K WITH DESCENDER
2C6C          ; Ll #       LATIN SMALL LETTER Z WITH DESCENDER
2C71          ; Ll #       LATIN SMALL LETTER V WITH RIGHT HOOK
2C73..2C74    ; Ll #   [2] LATIN SMALL LETTER W WITH HOOK..LATIN SMALL LETTER V WITH CURL
2C76..2C7B    ; Ll #   [6] LATIN SMALL LETTER HALF H..LATIN LETTER SMALL CAPITAL TURNED E
2C81          ; Ll #       COPTIC SMALL LETTER ALFA
2C83          ; Ll #       COPTIC SMALL LETTER VIDA
2C85          ; Ll #       COPTIC SMALL LETTER GAMMA
2C87          ; Ll #       COPTIC SMALL LETTER DALDA
2C89          ; Ll #       COPTIC SMALL LETTER EIE
2C8B          ; Ll #       COPTIC SMALL LETTER SOU
2C8D          ; Ll #       COPTIC SMALL LETTER ZATA
2C8F          ; Ll #       COPTIC SMALL LETTER HATE
2C91          ; Ll #       COPTIC SMALL LETTER THETHE
2C93          ; Ll #       COPTIC SMALL LETTER IAUDA
2C95          ; Ll #       COPTIC SMALL LETTER KAPA
2C97          ; Ll #       COPTIC SMALL LETTER LAULA
2C99          ; Ll #       COPTIC SMALL LETTER MI
2C9B          ; Ll #       COPTIC SMALL LETTER NI
2C9D          ; Ll #       COPTIC SMALL LETTER KSI
2C9F          ; Ll #       COPTIC SMALL LETTER O
2CA1          ; Ll #       COPTIC SMALL LETTER PI
2CA3          ; Ll #       COPTIC SMALL LETTER RO
2CA5          ; Ll #       COPTIC SMALL LETTER SIMA
2CA7          ; Ll #       COPTIC SMALL LETTER TAU
2CA9          ; Ll #       COPTIC SMALL LETTER UA
2CAB          ; Ll #       COPTIC SMALL LETTER FI
2CAD          ; Ll #       COPTIC SMALL LETTER KHI
2CAF          ; Ll #       COPTIC SMALL LETTER PSI
2CB1          ; Ll #       COPTIC SMALL LETTER OOU
2CB3          ; Ll #       COPTIC SMALL LETTER DIALECT-P ALEF
2CB5          ; Ll #       COPTIC SMALL LETTER OLD COPTIC AIN
2CB7          ; Ll #       COPTIC SMALL LETTER CRYPTOGRAMMIC EIE
2CB9          ; Ll #       COPTIC SMALL LETTER DIALECT-P KAPA
2CBB          ; Ll #       COPTIC SMALL LETTER DIALECT-P NI
2CBD          ; Ll #       COPTIC SMALL LETTER CRYPTOGRAMMIC NI
2CBF          ; Ll #       COPTIC SMALL LETTER OLD COPTIC OOU
2CC1          ; Ll #       COPTIC SMALL LETTER SAMPI
2CC3          ; Ll #       COPTIC SMALL LETTER CROSSED SHEI
2CC5          ; Ll #       COPTIC SMALL LETTER OLD COPTIC SHEI
2CC7          ; Ll #       COPTIC SMALL LETTER OLD COPTIC ESH
2CC9          ; Ll #       COPTIC SMALL LETTER AKHMIMIC KHEI
2CCB          ; Ll #       COPTIC SMALL LETTER DIALECT-P HORI
2CCD          ; Ll #       COPTIC SMALL LETTER OLD COPTIC HORI
2CCF          ; Ll #       COPTIC SMALL LETTER OLD COPTIC HA
2CD1          ; Ll #       COPTIC SMALL LETTER L-SHAPED HA
2CD3          ; Ll #       COPTIC SMALL LETTER OLD COPTIC HEI
2CD5          ; Ll #       COPTIC SMALL LETTER OLD COPTIC HAT
2CD7          ; Ll #       COPTIC SMALL LETTER OLD COPTIC GANGIA
2CD9          ; Ll #       COPTIC SMALL LETTER OLD COPTIC DJA
2CDB          ; Ll #       COPTIC SMALL LETTER OLD COPTIC SHIMA
2CDD          ; Ll #       COPTIC SMALL LETTER OLD NUBIAN SHIMA
2CDF          ; Ll #       COPTIC SMALL LETTER OLD NUBIAN NGI
2CE1          ; Ll #       COPTIC SMALL LETTER OLD NUBIAN NYI
2CE3..2CE4    ; Ll #   [2] COPTIC SMALL LETTER OLD NUBIAN WAU..COPTIC SYMBOL KAI
2CEC          ; Ll #       COPTIC SMALL LETTER CRYPTOGRAMMIC SHEI
2CEE          ; Ll #       COPTIC SMALL LETTER CRYPTOGRAMMIC GANGIA
2CF3          ; Ll #       COPTIC SMALL LETTER BOHAIRIC KHEI
2D00..2D25    ; Ll #  [38] GEORGIAN SMALL LETTER AN..GEORGIAN SMALL LETTER HOE
2D27          ; Ll #       GEORGIAN SMALL LETTER YN
2D2D          ; Ll #       GEORGIAN SMALL LETTER AEN
A641          ; Ll #       CYRILLIC SMALL LETTER ZEMLYA
A643          ; Ll #       CYRILLIC SMALL LETTER DZELO
A645          ; Ll #       CYRILLIC SMALL LETTER REVERSED DZE
A647          ; Ll #       CYRILLIC SMALL LETTER IOTA
A649          ; Ll #       CYRILLIC SMALL LETTER DJERV
A64B          ; Ll #       CYRILLIC SMALL LETTER MONOGRAPH UK
A64D          ; Ll #       CYRILLIC SMALL LETTER BROAD OMEGA
A64F          ; Ll #       CYRILLIC SMALL LETTER NEUTRAL YER
A651          ; Ll #       CYRILLIC SMALL LETTER YERU WITH BACK YER
A653          ; Ll #       CYRILLIC SMALL LETTER IOTIFIED YAT
A655          ; Ll #       CYRILLIC SMALL LETTER REVERSED YU
A657          ; Ll #       CYRILLIC SMALL LETTER IOTIFIED A
A659          ; Ll #       CYRILLIC SMALL LETTER CLOSED LITTLE YUS
A65B          ; Ll #       CYRILLIC SMALL LETTER BLENDED YUS
A65D          ; Ll #       CYRILLIC SMALL LETTER IOTIFIED CLOSED LITTLE YUS
A65F          ; Ll #       CYRILLIC SMALL LETTER YN
A661          ; Ll #       CYRILLIC SMALL LETTER REVERSED TSE
A663          ; Ll #       CYRILLIC SMALL LETTER SOFT DE
A665          ; Ll #       CYRILLIC SMALL LETTER SOFT EL
A667          ; Ll #       CYRILLIC SMALL LETTER SOFT EM
A669          ; Ll #       CYRILLIC SMALL LETTER MONOCULAR O
A66B          ; Ll #       CYRILLIC SMALL LETTER BINOCULAR O
A66D          ; Ll #       CYRILLIC SMALL LETTER DOUBLE MONOCULAR O
A681          ; Ll #       CYRILLIC SMALL LETTER DWE
A683          ; Ll #       CYRILLIC SMALL LETTER DZWE
A685          ; Ll #       CYRILLIC SMALL LETTER ZHWE
A687          ; Ll #       CYRILLIC SMALL LETTER CCHE
A689          ; Ll #       CYRILLIC SMALL LETTER DZZE
A68B          ; Ll #       CYRILLIC SMALL LETTER TE WITH MIDDLE HOOK
A68D          ; Ll #       CYRILLIC SMALL LETTER TWE
A68F          ; Ll #       CYRILLIC SMALL LETTER TSWE
A691          ; Ll #       CYRILLIC SMALL LETTER TSSE
A693          ; Ll #       CYRILLIC SMALL LETTER TCHE
A695          ; Ll #       CYRILLIC SMALL LETTER HWE
A697          ; Ll #       CYRILLIC SMALL LETTER SHWE
A699          ; Ll #       CYRILLIC SMALL LETTER DOUBLE O
A69B          ; Ll #       CYRILLIC SMALL LETTER CROSSED O
A723          ; Ll #       LATIN SMALL LETTER EGYPTOLOGICAL ALEF
A725          ; Ll #       LATIN SMALL LETTER EGYPTOLOGICAL AIN
A727          ; Ll #       LATIN SMALL LETTER HENG
A729          ; Ll #       LATIN SMALL LETTER TZ
A72B          ; Ll #       LATIN SMALL LETTER TRESILLO
A72D          ; Ll #       LATIN SMALL LETTER CUATRILLO
A72F..A731    ; Ll #   [3] LATIN SMALL LETTER CUATRILLO WITH COMMA..LATIN LETTER SMALL CAPITAL S
A733          ; Ll #       LATIN SMALL LETTER AA
A735          ; Ll #       LATIN SMALL LETTER AO
A737          ; Ll #       LATIN SMALL LETTER AU
A739          ; Ll #       LATIN SMALL LETTER AV
A73B          ; Ll #       LATIN SMALL LETTER AV WITH HORIZONTAL BAR
A73D          ; Ll #       LATIN SMALL LETTER AY
A73F          ; Ll #       LATIN SMALL LETTER REVERSED C WITH DOT
A741          ; Ll #       LATIN SMALL LETTER K WITH STROKE
A743          ; Ll #       LATIN SMALL LETTER K WITH DIAGONAL STROKE
A745          ; Ll #       LATIN SMALL LETTER K WITH STROKE AND DIAGONAL STROKE
A747          ; Ll #       LATIN SMALL LETTER BROKEN L
A749          ; Ll #       LATIN SMALL LETTER L WITH HIGH STROKE
A74B          ; Ll #       LATIN SMALL LETTER O WITH LONG STROKE OVERLAY
A74D          ; Ll #       LATIN SMALL LETTER O WITH LOOP
A74F          ; Ll #       LATIN SMALL LETTER OO
A751          ; Ll #       LATIN SMALL LETTER P WITH STROKE THROUGH DESCENDER
A753          ; Ll #       LATIN SMALL LETTER P WITH FLOURISH
A755          ; Ll #       LATIN SMALL LETTER P WITH SQUIRREL TAIL
A757          ; Ll #       LATIN SMALL LETTER Q WITH STROKE THROUGH DESCENDER
A759          ; Ll #       LATIN SMALL LETTER Q WITH DIAGONAL STROKE
A75B          ; Ll #       LATIN SMALL LETTER R ROTUNDA
A75D          ; Ll #       LATIN SMALL LETTER RUM ROTUNDA
A75F          ; Ll #       LATIN SMALL LETTER V WITH DIAGONAL STROKE
A761          ; Ll #       LATIN SMALL LETTER VY
A763          ; Ll #       LATIN SMALL LETTER VISIGOTHIC Z
A765          ; Ll #       LATIN SMALL LETTER THORN WITH STROKE
A767          ; Ll #       LATIN SMALL LETTER THORN WITH STROKE THROUGH DESCENDER
A769          ; Ll #       LATIN SMALL LETTER VEND
A76B          ; Ll #       LATIN SMALL LETTER ET
A76D          ; Ll #       LATIN SMALL LETTER IS
A76F          ; Ll #       LATIN SMALL LETTER CON
A771..A778    ; Ll #   [8] LATIN SMALL LETTER DUM..LATIN SMALL LETTER UM
A77A          ; Ll #       LATIN SMALL LETTER INSULAR D
A77C          ; Ll #       LATIN SMALL LETTER INSULAR F
A77F          ; Ll #       LATIN SMALL LETTER TURNED INSULAR G
A781          ; Ll #       LATIN SMALL LETTER TURNED L
A783          ; Ll #       LATIN SMALL LETTER INSULAR R
A785          ; Ll #       LATIN SMALL LETTER INSULAR S
A787          ; Ll #       LATIN SMALL LETTER INSULAR T
A78C          ; Ll #       LATIN SMALL LETTER SALTILLO
A78E          ; Ll #       LATIN SMALL LETTER L WITH RETROFLEX HOOK AND BELT
A791          ; Ll #       LATIN SMALL LETTER N WITH DESCENDER
A793..A795    ; Ll #   [3] LATIN SMALL LETTER C WITH BAR..LATIN SMALL LETTER H WITH PALATAL HOOK
A797          ; Ll #       LATIN SMALL LETTER B WITH FLOURISH
A799          ; Ll #       LATIN SMALL LETTER F WITH STROKE
A79B          ; Ll #       LATIN SMALL LETTER VOLAPUK AE
A79D          ; Ll #       LATIN SMALL LETTER VOLAPUK OE
A79F          ; Ll #       LATIN SMALL LETTER VOLAPUK UE
A7A1          ; Ll #       LATIN SMALL LETTER G WITH OBLIQUE STROKE
A7A3          ; Ll #       LATIN SMALL LETTER K WITH OBLIQUE STROKE
A7A5          ; Ll #       LATIN SMALL LETTER N WITH OBLIQUE STROKE
A7A7          ; Ll #       LATIN SMALL LETTER R WITH OBLIQUE STROKE
A7A9          ; Ll #       LATIN SMALL LETTER S WITH OBLIQUE STROKE
A7AF          ; Ll #       LATIN LETTER SMALL CAPITAL Q
A7B5          ; Ll #       LATIN SMALL LETTER BETA
A7B7          ; Ll #       LATIN SMALL LETTER OMEGA
A7B9          ; Ll #       LATIN SMALL LETTER U WITH STROKE
A7BB          ; Ll #       LATIN SMALL LETTER GLOTTAL A
A7BD          ; Ll #       LATIN SMALL LETTER GLOTTAL I
A7BF          ; Ll #       LATIN SMALL LETTER GLOTTAL U
A7C1          ; Ll #       LATIN SMALL LETTER OLD POLISH O
A7C3          ; Ll #       LATIN SMALL LETTER ANGLICANA W
A7C8          ; Ll #       LATIN SMALL LETTER D WITH SHORT STROKE OVERLAY
A7CA          ; Ll #       LATIN SMALL LETTER S WITH SHORT STROKE OVERLAY
A7D1          ; Ll #       LATIN SMALL LETTER CLOSED INSULAR G
A7D3          ; Ll #       LATIN SMALL LETTER DOUBLE THORN
A7D5          ; Ll #       LATIN SMALL LETTER DOUBLE WYNN
A7D7          ; Ll #       LATIN SMALL LETTER MIDDLE SCOTS S
A7D9          ; Ll #       LATIN SMALL LETTER SIGMOID S
A7F6          ; Ll #       LATIN SMALL LETTER REVERSED HALF H
A7FA          ; Ll #       LATIN LETTER SMALL CAPITAL TURNED M
AB30..AB5A    ; Ll #  [43] LATIN SMALL LETTER BARRED ALPHA..LATIN SMALL LETTER Y WITH SHORT RIGHT LEG
AB60..AB68    ; Ll #   [9] LATIN SMALL LETTER SAKHA YAT..LATIN SMALL LETTER TURNED R WITH MIDDLE TILDE
AB70..ABBF    ; Ll #  [80] CHEROKEE SMALL LETTER A..CHEROKEE SMALL LETTER YA
FB00..FB06    ; Ll #   [7] LATIN SMALL LIGATURE FF..LATIN SMALL LIGATURE ST
FB13..FB17    ; Ll #   [5] ARMENIAN SMALL LIGATURE MEN NOW..ARMENIAN SMALL LIGATURE MEN XEH
FF41..FF5A    ; Ll #  [26] FULLWIDTH LATIN SMALL LETTER A..FULLWIDTH LATIN SMALL LETTER Z
10428..1044F  ; Ll #  [40] DESERET SMALL LETTER LONG I..DESERET SMALL LETTER EW
104D8..104FB  ; Ll #  [36] OSAGE SMALL LETTER A..OSAGE SMALL LETTER ZHA
10597..105A1  ; Ll #  [11] VITHKUQI SMALL LETTER A..VITHKUQI SMALL LETTER GA
105A3..105B1  ; Ll #  [15] VITHKUQI SMALL LETTER HA..VITHKUQI SMALL LETTER RE
105B3..105B9  ; Ll #   [7] VITHKUQI SMALL LETTER SE..VITHKUQI SMALL LETTER XE
105BB..105BC  ; Ll #   [2] VITHKUQI SMALL LETTER Y..VITHKUQI SMALL LETTER ZE
10CC0..10CF2  ; Ll #  [51] OLD HUNGARIAN SMALL LETTER A..OLD HUNGARIAN SMALL LETTER US
118C0..118DF  ; Ll #  [32] WARANG CITI SMALL LETTER NGAA..WARANG CITI SMALL LETTER VIYO
16E60..16E7F  ; Ll #  [32] MEDEFAIDRIN SMALL LETTER M..MEDEFAIDRIN SMALL LETTER Y
1D41A..1D433  ; Ll #  [26] MATHEMATICAL BOLD SMALL A..MATHEMATICAL BOLD SMALL Z
1D44E..1D454  ; Ll #   [7] MATHEMATICAL ITALIC SMALL A..MATHEMATICAL ITALIC SMALL G
1D456..1D467  ; Ll #  [18] MATHEMATICAL ITALIC SMALL I..MATHEMATICAL ITALIC SMALL Z
1D482..1D49B  ; Ll #  [26] MATHEMATICAL BOLD ITALIC SMALL A..MATHEMATICAL BOLD ITALIC SMALL Z
1D4B6..1D4B9  ; Ll #   [4] MATHEMATICAL SCRIPT SMALL A..MATHEMATICAL SCRIPT SMALL D
1D4BB         ; Ll #       MATHEMATICAL SCRIPT SMALL F
1D4BD..1D4C3  ; Ll #   [7] MATHEMATICAL SCRIPT SMALL H..MATHEMATICAL SCRIPT SMALL N
1D4C5..1D4CF  ; Ll #  [11] MATHEMATICAL SCRIPT SMALL P..MATHEMATICAL SCRIPT SMALL Z
1D4EA..1D503  ; Ll #  [26] MATHEMATICAL BOLD SCRIPT SMALL A..MATHEMATICAL BOLD SCRIPT SMALL Z
1D51E..1D537  ; Ll #  [26] MATHEMATICAL FRAKTUR SMALL A..MATHEMATICAL FRAKTUR SMALL Z
1D552..1D56B  ; Ll #  [26] MATHEMATICAL DOUBLE-STRUCK SMALL A..MATHEMATICAL DOUBLE-STRUCK SMALL Z
1D586..1D59F  ; Ll #  [26] MATHEMATICAL BOLD FRAKTUR SMALL A..MATHEMATICAL BOLD FRAKTUR SMALL Z
1D5BA..1D5D3  ; Ll #  [26] MATHEMATICAL SANS-SERIF SMALL A..MATHEMATICAL SANS-SERIF SMALL Z
1D5EE..1D607  ; Ll #  [26] MATHEMATICAL SANS-SERIF BOLD SMALL A..MATHEMATICAL SANS-SERIF BOLD SMALL Z
1D622..1D63B  ; Ll #  [26] MATHEMATICAL SANS-SERIF ITALIC SMALL A..MATHEMATICAL SANS-SERIF ITALIC SMALL Z
1D656..1D66F  ; Ll #  [26] MATHEMATICAL SANS-SERIF BOLD ITALIC SMALL A..MATHEMATICAL SANS-SERIF BOLD ITALIC SMALL Z
1D68A..1D6A5  ; Ll #  [28] MATHEMATICAL MONOSPACE SMALL A..MATHEMATICAL ITALIC SMALL DOTLESS J
1D6C2..1D6DA  ; Ll #  [25] MATHEMATICAL BOLD SMALL ALPHA..MATHEMATICAL BOLD SMALL OMEGA
1D6DC..1D6E1  ; Ll #   [6] MATHEMATICAL BOLD EPSILON SYMBOL..MATHEMATICAL BOLD PI SYMBOL
1D6FC..1D714  ; Ll #  [25] MATHEMATICAL ITALIC SMALL ALPHA..MATHEMATICAL ITALIC SMALL OMEGA
1D716..1D71B  ; Ll #   [6] MATHEMATICAL ITALIC EPSILON SYMBOL..MATHEMATICAL ITALIC PI SYMBOL
1D736..1D74E  ; Ll #  [25] MATHEMATICAL BOLD ITALIC SMALL ALPHA..MATHEMATICAL BOLD ITALIC SMALL OMEGA
1D750..1D755  ; Ll #   [6] MATHEMATICAL BOLD ITALIC EPSILON SYMBOL..MATHEMATICAL BOLD ITALIC PI SYMBOL
1D770..1D788  ; Ll #  [25] MATHEMATICAL SANS-SERIF BOLD SMALL ALPHA..MATHEMATICAL SANS-SERIF BOLD SMALL OMEGA
1D78A..1D78F  ; Ll #   [6] MATHEMATICAL SANS-SERIF BOLD EPSILON SYMBOL..MATHEMATICAL SANS-SERIF BOLD PI SYMBOL
1D7AA..1D7C2  ; Ll #  [25] MATHEMATICAL SANS-SERIF BOLD ITALIC SMALL ALPHA..MATHEMATICAL SANS-SERIF BOLD ITALIC SMALL OMEGA
1D7C4..1D7C9  ; Ll #   [6] MATHEMATICAL SANS-SERIF BOLD ITALIC EPSILON SYMBOL..MATHEMATICAL SANS-SERIF BOLD ITALIC PI SYMBOL
1D7CB         ; Ll #       MATHEMATICAL BOLD SMALL DIGAMMA
1DF00..1DF09  ; Ll #  [10] LATIN SMALL LETTER FENG DIGRAPH WITH TRILL..LATIN SMALL LETTER T WITH HOOK AND RETROFLEX HOOK
1DF0B..1DF1E  ; Ll #  [20] LATIN SMALL LETTER ESH WITH DOUBLE BAR..LATIN SMALL LETTER S WITH CURL
1DF25..1DF2A  ; Ll #   [6] LATIN SMALL LETTER D WITH MID-HEIGHT LEFT HOOK..LATIN SMALL LETTER T WITH MID-HEIGHT LEFT HOOK
1E922..1E943  ; Ll #  [34] ADLAM SMALL LETTER ALIF..ADLAM SMALL LETTER SHA

# Total code points: 2233

# ================================================

# General_Category=Titlecase_Letter

01C5          ; Lt #       LATIN CAPITAL LETTER D WITH SMALL LETTER Z WITH CARON
01C8          ; Lt #       LATIN CAPITAL LETTER L WITH SMALL LETTER J
01CB          ; Lt #       LATIN CAPITAL LETTER N WITH SMALL LETTER J
01F2          ; Lt #       LATIN CAPITAL LETTER D WITH SMALL LETTER Z
1F88..1F8F    ; Lt #   [8] GREEK CAPITAL LETTER ALPHA WITH PSILI AND PROSGEGRAMMENI..GREEK CAPITAL LETTER ALPHA WITH DASIA AND PERISPOMENI AND PROSGEGRAMMENI
1F98..1F9F    ; Lt #   [8] GREEK CAPITAL LETTER ETA WITH PSILI AND PROSGEGRAMMENI..GREEK CAPITAL LETTER ETA WITH DASIA AND PERISPOMENI AND PROSGEGRAMMENI
1FA8..1FAF    ; Lt #   [8] GREEK CAPITAL LETTER OMEGA WITH PSILI AND PROSGEGRAMMENI..GREEK CAPITAL LETTER OMEGA WITH DASIA AND PERISPOMENI AND PROSGEGRAMMENI
1FBC          ; Lt #       GREEK CAPITAL LETTER ALPHA WITH PROSGEGRAMMENI
1FCC          ; Lt #       GREEK CAPITAL LETTER ETA WITH PROSGEGRAMMENI
1FFC          ; Lt #       GREEK CAPITAL LETTER OMEGA WITH PROSGEGRAMMENI

# Total code points: 31

# ================================================

# General_Category=Modifier_Letter

02B0..02C1    ; Lm #  [18] MODIFIER LETTER SMALL H..MODIFIER LETTER REVERSED GLOTTAL STOP
02C6..02D1    ; Lm #  [12] MODIFIER LETTER CIRCUMFLEX ACCENT..MODIFIER LETTER HALF TRIANGULAR COLON
02E0..02E4    ; Lm #   [5] MODIFIER LETTER SMALL GAMMA..MODIFIER LETTER SMALL REVERSED GLOTTAL STOP
02EC          ; Lm #       MODIFIER LETTER VOICING
02EE          ; Lm #       MODIFIER LETTER DOUBLE APOSTROPHE
0374          ; Lm #       GREEK NUMERAL SIGN
037A          ; Lm #       GREEK YPOGEGRAMMENI
0559          ; Lm #       ARMENIAN MODIFIER LETTER LEFT HALF RING
0640          ; Lm #       ARABIC TATWEEL
06E5..06E6    ; Lm #   [2] ARABIC SMALL WAW..ARABIC SMALL YEH
07F4..07F5    ; Lm #   [2] NKO HIGH TONE APOSTROPHE..NKO LOW TONE APOSTROPHE
07FA          ; Lm #       NKO LAJANYALAN
081A          ; Lm #       SAMARITAN MODIFIER LETTER EPENTHETIC YUT
0824          ; Lm #       SAMARITAN MODIFIER LETTER SHORT A
0828          ; Lm #       SAMARITAN MODIFIER LETTER I
08C9          ; Lm #       ARABIC SMALL FARSI YEH
0971          ; Lm #       DEVANAGARI SIGN HIGH SPACING DOT
0E46          ; Lm #       THAI CHARACTER MAIYAMOK
0EC6          ; Lm #       LAO KO LA
10FC          ; Lm #       MODIFIER LETTER GEORGIAN NAR
17D7          ; Lm #       KHMER SIGN LEK TOO
1843          ; Lm #       MONGOLIAN LETTER TODO LONG VOWEL SIGN
1AA7          ; Lm #       TAI THAM SIGN MAI YAMOK
1C78..1C7D    ; Lm #   [6] OL CHIKI MU TTUDDAG..OL CHIKI AHAD
1D2C..1D6A    ; Lm #  [63] MODIFIER LETTER CAPITAL A..GREEK SUBSCRIPT SMALL LETTER CHI
1D78          ; Lm #       MODIFIER LETTER CYRILLIC EN
1D9B..1DBF    ; Lm #  [37] MODIFIER LETTER SMALL TURNED ALPHA..MODIFIER LETTER SMALL THETA
2071          ; Lm #       SUPERSCRIPT LATIN SMALL LETTER I
207F          ; Lm #       SUPERSCRIPT LATIN SMALL LETTER N
2090..209C    ; Lm #  [13] LATIN SUBSCRIPT SMALL LETTER A..LATIN SUBSCRIPT SMALL LETTER T
2C7C..2C7D    ; Lm #   [2] LATIN SUBSCRIPT SMALL LETTER J..MODIFIER LETTER CAPITAL V
2D6F          ; Lm #       TIFINAGH MODIFIER LETTER LABIALIZATION MARK
2E2F          ; Lm #       VERTICAL TILDE
3005          ; Lm #       IDEOGRAPHIC ITERATION MARK
3031..3035    ; Lm #   [5] VERTICAL KANA REPEAT MARK..VERTICAL KANA REPEAT MARK LOWER HALF
303B          ; Lm #       VERTICAL IDEOGRAPHIC ITERATION MARK
309D..309E    ; Lm #   [2] HIRAGANA ITERATION MARK..HIRAGANA VOICED ITERATION MARK
30FC..30FE    ; Lm #   [3] KATAKANA-HIRAGANA PROLONGED SOUND MARK..KATAKANA VOICED ITERATION MARK
A015          ; Lm #       YI SYLLABLE WU
A4F8..A4FD    ; Lm #   [6] LISU LETTER TONE MYA TI..LISU LETTER TONE MYA JEU
A60C          ; Lm #       VAI SYLLABLE LENGTHENER
A67F          ; Lm #       CYRILLIC PAYEROK
A69C..A69D    ; Lm #   [2] MODIFIER LETTER CYRILLIC HARD SIGN..MODIFIER LETTER CYRILLIC SOFT SIGN
A717..A71F    ; Lm #   [9] MODIFIER LETTER DOT VERTICAL BAR..MODIFIER LETTER LOW INVERTED EXCLAMATION MARK
A770          ; Lm #       MODIFIER LETTER US
A788          ; Lm #       MODIFIER LETTER LOW CIRCUMFLEX ACCENT
A7F2..A7F4    ; Lm #   [3] MODIFIER LETTER CAPITAL C..MODIFIER LETTER CAPITAL Q
A7F8..A7F9    ; Lm #   [2] MODIFIER LETTER CAPITAL H WITH STROKE..MODIFIER LETTER SMALL LIGATURE OE
A9CF          ; Lm #       JAVANESE PANGRANGKEP
A9E6          ; Lm #       MYANMAR MODIFIER LETTER SHAN REDUPLICATION
AA70          ; Lm #       MYANMAR MODIFIER LETTER KHAMTI REDUPLICATION
AADD          ; Lm #       TAI VIET SYMBOL SAM
AAF3..AAF4    ; Lm #   [2] MEETEI MAYEK SYLLABLE REPETITION MARK..MEETEI MAYEK WORD REPETITION MARK
AB5C..AB5F    ; Lm #   [4] MODIFIER LETTER SMALL HENG..MODIFIER LETTER SMALL U WITH LEFT HOOK
AB69          ; Lm #       MODIFIER LETTER SMALL TURNED W
FF70          ; Lm #       HALFWIDTH KATAKANA-HIRAGANA PROLONGED SOUND MARK
FF9E..FF9F    ; Lm #   [2] HALFWIDTH KATAKANA VOICED SOUND MARK..HALFWIDTH KATAKANA SEMI-VOICED SOUND MARK
10780..10785  ; Lm #   [6] MODIFIER LETTER SMALL CAPITAL AA..MODIFIER LETTER SMALL B WITH HOOK
10787..107B0  ; Lm #  [42] MODIFIER LETTER SMALL DZ DIGRAPH..MODIFIER LETTER SMALL V WITH RIGHT HOOK
107B2..107BA  ; Lm #   [9] MODIFIER LETTER SMALL CAPITAL Y..MODIFIER LETTER SMALL S WITH CURL
16B40..16B43  ; Lm #   [4] PAHAWH HMONG SIGN VOS SEEV..PAHAWH HMONG SIGN IB YAM
16F93..16F9F  ; Lm #  [13] MIAO LETTER TONE-2..MIAO LETTER REFORMED TONE-8
16FE0..16FE1  ; Lm #   [2] TANGUT ITERATION MARK..NUSHU ITERATION MARK
16FE3         ; Lm #       OLD CHINESE ITERATION MARK
1AFF0..1AFF3  ; Lm #   [4] KATAKANA LETTER MINNAN TONE-2..KATAKANA LETTER MINNAN TONE-5
1AFF5..1AFFB  ; Lm #   [7] KATAKANA LETTER MINNAN TONE-7..KATAKANA LETTER MINNAN NASALIZED TONE-5
1AFFD..1AFFE  ; Lm #   [2] KATAKANA LETTER MINNAN NASALIZED TONE-7..KATAKANA LETTER MINNAN NASALIZED TONE-8
1E030..1E06D  ; Lm #  [62] MODIFIER LETTER CYRILLIC SMALL A..MODIFIER LETTER CYRILLIC SMALL STRAIGHT U WITH STROKE
1E137..1E13D  ; Lm #   [7] NYIAKENG PUACHUE HMONG SIGN FOR PERSON..NYIAKENG PUACHUE HMONG SYLLABLE LENGTHENER
1E4EB         ; Lm #       NAG MUNDARI SIGN OJOD
1E94B         ; Lm #       ADLAM NASALIZATION MARK

# Total code points: 397

# ================================================

# General_Category=Other_Letter

00AA          ; Lo #       FEMININE ORDINAL INDICATOR
00BA          ; Lo #       MASCULINE ORDINAL INDICATOR
01BB          ; Lo #       LATIN LETTER TWO WITH STROKE
01C0..01C3    ; Lo #   [4] LATIN LETTER DENTAL CLICK..LATIN LETTER RETROFLEX CLICK
0294          ; Lo #       LATIN LETTER GLOTTAL STOP
05D0..05EA    ; Lo #  [27] HEBREW LETTER ALEF..HEBREW LETTER TAV
05EF..05F2    ; Lo #   [4] HEBREW YOD TRIANGLE..HEBREW LIGATURE YIDDISH DOUBLE YOD
0620..063F    ; Lo #  [32] ARABIC LETTER KASHMIRI YEH..ARABIC LETTER FARSI YEH WITH THREE DOTS ABOVE
0641..064A    ; Lo #  [10] ARABIC LETTER FEH..ARABIC LETTER YEH
066E..066F    ; Lo #   [2] ARABIC LETTER DOTLESS BEH..ARABIC LETTER DOTLESS QAF
0671..06D3    ; Lo #  [99] ARABIC LETTER ALEF WASLA..ARABIC LETTER YEH BARREE WITH HAMZA ABOVE
06D5          ; Lo #       ARABIC LETTER AE
06EE..06EF    ; Lo #   [2] ARABIC LETTER DAL WITH INVERTED V..ARABIC LETTER REH WITH INVERTED V
06FA..06FC    ; Lo #   [3] ARABIC LETTER SHEEN WITH DOT BELOW..ARABIC LETTER GHAIN WITH DOT BELOW
06FF          ; Lo #       ARABIC LETTER HEH WITH INVERTED V
0710          ; Lo #       SYRIAC LETTER ALAPH
0712..072F    ; Lo #  [30] SYRIAC LETTER BETH..SYRIAC LETTER PERSIAN DHALATH
074D..07A5    ; Lo #  [89] SYRIAC LETTER SOGDIAN ZHAIN..THAANA LETTER WAAVU
07B1          ; Lo #       THAANA LETTER NAA
07CA..07EA    ; Lo #  [33] NKO LETTER A..NKO LETTER JONA RA
0800..0815    ; Lo #  [22] SAMARITAN LETTER ALAF..SAMARITAN LETTER TAAF
0840..0858    ; Lo #  [25] MANDAIC LETTER HALQA..MANDAIC LETTER AIN
0860..086A    ; Lo #  [11] SYRIAC LETTER MALAYALAM NGA..SYRIAC LETTER MALAYALAM SSA
0870..0887    ; Lo #  [24] ARABIC LETTER ALEF WITH ATTACHED FATHA..ARABIC BASELINE ROUND DOT
0889..088E    ; Lo #   [6] ARABIC LETTER NOON WITH INVERTED SMALL V..ARABIC VERTICAL TAIL
08A0..08C8    ; Lo #  [41] ARABIC LETTER BEH WITH SMALL V BELOW..ARABIC LETTER GRAF
0904..0939    ; Lo #  [54] DEVANAGARI LETTER SHORT A..DEVANAGARI LETTER HA
093D          ; Lo #       DEVANAGARI SIGN AVAGRAHA
0950          ; Lo #       DEVANAGARI OM
0958..0961    ; Lo #  [10] DEVANAGARI LETTER QA..DEVANAGARI LETTER VOCALIC LL
0972..0980    ; Lo #  [15] DEVANAGARI LETTER CANDRA A..BENGALI ANJI
0985..098C    ; Lo #   [8] BENGALI LETTER A..BENGALI LETTER VOCALIC L
098F..0990    ; Lo #   [2] BENGALI LETTER E..BENGALI LETTER AI
0993..09A8    ; Lo #  [22] BENGALI LETTER O..BENGALI LETTER NA
09AA..09B0    ; Lo #   [7] BENGALI LETTER PA..BENGALI LETTER RA
09B2          ; Lo #       BENGALI LETTER LA
09B6..09B9    ; Lo #   [4] BENGALI LETTER SHA..BENGALI LETTER HA
09BD          ; Lo #       BENGALI SIGN AVAGRAHA
09CE          ; Lo #       BENGALI LETTER KHANDA TA
09DC..09DD    ; Lo #   [2] BENGALI LETTER RRA..BENGALI LETTER RHA
09DF..09E1    ; Lo #   [3] BENGALI LETTER YYA..BENGALI LETTER VOCALIC LL
09F0..09F1    ; Lo #   [2] BENGALI LETTER RA WITH MIDDLE DIAGONAL..BENGALI LETTER RA WITH LOWER DIAGONAL
09FC          ; Lo #       BENGALI LETTER VEDIC ANUSVARA
0A05..0A0A    ; Lo #   [6] GURMUKHI LETTER A..GURMUKHI LETTER UU
0A0F..0A10    ; Lo #   [2] GURMUKHI LETTER EE..GURMUKHI LETTER AI
0A13..0A28    ; Lo #  [22] GURMUKHI LETTER OO..GURMUKHI LETTER NA
0A2A..0A30    ; Lo #   [7] GURMUKHI LETTER PA..GURMUKHI LETTER RA
0A32..0A33    ; Lo #   [2] GURMUKHI LETTER LA..GURMUKHI LETTER LLA
0A35..0A36    ; Lo #   [2] GURMUKHI LETTER VA..GURMUKHI LETTER SHA
0A38..0A39    ; Lo #   [2] GURMUKHI LETTER SA..GURMUKHI LETTER HA
0A59..0A5C    ; Lo #   [4] GURMUKHI LETTER KHHA..GURMUKHI LETTER RRA
0A5E          ; Lo #       GURMUKHI LETTER FA
0A72..0A74    ; Lo #   [3] GURMUKHI IRI..GURMUKHI EK ONKAR
0A85..0A8D    ; Lo #   [9] GUJARATI LETTER A..GUJARATI VOWEL CANDRA E
0A8F..0A91    ; Lo #   [3] GUJARATI LETTER E..GUJARATI VOWEL CANDRA O
0A93..0AA8    ; Lo #  [22] GUJARATI LETTER O..GUJARATI LETTER NA
0AAA..0AB0    ; Lo #   [7] GUJARATI LETTER PA..GUJARATI LETTER RA
0AB2..0AB3    ; Lo #   [2] GUJARATI LETTER LA..GUJARATI LETTER LLA
0AB5..0AB9    ; Lo #   [5] GUJARATI LETTER VA..GUJARATI LETTER HA
0ABD          ; Lo #       GUJARATI SIGN AVAGRAHA
0AD0          ; Lo #       GUJARATI OM
0AE0..0AE1    ; Lo #   [2] GUJARATI LETTER VOCALIC RR..GUJARATI LETTER VOCALIC LL
0AF9          ; Lo #       GUJARATI LETTER ZHA
0B05..0B0C    ; Lo #   [8] ORIYA LETTER A..ORIYA LETTER VOCALIC L
0B0F..0B10    ; Lo #   [2] ORIYA LETTER E..ORIYA LETTER AI
0B13..0B28    ; Lo #  [22] ORIYA LETTER O..ORIYA LETTER NA
0B2A..0B30    ; Lo #   [7] ORIYA LETTER PA..ORIYA LETTER RA
0B32..0B33    ; Lo #   [2] ORIYA LETTER LA..ORIYA LETTER LLA
0B35..0B39    ; Lo #   [5] ORIYA LETTER VA..ORIYA LETTER HA
0B3D          ; Lo #       ORIYA SIGN AVAGRAHA
0B5C..0B5D    ; Lo #   [2] ORIYA LETTER RRA..ORIYA LETTER RHA
0B5F..0B61    ; Lo #   [3] ORIYA LETTER YYA..ORIYA LETTER VOCALIC LL
0B71          ; Lo #       ORIYA LETTER WA
0B83          ; Lo #       TAMIL SIGN VISARGA
0B85..0B8A    ; Lo #   [6] TAMIL LETTER A..TAMIL LETTER UU
0B8E..0B90    ; Lo #   [3] TAMIL LETTER E..TAMIL LETTER AI
0B92..0B95    ; Lo #   [4] TAMIL LETTER O..TAMIL LETTER KA
0B99..0B9A    ; Lo #   [2] TAMIL LETTER NGA..TAMIL LETTER CA
0B9C          ; Lo #       TAMIL LETTER JA
0B9E..0B9F    ; Lo #   [2] TAMIL LETTER NYA..TAMIL LETTER TTA
0BA3..0BA4    ; Lo #   [2] TAMIL LETTER NNA..TAMIL LETTER TA
0BA8..0BAA    ; Lo #   [3] TAMIL LETTER NA..TAMIL LETTER PA
0BAE..0BB9    ; Lo #  [12] TAMIL LETTER MA..TAMIL LETTER HA
0BD0          ; Lo #       TAMIL OM
0C05..0C0C    ; Lo #   [8] TELUGU LETTER A..TELUGU LETTER VOCALIC L
0C0E..0C10    ; Lo #   [3] TELUGU LETTER E..TELUGU LETTER AI
0C12..0C28    ; Lo #  [23] TELUGU LETTER O..TELUGU LETTER NA
0C2A..0C39    ; Lo #  [16] TELUGU LETTER PA..TELUGU LETTER HA
0C3D          ; Lo #       TELUGU SIGN AVAGRAHA
0C58..0C5A    ; Lo #   [3] TELUGU LETTER TSA..TELUGU LETTER RRRA
0C5C..0C5D    ; Lo #   [2] TELUGU ARCHAIC SHRII..TELUGU LETTER NAKAARA POLLU
0C60..0C61    ; Lo #   [2] TELUGU LETTER VOCALIC RR..TELUGU LETTER VOCALIC LL
0C80          ; Lo #       KANNADA SIGN SPACING CANDRABINDU
0C85..0C8C    ; Lo #   [8] KANNADA LETTER A..KANNADA LETTER VOCALIC L
0C8E..0C90    ; Lo #   [3] KANNADA LETTER E..KANNADA LETTER AI
0C92..0CA8    ; Lo #  [23] KANNADA LETTER O..KANNADA LETTER NA
0CAA..0CB3    ; Lo #  [10] KANNADA LETTER PA..KANNADA LETTER LLA
0CB5..0CB9    ; Lo #   [5] KANNADA LETTER VA..KANNADA LETTER HA
0CBD          ; Lo #       KANNADA SIGN AVAGRAHA
0CDC..0CDE    ; Lo #   [3] KANNADA ARCHAIC SHRII..KANNADA LETTER FA
0CE0..0CE1    ; Lo #   [2] KANNADA LETTER VOCALIC RR..KANNADA LETTER VOCALIC LL
0CF1..0CF2    ; Lo #   [2] KANNADA SIGN JIHVAMULIYA..KANNADA SIGN UPADHMANIYA
0D04..0D0C    ; Lo #   [9] MALAYALAM LETTER VEDIC ANUSVARA..MALAYALAM LETTER VOCALIC L
0D0E..0D10    ; Lo #   [3] MALAYALAM LETTER E..MALAYALAM LETTER AI
0D12..0D3A    ; Lo #  [41] MALAYALAM LETTER O..MALAYALAM LETTER TTTA
0D3D          ; Lo #       MALAYALAM SIGN AVAGRAHA
0D4E          ; Lo #       MALAYALAM LETTER DOT REPH
0D54..0D56    ; Lo #   [3] MALAYALAM LETTER CHILLU M..MALAYALAM LETTER CHILLU LLL
0D5F..0D61    ; Lo #   [3] MALAYALAM LETTER ARCHAIC II..MALAYALAM LETTER VOCALIC LL
0D7A..0D7F    ; Lo #   [6] MALAYALAM LETTER CHILLU NN..MALAYALAM LETTER CHILLU K
0D85..0D96    ; Lo #  [18] SINHALA LETTER AYANNA..SINHALA LETTER AUYANNA
0D9A..0DB1    ; Lo #  [24] SINHALA LETTER ALPAPRAANA KAYANNA..SINHALA LETTER DANTAJA NAYANNA
0DB3..0DBB    ; Lo #   [9] SINHALA LETTER SANYAKA DAYANNA..SINHALA LETTER RAYANNA
0DBD          ; Lo #       SINHALA LETTER DANTAJA LAYANNA
0DC0..0DC6    ; Lo #   [7] SINHALA LETTER VAYANNA..SINHALA LETTER FAYANNA
0E01..0E30    ; Lo #  [48] THAI CHARACTER KO KAI..THAI CHARACTER SARA A
0E32..0E33    ; Lo #   [2] THAI CHARACTER SARA AA..THAI CHARACTER SARA AM
0E40..0E45    ; Lo #   [6] THAI CHARACTER SARA E..THAI CHARACTER LAKKHANGYAO
0E81..0E82    ; Lo #   [2] LAO LETTER KO..LAO LETTER KHO SUNG
0E84          ; Lo #       LAO LETTER KHO TAM
0E86..0E8A    ; Lo #   [5] LAO LETTER PALI GHA..LAO LETTER SO TAM
0E8C..0EA3    ; Lo #  [24] LAO LETTER PALI JHA..LAO LETTER LO LING
0EA5          ; Lo #       LAO LETTER LO LOOT
0EA7..0EB0    ; Lo #  [10] LAO LETTER WO..LAO VOWEL SIGN A
0EB2..0EB3    ; Lo #   [2] LAO VOWEL SIGN AA..LAO VOWEL SIGN AM
0EBD          ; Lo #       LAO SEMIVOWEL SIGN NYO
0EC0..0EC4    ; Lo #   [5] LAO VOWEL SIGN E..LAO VOWEL SIGN AI
0EDC..0EDF    ; Lo #   [4] LAO HO NO..LAO LETTER KHMU NYO
0F00          ; Lo #       TIBETAN SYLLABLE OM
0F40..0F47    ; Lo #   [8] TIBETAN LETTER KA..TIBETAN LETTER JA
0F49..0F6C    ; Lo #  [36] TIBETAN LETTER NYA..TIBETAN LETTER RRA
0F88..0F8C    ; Lo #   [5] TIBETAN SIGN LCE TSA CAN..TIBETAN SIGN INVERTED MCHU CAN
1000..102A    ; Lo #  [43] MYANMAR LETTER KA..MYANMAR LETTER AU
103F          ; Lo #       MYANMAR LETTER GREAT SA
1050..1055    ; Lo #   [6] MYANMAR LETTER SHA..MYANMAR LETTER VOCALIC LL
105A..105D    ; Lo #   [4] MYANMAR LETTER MON NGA..MYANMAR LETTER MON BBE
1061          ; Lo #       MYANMAR LETTER SGAW KAREN SHA
1065..1066    ; Lo #   [2] MYANMAR LETTER WESTERN PWO KAREN THA..MYANMAR LETTER WESTERN PWO KAREN PWA
106E..1070    ; Lo #   [3] MYANMAR LETTER EASTERN PWO KAREN NNA..MYANMAR LETTER EASTERN PWO KAREN GHWA
1075..1081    ; Lo #  [13] MYANMAR LETTER SHAN KA..MYANMAR LETTER SHAN HA
108E          ; Lo #       MYANMAR LETTER RUMAI PALAUNG FA
1100..1248    ; Lo # [329] HANGUL CHOSEONG KIYEOK..ETHIOPIC SYLLABLE QWA
124A..124D    ; Lo #   [4] ETHIOPIC SYLLABLE QWI..ETHIOPIC SYLLABLE QWE
1250..1256    ; Lo #   [7] ETHIOPIC SYLLABLE QHA..ETHIOPIC SYLLABLE QHO
1258          ; Lo #       ETHIOPIC SYLLABLE QHWA
125A..125D    ; Lo #   [4] ETHIOPIC SYLLABLE QHWI..ETHIOPIC SYLLABLE QHWE
1260..1288    ; Lo #  [41] ETHIOPIC SYLLABLE BA..ETHIOPIC SYLLABLE XWA
128A..128D    ; Lo #   [4] ETHIOPIC SYLLABLE XWI..ETHIOPIC SYLLABLE XWE
1290..12B0    ; Lo #  [33] ETHIOPIC SYLLABLE NA..ETHIOPIC SYLLABLE KWA
12B2..12B5    ; Lo #   [4] ETHIOPIC SYLLABLE KWI..ETHIOPIC SYLLABLE KWE
12B8..12BE    ; Lo #   [7] ETHIOPIC SYLLABLE KXA..ETHIOPIC SYLLABLE KXO
12C0          ; Lo #       ETHIOPIC SYLLABLE KXWA
12C2..12C5    ; Lo #   [4] ETHIOPIC SYLLABLE KXWI..ETHIOPIC SYLLABLE KXWE
12C8..12D6    ; Lo #  [15] ETHIOPIC SYLLABLE WA..ETHIOPIC SYLLABLE PHARYNGEAL O
12D8..1310    ; Lo #  [57] ETHIOPIC SYLLABLE ZA..ETHIOPIC SYLLABLE GWA
1312..1315    ; Lo #   [4] ETHIOPIC SYLLABLE GWI..ETHIOPIC SYLLABLE GWE
1318..135A    ; Lo #  [67] ETHIOPIC SYLLABLE GGA..ETHIOPIC SYLLABLE FYA
1380..138F    ; Lo #  [16] ETHIOPIC SYLLABLE SEBATBEIT MWA..ETHIOPIC SYLLABLE PWE
1401..166C    ; Lo # [620] CANADIAN SYLLABICS E..CANADIAN SYLLABICS CARRIER TTSA
166F..167F    ; Lo #  [17] CANADIAN SYLLABICS QAI..CANADIAN SYLLABICS BLACKFOOT W
1681..169A    ; Lo #  [26] OGHAM LETTER BEITH..OGHAM LETTER PEITH
16A0..16EA    ; Lo #  [75] RUNIC LETTER FEHU FEOH FE F..RUNIC LETTER X
16F1..16F8    ; Lo #   [8] RUNIC LETTER K..RUNIC LETTER FRANKS CASKET AESC
1700..1711    ; Lo #  [18] TAGALOG LETTER A..TAGALOG LETTER HA
171F..1731    ; Lo #  [19] TAGALOG LETTER ARCHAIC RA..HANUNOO LETTER HA
1740..1751    ; Lo #  [18] BUHID LETTER A..BUHID LETTER HA
1760..176C    ; Lo #  [13] TAGBANWA LETTER A..TAGBANWA LETTER YA
176E..1770    ; Lo #   [3] TAGBANWA LETTER LA..TAGBANWA LETTER SA
1780..17B3    ; Lo #  [52] KHMER LETTER KA..KHMER INDEPENDENT VOWEL QAU
17DC          ; Lo #       KHMER SIGN AVAKRAHASANYA
1820..1842    ; Lo #  [35] MONGOLIAN LETTER A..MONGOLIAN LETTER CHI
1844..1878    ; Lo #  [53] MONGOLIAN LETTER TODO E..MONGOLIAN LETTER CHA WITH TWO DOTS
1880..1884    ; Lo #   [5] MONGOLIAN LETTER ALI GALI ANUSVARA ONE..MONGOLIAN LETTER ALI GALI INVERTED UBADAMA
1887..18A8    ; Lo #  [34] MONGOLIAN LETTER ALI GALI A..MONGOLIAN LETTER MANCHU ALI GALI BHA
18AA          ; Lo #       MONGOLIAN LETTER MANCHU ALI GALI LHA
18B0..18F5    ; Lo #  [70] CANADIAN SYLLABICS OY..CANADIAN SYLLABICS CARRIER DENTAL S
1900..191E    ; Lo #  [31] LIMBU VOWEL-CARRIER LETTER..LIMBU LETTER TRA
1950..196D    ; Lo #  [30] TAI LE LETTER KA..TAI LE LETTER AI
1970..1974    ; Lo #   [5] TAI LE LETTER TONE-2..TAI LE LETTER TONE-6
1980..19AB    ; Lo #  [44] NEW TAI LUE LETTER HIGH QA..NEW TAI LUE LETTER LOW SUA
19B0..19C9    ; Lo #  [26] NEW TAI LUE VOWEL SIGN VOWEL SHORTENER..NEW TAI LUE TONE MARK-2
1A00..1A16    ; Lo #  [23] BUGINESE LETTER KA..BUGINESE LETTER HA
1A20..1A54    ; Lo #  [53] TAI THAM LETTER HIGH KA..TAI THAM LETTER GREAT SA
1B05..1B33    ; Lo #  [47] BALINESE LETTER AKARA..BALINESE LETTER HA
1B45..1B4C    ; Lo #   [8] BALINESE LETTER KAF SASAK..BALINESE LETTER ARCHAIC JNYA
1B83..1BA0    ; Lo #  [30] SUNDANESE LETTER A..SUNDANESE LETTER HA
1BAE..1BAF    ; Lo #   [2] SUNDANESE LETTER KHA..SUNDANESE LETTER SYA
1BBA..1BE5    ; Lo #  [44] SUNDANESE AVAGRAHA..BATAK LETTER U
1C00..1C23    ; Lo #  [36] LEPCHA LETTER KA..LEPCHA LETTER A
1C4D..1C4F    ; Lo #   [3] LEPCHA LETTER TTA..LEPCHA LETTER DDA
1C5A..1C77    ; Lo #  [30] OL CHIKI LETTER LA..OL CHIKI LETTER OH
1CE9..1CEC    ; Lo #   [4] VEDIC SIGN ANUSVARA ANTARGOMUKHA..VEDIC SIGN ANUSVARA VAMAGOMUKHA WITH TAIL
1CEE..1CF3    ; Lo #   [6] VEDIC SIGN HEXIFORM LONG ANUSVARA..VEDIC SIGN ROTATED ARDHAVISARGA
1CF5..1CF6    ; Lo #   [2] VEDIC SIGN JIHVAMULIYA..VEDIC SIGN UPADHMANIYA
1CFA          ; Lo #       VEDIC SIGN DOUBLE ANUSVARA ANTARGOMUKHA
2135..2138    ; Lo #   [4] ALEF SYMBOL..DALET SYMBOL
2D30..2D67    ; Lo #  [56] TIFINAGH LETTER YA..TIFINAGH LETTER YO
2D80..2D96    ; Lo #  [23] ETHIOPIC SYLLABLE LOA..ETHIOPIC SYLLABLE GGWE
2DA0..2DA6    ; Lo #   [7] ETHIOPIC SYLLABLE SSA..ETHIOPIC SYLLABLE SSO
2DA8..2DAE    ; Lo #   [7] ETHIOPIC SYLLABLE CCA..ETHIOPIC SYLLABLE CCO
2DB0..2DB6    ; Lo #   [7] ETHIOPIC SYLLABLE ZZA..ETHIOPIC SYLLABLE ZZO
2DB8..2DBE    ; Lo #   [7] ETHIOPIC SYLLABLE CCHA..ETHIOPIC SYLLABLE CCHO
2DC0..2DC6    ; Lo #   [7] ETHIOPIC SYLLABLE QYA..ETHIOPIC SYLLABLE QYO
2DC8..2DCE    ; Lo #   [7] ETHIOPIC SYLLABLE KYA..ETHIOPIC SYLLABLE KYO
2DD0..2DD6    ; Lo #   [7] ETHIOPIC SYLLABLE XYA..ETHIOPIC SYLLABLE XYO
2DD8..2DDE    ; Lo #   [7] ETHIOPIC SYLLABLE GYA..ETHIOPIC SYLLABLE GYO
3006          ; Lo #       IDEOGRAPHIC CLOSING MARK
303C          ; Lo #       MASU MARK
3041..3096    ; Lo #  [86] HIRAGANA LETTER SMALL A..HIRAGANA LETTER SMALL KE
309F          ; Lo #       HIRAGANA DIGRAPH YORI
30A1..30FA    ; Lo #  [90] KATAKANA LETTER SMALL A..KATAKANA LETTER VO
30FF          ; Lo #       KATAKANA DIGRAPH KOTO
3105..312F    ; Lo #  [43] BOPOMOFO LETTER B..BOPOMOFO LETTER NN
3131..318E    ; Lo #  [94] HANGUL LETTER KIYEOK..HANGUL LETTER ARAEAE
31A0..31BF    ; Lo #  [32] BOPOMOFO LETTER BU..BOPOMOFO LETTER AH
31F0..31FF    ; Lo #  [16] KATAKANA LETTER SMALL KU..KATAKANA LETTER SMALL RO
3400..4DBF    ; Lo # [6592] CJK UNIFIED IDEOGRAPH-3400..CJK UNIFIED IDEOGRAPH-4DBF
4E00..A014    ; Lo # [21013] CJK UNIFIED IDEOGRAPH-4E00..YI SYLLABLE E
A016..A48C    ; Lo # [1143] YI SYLLABLE BIT..YI SYLLABLE YYR
A4D0..A4F7    ; Lo #  [40] LISU LETTER BA..LISU LETTER OE
A500..A60B    ; Lo # [268] VAI SYLLABLE EE..VAI SYLLABLE NG
A610..A61F    ; Lo #  [16] VAI SYLLABLE NDOLE FA..VAI SYMBOL JONG
A62A..A62B    ; Lo #   [2] VAI SYLLABLE NDOLE MA..VAI SYLLABLE NDOLE DO
A66E          ; Lo #       CYRILLIC LETTER MULTIOCULAR O
A6A0..A6E5    ; Lo #  [70] BAMUM LETTER A..BAMUM LETTER KI
A78F          ; Lo #       LATIN LETTER SINOLOGICAL DOT
A7F7          ; Lo #       LATIN EPIGRAPHIC LETTER SIDEWAYS I
A7FB..A801    ; Lo #   [7] LATIN EPIGRAPHIC LETTER REVERSED F..SYLOTI NAGRI LETTER I
A803..A805    ; Lo #   [3] SYLOTI NAGRI LETTER U..SYLOTI NAGRI LETTER O
A807..A80A    ; Lo #   [4] SYLOTI NAGRI LETTER KO..SYLOTI NAGRI LETTER GHO
A80C..A822    ; Lo #  [23] SYLOTI NAGRI LETTER CO..SYLOTI NAGRI LETTER HO
A840..A873    ; Lo #  [52] PHAGS-PA LETTER KA..PHAGS-PA LETTER CANDRABINDU
A882..A8B3    ; Lo #  [50] SAURASHTRA LETTER A..SAURASHTRA LETTER LLA
A8F2..A8F7    ; Lo #   [6] DEVANAGARI SIGN SPACING CANDRABINDU..DEVANAGARI SIGN CANDRABINDU AVAGRAHA
A8FB          ; Lo #       DEVANAGARI HEADSTROKE
A8FD..A8FE    ; Lo #   [2] DEVANAGARI JAIN OM..DEVANAGARI LETTER AY
A90A..A925    ; Lo #  [28] KAYAH LI LETTER KA..KAYAH LI LETTER OO
A930..A946    ; Lo #  [23] REJANG LETTER KA..REJANG LETTER A
A960..A97C    ; Lo #  [29] HANGUL CHOSEONG TIKEUT-MIEUM..HANGUL CHOSEONG SSANGYEORINHIEUH
A984..A9B2    ; Lo #  [47] JAVANESE LETTER A..JAVANESE LETTER HA
A9E0..A9E4    ; Lo #   [5] MYANMAR LETTER SHAN GHA..MYANMAR LETTER SHAN BHA
A9E7..A9EF    ; Lo #   [9] MYANMAR LETTER TAI LAING NYA..MYANMAR LETTER TAI LAING NNA
A9FA..A9FE    ; Lo #   [5] MYANMAR LETTER TAI LAING LLA..MYANMAR LETTER TAI LAING BHA
AA00..AA28    ; Lo #  [41] CHAM LETTER A..CHAM LETTER HA
AA40..AA42    ; Lo #   [3] CHAM LETTER FINAL K..CHAM LETTER FINAL NG
AA44..AA4B    ; Lo #   [8] CHAM LETTER FINAL CH..CHAM LETTER FINAL SS
AA60..AA6F    ; Lo #  [16] MYANMAR LETTER KHAMTI GA..MYANMAR LETTER KHAMTI FA
AA71..AA76    ; Lo #   [6] MYANMAR LETTER KHAMTI XA..MYANMAR LOGOGRAM KHAMTI HM
AA7A          ; Lo #       MYANMAR LETTER AITON RA
AA7E..AAAF    ; Lo #  [50] MYANMAR LETTER SHWE PALAUNG CHA..TAI VIET LETTER HIGH O
AAB1          ; Lo #       TAI VIET VOWEL AA
AAB5..AAB6    ; Lo #   [2] TAI VIET VOWEL E..TAI VIET VOWEL O
AAB9..AABD    ; Lo #   [5] TAI VIET VOWEL UEA..TAI VIET VOWEL AN
AAC0          ; Lo #       TAI VIET TONE MAI NUENG
AAC2          ; Lo #       TAI VIET TONE MAI SONG
AADB..AADC    ; Lo #   [2] TAI VIET SYMBOL KON..TAI VIET SYMBOL NUENG
AAE0..AAEA    ; Lo #  [11] MEETEI MAYEK LETTER E..MEETEI MAYEK LETTER SSA
AAF2          ; Lo #       MEETEI MAYEK ANJI
AB01..AB06    ; Lo #   [6] ETHIOPIC SYLLABLE TTHU..ETHIOPIC SYLLABLE TTHO
AB09..AB0E    ; Lo #   [6] ETHIOPIC SYLLABLE DDHU..ETHIOPIC SYLLABLE DDHO
AB11..AB16    ; Lo #   [6] ETHIOPIC SYLLABLE DZU..ETHIOPIC SYLLABLE DZO
AB20..AB26    ; Lo #   [7] ETHIOPIC SYLLABLE CCHHA..ETHIOPIC SYLLABLE CCHHO
AB28..AB2E    ; Lo #   [7] ETHIOPIC SYLLABLE BBA..ETHIOPIC SYLLABLE BBO
ABC0..ABE2    ; Lo #  [35] MEETEI MAYEK LETTER KOK..MEETEI MAYEK LETTER I LONSUM
AC00..D7A3    ; Lo # [11172] HANGUL SYLLABLE GA..HANGUL SYLLABLE HIH
D7B0..D7C6    ; Lo #  [23] HANGUL JUNGSEONG O-YEO..HANGUL JUNGSEONG ARAEA-E
D7CB..D7FB    ; Lo #  [49] HANGUL JONGSEONG NIEUN-RIEUL..HANGUL JONGSEONG PHIEUPH-THIEUTH
F900..FA6D    ; Lo # [366] CJK COMPATIBILITY IDEOGRAPH-F900..CJK COMPATIBILITY IDEOGRAPH-FA6D
FA70..FAD9    ; Lo # [106] CJK COMPATIBILITY IDEOGRAPH-FA70..CJK COMPATIBILITY IDEOGRAPH-FAD9
FB1D          ; Lo #       HEBREW LETTER YOD WITH HIRIQ
FB1F..FB28    ; Lo #  [10] HEBREW LIGATURE YIDDISH YOD YOD PATAH..HEBREW LETTER WIDE TAV
FB2A..FB36    ; Lo #  [13] HEBREW LETTER SHIN WITH SHIN DOT..HEBREW LETTER ZAYIN WITH DAGESH
FB38..FB3C    ; Lo #   [5] HEBREW LETTER TET WITH DAGESH..HEBREW LETTER LAMED WITH DAGESH
FB3E          ; Lo #       HEBREW LETTER MEM WITH DAGESH
FB40..FB41    ; Lo #   [2] HEBREW LETTER NUN WITH DAGESH..HEBREW LETTER SAMEKH WITH DAGESH
FB43..FB44    ; Lo #   [2] HEBREW LETTER FINAL PE WITH DAGESH..HEBREW LETTER PE WITH DAGESH
FB46..FBB1    ; Lo # [108] HEBREW LETTER TSADI WITH DAGESH..ARABIC LETTER YEH BARREE WITH HAMZA ABOVE FINAL FORM
FBD3..FD3D    ; Lo # [363] ARABIC LETTER NG ISOLATED FORM..ARABIC LIGATURE ALEF WITH FATHATAN ISOLATED FORM
FD50..FD8F    ; Lo #  [64] ARABIC LIGATURE TEH WITH JEEM WITH MEEM INITIAL FORM..ARABIC LIGATURE MEEM WITH KHAH WITH MEEM INITIAL FORM
FD92..FDC7    ; Lo #  [54] ARABIC LIGATURE MEEM WITH JEEM WITH KHAH INITIAL FORM..ARABIC LIGATURE NOON WITH JEEM WITH YEH FINAL FORM
FDF0..FDFB    ; Lo #  [12] ARABIC LIGATURE SALLA USED AS KORANIC STOP SIGN ISOLATED FORM..ARABIC LIGATURE JALLAJALALOUHOU
FE70..FE74    ; Lo #   [5] ARABIC FATHATAN ISOLATED FORM..ARABIC KASRATAN ISOLATED FORM
FE76..FEFC    ; Lo # [135] ARABIC FATHA ISOLATED FORM..ARABIC LIGATURE LAM WITH ALEF FINAL FORM
FF66..FF6F    ; Lo #  [10] HALFWIDTH KATAKANA LETTER WO..HALFWIDTH KATAKANA LETTER SMALL TU
FF71..FF9D    ; Lo #  [45] HALFWIDTH KATAKANA LETTER A..HALFWIDTH KATAKANA LETTER N
FFA0..FFBE    ; Lo #  [31] HALFWIDTH HANGUL FILLER..HALFWIDTH HANGUL LETTER HIEUH
FFC2..FFC7    ; Lo #   [6] HALFWIDTH HANGUL LETTER A..HALFWIDTH HANGUL LETTER E
FFCA..FFCF    ; Lo #   [6] HALFWIDTH HANGUL LETTER YEO..HALFWIDTH HANGUL LETTER OE
FFD2..FFD7    ; Lo #   [6] HALFWIDTH HANGUL LETTER YO..HALFWIDTH HANGUL LETTER YU
FFDA..FFDC    ; Lo #   [3] HALFWIDTH HANGUL LETTER EU..HALFWIDTH HANGUL LETTER I
10000..1000B  ; Lo #  [12] LINEAR B SYLLABLE B008 A..LINEAR B SYLLABLE B046 JE
1000D..10026  ; Lo #  [26] LINEAR B SYLLABLE B036 JO..LINEAR B SYLLABLE B032 QO
10028..1003A  ; Lo #  [19] LINEAR B SYLLABLE B060 RA..LINEAR B SYLLABLE B042 WO
1003C..1003D  ; Lo #   [2] LINEAR B SYLLABLE B017 ZA..LINEAR B SYLLABLE B074 ZE
1003F..1004D  ; Lo #  [15] LINEAR B SYLLABLE B020 ZO..LINEAR B SYLLABLE B091 TWO
10050..1005D  ; Lo #  [14] LINEAR B SYMBOL B018..LINEAR B SYMBOL B089
10080..100FA  ; Lo # [123] LINEAR B IDEOGRAM B100 MAN..LINEAR B IDEOGRAM VESSEL B305
10280..1029C  ; Lo #  [29] LYCIAN LETTER A..LYCIAN LETTER X
102A0..102D0  ; Lo #  [49] CARIAN LETTER A..CARIAN LETTER UUU3
10300..1031F  ; Lo #  [32] OLD ITALIC LETTER A..OLD ITALIC LETTER ESS
1032D..10340  ; Lo #  [20] OLD ITALIC LETTER YE..GOTHIC LETTER PAIRTHRA
10342..10349  ; Lo #   [8] GOTHIC LETTER RAIDA..GOTHIC LETTER OTHAL
10350..10375  ; Lo #  [38] OLD PERMIC LETTER AN..OLD PERMIC LETTER IA
10380..1039D  ; Lo #  [30] UGARITIC LETTER ALPA..UGARITIC LETTER SSU
103A0..103C3  ; Lo #  [36] OLD PERSIAN SIGN A..OLD PERSIAN SIGN HA
103C8..103CF  ; Lo #   [8] OLD PERSIAN SIGN AURAMAZDAA..OLD PERSIAN SIGN BUUMISH
10450..1049D  ; Lo #  [78] SHAVIAN LETTER PEEP..OSMANYA LETTER OO
10500..10527  ; Lo #  [40] ELBASAN LETTER A..ELBASAN LETTER KHE
10530..10563  ; Lo #  [52] CAUCASIAN ALBANIAN LETTER ALT..CAUCASIAN ALBANIAN LETTER KIW
10600..10736  ; Lo # [311] LINEAR A SIGN AB001..LINEAR A SIGN A664
10740..10755  ; Lo #  [22] LINEAR A SIGN A701 A..LINEAR A SIGN A732 JE
10760..10767  ; Lo #   [8] LINEAR A SIGN A800..LINEAR A SIGN A807
10800..10805  ; Lo #   [6] CYPRIOT SYLLABLE A..CYPRIOT SYLLABLE JA
10808         ; Lo #       CYPRIOT SYLLABLE JO
1080A..10835  ; Lo #  [44] CYPRIOT SYLLABLE KA..CYPRIOT SYLLABLE WO
10837..10838  ; Lo #   [2] CYPRIOT SYLLABLE XA..CYPRIOT SYLLABLE XE
1083C         ; Lo #       CYPRIOT SYLLABLE ZA
1083F..10855  ; Lo #  [23] CYPRIOT SYLLABLE ZO..IMPERIAL ARAMAIC LETTER TAW
10860..10876  ; Lo #  [23] PALMYRENE LETTER ALEPH..PALMYRENE LETTER TAW
10880..1089E  ; Lo #  [31] NABATAEAN LETTER FINAL ALEPH..NABATAEAN LETTER TAW
108E0..108F2  ; Lo #  [19] HATRAN LETTER ALEPH..HATRAN LETTER QOPH
108F4..108F5  ; Lo #   [2] HATRAN LETTER SHIN..HATRAN LETTER TAW
10900..10915  ; Lo #  [22] PHOENICIAN LETTER ALF..PHOENICIAN LETTER TAU
10920..10939  ; Lo #  [26] LYDIAN LETTER A..LYDIAN LETTER C
10980..109B7  ; Lo #  [56] MEROITIC HIEROGLYPHIC LETTER A..MEROITIC CURSIVE LETTER DA
109BE..109BF  ; Lo #   [2] MEROITIC CURSIVE LOGOGRAM RMT..MEROITIC CURSIVE LOGOGRAM IMN
10A00         ; Lo #       KHAROSHTHI LETTER A
10A10..10A13  ; Lo #   [4] KHAROSHTHI LETTER KA..KHAROSHTHI LETTER GHA
10A15..10A17  ; Lo #   [3] KHAROSHTHI LETTER CA..KHAROSHTHI LETTER JA
10A19..10A35  ; Lo #  [29] KHAROSHTHI LETTER NYA..KHAROSHTHI LETTER VHA
10A60..10A7C  ; Lo #  [29] OLD SOUTH ARABIAN LETTER HE..OLD SOUTH ARABIAN LETTER THETH
10A80..10A9C  ; Lo #  [29] OLD NORTH ARABIAN LETTER HEH..OLD NORTH ARABIAN LETTER ZAH
10AC0..10AC7  ; Lo #   [8] MANICHAEAN LETTER ALEPH..MANICHAEAN LETTER WAW
10AC9..10AE4  ; Lo #  [28] MANICHAEAN LETTER ZAYIN..MANICHAEAN LETTER TAW
10B00..10B35  ; Lo #  [54] AVESTAN LETTER A..AVESTAN LETTER HE
10B40..10B55  ; Lo #  [22] INSCRIPTIONAL PARTHIAN LETTER ALEPH..INSCRIPTIONAL PARTHIAN LETTER TAW
10B60..10B72  ; Lo #  [19] INSCRIPTIONAL PAHLAVI LETTER ALEPH..INSCRIPTIONAL PAHLAVI LETTER TAW
10B80..10B91  ; Lo #  [18] PSALTER PAHLAVI LETTER ALEPH..PSALTER PAHLAVI LETTER TAW
10C00..10C48  ; Lo #  [73] OLD TURKIC LETTER ORKHON A..OLD TURKIC LETTER ORKHON BASH
10D00..10D23  ; Lo #  [36] HANIFI ROHINGYA LETTER A..HANIFI ROHINGYA MARK NA KHONNA
10E80..10EA9  ; Lo #  [42] YEZIDI LETTER ELIF..YEZIDI LETTER ET
10EB0..10EB1  ; Lo #   [2] YEZIDI LETTER LAM WITH DOT ABOVE..YEZIDI LETTER YOT WITH CIRCUMFLEX ABOVE
10F00..10F1C  ; Lo #  [29] OLD SOGDIAN LETTER ALEPH..OLD SOGDIAN LETTER FINAL TAW WITH VERTICAL TAIL
10F27         ; Lo #       OLD SOGDIAN LIGATURE AYIN-DALETH
10F30..10F45  ; Lo #  [22] SOGDIAN LETTER ALEPH..SOGDIAN INDEPENDENT SHIN
10F70..10F81  ; Lo #  [18] OLD UYGHUR LETTER ALEPH..OLD UYGHUR LETTER LESH
10FB0..10FC4  ; Lo #  [21] CHORASMIAN LETTER ALEPH..CHORASMIAN LETTER TAW
10FE0..10FF6  ; Lo #  [23] ELYMAIC LETTER ALEPH..ELYMAIC LIGATURE ZAYIN-YODH
11003..11037  ; Lo #  [53] BRAHMI SIGN JIHVAMULIYA..BRAHMI LETTER OLD TAMIL NNNA
11071..11072  ; Lo #   [2] BRAHMI LETTER OLD TAMIL SHORT E..BRAHMI LETTER OLD TAMIL SHORT O
11075         ; Lo #       BRAHMI LETTER OLD TAMIL LLA
11083..110AF  ; Lo #  [45] KAITHI LETTER A..KAITHI LETTER HA
110D0..110E8  ; Lo #  [25] SORA SOMPENG LETTER SAH..SORA SOMPENG LETTER MAE
11103..11126  ; Lo #  [36] CHAKMA LETTER AA..CHAKMA LETTER HAA
11144         ; Lo #       CHAKMA LETTER LHAA
11147         ; Lo #       CHAKMA LETTER VAA
11150..11172  ; Lo #  [35] MAHAJANI LETTER A..MAHAJANI LETTER RRA
11176         ; Lo #       MAHAJANI LIGATURE SHRI
11183..111B2  ; Lo #  [48] SHARADA LETTER A..SHARADA LETTER HA
111C1..111C4  ; Lo #   [4] SHARADA SIGN AVAGRAHA..SHARADA OM
111DA         ; Lo #       SHARADA EKAM
111DC         ; Lo #       SHARADA HEADSTROKE
11200..11211  ; Lo #  [18] KHOJKI LETTER A..KHOJKI LETTER JJA
11213..1122B  ; Lo #  [25] KHOJKI LETTER NYA..KHOJKI LETTER LLA
1123F..11240  ; Lo #   [2] KHOJKI LETTER QA..KHOJKI LETTER SHORT I
11280..11286  ; Lo #   [7] MULTANI LETTER A..MULTANI LETTER GA
11288         ; Lo #       MULTANI LETTER GHA
1128A..1128D  ; Lo #   [4] MULTANI LETTER CA..MULTANI LETTER JJA
1128F..1129D  ; Lo #  [15] MULTANI LETTER NYA..MULTANI LETTER BA
1129F..112A8  ; Lo #  [10] MULTANI LETTER BHA..MULTANI LETTER RHA
112B0..112DE  ; Lo #  [47] KHUDAWADI LETTER A..KHUDAWADI LETTER HA
11305..1130C  ; Lo #   [8] GRANTHA LETTER A..GRANTHA LETTER VOCALIC L
1130F..11310  ; Lo #   [2] GRANTHA LETTER EE..GRANTHA LETTER AI
11313..11328  ; Lo #  [22] GRANTHA LETTER OO..GRANTHA LETTER NA
1132A..11330  ; Lo #   [7] GRANTHA LETTER PA..GRANTHA LETTER RA
11332..11333  ; Lo #   [2] GRANTHA LETTER LA..GRANTHA LETTER LLA
11335..11339  ; Lo #   [5] GRANTHA LETTER VA..GRANTHA LETTER HA
1133D         ; Lo #       GRANTHA SIGN AVAGRAHA
11350         ; Lo #       GRANTHA OM
1135D..11361  ; Lo #   [5] GRANTHA SIGN PLUTA..GRANTHA LETTER VOCALIC LL
11400..11434  ; Lo #  [53] NEWA LETTER A..NEWA LETTER HA
11447..1144A  ; Lo #   [4] NEWA SIGN AVAGRAHA..NEWA SIDDHI
1145F..11461  ; Lo #   [3] NEWA LETTER VEDIC ANUSVARA..NEWA SIGN UPADHMANIYA
11480..114AF  ; Lo #  [48] TIRHUTA ANJI..TIRHUTA LETTER HA
114C4..114C5  ; Lo #   [2] TIRHUTA SIGN AVAGRAHA..TIRHUTA GVANG
114C7         ; Lo #       TIRHUTA OM
11580..115AE  ; Lo #  [47] SIDDHAM LETTER A..SIDDHAM LETTER HA
115D8..115DB  ; Lo #   [4] SIDDHAM LETTER THREE-CIRCLE ALTERNATE I..SIDDHAM LETTER ALTERNATE U
11600..1162F  ; Lo #  [48] MODI LETTER A..MODI LETTER LLA
11644         ; Lo #       MODI SIGN HUVA
11680..116AA  ; Lo #  [43] TAKRI LETTER A..TAKRI LETTER RRA
116B8         ; Lo #       TAKRI LETTER ARCHAIC KHA
11700..1171A  ; Lo #  [27] AHOM LETTER KA..AHOM LETTER ALTERNATE BA
11740..11746  ; Lo #   [7] AHOM LETTER CA..AHOM LETTER LLA
11800..1182B  ; Lo #  [44] DOGRA LETTER A..DOGRA LETTER RRA
118FF..11906  ; Lo #   [8] WARANG CITI OM..DIVES AKURU LETTER E
11909         ; Lo #       DIVES AKURU LETTER O
1190C..11913  ; Lo #   [8] DIVES AKURU LETTER KA..DIVES AKURU LETTER JA
11915..11916  ; Lo #   [2] DIVES AKURU LETTER NYA..DIVES AKURU LETTER TTA
11918..1192F  ; Lo #  [24] DIVES AKURU LETTER DDA..DIVES AKURU LETTER ZA
1193F         ; Lo #       DIVES AKURU PREFIXED NASAL SIGN
11941         ; Lo #       DIVES AKURU INITIAL RA
119A0..119A7  ; Lo #   [8] NANDINAGARI LETTER A..NANDINAGARI LETTER VOCALIC RR
119AA..119D0  ; Lo #  [39] NANDINAGARI LETTER E..NANDINAGARI LETTER RRA
119E1         ; Lo #       NANDINAGARI SIGN AVAGRAHA
119E3         ; Lo #       NANDINAGARI HEADSTROKE
11A00         ; Lo #       ZANABAZAR SQUARE LETTER A
11A0B..11A32  ; Lo #  [40] ZANABAZAR SQUARE LETTER KA..ZANABAZAR SQUARE LETTER KSSA
11A3A         ; Lo #       ZANABAZAR SQUARE CLUSTER-INITIAL LETTER RA
11A50         ; Lo #       SOYOMBO LETTER A
11A5C..11A89  ; Lo #  [46] SOYOMBO LETTER KA..SOYOMBO CLUSTER-INITIAL LETTER SA
11A9D         ; Lo #       SOYOMBO MARK PLUTA
11AB0..11AF8  ; Lo #  [73] CANADIAN SYLLABICS NATTILIK HI..PAU CIN HAU GLOTTAL STOP FINAL
11C00..11C08  ; Lo #   [9] BHAIKSUKI LETTER A..BHAIKSUKI LETTER VOCALIC L
11C0A..11C2E  ; Lo #  [37] BHAIKSUKI LETTER E..BHAIKSUKI LETTER HA
11C40         ; Lo #       BHAIKSUKI SIGN AVAGRAHA
11C72..11C8F  ; Lo #  [30] MARCHEN LETTER KA..MARCHEN LETTER A
11D00..11D06  ; Lo #   [7] MASARAM GONDI LETTER A..MASARAM GONDI LETTER E
11D08..11D09  ; Lo #   [2] MASARAM GONDI LETTER AI..MASARAM GONDI LETTER O
11D0B..11D30  ; Lo #  [38] MASARAM GONDI LETTER AU..MASARAM GONDI LETTER TRA
11D46         ; Lo #       MASARAM GONDI REPHA
11D60..11D65  ; Lo #   [6] GUNJALA GONDI LETTER A..GUNJALA GONDI LETTER UU
11D67..11D68  ; Lo #   [2] GUNJALA GONDI LETTER EE..GUNJALA GONDI LETTER AI
11D6A..11D89  ; Lo #  [32] GUNJALA GONDI LETTER OO..GUNJALA GONDI LETTER SA
11D98         ; Lo #       GUNJALA GONDI OM
11EE0..11EF2  ; Lo #  [19] MAKASAR LETTER KA..MAKASAR ANGKA
11F02         ; Lo #       KAWI SIGN REPHA
11F04..11F10  ; Lo #  [13] KAWI LETTER A..KAWI LETTER O
11F12..11F33  ; Lo #  [34] KAWI LETTER KA..KAWI LETTER JNYA
11FB0         ; Lo #       LISU LETTER YHA
12000..12399  ; Lo # [922] CUNEIFORM SIGN A..CUNEIFORM SIGN U U
12480..12543  ; Lo # [196] CUNEIFORM SIGN AB TIMES NUN TENU..CUNEIFORM SIGN ZU5 TIMES THREE DISH TENU
12F90..12FF0  ; Lo #  [97] CYPRO-MINOAN SIGN CM001..CYPRO-MINOAN SIGN CM114
13000..1342F  ; Lo # [1072] EGYPTIAN HIEROGLYPH A001..EGYPTIAN HIEROGLYPH V011D
13441..13446  ; Lo #   [6] EGYPTIAN HIEROGLYPH FULL BLANK..EGYPTIAN HIEROGLYPH WIDE LOST SIGN
14400..14646  ; Lo # [583] ANATOLIAN HIEROGLYPH A001..ANATOLIAN HIEROGLYPH A530
16800..16A38  ; Lo # [569] BAMUM LETTER PHASE-A NGKUE MFON..BAMUM LETTER PHASE-F VUEQ
16A40..16A5E  ; Lo #  [31] MRO LETTER TA..MRO LETTER TEK
16A70..16ABE  ; Lo #  [79] TANGSA LETTER OZ..TANGSA LETTER ZA
16AD0..16AED  ; Lo #  [30] BASSA VAH LETTER ENNI..BASSA VAH LETTER I
16B00..16B2F  ; Lo #  [48] PAHAWH HMONG VOWEL KEEB..PAHAWH HMONG CONSONANT CAU
16B63..16B77  ; Lo #  [21] PAHAWH HMONG SIGN VOS LUB..PAHAWH HMONG SIGN CIM NRES TOS
16B7D..16B8F  ; Lo #  [19] PAHAWH HMONG CLAN SIGN TSHEEJ..PAHAWH HMONG CLAN SIGN VWJ
16F00..16F4A  ; Lo #  [75] MIAO LETTER PA..MIAO LETTER RTE
16F50         ; Lo #       MIAO LETTER NASALIZATION
17000..187F7  ; Lo # [6136] TANGUT IDEOGRAPH-17000..TANGUT IDEOGRAPH-187F7
18800..18CD5  ; Lo # [1238] TANGUT COMPONENT-001..KHITAN SMALL SCRIPT CHARACTER-18CD5
18D00..18D08  ; Lo #   [9] TANGUT IDEOGRAPH-18D00..TANGUT IDEOGRAPH-18D08
1B000..1B122  ; Lo # [291] KATAKANA LETTER ARCHAIC E..KATAKANA LETTER ARCHAIC WU
1B132         ; Lo #       HIRAGANA LETTER SMALL KO
1B150..1B152  ; Lo #   [3] HIRAGANA LETTER SMALL WI..HIRAGANA LETTER SMALL WO
1B155         ; Lo #       KATAKANA LETTER SMALL KO
1B164..1B167  ; Lo #   [4] KATAKANA LETTER SMALL WI..KATAKANA LETTER SMALL N
1B170..1B2FB  ; Lo # [396] NUSHU CHARACTER-1B170..NUSHU CHARACTER-1B2FB
1BC00..1BC6A  ; Lo # [107] DUPLOYAN LETTER H..DUPLOYAN LETTER VOCALIC M
1BC70..1BC7C  ; Lo #  [13] DUPLOYAN AFFIX LEFT HORIZONTAL SECANT..DUPLOYAN AFFIX ATTACHED TANGENT HOOK
1BC80..1BC88  ; Lo #   [9] DUPLOYAN AFFIX HIGH ACUTE..DUPLOYAN AFFIX HIGH VERTICAL
1BC90..1BC99  ; Lo #  [10] DUPLOYAN AFFIX LOW ACUTE..DUPLOYAN AFFIX LOW ARROW
1DF0A         ; Lo #       LATIN LETTER RETROFLEX CLICK WITH RETROFLEX HOOK
1E100..1E12C  ; Lo #  [45] NYIAKENG PUACHUE HMONG LETTER MA..NYIAKENG PUACHUE HMONG LETTER W
1E14E         ; Lo #       NYIAKENG PUACHUE HMONG LOGOGRAM NYAJ
1E290..1E2AD  ; Lo #  [30] TOTO LETTER PA..TOTO LETTER A
1E2C0..1E2EB  ; Lo #  [44] WANCHO LETTER AA..WANCHO LETTER YIH
1E4D0..1E4EA  ; Lo #  [27] NAG MUNDARI LETTER O..NAG MUNDARI LETTER ELL
1E7E0..1E7E6  ; Lo #   [7] ETHIOPIC SYLLABLE HHYA..ETHIOPIC SYLLABLE HHYO
1E7E8..1E7EB  ; Lo #   [4] ETHIOPIC SYLLABLE GURAGE HHWA..ETHIOPIC SYLLABLE HHWE
1E7ED..1E7EE  ; Lo #   [2] ETHIOPIC SYLLABLE GURAGE MWI..ETHIOPIC SYLLABLE GURAGE MWEE
1E7F0..1E7FE  ; Lo #  [15] ETHIOPIC SYLLABLE GURAGE QWI..ETHIOPIC SYLLABLE GURAGE PWEE
1E800..1E8C4  ; Lo # [197] MENDE KIKAKUI SYLLABLE M001 KI..MENDE KIKAKUI SYLLABLE M060 NYON
1EE00..1EE03  ; Lo #   [4] ARABIC MATHEMATICAL ALEF..ARABIC MATHEMATICAL DAL
1EE05..1EE1F  ; Lo #  [27] ARABIC MATHEMATICAL WAW..ARABIC MATHEMATICAL DOTLESS QAF
1EE21..1EE22  ; Lo #   [2] ARABIC MATHEMATICAL INITIAL BEH..ARABIC MATHEMATICAL INITIAL JEEM
1EE24         ; Lo #       ARABIC MATHEMATICAL INITIAL HEH
1EE27         ; Lo #       ARABIC MATHEMATICAL INITIAL HAH
1EE29..1EE32  ; Lo #  [10] ARABIC MATHEMATICAL INITIAL YEH..ARABIC MATHEMATICAL INITIAL QAF
1EE34..1EE37  ; Lo #   [4] ARABIC MATHEMATICAL INITIAL SHEEN..ARABIC MATHEMATICAL INITIAL KHAH
1EE39         ; Lo #       ARABIC MATHEMATICAL INITIAL DAD
1EE3B         ; Lo #       ARABIC MATHEMATICAL INITIAL GHAIN
1EE42         ; Lo #       ARABIC MATHEMATICAL TAILED JEEM
1EE47         ; Lo #       ARABIC MATHEMATICAL TAILED HAH
1EE49         ; Lo #       ARABIC MATHEMATICAL TAILED YEH
1EE4B         ; Lo #       ARABIC MATHEMATICAL TAILED LAM
1EE4D..1EE4F  ; Lo #   [3] ARABIC MATHEMATICAL TAILED NOON..ARABIC MATHEMATICAL TAILED AIN
1EE51..1EE52  ; Lo #   [2] ARABIC MATHEMATICAL TAILED SAD..ARABIC MATHEMATICAL TAILED QAF
1EE54         ; Lo #       ARABIC MATHEMATICAL TAILED SHEEN
1EE57         ; Lo #       ARABIC MATHEMATICAL TAILED KHAH
1EE59         ; Lo #       ARABIC MATHEMATICAL TAILED DAD
1EE5B         ; Lo #       ARABIC MATHEMATICAL TAILED GHAIN
1EE5D         ; Lo #       ARABIC MATHEMATICAL TAILED DOTLESS NOON
1EE5F         ; Lo #       ARABIC MATHEMATICAL TAILED DOTLESS QAF
1EE61..1EE62  ; Lo #   [2] ARABIC MATHEMATICAL STRETCHED BEH..ARABIC MATHEMATICAL STRETCHED JEEM
1EE64         ; Lo #       ARABIC MATHEMATICAL STRETCHED HEH
1EE67..1EE6A  ; Lo #   [4] ARABIC MATHEMATICAL STRETCHED HAH..ARABIC MATHEMATICAL STRETCHED KAF
1EE6C..1EE72  ; Lo #   [7] ARABIC MATHEMATICAL STRETCHED MEEM..ARABIC MATHEMATICAL STRETCHED QAF
1EE74..1EE77  ; Lo #   [4] ARABIC MATHEMATICAL STRETCHED SHEEN..ARABIC MATHEMATICAL STRETCHED KHAH
1EE79..1EE7C  ; Lo #   [4] ARABIC MATHEMATICAL STRETCHED DAD..ARABIC MATHEMATICAL STRETCHED DOTLESS BEH
1EE7E         ; Lo #       ARABIC MATHEMATICAL STRETCHED DOTLESS FEH
1EE80..1EE89  ; Lo #  [10] ARABIC MATHEMATICAL LOOPED ALEF..ARABIC MATHEMATICAL LOOPED YEH
1EE8B..1EE9B  ; Lo #  [17] ARABIC MATHEMATICAL LOOPED LAM..ARABIC MATHEMATICAL LOOPED GHAIN
1EEA1..1EEA3  ; Lo #   [3] ARABIC MATHEMATICAL DOUBLE-STRUCK BEH..ARABIC MATHEMATICAL DOUBLE-STRUCK DAL
1EEA5..1EEA9  ; Lo #   [5] ARABIC MATHEMATICAL DOUBLE-STRUCK WAW..ARABIC MATHEMATICAL DOUBLE-STRUCK YEH
1EEAB..1EEBB  ; Lo #  [17] ARABIC MATHEMATICAL DOUBLE-STRUCK LAM..ARABIC MATHEMATICAL DOUBLE-STRUCK GHAIN
20000..2A6DF  ; Lo # [42720] CJK UNIFIED IDEOGRAPH-20000..CJK UNIFIED IDEOGRAPH-2A6DF
2A700..2B739  ; Lo # [4154] CJK UNIFIED IDEOGRAPH-2A700..CJK UNIFIED IDEOGRAPH-2B739
2B740..2B81D  ; Lo # [222] CJK UNIFIED IDEOGRAPH-2B740..CJK UNIFIED IDEOGRAPH-2B81D
2B820..2CEA1  ; Lo # [5762] CJK UNIFIED IDEOGRAPH-2B820..CJK UNIFIED IDEOGRAPH-2CEA1
2CEB0..2EBE0  ; Lo # [7473] CJK UNIFIED IDEOGRAPH-2CEB0..CJK UNIFIED IDEOGRAPH-2EBE0
2F800..2FA1D  ; Lo # [542] CJK COMPATIBILITY IDEOGRAPH-2F800..CJK COMPATIBILITY IDEOGRAPH-2FA1D
30000..3134A  ; Lo # [4939] CJK UNIFIED IDEOGRAPH-30000..CJK UNIFIED IDEOGRAPH-3134A
31350..323AF  ; Lo # [4192] CJK UNIFIED IDEOGRAPH-31350..CJK UNIFIED IDEOGRAPH-323AF

# Total code points: 131614

# ================================================

# General_Category=Nonspacing_Mark

0300..036F    ; Mn # [112] COMBINING GRAVE ACCENT..COMBINING LATIN SMALL LETTER X
0483..0487    ; Mn #   [5] COMBINING CYRILLIC TITLO..COMBINING CYRILLIC POKRYTIE
0591..05BD    ; Mn #  [45] HEBREW ACCENT ETNAHTA..HEBREW POINT METEG
05BF          ; Mn #       HEBREW POINT RAFE
05C1..05C2    ; Mn #   [2] HEBREW POINT SHIN DOT..HEBREW POINT SIN DOT
05C4..05C5    ; Mn #   [2] HEBREW MARK UPPER DOT..HEBREW MARK LOWER DOT
05C7          ; Mn #       HEBREW POINT QAMATS QATAN
0610..061A    ; Mn #  [11] ARABIC SIGN SALLALLAHOU ALAYHE WASSALLAM..ARABIC SMALL KASRA
064B..065F    ; Mn #  [21] ARABIC FATHATAN..ARABIC WAVY HAMZA BELOW
0670          ; Mn #       ARABIC LETTER SUPERSCRIPT ALEF
06D6..06DC    ; Mn #   [7] ARABIC SMALL HIGH LIGATURE SAD WITH LAM WITH ALEF MAKSURA..ARABIC SMALL HIGH SEEN
06DF..06E4    ; Mn #   [6] ARABIC SMALL HIGH ROUNDED ZERO..ARABIC SMALL HIGH MADDA
06E7..06E8    ; Mn #   [2] ARABIC SMALL HIGH YEH..ARABIC SMALL HIGH NOON
06EA..06ED    ; Mn #   [4] ARABIC EMPTY CENTRE LOW STOP..ARABIC SMALL LOW MEEM
0711          ; Mn #       SYRIAC LETTER SUPERSCRIPT ALAPH
0730..074A    ; Mn #  [27] SYRIAC PTHAHA ABOVE..SYRIAC BARREKH
07A6..07B0    ; Mn #  [11] THAANA ABAFILI..THAANA SUKUN
07EB..07F3    ; Mn #   [9] NKO COMBINING SHORT HIGH TONE..NKO COMBINING DOUBLE DOT ABOVE
07FD          ; Mn #       NKO DANTAYALAN
0816..0819    ; Mn #   [4] SAMARITAN MARK IN..SAMARITAN MARK DAGESH
081B..0823    ; Mn #   [9] SAMARITAN MARK EPENTHETIC YUT..SAMARITAN VOWEL SIGN A
0825..0827    ; Mn #   [3] SAMARITAN VOWEL SIGN SHORT A..SAMARITAN VOWEL SIGN U
0829..082D    ; Mn #   [5] SAMARITAN VOWEL SIGN LONG I..SAMARITAN MARK NEQUDAA
0859..085B    ; Mn #   [3] MANDAIC AFFRICATION MARK..MANDAIC GEMINATION MARK
0898..089F    ; Mn #   [8] ARABIC SMALL HIGH WORD AL-JUZ..ARABIC HALF MADDA OVER MADDA
08CA..08E1    ; Mn #  [24] ARABIC SMALL HIGH FARSI YEH..ARABIC SMALL HIGH SIGN SAFHA
08E3..0902    ; Mn #  [32] ARABIC TURNED DAMMA BELOW..DEVANAGARI SIGN ANUSVARA
093A          ; Mn #       DEVANAGARI VOWEL SIGN OE
093C          ; Mn #       DEVANAGARI SIGN NUKTA
0941..0948    ; Mn #   [8] DEVANAGARI VOWEL SIGN U..DEVANAGARI VOWEL SIGN AI
094D          ; Mn #       DEVANAGARI SIGN VIRAMA
0951..0957    ; Mn #   [7] DEVANAGARI STRESS SIGN UDATTA..DEVANAGARI VOWEL SIGN UUE
0962..0963    ; Mn #   [2] DEVANAGARI VOWEL SIGN VOCALIC L..DEVANAGARI VOWEL SIGN VOCALIC LL
0981          ; Mn #       BENGALI SIGN CANDRABINDU
09BC          ; Mn #       BENGALI SIGN NUKTA
09C1..09C4    ; Mn #   [4] BENGALI VOWEL SIGN U..BENGALI VOWEL SIGN VOCALIC RR
09CD          ; Mn #       BENGALI SIGN VIRAMA
09E2..09E3    ; Mn #   [2] BENGALI VOWEL SIGN VOCALIC L..BENGALI VOWEL SIGN VOCALIC LL
09FE          ; Mn #       BENGALI SANDHI MARK
0A01..0A02    ; Mn #   [2] GURMUKHI SIGN ADAK BINDI..GURMUKHI SIGN BINDI
0A3C          ; Mn #       GURMUKHI SIGN NUKTA
0A41..0A42    ; Mn #   [2] GURMUKHI VOWEL SIGN U..GURMUKHI VOWEL SIGN UU
0A47..0A48    ; Mn #   [2] GURMUKHI VOWEL SIGN EE..GURMUKHI VOWEL SIGN AI
0A4B..0A4D    ; Mn #   [3] GURMUKHI VOWEL SIGN OO..GURMUKHI SIGN VIRAMA
0A51          ; Mn #       GURMUKHI SIGN UDAAT
0A70..0A71    ; Mn #   [2] GURMUKHI TIPPI..GURMUKHI ADDAK
0A75          ; Mn #       GURMUKHI SIGN YAKASH
0A81..0A82    ; Mn #   [2] GUJARATI SIGN CANDRABINDU..GUJARATI SIGN ANUSVARA
0ABC          ; Mn #       GUJARATI SIGN NUKTA
0AC1..0AC5    ; Mn #   [5] GUJARATI VOWEL SIGN U..GUJARATI VOWEL SIGN CANDRA E
0AC7..0AC8    ; Mn #   [2] GUJARATI VOWEL SIGN E..GUJARATI VOWEL SIGN AI
0ACD          ; Mn #       GUJARATI SIGN VIRAMA
0AE2..0AE3    ; Mn #   [2] GUJARATI VOWEL SIGN VOCALIC L..GUJARATI VOWEL SIGN VOCALIC LL
0AFA..0AFF    ; Mn #   [6] GUJARATI SIGN SUKUN..GUJARATI SIGN TWO-CIRCLE NUKTA ABOVE
0B01          ; Mn #       ORIYA SIGN CANDRABINDU
0B3C          ; Mn #       ORIYA SIGN NUKTA
0B3F          ; Mn #       ORIYA VOWEL SIGN I
0B41..0B44    ; Mn #   [4] ORIYA VOWEL SIGN U..ORIYA VOWEL SIGN VOCALIC RR
0B4D          ; Mn #       ORIYA SIGN VIRAMA
0B55..0B56    ; Mn #   [2] ORIYA SIGN OVERLINE..ORIYA AI LENGTH MARK
0B62..0B63    ; Mn #   [2] ORIYA VOWEL SIGN VOCALIC L..ORIYA VOWEL SIGN VOCALIC LL
0B82          ; Mn #       TAMIL SIGN ANUSVARA
0BC0          ; Mn #       TAMIL VOWEL SIGN II
0BCD          ; Mn #       TAMIL SIGN VIRAMA
0C00          ; Mn #       TELUGU SIGN COMBINING CANDRABINDU ABOVE
0C04          ; Mn #       TELUGU SIGN COMBINING ANUSVARA ABOVE
0C3C          ; Mn #       TELUGU SIGN NUKTA
0C3E..0C40    ; Mn #   [3] TELUGU VOWEL SIGN AA..TELUGU VOWEL SIGN II
0C46..0C48    ; Mn #   [3] TELUGU VOWEL SIGN E..TELUGU VOWEL SIGN AI
0C4A..0C4D    ; Mn #   [4] TELUGU VOWEL SIGN O..TELUGU SIGN VIRAMA
0C55..0C56    ; Mn #   [2] TELUGU LENGTH MARK..TELUGU AI LENGTH MARK
0C62..0C63    ; Mn #   [2] TELUGU VOWEL SIGN VOCALIC L..TELUGU VOWEL SIGN VOCALIC LL
0C81          ; Mn #       KANNADA SIGN CANDRABINDU
0CBC          ; Mn #       KANNADA SIGN NUKTA
0CBF          ; Mn #       KANNADA VOWEL SIGN I
0CC6          ; Mn #       KANNADA VOWEL SIGN E
0CCC..0CCD    ; Mn #   [2] KANNADA VOWEL SIGN AU..KANNADA SIGN VIRAMA
0CE2..0CE3    ; Mn #   [2] KANNADA VOWEL SIGN VOCALIC L..KANNADA VOWEL SIGN VOCALIC LL
0D00..0D01    ; Mn #   [2] MALAYALAM SIGN COMBINING ANUSVARA ABOVE..MALAYALAM SIGN CANDRABINDU
0D3B..0D3C    ; Mn #   [2] MALAYALAM SIGN VERTICAL BAR VIRAMA..MALAYALAM SIGN CIRCULAR VIRAMA
0D41..0D44    ; Mn #   [4] MALAYALAM VOWEL SIGN U..MALAYALAM VOWEL SIGN VOCALIC RR
0D4D          ; Mn #       MALAYALAM SIGN VIRAMA
0D62..0D63    ; Mn #   [2] MALAYALAM VOWEL SIGN VOCALIC L..MALAYALAM VOWEL SIGN VOCALIC LL
0D81          ; Mn #       SINHALA SIGN CANDRABINDU
0DCA          ; Mn #       SINHALA SIGN AL-LAKUNA
0DD2..0DD4    ; Mn #   [3] SINHALA VOWEL SIGN KETTI IS-PILLA..SINHALA VOWEL SIGN KETTI PAA-PILLA
0DD6          ; Mn #       SINHALA VOWEL SIGN DIGA PAA-PILLA
0E31          ; Mn #       THAI CHARACTER MAI HAN-AKAT
0E34..0E3A    ; Mn #   [7] THAI CHARACTER SARA I..THAI CHARACTER PHINTHU
0E47..0E4E    ; Mn #   [8] THAI CHARACTER MAITAIKHU..THAI CHARACTER YAMAKKAN
0EB1          ; Mn #       LAO VOWEL SIGN MAI KAN
0EB4..0EBC    ; Mn #   [9] LAO VOWEL SIGN I..LAO SEMIVOWEL SIGN LO
0EC8..0ECE    ; Mn #   [7] LAO TONE MAI EK..LAO YAMAKKAN
0F18..0F19    ; Mn #   [2] TIBETAN ASTROLOGICAL SIGN -KHYUD PA..TIBETAN ASTROLOGICAL SIGN SDONG TSHUGS
0F35          ; Mn #       TIBETAN MARK NGAS BZUNG NYI ZLA
0F37          ; Mn #       TIBETAN MARK NGAS BZUNG SGOR RTAGS
0F39          ; Mn #       TIBETAN MARK TSA -PHRU
0F71..0F7E    ; Mn #  [14] TIBETAN VOWEL SIGN AA..TIBETAN SIGN RJES SU NGA RO
0F80..0F84    ; Mn #   [5] TIBETAN VOWEL SIGN REVERSED I..TIBETAN MARK HALANTA
0F86..0F87    ; Mn #   [2] TIBETAN SIGN LCI RTAGS..TIBETAN SIGN YANG RTAGS
0F8D..0F97    ; Mn #  [11] TIBETAN SUBJOINED SIGN LCE TSA CAN..TIBETAN SUBJOINED LETTER JA
0F99..0FBC    ; Mn #  [36] TIBETAN SUBJOINED LETTER NYA..TIBETAN SUBJOINED LETTER FIXED-FORM RA
0FC6          ; Mn #       TIBETAN SYMBOL PADMA GDAN
102D..1030    ; Mn #   [4] MYANMAR VOWEL SIGN I..MYANMAR VOWEL SIGN UU
1032..1037    ; Mn #   [6] MYANMAR VOWEL SIGN AI..MYANMAR SIGN DOT BELOW
1039..103A    ; Mn #   [2] MYANMAR SIGN VIRAMA..MYANMAR SIGN ASAT
103D..103E    ; Mn #   [2] MYANMAR CONSONANT SIGN MEDIAL WA..MYANMAR CONSONANT SIGN MEDIAL HA
1058..1059    ; Mn #   [2] MYANMAR VOWEL SIGN VOCALIC L..MYANMAR VOWEL SIGN VOCALIC LL
105E..1060    ; Mn #   [3] MYANMAR CONSONANT SIGN MON MEDIAL NA..MYANMAR CONSONANT SIGN MON MEDIAL LA
1071..1074    ; Mn #   [4] MYANMAR VOWEL SIGN GEBA KAREN I..MYANMAR VOWEL SIGN KAYAH EE
1082          ; Mn #       MYANMAR CONSONANT SIGN SHAN MEDIAL WA
1085..1086    ; Mn #   [2] MYANMAR VOWEL SIGN SHAN E ABOVE..MYANMAR VOWEL SIGN SHAN FINAL Y
108D          ; Mn #       MYANMAR SIGN SHAN COUNCIL EMPHATIC TONE
109D          ; Mn #       MYANMAR VOWEL SIGN AITON AI
135D..135F    ; Mn #   [3] ETHIOPIC COMBINING GEMINATION AND VOWEL LENGTH MARK..ETHIOPIC COMBINING GEMINATION MARK
1712..1714    ; Mn #   [3] TAGALOG VOWEL SIGN I..TAGALOG SIGN VIRAMA
1732..1733    ; Mn #   [2] HANUNOO VOWEL SIGN I..HANUNOO VOWEL SIGN U
1752..1753    ; Mn #   [2] BUHID VOWEL SIGN I..BUHID VOWEL SIGN U
1772..1773    ; Mn #   [2] TAGBANWA VOWEL SIGN I..TAGBANWA VOWEL SIGN U
17B4..17B5    ; Mn #   [2] KHMER VOWEL INHERENT AQ..KHMER VOWEL INHERENT AA
17B7..17BD    ; Mn #   [7] KHMER VOWEL SIGN I..KHMER VOWEL SIGN UA
17C6          ; Mn #       KHMER SIGN NIKAHIT
17C9..17D3    ; Mn #  [11] KHMER SIGN MUUSIKATOAN..KHMER SIGN BATHAMASAT
17DD          ; Mn #       KHMER SIGN ATTHACAN
180B..180D    ; Mn #   [3] MONGOLIAN FREE VARIATION SELECTOR ONE..MONGOLIAN FREE VARIATION SELECTOR THREE
180F          ; Mn #       MONGOLIAN FREE VARIATION SELECTOR FOUR
1885..1886    ; Mn #   [2] MONGOLIAN LETTER ALI GALI BALUDA..MONGOLIAN LETTER ALI GALI THREE BALUDA
18A9          ; Mn #       MONGOLIAN LETTER ALI GALI DAGALGA
1920..1922    ; Mn #   [3] LIMBU VOWEL SIGN A..LIMBU VOWEL SIGN U
1927..1928    ; Mn #   [2] LIMBU VOWEL SIGN E..LIMBU VOWEL SIGN O
1932          ; Mn #       LIMBU SMALL LETTER ANUSVARA
1939..193B    ; Mn #   [3] LIMBU SIGN MUKPHRENG..LIMBU SIGN SA-I
1A17..1A18    ; Mn #   [2] BUGINESE VOWEL SIGN I..BUGINESE VOWEL SIGN U
1A1B          ; Mn #       BUGINESE VOWEL SIGN AE
1A56          ; Mn #       TAI THAM CONSONANT SIGN MEDIAL LA
1A58..1A5E    ; Mn #   [7] TAI THAM SIGN MAI KANG LAI..TAI THAM CONSONANT SIGN SA
1A60          ; Mn #       TAI THAM SIGN SAKOT
1A62          ; Mn #       TAI THAM VOWEL SIGN MAI SAT
1A65..1A6C    ; Mn #   [8] TAI THAM VOWEL SIGN I..TAI THAM VOWEL SIGN OA BELOW
1A73..1A7C    ; Mn #  [10] TAI THAM VOWEL SIGN OA ABOVE..TAI THAM SIGN KHUEN-LUE KARAN
1A7F          ; Mn #       TAI THAM COMBINING CRYPTOGRAMMIC DOT
1AB0..1ABD    ; Mn #  [14] COMBINING DOUBLED CIRCUMFLEX ACCENT..COMBINING PARENTHESES BELOW
1ABF..1ACE    ; Mn #  [16] COMBINING LATIN SMALL LETTER W BELOW..COMBINING LATIN SMALL LETTER INSULAR T
1B00..1B03    ; Mn #   [4] BALINESE SIGN ULU RICEM..BALINESE SIGN SURANG
1B34          ; Mn #       BALINESE SIGN REREKAN
1B36..1B3A    ; Mn #   [5] BALINESE VOWEL SIGN ULU..BALINESE VOWEL SIGN RA REPA
1B3C          ; Mn #       BALINESE VOWEL SIGN LA LENGA
1B42          ; Mn #       BALINESE VOWEL SIGN PEPET
1B6B..1B73    ; Mn #   [9] BALINESE MUSICAL SYMBOL COMBINING TEGEH..BALINESE MUSICAL SYMBOL COMBINING GONG
1B80..1B81    ; Mn #   [2] SUNDANESE SIGN PANYECEK..SUNDANESE SIGN PANGLAYAR
1BA2..1BA5    ; Mn #   [4] SUNDANESE CONSONANT SIGN PANYAKRA..SUNDANESE VOWEL SIGN PANYUKU
1BA8..1BA9    ; Mn #   [2] SUNDANESE VOWEL SIGN PAMEPET..SUNDANESE VOWEL SIGN PANEULEUNG
1BAB..1BAD    ; Mn #   [3] SUNDANESE SIGN VIRAMA..SUNDANESE CONSONANT SIGN PASANGAN WA
1BE6          ; Mn #       BATAK SIGN TOMPI
1BE8..1BE9    ; Mn #   [2] BATAK VOWEL SIGN PAKPAK E..BATAK VOWEL SIGN EE
1BED          ; Mn #       BATAK VOWEL SIGN KARO O
1BEF..1BF1    ; Mn #   [3] BATAK VOWEL SIGN U FOR SIMALUNGUN SA..BATAK CONSONANT SIGN H
1C2C..1C33    ; Mn #   [8] LEPCHA VOWEL SIGN E..LEPCHA CONSONANT SIGN T
1C36..1C37    ; Mn #   [2] LEPCHA SIGN RAN..LEPCHA SIGN NUKTA
1CD0..1CD2    ; Mn #   [3] VEDIC TONE KARSHANA..VEDIC TONE PRENKHA
1CD4..1CE0    ; Mn #  [13] VEDIC SIGN YAJURVEDIC MIDLINE SVARITA..VEDIC TONE RIGVEDIC KASHMIRI INDEPENDENT SVARITA
1CE2..1CE8    ; Mn #   [7] VEDIC SIGN VISARGA SVARITA..VEDIC SIGN VISARGA ANUDATTA WITH TAIL
1CED          ; Mn #       VEDIC SIGN TIRYAK
1CF4          ; Mn #       VEDIC TONE CANDRA ABOVE
1CF8..1CF9    ; Mn #   [2] VEDIC TONE RING ABOVE..VEDIC TONE DOUBLE RING ABOVE
1DC0..1DFF    ; Mn #  [64] COMBINING DOTTED GRAVE ACCENT..COMBINING RIGHT ARROWHEAD AND DOWN ARROWHEAD BELOW
20D0..20DC    ; Mn #  [13] COMBINING LEFT HARPOON ABOVE..COMBINING FOUR DOTS ABOVE
20E1          ; Mn #       COMBINING LEFT RIGHT ARROW ABOVE
20E5..20F0    ; Mn #  [12] COMBINING REVERSE SOLIDUS OVERLAY..COMBINING ASTERISK ABOVE
2CEF..2CF1    ; Mn #   [3] COPTIC COMBINING NI ABOVE..COPTIC COMBINING SPIRITUS LENIS
2D7F          ; Mn #       TIFINAGH CONSONANT JOINER
2DE0..2DFF    ; Mn #  [32] COMBINING CYRILLIC LETTER BE..COMBINING CYRILLIC LETTER IOTIFIED BIG YUS
302A..302D    ; Mn #   [4] IDEOGRAPHIC LEVEL TONE MARK..IDEOGRAPHIC ENTERING TONE MARK
3099..309A    ; Mn #   [2] COMBINING KATAKANA-HIRAGANA VOICED SOUND MARK..COMBINING KATAKANA-HIRAGANA SEMI-VOICED SOUND MARK
A66F          ; Mn #       COMBINING CYRILLIC VZMET
A674..A67D    ; Mn #  [10] COMBINING CYRILLIC LETTER UKRAINIAN IE..COMBINING CYRILLIC PAYEROK
A69E..A69F    ; Mn #   [2] COMBINING CYRILLIC LETTER EF..COMBINING CYRILLIC LETTER IOTIFIED E
A6F0..A6F1    ; Mn #   [2] BAMUM COMBINING MARK KOQNDON..BAMUM COMBINING MARK TUKWENTIS
A802          ; Mn #       SYLOTI NAGRI SIGN DVISVARA
A806          ; Mn #       SYLOTI NAGRI SIGN HASANTA
A80B          ; Mn #       SYLOTI NAGRI SIGN ANUSVARA
A825..A826    ; Mn #   [2] SYLOTI NAGRI VOWEL SIGN U..SYLOTI NAGRI VOWEL SIGN E
A82C          ; Mn #       SYLOTI NAGRI SIGN ALTERNATE HASANTA
A8C4..A8C5    ; Mn #   [2] SAURASHTRA SIGN VIRAMA..SAURASHTRA SIGN CANDRABINDU
A8E0..A8F1    ; Mn #  [18] COMBINING DEVANAGARI DIGIT ZERO..COMBINING DEVANAGARI SIGN AVAGRAHA
A8FF          ; Mn #       DEVANAGARI VOWEL SIGN AY
A926..A92D    ; Mn #   [8] KAYAH LI VOWEL UE..KAYAH LI TONE CALYA PLOPHU
A947..A951    ; Mn #  [11] REJANG VOWEL SIGN I..REJANG CONSONANT SIGN R
A980..A982    ; Mn #   [3] JAVANESE SIGN PANYANGGA..JAVANESE SIGN LAYAR
A9B3          ; Mn #       JAVANESE SIGN CECAK TELU
A9B6..A9B9    ; Mn #   [4] JAVANESE VOWEL SIGN WULU..JAVANESE VOWEL SIGN SUKU MENDUT
A9BC..A9BD    ; Mn #   [2] JAVANESE VOWEL SIGN PEPET..JAVANESE CONSONANT SIGN KERET
A9E5          ; Mn #       MYANMAR SIGN SHAN SAW
AA29..AA2E    ; Mn #   [6] CHAM VOWEL SIGN AA..CHAM VOWEL SIGN OE
AA31..AA32    ; Mn #   [2] CHAM VOWEL SIGN AU..CHAM VOWEL SIGN UE
AA35..AA36    ; Mn #   [2] CHAM CONSONANT SIGN LA..CHAM CONSONANT SIGN WA
AA43          ; Mn #       CHAM CONSONANT SIGN FINAL NG
AA4C          ; Mn #       CHAM CONSONANT SIGN FINAL M
AA7C          ; Mn #       MYANMAR SIGN TAI LAING TONE-2
AAB0          ; Mn #       TAI VIET MAI KANG
AAB2..AAB4    ; Mn #   [3] TAI VIET VOWEL I..TAI VIET VOWEL U
AAB7..AAB8    ; Mn #   [2] TAI VIET MAI KHIT..TAI VIET VOWEL IA
AABE..AABF    ; Mn #   [2] TAI VIET VOWEL AM..TAI VIET TONE MAI EK
AAC1          ; Mn #       TAI VIET TONE MAI THO
AAEC..AAED    ; Mn #   [2] MEETEI MAYEK VOWEL SIGN UU..MEETEI MAYEK VOWEL SIGN AAI
AAF6          ; Mn #       MEETEI MAYEK VIRAMA
ABE5          ; Mn #       MEETEI MAYEK VOWEL SIGN ANAP
ABE8          ; Mn #       MEETEI MAYEK VOWEL SIGN UNAP
ABED          ; Mn #       MEETEI MAYEK APUN IYEK
FB1E          ; Mn #       HEBREW POINT JUDEO-SPANISH VARIKA
FE00..FE0F    ; Mn #  [16] VARIATION SELECTOR-1..VARIATION SELECTOR-16
FE20..FE2F    ; Mn #  [16] COMBINING LIGATURE LEFT HALF..COMBINING CYRILLIC TITLO RIGHT HALF
101FD         ; Mn #       PHAISTOS DISC SIGN COMBINING OBLIQUE STROKE
102E0         ; Mn #       COPTIC EPACT THOUSANDS MARK
10376..1037A  ; Mn #   [5] COMBINING OLD PERMIC LETTER AN..COMBINING OLD PERMIC LETTER SII
10A01..10A03  ; Mn #   [3] KHAROSHTHI VOWEL SIGN I..KHAROSHTHI VOWEL SIGN VOCALIC R
10A05..10A06  ; Mn #   [2] KHAROSHTHI VOWEL SIGN E..KHAROSHTHI VOWEL SIGN O
10A0C..10A0F  ; Mn #   [4] KHAROSHTHI VOWEL LENGTH MARK..KHAROSHTHI SIGN VISARGA
10A38..10A3A  ; Mn #   [3] KHAROSHTHI SIGN BAR ABOVE..KHAROSHTHI SIGN DOT BELOW
10A3F         ; Mn #       KHAROSHTHI VIRAMA
10AE5..10AE6  ; Mn #   [2] MANICHAEAN ABBREVIATION MARK ABOVE..MANICHAEAN ABBREVIATION MARK BELOW
10D24..10D27  ; Mn #   [4] HANIFI ROHINGYA SIGN HARBAHAY..HANIFI ROHINGYA SIGN TASSI
10EAB..10EAC  ; Mn #   [2] YEZIDI COMBINING HAMZA MARK..YEZIDI COMBINING MADDA MARK
10EFD..10EFF  ; Mn #   [3] ARABIC SMALL LOW WORD SAKTA..ARABIC SMALL LOW WORD MADDA
10F46..10F50  ; Mn #  [11] SOGDIAN COMBINING DOT BELOW..SOGDIAN COMBINING STROKE BELOW
10F82..10F85  ; Mn #   [4] OLD UYGHUR COMBINING DOT ABOVE..OLD UYGHUR COMBINING TWO DOTS BELOW
11001         ; Mn #       BRAHMI SIGN ANUSVARA
11038..11046  ; Mn #  [15] BRAHMI VOWEL SIGN AA..BRAHMI VIRAMA
11070         ; Mn #       BRAHMI SIGN OLD TAMIL VIRAMA
11073..11074  ; Mn #   [2] BRAHMI VOWEL SIGN OLD TAMIL SHORT E..BRAHMI VOWEL SIGN OLD TAMIL SHORT O
1107F..11081  ; Mn #   [3] BRAHMI NUMBER JOINER..KAITHI SIGN ANUSVARA
110B3..110B6  ; Mn #   [4] KAITHI VOWEL SIGN U..KAITHI VOWEL SIGN AI
110B9..110BA  ; Mn #   [2] KAITHI SIGN VIRAMA..KAITHI SIGN NUKTA
110C2         ; Mn #       KAITHI VOWEL SIGN VOCALIC R
11100..11102  ; Mn #   [3] CHAKMA SIGN CANDRABINDU..CHAKMA SIGN VISARGA
11127..1112B  ; Mn #   [5] CHAKMA VOWEL SIGN A..CHAKMA VOWEL SIGN UU
1112D..11134  ; Mn #   [8] CHAKMA VOWEL SIGN AI..CHAKMA MAAYYAA
11173         ; Mn #       MAHAJANI SIGN NUKTA
11180..11181  ; Mn #   [2] SHARADA SIGN CANDRABINDU..SHARADA SIGN ANUSVARA
111B6..111BE  ; Mn #   [9] SHARADA VOWEL SIGN U..SHARADA VOWEL SIGN O
111C9..111CC  ; Mn #   [4] SHARADA SANDHI MARK..SHARADA EXTRA SHORT VOWEL MARK
111CF         ; Mn #       SHARADA SIGN INVERTED CANDRABINDU
1122F..11231  ; Mn #   [3] KHOJKI VOWEL SIGN U..KHOJKI VOWEL SIGN AI
11234         ; Mn #       KHOJKI SIGN ANUSVARA
11236..11237  ; Mn #   [2] KHOJKI SIGN NUKTA..KHOJKI SIGN SHADDA
1123E         ; Mn #       KHOJKI SIGN SUKUN
11241         ; Mn #       KHOJKI VOWEL SIGN VOCALIC R
112DF         ; Mn #       KHUDAWADI SIGN ANUSVARA
112E3..112EA  ; Mn #   [8] KHUDAWADI VOWEL SIGN U..KHUDAWADI SIGN VIRAMA
11300..11301  ; Mn #   [2] GRANTHA SIGN COMBINING ANUSVARA ABOVE..GRANTHA SIGN CANDRABINDU
1133B..1133C  ; Mn #   [2] COMBINING BINDU BELOW..GRANTHA SIGN NUKTA
11340         ; Mn #       GRANTHA VOWEL SIGN II
11366..1136C  ; Mn #   [7] COMBINING GRANTHA DIGIT ZERO..COMBINING GRANTHA DIGIT SIX
11370..11374  ; Mn #   [5] COMBINING GRANTHA LETTER A..COMBINING GRANTHA LETTER PA
11438..1143F  ; Mn #   [8] NEWA VOWEL SIGN U..NEWA VOWEL SIGN AI
11442..11444  ; Mn #   [3] NEWA SIGN VIRAMA..NEWA SIGN ANUSVARA
11446         ; Mn #       NEWA SIGN NUKTA
1145E         ; Mn #       NEWA SANDHI MARK
114B3..114B8  ; Mn #   [6] TIRHUTA VOWEL SIGN U..TIRHUTA VOWEL SIGN VOCALIC LL
114BA         ; Mn #       TIRHUTA VOWEL SIGN SHORT E
114BF..114C0  ; Mn #   [2] TIRHUTA SIGN CANDRABINDU..TIRHUTA SIGN ANUSVARA
114C2..114C3  ; Mn #   [2] TIRHUTA SIGN VIRAMA..TIRHUTA SIGN NUKTA
115B2..115B5  ; Mn #   [4] SIDDHAM VOWEL SIGN U..SIDDHAM VOWEL SIGN VOCALIC RR
115BC..115BD  ; Mn #   [2] SIDDHAM SIGN CANDRABINDU..SIDDHAM SIGN ANUSVARA
115BF..115C0  ; Mn #   [2] SIDDHAM SIGN VIRAMA..SIDDHAM SIGN NUKTA
115DC..115DD  ; Mn #   [2] SIDDHAM VOWEL SIGN ALTERNATE U..SIDDHAM VOWEL SIGN ALTERNATE UU
11633..1163A  ; Mn #   [8] MODI VOWEL SIGN U..MODI VOWEL SIGN AI
1163D         ; Mn #       MODI SIGN ANUSVARA
1163F..11640  ; Mn #   [2] MODI SIGN VIRAMA..MODI SIGN ARDHACANDRA
116AB         ; Mn #       TAKRI SIGN ANUSVARA
116AD         ; Mn #       TAKRI VOWEL SIGN AA
116B0..116B5  ; Mn #   [6] TAKRI VOWEL SIGN U..TAKRI VOWEL SIGN AU
116B7         ; Mn #       TAKRI SIGN NUKTA
1171D..1171F  ; Mn #   [3] AHOM CONSONANT SIGN MEDIAL LA..AHOM CONSONANT SIGN MEDIAL LIGATING RA
11722..11725  ; Mn #   [4] AHOM VOWEL SIGN I..AHOM VOWEL SIGN UU
11727..1172B  ; Mn #   [5] AHOM VOWEL SIGN AW..AHOM SIGN KILLER
1182F..11837  ; Mn #   [9] DOGRA VOWEL SIGN U..DOGRA SIGN ANUSVARA
11839..1183A  ; Mn #   [2] DOGRA SIGN VIRAMA..DOGRA SIGN NUKTA
1193B..1193C  ; Mn #   [2] DIVES AKURU SIGN ANUSVARA..DIVES AKURU SIGN CANDRABINDU
1193E         ; Mn #       DIVES AKURU VIRAMA
11943         ; Mn #       DIVES AKURU SIGN NUKTA
119D4..119D7  ; Mn #   [4] NANDINAGARI VOWEL SIGN U..NANDINAGARI VOWEL SIGN VOCALIC RR
119DA..119DB  ; Mn #   [2] NANDINAGARI VOWEL SIGN E..NANDINAGARI VOWEL SIGN AI
119E0         ; Mn #       NANDINAGARI SIGN VIRAMA
11A01..11A0A  ; Mn #  [10] ZANABAZAR SQUARE VOWEL SIGN I..ZANABAZAR SQUARE VOWEL LENGTH MARK
11A33..11A38  ; Mn #   [6] ZANABAZAR SQUARE FINAL CONSONANT MARK..ZANABAZAR SQUARE SIGN ANUSVARA
11A3B..11A3E  ; Mn #   [4] ZANABAZAR SQUARE CLUSTER-FINAL LETTER YA..ZANABAZAR SQUARE CLUSTER-FINAL LETTER VA
11A47         ; Mn #       ZANABAZAR SQUARE SUBJOINER
11A51..11A56  ; Mn #   [6] SOYOMBO VOWEL SIGN I..SOYOMBO VOWEL SIGN OE
11A59..11A5B  ; Mn #   [3] SOYOMBO VOWEL SIGN VOCALIC R..SOYOMBO VOWEL LENGTH MARK
11A8A..11A96  ; Mn #  [13] SOYOMBO FINAL CONSONANT SIGN G..SOYOMBO SIGN ANUSVARA
11A98..11A99  ; Mn #   [2] SOYOMBO GEMINATION MARK..SOYOMBO SUBJOINER
11C30..11C36  ; Mn #   [7] BHAIKSUKI VOWEL SIGN I..BHAIKSUKI VOWEL SIGN VOCALIC L
11C38..11C3D  ; Mn #   [6] BHAIKSUKI VOWEL SIGN E..BHAIKSUKI SIGN ANUSVARA
11C3F         ; Mn #       BHAIKSUKI SIGN VIRAMA
11C92..11CA7  ; Mn #  [22] MARCHEN SUBJOINED LETTER KA..MARCHEN SUBJOINED LETTER ZA
11CAA..11CB0  ; Mn #   [7] MARCHEN SUBJOINED LETTER RA..MARCHEN VOWEL SIGN AA
11CB2..11CB3  ; Mn #   [2] MARCHEN VOWEL SIGN U..MARCHEN VOWEL SIGN E
11CB5..11CB6  ; Mn #   [2] MARCHEN SIGN ANUSVARA..MARCHEN SIGN CANDRABINDU
11D31..11D36  ; Mn #   [6] MASARAM GONDI VOWEL SIGN AA..MASARAM GONDI VOWEL SIGN VOCALIC R
11D3A         ; Mn #       MASARAM GONDI VOWEL SIGN E
11D3C..11D3D  ; Mn #   [2] MASARAM GONDI VOWEL SIGN AI..MASARAM GONDI VOWEL SIGN O
11D3F..11D45  ; Mn #   [7] MASARAM GONDI VOWEL SIGN AU..MASARAM GONDI VIRAMA
11D47         ; Mn #       MASARAM GONDI RA-KARA
11D90..11D91  ; Mn #   [2] GUNJALA GONDI VOWEL SIGN EE..GUNJALA GONDI VOWEL SIGN AI
11D95         ; Mn #       GUNJALA GONDI SIGN ANUSVARA
11D97         ; Mn #       GUNJALA GONDI VIRAMA
11EF3..11EF4  ; Mn #   [2] MAKASAR VOWEL SIGN I..MAKASAR VOWEL SIGN U
11F00..11F01  ; Mn #   [2] KAWI SIGN CANDRABINDU..KAWI SIGN ANUSVARA
11F36..11F3A  ; Mn #   [5] KAWI VOWEL SIGN I..KAWI VOWEL SIGN VOCALIC R
11F40         ; Mn #       KAWI VOWEL SIGN EU
11F42         ; Mn #       KAWI CONJOINER
13440         ; Mn #       EGYPTIAN HIEROGLYPH MIRROR HORIZONTALLY
13447..13455  ; Mn #  [15] EGYPTIAN HIEROGLYPH MODIFIER DAMAGED AT TOP START..EGYPTIAN HIEROGLYPH MODIFIER DAMAGED
16AF0..16AF4  ; Mn #   [5] BASSA VAH COMBINING HIGH TONE..BASSA VAH COMBINING HIGH-LOW TONE
16B30..16B36  ; Mn #   [7] PAHAWH HMONG MARK CIM TUB..PAHAWH HMONG MARK CIM TAUM
16F4F         ; Mn #       MIAO SIGN CONSONANT MODIFIER BAR
16F8F..16F92  ; Mn #   [4] MIAO TONE RIGHT..MIAO TONE BELOW
16FE4         ; Mn #       KHITAN SMALL SCRIPT FILLER
1BC9D..1BC9E  ; Mn #   [2] DUPLOYAN THICK LETTER SELECTOR..DUPLOYAN DOUBLE MARK
1CF00..1CF2D  ; Mn #  [46] ZNAMENNY COMBINING MARK GORAZDO NIZKO S KRYZHEM ON LEFT..ZNAMENNY COMBINING MARK KRYZH ON LEFT
1CF30..1CF46  ; Mn #  [23] ZNAMENNY COMBINING TONAL RANGE MARK MRACHNO..ZNAMENNY PRIZNAK MODIFIER ROG
1D167..1D169  ; Mn #   [3] MUSICAL SYMBOL COMBINING TREMOLO-1..MUSICAL SYMBOL COMBINING TREMOLO-3
1D17B..1D182  ; Mn #   [8] MUSICAL SYMBOL COMBINING ACCENT..MUSICAL SYMBOL COMBINING LOURE
1D185..1D18B  ; Mn #   [7] MUSICAL SYMBOL COMBINING DOIT..MUSICAL SYMBOL COMBINING TRIPLE TONGUE
1D1AA..1D1AD  ; Mn #   [4] MUSICAL SYMBOL COMBINING DOWN BOW..MUSICAL SYMBOL COMBINING SNAP PIZZICATO
1D242..1D244  ; Mn #   [3] COMBINING GREEK MUSICAL TRISEME..COMBINING GREEK MUSICAL PENTASEME
1DA00..1DA36  ; Mn #  [55] SIGNWRITING HEAD RIM..SIGNWRITING AIR SUCKING IN
1DA3B..1DA6C  ; Mn #  [50] SIGNWRITING MOUTH CLOSED NEUTRAL..SIGNWRITING EXCITEMENT
1DA75         ; Mn #       SIGNWRITING UPPER BODY TILTING FROM HIP JOINTS
1DA84         ; Mn #       SIGNWRITING LOCATION HEAD NECK
1DA9B..1DA9F  ; Mn #   [5] SIGNWRITING FILL MODIFIER-2..SIGNWRITING FILL MODIFIER-6
1DAA1..1DAAF  ; Mn #  [15] SIGNWRITING ROTATION MODIFIER-2..SIGNWRITING ROTATION MODIFIER-16
1E000..1E006  ; Mn #   [7] COMBINING GLAGOLITIC LETTER AZU..COMBINING GLAGOLITIC LETTER ZHIVETE
1E008..1E018  ; Mn #  [17] COMBINING GLAGOLITIC LETTER ZEMLJA..COMBINING GLAGOLITIC LETTER HERU
1E01B..1E021  ; Mn #   [7] COMBINING GLAGOLITIC LETTER SHTA..COMBINING GLAGOLITIC LETTER YATI
1E023..1E024  ; Mn #   [2] COMBINING GLAGOLITIC LETTER YU..COMBINING GLAGOLITIC LETTER SMALL YUS
1E026..1E02A  ; Mn #   [5] COMBINING GLAGOLITIC LETTER YO..COMBINING GLAGOLITIC LETTER FITA
1E08F         ; Mn #       COMBINING CYRILLIC SMALL LETTER BYELORUSSIAN-UKRAINIAN I
1E130..1E136  ; Mn #   [7] NYIAKENG PUACHUE HMONG TONE-B..NYIAKENG PUACHUE HMONG TONE-D
1E2AE         ; Mn #       TOTO SIGN RISING TONE
1E2EC..1E2EF  ; Mn #   [4] WANCHO TONE TUP..WANCHO TONE KOINI
1E4EC..1E4EF  ; Mn #   [4] NAG MUNDARI SIGN MUHOR..NAG MUNDARI SIGN SUTUH
1E8D0..1E8D6  ; Mn #   [7] MENDE KIKAKUI COMBINING NUMBER TEENS..MENDE KIKAKUI COMBINING NUMBER MILLIONS
1E944..1E94A  ; Mn #   [7] ADLAM ALIF LENGTHENER..ADLAM NUKTA
E0100..E01EF  ; Mn # [240] VARIATION SELECTOR-17..VARIATION SELECTOR-256

# Total code points: 1985

# ================================================

# General_Category=Enclosing_Mark

0488..0489    ; Me #   [2] COMBINING CYRILLIC HUNDRED THOUSANDS SIGN..COMBINING CYRILLIC MILLIONS SIGN
1ABE          ; Me #       COMBINING PARENTHESES OVERLAY
20DD..20E0    ; Me #   [4] COMBINING ENCLOSING CIRCLE..COMBINING ENCLOSING CIRCLE BACKSLASH
20E2..20E4    ; Me #   [3] COMBINING ENCLOSING SCREEN..COMBINING ENCLOSING UPWARD POINTING TRIANGLE
A670..A672    ; Me #   [3] COMBINING CYRILLIC TEN MILLIONS SIGN..COMBINING CYRILLIC THOUSAND MILLIONS SIGN

# Total code points: 13

# ================================================

# General_Category=Spacing_Mark

0903          ; Mc #       DEVANAGARI SIGN VISARGA
093B          ; Mc #       DEVANAGARI VOWEL SIGN OOE
093E..0940    ; Mc #   [3] DEVANAGARI VOWEL SIGN AA..DEVANAGARI VOWEL SIGN II
0949..094C    ; Mc #   [4] DEVANAGARI VOWEL SIGN CANDRA O..DEVANAGARI VOWEL SIGN AU
094E..094F    ; Mc #   [2] DEVANAGARI VOWEL SIGN PRISHTHAMATRA E..DEVANAGARI VOWEL SIGN AW
0982..0983    ; Mc #   [2] BENGALI SIGN ANUSVARA..BENGALI SIGN VISARGA
09BE..09C0    ; Mc #   [3] BENGALI VOWEL SIGN AA..BENGALI VOWEL SIGN II
09C7..09C8    ; Mc #   [2] BENGALI VOWEL SIGN E..BENGALI VOWEL SIGN AI
09CB..09CC    ; Mc #   [2] BENGALI VOWEL SIGN O..BENGALI VOWEL SIGN AU
09D7          ; Mc #       BENGALI AU LENGTH MARK
0A03          ; Mc #       GURMUKHI SIGN VISARGA
0A3E..0A40    ; Mc #   [3] GURMUKHI VOWEL SIGN AA..GURMUKHI VOWEL SIGN II
0A83          ; Mc #       GUJARATI SIGN VISARGA
0ABE..0AC0    ; Mc #   [3] GUJARATI VOWEL SIGN AA..GUJARATI VOWEL SIGN II
0AC9          ; Mc #       GUJARATI VOWEL SIGN CANDRA O
0ACB..0ACC    ; Mc #   [2] GUJARATI VOWEL SIGN O..GUJARATI VOWEL SIGN AU
0B02..0B03    ; Mc #   [2] ORIYA SIGN ANUSVARA..ORIYA SIGN VISARGA
0B3E          ; Mc #       ORIYA VOWEL SIGN AA
0B40          ; Mc #       ORIYA VOWEL SIGN II
0B47..0B48    ; Mc #   [2] ORIYA VOWEL SIGN E..ORIYA VOWEL SIGN AI
0B4B..0B4C    ; Mc #   [2] ORIYA VOWEL SIGN O..ORIYA VOWEL SIGN AU
0B57          ; Mc #       ORIYA AU LENGTH MARK
0BBE..0BBF    ; Mc #   [2] TAMIL VOWEL SIGN AA..TAMIL VOWEL SIGN I
0BC1..0BC2    ; Mc #   [2] TAMIL VOWEL SIGN U..TAMIL VOWEL SIGN UU
0BC6..0BC8    ; Mc #   [3] TAMIL VOWEL SIGN E..TAMIL VOWEL SIGN AI
0BCA..0BCC    ; Mc #   [3] TAMIL VOWEL SIGN O..TAMIL VOWEL SIGN AU
0BD7          ; Mc #       TAMIL AU LENGTH MARK
0C01..0C03    ; Mc #   [3] TELUGU SIGN CANDRABINDU..TELUGU SIGN VISARGA
0C41..0C44    ; Mc #   [4] TELUGU VOWEL SIGN U..TELUGU VOWEL SIGN VOCALIC RR
0C82..0C83    ; Mc #   [2] KANNADA SIGN ANUSVARA..KANNADA SIGN VISARGA
0CBE          ; Mc #       KANNADA VOWEL SIGN AA
0CC0..0CC4    ; Mc #   [5] KANNADA VOWEL SIGN II..KANNADA VOWEL SIGN VOCALIC RR
0CC7..0CC8    ; Mc #   [2] KANNADA VOWEL SIGN EE..KANNADA VOWEL SIGN AI
0CCA..0CCB    ; Mc #   [2] KANNADA VOWEL SIGN O..KANNADA VOWEL SIGN OO
0CD5..0CD6    ; Mc #   [2] KANNADA LENGTH MARK..KANNADA AI LENGTH MARK
0CF3          ; Mc #       KANNADA SIGN COMBINING ANUSVARA ABOVE RIGHT
0D02..0D03    ; Mc #   [2] MALAYALAM SIGN ANUSVARA..MALAYALAM SIGN VISARGA
0D3E..0D40    ; Mc #   [3] MALAYALAM VOWEL SIGN AA..MALAYALAM VOWEL SIGN II
0D46..0D48    ; Mc #   [3] MALAYALAM VOWEL SIGN E..MALAYALAM VOWEL SIGN AI
0D4A..0D4C    ; Mc #   [3] MALAYALAM VOWEL SIGN O..MALAYALAM VOWEL SIGN AU
0D57          ; Mc #       MALAYALAM AU LENGTH MARK
0D82..0D83    ; Mc #   [2] SINHALA SIGN ANUSVARAYA..SINHALA SIGN VISARGAYA
0DCF..0DD1    ; Mc #   [3] SINHALA VOWEL SIGN AELA-PILLA..SINHALA VOWEL SIGN DIGA AEDA-PILLA
0DD8..0DDF    ; Mc #   [8] SINHALA VOWEL SIGN GAETTA-PILLA..SINHALA VOWEL SIGN GAYANUKITTA
0DF2..0DF3    ; Mc #   [2] SINHALA VOWEL SIGN DIGA GAETTA-PILLA..SINHALA VOWEL SIGN DIGA GAYANUKITTA
0F3E..0F3F    ; Mc #   [2] TIBETAN SIGN YAR TSHES..TIBETAN SIGN MAR TSHES
0F7F          ; Mc #       TIBETAN SIGN RNAM BCAD
102B..102C    ; Mc #   [2] MYANMAR VOWEL SIGN TALL AA..MYANMAR VOWEL SIGN AA
1031          ; Mc #       MYANMAR VOWEL SIGN E
1038          ; Mc #       MYANMAR SIGN VISARGA
103B..103C    ; Mc #   [2] MYANMAR CONSONANT SIGN MEDIAL YA..MYANMAR CONSONANT SIGN MEDIAL RA
1056..1057    ; Mc #   [2] MYANMAR VOWEL SIGN VOCALIC R..MYANMAR VOWEL SIGN VOCALIC RR
1062..1064    ; Mc #   [3] MYANMAR VOWEL SIGN SGAW KAREN EU..MYANMAR TONE MARK SGAW KAREN KE PHO
1067..106D    ; Mc #   [7] MYANMAR VOWEL SIGN WESTERN PWO KAREN EU..MYANMAR SIGN WESTERN PWO KAREN TONE-5
1083..1084    ; Mc #   [2] MYANMAR VOWEL SIGN SHAN AA..MYANMAR VOWEL SIGN SHAN E
1087..108C    ; Mc #   [6] MYANMAR SIGN SHAN TONE-2..MYANMAR SIGN SHAN COUNCIL TONE-3
108F          ; Mc #       MYANMAR SIGN RUMAI PALAUNG TONE-5
109A..109C    ; Mc #   [3] MYANMAR SIGN KHAMTI TONE-1..MYANMAR VOWEL SIGN AITON A
1715          ; Mc #       TAGALOG SIGN PAMUDPOD
1734          ; Mc #       HANUNOO SIGN PAMUDPOD
17B6          ; Mc #       KHMER VOWEL SIGN AA
17BE..17C5    ; Mc #   [8] KHMER VOWEL SIGN OE..KHMER VOWEL SIGN AU
17C7..17C8    ; Mc #   [2] KHMER SIGN REAHMUK..KHMER SIGN YUUKALEAPINTU
1923..1926    ; Mc #   [4] LIMBU VOWEL SIGN EE..LIMBU VOWEL SIGN AU
1929..192B    ; Mc #   [3] LIMBU SUBJOINED LETTER YA..LIMBU SUBJOINED LETTER WA
1930..1931    ; Mc #   [2] LIMBU SMALL LETTER KA..LIMBU SMALL LETTER NGA
1933..1938    ; Mc #   [6] LIMBU SMALL LETTER TA..LIMBU SMALL LETTER LA
1A19..1A1A    ; Mc #   [2] BUGINESE VOWEL SIGN E..BUGINESE VOWEL SIGN O
1A55          ; Mc #       TAI THAM CONSONANT SIGN MEDIAL RA
1A57          ; Mc #       TAI THAM CONSONANT SIGN LA TANG LAI
1A61          ; Mc #       TAI THAM VOWEL SIGN A
1A63..1A64    ; Mc #   [2] TAI THAM VOWEL SIGN AA..TAI THAM VOWEL SIGN TALL AA
1A6D..1A72    ; Mc #   [6] TAI THAM VOWEL SIGN OY..TAI THAM VOWEL SIGN THAM AI
1B04          ; Mc #       BALINESE SIGN BISAH
1B35          ; Mc #       BALINESE VOWEL SIGN TEDUNG
1B3B          ; Mc #       BALINESE VOWEL SIGN RA REPA TEDUNG
1B3D..1B41    ; Mc #   [5] BALINESE VOWEL SIGN LA LENGA TEDUNG..BALINESE VOWEL SIGN TALING REPA TEDUNG
1B43..1B44    ; Mc #   [2] BALINESE VOWEL SIGN PEPET TEDUNG..BALINESE ADEG ADEG
1B82          ; Mc #       SUNDANESE SIGN PANGWISAD
1BA1          ; Mc #       SUNDANESE CONSONANT SIGN PAMINGKAL
1BA6..1BA7    ; Mc #   [2] SUNDANESE VOWEL SIGN PANAELAENG..SUNDANESE VOWEL SIGN PANOLONG
1BAA          ; Mc #       SUNDANESE SIGN PAMAAEH
1BE7          ; Mc #       BATAK VOWEL SIGN E
1BEA..1BEC    ; Mc #   [3] BATAK VOWEL SIGN I..BATAK VOWEL SIGN O
1BEE          ; Mc #       BATAK VOWEL SIGN U
1BF2..1BF3    ; Mc #   [2] BATAK PANGOLAT..BATAK PANONGONAN
1C24..1C2B    ; Mc #   [8] LEPCHA SUBJOINED LETTER YA..LEPCHA VOWEL SIGN UU
1C34..1C35    ; Mc #   [2] LEPCHA CONSONANT SIGN NYIN-DO..LEPCHA CONSONANT SIGN KANG
1CE1          ; Mc #       VEDIC TONE ATHARVAVEDIC INDEPENDENT SVARITA
1CF7          ; Mc #       VEDIC SIGN ATIKRAMA
302E..302F    ; Mc #   [2] HANGUL SINGLE DOT TONE MARK..HANGUL DOUBLE DOT TONE MARK
A823..A824    ; Mc #   [2] SYLOTI NAGRI VOWEL SIGN A..SYLOTI NAGRI VOWEL SIGN I
A827          ; Mc #       SYLOTI NAGRI VOWEL SIGN OO
A880..A881    ; Mc #   [2] SAURASHTRA SIGN ANUSVARA..SAURASHTRA SIGN VISARGA
A8B4..A8C3    ; Mc #  [16] SAURASHTRA CONSONANT SIGN HAARU..SAURASHTRA VOWEL SIGN AU
A952..A953    ; Mc #   [2] REJANG CONSONANT SIGN H..REJANG VIRAMA
A983          ; Mc #       JAVANESE SIGN WIGNYAN
A9B4..A9B5    ; Mc #   [2] JAVANESE VOWEL SIGN TARUNG..JAVANESE VOWEL SIGN TOLONG
A9BA..A9BB    ; Mc #   [2] JAVANESE VOWEL SIGN TALING..JAVANESE VOWEL SIGN DIRGA MURE
A9BE..A9C0    ; Mc #   [3] JAVANESE CONSONANT SIGN PENGKAL..JAVANESE PANGKON
AA2F..AA30    ; Mc #   [2] CHAM VOWEL SIGN O..CHAM VOWEL SIGN AI
AA33..AA34    ; Mc #   [2] CHAM CONSONANT SIGN YA..CHAM CONSONANT SIGN RA
AA4D          ; Mc #       CHAM CONSONANT SIGN FINAL H
AA7B          ; Mc #       MYANMAR SIGN PAO KAREN TONE
AA7D          ; Mc #       MYANMAR SIGN TAI LAING TONE-5
AAEB          ; Mc #       MEETEI MAYEK VOWEL SIGN II
AAEE..AAEF    ; Mc #   [2] MEETEI MAYEK VOWEL SIGN AU..MEETEI MAYEK VOWEL SIGN AAU
AAF5          ; Mc #       MEETEI MAYEK VOWEL SIGN VISARGA
ABE3..ABE4    ; Mc #   [2] MEETEI MAYEK VOWEL SIGN ONAP..MEETEI MAYEK VOWEL SIGN INAP
ABE6..ABE7    ; Mc #   [2] MEETEI MAYEK VOWEL SIGN YENAP..MEETEI MAYEK VOWEL SIGN SOUNAP
ABE9..ABEA    ; Mc #   [2] MEETEI MAYEK VOWEL SIGN CHEINAP..MEETEI MAYEK VOWEL SIGN NUNG
ABEC          ; Mc #       MEETEI MAYEK LUM IYEK
11000         ; Mc #       BRAHMI SIGN CANDRABINDU
11002         ; Mc #       BRAHMI SIGN VISARGA
11082         ; Mc #       KAITHI SIGN VISARGA
110B0..110B2  ; Mc #   [3] KAITHI VOWEL SIGN AA..KAITHI VOWEL SIGN II
110B7..110B8  ; Mc #   [2] KAITHI VOWEL SIGN O..KAITHI VOWEL SIGN AU
1112C         ; Mc #       CHAKMA VOWEL SIGN E
11145..11146  ; Mc #   [2] CHAKMA VOWEL SIGN AA..CHAKMA VOWEL SIGN EI
11182         ; Mc #       SHARADA SIGN VISARGA
111B3..111B5  ; Mc #   [3] SHARADA VOWEL SIGN AA..SHARADA VOWEL SIGN II
111BF..111C0  ; Mc #   [2] SHARADA VOWEL SIGN AU..SHARADA SIGN VIRAMA
111CE         ; Mc #       SHARADA VOWEL SIGN PRISHTHAMATRA E
1122C..1122E  ; Mc #   [3] KHOJKI VOWEL SIGN AA..KHOJKI VOWEL SIGN II
11232..11233  ; Mc #   [2] KHOJKI VOWEL SIGN O..KHOJKI VOWEL SIGN AU
11235         ; Mc #       KHOJKI SIGN VIRAMA
112E0..112E2  ; Mc #   [3] KHUDAWADI VOWEL SIGN AA..KHUDAWADI VOWEL SIGN II
11302..11303  ; Mc #   [2] GRANTHA SIGN ANUSVARA..GRANTHA SIGN VISARGA
1133E..1133F  ; Mc #   [2] GRANTHA VOWEL SIGN AA..GRANTHA VOWEL SIGN I
11341..11344  ; Mc #   [4] GRANTHA VOWEL SIGN U..GRANTHA VOWEL SIGN VOCALIC RR
11347..11348  ; Mc #   [2] GRANTHA VOWEL SIGN EE..GRANTHA VOWEL SIGN AI
1134B..1134D  ; Mc #   [3] GRANTHA VOWEL SIGN OO..GRANTHA SIGN VIRAMA
11357         ; Mc #       GRANTHA AU LENGTH MARK
11362..11363  ; Mc #   [2] GRANTHA VOWEL SIGN VOCALIC L..GRANTHA VOWEL SIGN VOCALIC LL
11435..11437  ; Mc #   [3] NEWA VOWEL SIGN AA..NEWA VOWEL SIGN II
11440..11441  ; Mc #   [2] NEWA VOWEL SIGN O..NEWA VOWEL SIGN AU
11445         ; Mc #       NEWA SIGN VISARGA
114B0..114B2  ; Mc #   [3] TIRHUTA VOWEL SIGN AA..TIRHUTA VOWEL SIGN II
114B9         ; Mc #       TIRHUTA VOWEL SIGN E
114BB..114BE  ; Mc #   [4] TIRHUTA VOWEL SIGN AI..TIRHUTA VOWEL SIGN AU
114C1         ; Mc #       TIRHUTA SIGN VISARGA
115AF..115B1  ; Mc #   [3] SIDDHAM VOWEL SIGN AA..SIDDHAM VOWEL SIGN II
115B8..115BB  ; Mc #   [4] SIDDHAM VOWEL SIGN E..SIDDHAM VOWEL SIGN AU
115BE         ; Mc #       SIDDHAM SIGN VISARGA
11630..11632  ; Mc #   [3] MODI VOWEL SIGN AA..MODI VOWEL SIGN II
1163B..1163C  ; Mc #   [2] MODI VOWEL SIGN O..MODI VOWEL SIGN AU
1163E         ; Mc #       MODI SIGN VISARGA
116AC         ; Mc #       TAKRI SIGN VISARGA
116AE..116AF  ; Mc #   [2] TAKRI VOWEL SIGN I..TAKRI VOWEL SIGN II
116B6         ; Mc #       TAKRI SIGN VIRAMA
11720..11721  ; Mc #   [2] AHOM VOWEL SIGN A..AHOM VOWEL SIGN AA
11726         ; Mc #       AHOM VOWEL SIGN E
1182C..1182E  ; Mc #   [3] DOGRA VOWEL SIGN AA..DOGRA VOWEL SIGN II
11838         ; Mc #       DOGRA SIGN VISARGA
11930..11935  ; Mc #   [6] DIVES AKURU VOWEL SIGN AA..DIVES AKURU VOWEL SIGN E
11937..11938  ; Mc #   [2] DIVES AKURU VOWEL SIGN AI..DIVES AKURU VOWEL SIGN O
1193D         ; Mc #       DIVES AKURU SIGN HALANTA
11940         ; Mc #       DIVES AKURU MEDIAL YA
11942         ; Mc #       DIVES AKURU MEDIAL RA
119D1..119D3  ; Mc #   [3] NANDINAGARI VOWEL SIGN AA..NANDINAGARI VOWEL SIGN II
119DC..119DF  ; Mc #   [4] NANDINAGARI VOWEL SIGN O..NANDINAGARI SIGN VISARGA
119E4         ; Mc #       NANDINAGARI VOWEL SIGN PRISHTHAMATRA E
11A39         ; Mc #       ZANABAZAR SQUARE SIGN VISARGA
11A57..11A58  ; Mc #   [2] SOYOMBO VOWEL SIGN AI..SOYOMBO VOWEL SIGN AU
11A97         ; Mc #       SOYOMBO SIGN VISARGA
11C2F         ; Mc #       BHAIKSUKI VOWEL SIGN AA
11C3E         ; Mc #       BHAIKSUKI SIGN VISARGA
11CA9         ; Mc #       MARCHEN SUBJOINED LETTER YA
11CB1         ; Mc #       MARCHEN VOWEL SIGN I
11CB4         ; Mc #       MARCHEN VOWEL SIGN O
11D8A..11D8E  ; Mc #   [5] GUNJALA GONDI VOWEL SIGN AA..GUNJALA GONDI VOWEL SIGN UU
11D93..11D94  ; Mc #   [2] GUNJALA GONDI VOWEL SIGN OO..GUNJALA GONDI VOWEL SIGN AU
11D96         ; Mc #       GUNJALA GONDI SIGN VISARGA
11EF5..11EF6  ; Mc #   [2] MAKASAR VOWEL SIGN E..MAKASAR VOWEL SIGN O
11F03         ; Mc #       KAWI SIGN VISARGA
11F34..11F35  ; Mc #   [2] KAWI VOWEL SIGN AA..KAWI VOWEL SIGN ALTERNATE AA
11F3E..11F3F  ; Mc #   [2] KAWI VOWEL SIGN E..KAWI VOWEL SIGN AI
11F41         ; Mc #       KAWI SIGN KILLER
16F51..16F87  ; Mc #  [55] MIAO SIGN ASPIRATION..MIAO VOWEL SIGN UI
16FF0..16FF1  ; Mc #   [2] VIETNAMESE ALTERNATE READING MARK CA..VIETNAMESE ALTERNATE READING MARK NHAY
1D165..1D166  ; Mc #   [2] MUSICAL SYMBOL COMBINING STEM..MUSICAL SYMBOL COMBINING SPRECHGESANG STEM
1D16D..1D172  ; Mc #   [6] MUSICAL SYMBOL COMBINING AUGMENTATION DOT..MUSICAL SYMBOL COMBINING FLAG-5

# Total code points: 452

# ================================================

# General_Category=Decimal_Number

0030..0039    ; Nd #  [10] DIGIT ZERO..DIGIT NINE
0660..0669    ; Nd #  [10] ARABIC-INDIC DIGIT ZERO..ARABIC-INDIC DIGIT NINE
06F0..06F9    ; Nd #  [10] EXTENDED ARABIC-INDIC DIGIT ZERO..EXTENDED ARABIC-INDIC DIGIT NINE
07C0..07C9    ; Nd #  [10] NKO DIGIT ZERO..NKO DIGIT NINE
0966..096F    ; Nd #  [10] DEVANAGARI DIGIT ZERO..DEVANAGARI DIGIT NINE
09E6..09EF    ; Nd #  [10] BENGALI DIGIT ZERO..BENGALI DIGIT NINE
0A66..0A6F    ; Nd #  [10] GURMUKHI DIGIT ZERO..GURMUKHI DIGIT NINE
0AE6..0AEF    ; Nd #  [10] GUJARATI DIGIT ZERO..GUJARATI DIGIT NINE
0B66..0B6F    ; Nd #  [10] ORIYA DIGIT ZERO..ORIYA DIGIT NINE
0BE6..0BEF    ; Nd #  [10] TAMIL DIGIT ZERO..TAMIL DIGIT NINE
0C66..0C6F    ; Nd #  [10] TELUGU DIGIT ZERO..TELUGU DIGIT NINE
0CE6..0CEF    ; Nd #  [10] KANNADA DIGIT ZERO..KANNADA DIGIT NINE
0D66..0D6F    ; Nd #  [10] MALAYALAM DIGIT ZERO..MALAYALAM DIGIT NINE
0DE6..0DEF    ; Nd #  [10] SINHALA LITH DIGIT ZERO..SINHALA LITH DIGIT NINE
0E50..0E59    ; Nd #  [10] THAI DIGIT ZERO..THAI DIGIT NINE
0ED0..0ED9    ; Nd #  [10] LAO DIGIT ZERO..LAO DIGIT NINE
0F20..0F29    ; Nd #  [10] TIBETAN DIGIT ZERO..TIBETAN DIGIT NINE
1040..1049    ; Nd #  [10] MYANMAR DIGIT ZERO..MYANMAR DIGIT NINE
1090..1099    ; Nd #  [10] MYANMAR SHAN DIGIT ZERO..MYANMAR SHAN DIGIT NINE
17E0..17E9    ; Nd #  [10] KHMER DIGIT ZERO..KHMER DIGIT NINE
1810..1819    ; Nd #  [10] MONGOLIAN DIGIT ZERO..MONGOLIAN DIGIT NINE
1946..194F    ; Nd #  [10] LIMBU DIGIT ZERO..LIMBU DIGIT NINE
19D0..19D9    ; Nd #  [10] NEW TAI LUE DIGIT ZERO..NEW TAI LUE DIGIT NINE
1A80..1A89    ; Nd #  [10] TAI THAM HORA DIGIT ZERO..TAI THAM HORA DIGIT NINE
1A90..1A99    ; Nd #  [10] TAI THAM THAM DIGIT ZERO..TAI THAM THAM DIGIT NINE
1B50..1B59    ; Nd #  [10] BALINESE DIGIT ZERO..BALINESE DIGIT NINE
1BB0..1BB9    ; Nd #  [10] SUNDANESE DIGIT ZERO..SUNDANESE DIGIT NINE
1C40..1C49    ; Nd #  [10] LEPCHA DIGIT ZERO..LEPCHA DIGIT NINE
1C50..1C59    ; Nd #  [10] OL CHIKI DIGIT ZERO..OL CHIKI DIGIT NINE
A620..A629    ; Nd #  [10] VAI DIGIT ZERO..VAI DIGIT NINE
A8D0..A8D9    ; Nd #  [10] SAURASHTRA DIGIT ZERO..SAURASHTRA DIGIT NINE
A900..A909    ; Nd #  [10] KAYAH LI DIGIT ZERO..KAYAH LI DIGIT NINE
A9D0..A9D9    ; Nd #  [10] JAVANESE DIGIT ZERO..JAVANESE DIGIT NINE
A9F0..A9F9    ; Nd #  [10] MYANMAR TAI LAING DIGIT ZERO..MYANMAR TAI LAING DIGIT NINE
AA50..AA59    ; Nd #  [10] CHAM DIGIT ZERO..CHAM DIGIT NINE
ABF0..ABF9    ; Nd #  [10] MEETEI MAYEK DIGIT ZERO..MEETEI MAYEK DIGIT NINE
FF10..FF19    ; Nd #  [10] FULLWIDTH DIGIT ZERO..FULLWIDTH DIGIT NINE
104A0..104A9  ; Nd #  [10] OSMANYA DIGIT ZERO..OSMANYA DIGIT NINE
10D30..10D39  ; Nd #  [10] HANIFI ROHINGYA DIGIT ZERO..HANIFI ROHINGYA DIGIT NINE
11066..1106F  ; Nd #  [10] BRAHMI DIGIT ZERO..BRAHMI DIGIT NINE
110F0..110F9  ; Nd #  [10] SORA SOMPENG DIGIT ZERO..SORA SOMPENG DIGIT NINE
11136..1113F  ; Nd #  [10] CHAKMA DIGIT ZERO..CHAKMA DIGIT NINE
111D0..111D9  ; Nd #  [10] SHARADA DIGIT ZERO..SHARADA DIGIT NINE
112F0..112F9  ; Nd #  [10] KHUDAWADI DIGIT ZERO..KHUDAWADI DIGIT NINE
11450..11459  ; Nd #  [10] NEWA DIGIT ZERO..NEWA DIGIT NINE
114D0..114D9  ; Nd #  [10] TIRHUTA DIGIT ZERO..TIRHUTA DIGIT NINE
11650..11659  ; Nd #  [10] MODI DIGIT ZERO..MODI DIGIT NINE
116C0..116C9  ; Nd #  [10] TAKRI DIGIT ZERO..TAKRI DIGIT NINE
11730..11739  ; Nd #  [10] AHOM DIGIT ZERO..AHOM DIGIT NINE
118E0..118E9  ; Nd #  [10] WARANG CITI DIGIT ZERO..WARANG CITI DIGIT NINE
11950..11959  ; Nd #  [10] DIVES AKURU DIGIT ZERO..DIVES AKURU DIGIT NINE
11C50..11C59  ; Nd #  [10] BHAIKSUKI DIGIT ZERO..BHAIKSUKI DIGIT NINE
11D50..11D59  ; Nd #  [10] MASARAM GONDI DIGIT ZERO..MASARAM GONDI DIGIT NINE
11DA0..11DA9  ; Nd #  [10] GUNJALA GONDI DIGIT ZERO..GUNJALA GONDI DIGIT NINE
11F50..11F59  ; Nd #  [10] KAWI DIGIT ZERO..KAWI DIGIT NINE
16A60..16A69  ; Nd #  [10] MRO DIGIT ZERO..MRO DIGIT NINE
16AC0..16AC9  ; Nd #  [10] TANGSA DIGIT ZERO..TANGSA DIGIT NINE
16B50..16B59  ; Nd #  [10] PAHAWH HMONG DIGIT ZERO..PAHAWH HMONG DIGIT NINE
1CCF0..1CCF9  ; Nd #  [10] OUTLINED DIGIT ZERO..OUTLINED DIGIT NINE
1D7CE..1D7FF  ; Nd #  [50] MATHEMATICAL BOLD DIGIT ZERO..MATHEMATICAL MONOSPACE DIGIT NINE
1E140..1E149  ; Nd #  [10] NYIAKENG PUACHUE HMONG DIGIT ZERO..NYIAKENG PUACHUE HMONG DIGIT NINE
1E2F0..1E2F9  ; Nd #  [10] WANCHO DIGIT ZERO..WANCHO DIGIT NINE
1E4F0..1E4F9  ; Nd #  [10] NAG MUNDARI DIGIT ZERO..NAG MUNDARI DIGIT NINE
1E950..1E959  ; Nd #  [10] ADLAM DIGIT ZERO..ADLAM DIGIT NINE
1FBF0..1FBF9  ; Nd #  [10] SEGMENTED DIGIT ZERO..SEGMENTED DIGIT NINE

# Total code points: 690

# ================================================

# General_Category=Letter_Number

16EE..16F0    ; Nl #   [3] RUNIC ARLAUG SYMBOL..RUNIC BELGTHOR SYMBOL
2160..2182    ; Nl #  [35] ROMAN NUMERAL ONE..ROMAN NUMERAL TEN THOUSAND
2185..2188    ; Nl #   [4] ROMAN NUMERAL SIX LATE FORM..ROMAN NUMERAL ONE HUNDRED THOUSAND
3007          ; Nl #       IDEOGRAPHIC NUMBER ZERO
3021..3029    ; Nl #   [9] HANGZHOU NUMERAL ONE..HANGZHOU NUMERAL NINE
3038..303A    ; Nl #   [3] HANGZHOU NUMERAL TEN..HANGZHOU NUMERAL THIRTY
A6E6..A6EF    ; Nl #  [10] BAMUM LETTER MO..BAMUM LETTER KOGHOM
10140..10174  ; Nl #  [53] GREEK ACROPHONIC ATTIC ONE QUARTER..GREEK ACROPHONIC STRATIAN FIFTY MNAS
10341         ; Nl #       GOTHIC LETTER NINETY
1034A         ; Nl #       GOTHIC LETTER NINE HUNDRED
103D1..103D5  ; Nl #   [5] OLD PERSIAN NUMBER ONE..OLD PERSIAN NUMBER HUNDRED
12400..1246E  ; Nl # [111] CUNEIFORM NUMERIC SIGN TWO ASH..CUNEIFORM NUMERIC SIGN NINE U VARIANT FORM

# Total code points: 236

# ================================================

# General_Category=Other_Number

00B2..00B3    ; No #   [2] SUPERSCRIPT TWO..SUPERSCRIPT THREE
00B9          ; No #       SUPERSCRIPT ONE
00BC..00BE    ; No #   [3] VULGAR FRACTION ONE QUARTER..VULGAR FRACTION THREE QUARTERS
09F4..09F9    ; No #   [6] BENGALI CURRENCY NUMERATOR ONE..BENGALI CURRENCY DENOMINATOR SIXTEEN
0B72..0B77    ; No #   [6] ORIYA FRACTION ONE QUARTER..ORIYA FRACTION THREE SIXTEENTHS
0BF0..0BF2    ; No #   [3] TAMIL NUMBER TEN..TAMIL NUMBER ONE THOUSAND
0C78..0C7E    ; No #   [7] TELUGU FRACTION DIGIT ZERO FOR ODD POWERS OF FOUR..TELUGU FRACTION DIGIT THREE FOR EVEN POWERS OF FOUR
0D58..0D5E    ; No #   [7] MALAYALAM FRACTION ONE ONE-HUNDRED-AND-SIXTIETH..MALAYALAM FRACTION ONE FIFTH
0D70..0D78    ; No #   [9] MALAYALAM NUMBER TEN..MALAYALAM FRACTION THREE SIXTEENTHS
0F2A..0F33    ; No #  [10] TIBETAN DIGIT HALF ONE..TIBETAN DIGIT HALF ZERO
1369..137C    ; No #  [20] ETHIOPIC DIGIT ONE..ETHIOPIC NUMBER TEN THOUSAND
17F0..17F9    ; No #  [10] KHMER SYMBOL LEK ATTAK SON..KHMER SYMBOL LEK ATTAK PRAM-BUON
19DA          ; No #       NEW TAI LUE THAM DIGIT ONE
2070          ; No #       SUPERSCRIPT ZERO
2074..2079    ; No #   [6] SUPERSCRIPT FOUR..SUPERSCRIPT NINE
2080..2089    ; No #  [10] SUBSCRIPT ZERO..SUBSCRIPT NINE
2150..215F    ; No #  [16] VULGAR FRACTION ONE SEVENTH..FRACTION NUMERATOR ONE
2189          ; No #       VULGAR FRACTION ZERO THIRDS
2460..249B    ; No #  [60] CIRCLED DIGIT ONE..NUMBER TWENTY FULL STOP
24EA..24FF    ; No #  [22] CIRCLED DIGIT ZERO..NEGATIVE CIRCLED DIGIT ZERO
2776..2793    ; No #  [30] DINGBAT NEGATIVE CIRCLED DIGIT ONE..DINGBAT NEGATIVE CIRCLED SANS-SERIF NUMBER TEN
2CFD          ; No #       COPTIC FRACTION ONE HALF
3192..3195    ; No #   [4] IDEOGRAPHIC ANNOTATION ONE MARK..IDEOGRAPHIC ANNOTATION FOUR MARK
3220..3229    ; No #  [10] PARENTHESIZED IDEOGRAPH ONE..PARENTHESIZED IDEOGRAPH TEN
3248..324F    ; No #   [8] CIRCLED NUMBER TEN ON BLACK SQUARE..CIRCLED NUMBER EIGHTY ON BLACK SQUARE
3251..325F    ; No #  [15] CIRCLED NUMBER TWENTY ONE..CIRCLED NUMBER THIRTY FIVE
3280..3289    ; No #  [10] CIRCLED IDEOGRAPH ONE..CIRCLED IDEOGRAPH TEN
32B1..32BF    ; No #  [15] CIRCLED NUMBER THIRTY SIX..CIRCLED NUMBER FIFTY
A830..A835    ; No #   [6] NORTH INDIC FRACTION ONE QUARTER..NORTH INDIC FRACTION THREE SIXTEENTHS
10107..10133  ; No #  [45] AEGEAN NUMBER ONE..AEGEAN NUMBER NINETY THOUSAND
10175..10178  ; No #   [4] GREEK ONE HALF SIGN..GREEK THREE QUARTERS SIGN
1018A..1018B  ; No #   [2] GREEK ZERO SIGN..GREEK ONE QUARTER SIGN
102E1..102FB  ; No #  [27] COPTIC EPACT DIGIT ONE..COPTIC EPACT NUMBER NINE HUNDRED
10320..10323  ; No #   [4] OLD ITALIC NUMERAL ONE..OLD ITALIC NUMERAL FIFTY
10858..1085F  ; No #   [8] IMPERIAL ARAMAIC NUMBER ONE..IMPERIAL ARAMAIC NUMBER TEN THOUSAND
10879..1087F  ; No #   [7] PALMYRENE NUMBER ONE..PALMYRENE NUMBER TWENTY
108A7..108AF  ; No #   [9] NABATAEAN NUMBER ONE..NABATAEAN NUMBER ONE HUNDRED
108FB..108FF  ; No #   [5] HATRAN NUMBER ONE..HATRAN NUMBER ONE HUNDRED
10916..1091B  ; No #   [6] PHOENICIAN NUMBER ONE..PHOENICIAN NUMBER THREE
109BC..109BD  ; No #   [2] MEROITIC CURSIVE FRACTION ELEVEN TWELFTHS..MEROITIC CURSIVE FRACTION ONE HALF
109C0..109CF  ; No #  [16] MEROITIC CURSIVE NUMBER ONE..MEROITIC CURSIVE NUMBER SEVENTY
109D2..109FF  ; No #  [46] MEROITIC CURSIVE NUMBER ONE HUNDRED..MEROITIC CURSIVE FRACTION TEN TWELFTHS
10A40..10A48  ; No #   [9] KHAROSHTHI DIGIT ONE..KHAROSHTHI FRACTION ONE HALF
10A7D..10A7E  ; No #   [2] OLD SOUTH ARABIAN NUMBER ONE..OLD SOUTH ARABIAN NUMBER FIFTY
10A9D..10A9F  ; No #   [3] OLD NORTH ARABIAN NUMBER ONE..OLD NORTH ARABIAN NUMBER TWENTY
10AEB..10AEF  ; No #   [5] MANICHAEAN NUMBER ONE..MANICHAEAN NUMBER ONE HUNDRED
10B58..10B5F  ; No #   [8] INSCRIPTIONAL PARTHIAN NUMBER ONE..INSCRIPTIONAL PARTHIAN NUMBER ONE THOUSAND
10B78..10B7F  ; No #   [8] INSCRIPTIONAL PAHLAVI NUMBER ONE..INSCRIPTIONAL PAHLAVI NUMBER ONE THOUSAND
10BA9..10BAF  ; No #   [7] PSALTER PAHLAVI NUMBER ONE..PSALTER PAHLAVI NUMBER ONE HUNDRED
10CFA..10CFF  ; No #   [6] OLD HUNGARIAN NUMBER ONE..OLD HUNGARIAN NUMBER ONE THOUSAND
10E60..10E7E  ; No #  [31] RUMI DIGIT ONE..RUMI FRACTION TWO THIRDS
10F1D..10F26  ; No #  [10] OLD SOGDIAN NUMBER ONE..OLD SOGDIAN FRACTION ONE HALF
10F51..10F54  ; No #   [4] SOGDIAN NUMBER ONE..SOGDIAN NUMBER ONE HUNDRED
10FC5..10FCB  ; No #   [7] CHORASMIAN NUMBER ONE..CHORASMIAN NUMBER ONE HUNDRED
11052..11065  ; No #  [20] BRAHMI NUMBER ONE..BRAHMI NUMBER ONE THOUSAND
111E1..111F4  ; No #  [20] SINHALA ARCHAIC DIGIT ONE..SINHALA ARCHAIC NUMBER ONE THOUSAND
1173A..1173B  ; No #   [2] AHOM NUMBER TEN..AHOM NUMBER TWENTY
118EA..118F2  ; No #   [9] WARANG CITI NUMBER TEN..WARANG CITI NUMBER NINETY
11C5A..11C6C  ; No #  [19] BHAIKSUKI NUMBER ONE..BHAIKSUKI HUNDREDS UNIT MARK
11FC0..11FD4  ; No #  [21] TAMIL FRACTION ONE THREE-HUNDRED-AND-TWENTIETH..TAMIL FRACTION DOWNSCALING FACTOR KIIZH
16B5B..16B61  ; No #   [7] PAHAWH HMONG NUMBER TENS..PAHAWH HMONG NUMBER TRILLIONS
16E80..16E96  ; No #  [23] MEDEFAIDRIN DIGIT ZERO..MEDEFAIDRIN DIGIT THREE ALTERNATE FORM
1D2C0..1D2D3  ; No #  [20] KAKTOVIK NUMERAL ZERO..KAKTOVIK NUMERAL NINETEEN
1D2E0..1D2F3  ; No #  [20] MAYAN NUMERAL ZERO..MAYAN NUMERAL NINETEEN
1D360..1D378  ; No #  [25] COUNTING ROD UNIT DIGIT ONE..TALLY MARK FIVE
1E8C7..1E8CF  ; No #   [9] MENDE KIKAKUI DIGIT ONE..MENDE KIKAKUI DIGIT NINE
1EC71..1ECAB  ; No #  [59] INDIC SIYAQ NUMBER ONE..INDIC SIYAQ NUMBER PREFIXED NINE
1ECAD..1ECAF  ; No #   [3] INDIC SIYAQ FRACTION ONE QUARTER..INDIC SIYAQ FRACTION THREE QUARTERS
1ECB1..1ECB4  ; No #   [4] INDIC SIYAQ NUMBER ALTERNATE ONE..INDIC SIYAQ ALTERNATE LAKH MARK
1ED01..1ED2D  ; No #  [45] OTTOMAN SIYAQ NUMBER ONE..OTTOMAN SIYAQ NUMBER NINETY THOUSAND
1ED2F..1ED3D  ; No #  [15] OTTOMAN SIYAQ ALTERNATE NUMBER TWO..OTTOMAN SIYAQ FRACTION ONE SIXTH
1F100..1F10C  ; No #  [13] DIGIT ZERO FULL STOP..DINGBAT NEGATIVE CIRCLED SANS-SERIF DIGIT ZERO

# Total code points: 915

# ================================================

# General_Category=Space_Separator

0020          ; Zs #       SPACE
00A0          ; Zs #       NO-BREAK SPACE
1680          ; Zs #       OGHAM SPACE MARK
2000..200A    ; Zs #  [11] EN QUAD..HAIR SPACE
202F          ; Zs #       NARROW NO-BREAK SPACE
205F          ; Zs #       MEDIUM MATHEMATICAL SPACE
3000          ; Zs #       IDEOGRAPHIC SPACE

# Total code points: 17

# ================================================

# General_Category=Line_Separator

2028          ; Zl #       LINE SEPARATOR

# Total code points: 1

# ================================================

# General_Category=Paragraph_Separator

2029          ; Zp #       PARAGRAPH SEPARATOR

# Total code points: 1

# ================================================

# General_Category=Control

0000..001F    ; Cc #  [32] <control-0000>..<control-001F>
007F..009F    ; Cc #  [33] <control-007F>..<control-009F>

# Total code points: 65

# ================================================

# General_Category=Format

00AD          ; Cf #       SOFT HYPHEN
0600..0605    ; Cf #   [6] ARABIC NUMBER SIGN..ARABIC NUMBER MARK ABOVE
061C          ; Cf #       ARABIC LETTER MARK
06DD          ; Cf #       ARABIC END OF AYAH
070F          ; Cf #       SYRIAC ABBREVIATION MARK
0890..0891    ; Cf #   [2] ARABIC POUND MARK ABOVE..ARABIC PIASTRE MARK ABOVE
08E2          ; Cf #       ARABIC DISPUTED END OF AYAH
180E          ; Cf #       MONGOLIAN VOWEL SEPARATOR
200B..200F    ; Cf #   [5] ZERO WIDTH SPACE..RIGHT-TO-LEFT MARK
202A..202E    ; Cf #   [5] LEFT-TO-RIGHT EMBEDDING..RIGHT-TO-LEFT OVERRIDE
2060..2064    ; Cf #   [5] WORD JOINER..INVISIBLE PLUS
2066..206F    ; Cf #  [10] LEFT-TO-RIGHT ISOLATE..NOMINAL DIGIT SHAPES
FEFF          ; Cf #       ZERO WIDTH NO-BREAK SPACE
FFF9..FFFB    ; Cf #   [3] INTERLINEAR ANNOTATION ANCHOR..INTERLINEAR ANNOTATION TERMINATOR
110BD         ; Cf #       KAITHI NUMBER SIGN
110CD         ; Cf #       KAITHI NUMBER SIGN ABOVE
13430..1343F  ; Cf #  [16] EGYPTIAN HIEROGLYPH VERTICAL JOINER..EGYPTIAN HIEROGLYPH END WALLED ENCLOSURE
1BCA0..1BCA3  ; Cf #   [4] SHORTHAND FORMAT LETTER OVERLAP..SHORTHAND FORMAT UP STEP
1D173..1D17A  ; Cf #   [8] MUSICAL SYMBOL BEGIN BEAM..MUSICAL SYMBOL END PHRASE
E0001         ; Cf #       LANGUAGE TAG
E0020..E007F  ; Cf #  [96] TAG SPACE..CANCEL TAG

# Total code points: 170

# ================================================

# General_Category=Private_Use

E000..F8FF    ; Co # [6400] <private-use-E000>..<private-use-F8FF>
F0000..FFFFD  ; Co # [65534] <private-use-F0000>..<private-use-FFFFD>
100000..10FFFD; Co # [65534] <private-use-100000>..<private-use-10FFFD>

# Total code points: 137468

# ================================================

# General_Category=Surrogate

D800..DFFF    ; Cs # [2048] <surrogate-D800>..<surrogate-DFFF>

# Total code points: 2048

# ================================================

# General_Category=Dash_Punctuation

002D          ; Pd #       HYPHEN-MINUS
058A          ; Pd #       ARMENIAN HYPHEN
05BE          ; Pd #       HEBREW PUNCTUATION MAQAF
1400          ; Pd #       CANADIAN SYLLABICS HYPHEN
1806          ; Pd #       MONGOLIAN TODO SOFT HYPHEN
2010..2015    ; Pd #   [6] HYPHEN..HORIZONTAL BAR
2E17          ; Pd #       DOUBLE OBLIQUE HYPHEN
2E1A          ; Pd #       HYPHEN WITH DIAERESIS
2E3A..2E3B    ; Pd #   [2] TWO-EM DASH..THREE-EM DASH
2E40          ; Pd #       DOUBLE HYPHEN
2E5D          ; Pd #       OBLIQUE HYPHEN
301C          ; Pd #       WAVE DASH
3030          ; Pd #       WAVY DASH
30A0          ; Pd #       KATAKANA-HIRAGANA DOUBLE HYPHEN
FE31..FE32    ; Pd #   [2] PRESENTATION FORM FOR VERTICAL EM DASH..PRESENTATION FORM FOR VERTICAL EN DASH
FE58          ; Pd #       SMALL EM DASH
FE63          ; Pd #       SMALL HYPHEN-MINUS
FF0D          ; Pd #       FULLWIDTH HYPHEN-MINUS
10EAD         ; Pd #       YEZIDI HYPHENATION MARK

# Total code points: 26

# ================================================

# General_Category=Open_Punctuation

0028          ; Ps #       LEFT PARENTHESIS
005B          ; Ps #       LEFT SQUARE BRACKET
007B          ; Ps #       LEFT CURLY BRACKET
0F3A          ; Ps #       TIBETAN MARK GUG RTAGS GYON
0F3C          ; Ps #       TIBETAN MARK ANG KHANG GYON
169B          ; Ps #       OGHAM FEATHER MARK
201A          ; Ps #       SINGLE LOW-9 QUOTATION MARK
201E          ; Ps #       DOUBLE LOW-9 QUOTATION MARK
2045          ; Ps #       LEFT SQUARE BRACKET WITH QUILL
207D          ; Ps #       SUPERSCRIPT LEFT PARENTHESIS
208D          ; Ps #       SUBSCRIPT LEFT PARENTHESIS
2308          ; Ps #       LEFT CEILING
230A          ; Ps #       LEFT FLOOR
2329          ; Ps #       LEFT-POINTING ANGLE BRACKET
2768          ; Ps #       MEDIUM LEFT PARENTHESIS ORNAMENT
276A          ; Ps #       MEDIUM FLATTENED LEFT PARENTHESIS ORNAMENT
276C          ; Ps #       MEDIUM LEFT-POINTING ANGLE BRACKET ORNAMENT
276E          ; Ps #       HEAVY LEFT-POINTING ANGLE QUOTATION MARK ORNAMENT
2770          ; Ps #       HEAVY LEFT-POINTING ANGLE BRACKET ORNAMENT
2772          ; Ps #       LIGHT LEFT TORTOISE SHELL BRACKET ORNAMENT
2774          ; Ps #       MEDIUM LEFT CURLY BRACKET ORNAMENT
27C5          ; Ps #       LEFT S-SHAPED BAG DELIMITER
27E6          ; Ps #       MATHEMATICAL LEFT WHITE SQUARE BRACKET
27E8          ; Ps #       MATHEMATICAL LEFT ANGLE BRACKET
27EA          ; Ps #       MATHEMATICAL LEFT DOUBLE ANGLE BRACKET
27EC          ; Ps #       MATHEMATICAL LEFT WHITE TORTOISE SHELL BRACKET
27EE          ; Ps #       MATHEMATICAL LEFT FLATTENED PARENTHESIS
2983          ; Ps #       LEFT WHITE CURLY BRACKET
2985          ; Ps #       LEFT WHITE PARENTHESIS
2987          ; Ps #       Z NOTATION LEFT IMAGE BRACKET
2989          ; Ps #       Z NOTATION LEFT BINDING BRACKET
298B          ; Ps #       LEFT SQUARE BRACKET WITH UNDERBAR
298D          ; Ps #       LEFT SQUARE BRACKET WITH TICK IN TOP CORNER
298F          ; Ps #       LEFT SQUARE BRACKET WITH TICK IN BOTTOM CORNER
2991          ; Ps #       LEFT ANGLE BRACKET WITH DOT
2993          ; Ps #       LEFT ARC LESS-THAN BRACKET
2995          ; Ps #       DOUBLE LEFT ARC GREATER-THAN BRACKET
2997          ; Ps #       LEFT BLACK TORTOISE SHELL BRACKET
29D8          ; Ps #       LEFT WIGGLY FENCE
29DA          ; Ps #       LEFT DOUBLE WIGGLY FENCE
29FC          ; Ps #       LEFT-POINTING CURVED ANGLE BRACKET
2E22          ; Ps #       TOP LEFT HALF BRACKET
2E24          ; Ps #       BOTTOM LEFT HALF BRACKET
2E26          ; Ps #       LEFT SIDEWAYS U BRACKET
2E28          ; Ps #       LEFT DOUBLE PARENTHESIS
2E42          ; Ps #       DOUBLE LOW-REVERSED-9 QUOTATION MARK
2E55          ; Ps #       LEFT SQUARE BRACKET WITH STROKE
2E57          ; Ps #       LEFT SQUARE BRACKET WITH DOUBLE STROKE
2E59          ; Ps #       TOP HALF LEFT PARENTHESIS
2E5B          ; Ps #       BOTTOM HALF LEFT PARENTHESIS
3008          ; Ps #       LEFT ANGLE BRACKET
300A          ; Ps #       LEFT DOUBLE ANGLE BRACKET
300C          ; Ps #       LEFT CORNER BRACKET
300E          ; Ps #       LEFT WHITE CORNER BRACKET
3010          ; Ps #       LEFT BLACK LENTICULAR BRACKET
3014          ; Ps #       LEFT TORTOISE SHELL BRACKET
3016          ; Ps #       LEFT WHITE LENTICULAR BRACKET
3018          ; Ps #       LEFT WHITE TORTOISE SHELL BRACKET
301A          ; Ps #       LEFT WHITE SQUARE BRACKET
301D          ; Ps #       REVERSED DOUBLE PRIME QUOTATION MARK
FD3F          ; Ps #       ORNATE RIGHT PARENTHESIS
FE17          ; Ps #       PRESENTATION FORM FOR VERTICAL LEFT WHITE LENTICULAR BRACKET
FE35          ; Ps #       PRESENTATION FORM FOR VERTICAL LEFT PARENTHESIS
FE37          ; Ps #       PRESENTATION FORM FOR VERTICAL LEFT CURLY BRACKET
FE39          ; Ps #       PRESENTATION FORM FOR VERTICAL LEFT TORTOISE SHELL BRACKET
FE3B          ; Ps #       PRESENTATION FORM FOR VERTICAL LEFT BLACK LENTICULAR BRACKET
FE3D          ; Ps #       PRESENTATION FORM FOR VERTICAL LEFT DOUBLE ANGLE BRACKET
FE3F          ; Ps #       PRESENTATION FORM FOR VERTICAL LEFT ANGLE BRACKET
FE41          ; Ps #       PRESENTATION FORM FOR VERTICAL LEFT CORNER BRACKET
FE43          ; Ps #       PRESENTATION FORM FOR VERTICAL LEFT WHITE CORNER BRACKET
FE47          ; Ps #       PRESENTATION FORM FOR VERTICAL LEFT SQUARE BRACKET
FE59          ; Ps #       SMALL LEFT PARENTHESIS
FE5B          ; Ps #       SMALL LEFT CURLY BRACKET
FE5D          ; Ps #       SMALL LEFT TORTOISE SHELL BRACKET
FF08          ; Ps #       FULLWIDTH LEFT PARENTHESIS
FF3B          ; Ps #       FULLWIDTH LEFT SQUARE BRACKET
FF5B          ; Ps #       FULLWIDTH LEFT CURLY BRACKET
FF5F          ; Ps #       FULLWIDTH LEFT WHITE PARENTHESIS
FF62          ; Ps #       HALFWIDTH LEFT CORNER BRACKET

# Total code points: 79

# ================================================

# General_Category=Close_Punctuation

0029          ; Pe #       RIGHT PARENTHESIS
005D          ; Pe #       RIGHT SQUARE BRACKET
007D          ; Pe #       RIGHT CURLY BRACKET
0F3B          ; Pe #       TIBETAN MARK GUG RTAGS GYAS
0F3D          ; Pe #       TIBETAN MARK ANG KHANG GYAS
169C          ; Pe #       OGHAM REVERSED FEATHER MARK
2046          ; Pe #       RIGHT SQUARE BRACKET WITH QUILL
207E          ; Pe #       SUPERSCRIPT RIGHT PARENTHESIS
208E          ; Pe #       SUBSCRIPT RIGHT PARENTHESIS
2309          ; Pe #       RIGHT CEILING
230B          ; Pe #       RIGHT FLOOR
232A          ; Pe #       RIGHT-POINTING ANGLE BRACKET
2769          ; Pe #       MEDIUM RIGHT PARENTHESIS ORNAMENT
276B          ; Pe #       MEDIUM FLATTENED RIGHT PARENTHESIS ORNAMENT
276D          ; Pe #       MEDIUM RIGHT-POINTING ANGLE BRACKET ORNAMENT
276F          ; Pe #       HEAVY RIGHT-POINTING ANGLE QUOTATION MARK ORNAMENT
2771          ; Pe #       HEAVY RIGHT-POINTING ANGLE BRACKET ORNAMENT
2773          ; Pe #       LIGHT RIGHT TORTOISE SHELL BRACKET ORNAMENT
2775          ; Pe #       MEDIUM RIGHT CURLY BRACKET ORNAMENT
27C6          ; Pe #       RIGHT S-SHAPED BAG DELIMITER
27E7          ; Pe #       MATHEMATICAL RIGHT WHITE SQUARE BRACKET
27E9          ; Pe #       MATHEMATICAL RIGHT ANGLE BRACKET
27EB          ; Pe #       MATHEMATICAL RIGHT DOUBLE ANGLE BRACKET
27ED          ; Pe #       MATHEMATICAL RIGHT WHITE TORTOISE SHELL BRACKET
27EF          ; Pe #       MATHEMATICAL RIGHT FLATTENED PARENTHESIS
2984          ; Pe #       RIGHT WHITE CURLY BRACKET
2986          ; Pe #       RIGHT WHITE PARENTHESIS
2988          ; Pe #       Z NOTATION RIGHT IMAGE BRACKET
298A          ; Pe #       Z NOTATION RIGHT BINDING BRACKET
298C          ; Pe #       RIGHT SQUARE BRACKET WITH UNDERBAR
298E          ; Pe #       RIGHT SQUARE BRACKET WITH TICK IN BOTTOM CORNER
2990          ; Pe #       RIGHT SQUARE BRACKET WITH TICK IN TOP CORNER
2992          ; Pe #       RIGHT ANGLE BRACKET WITH DOT
2994          ; Pe #       RIGHT ARC GREATER-THAN BRACKET
2996          ; Pe #       DOUBLE RIGHT ARC LESS-THAN BRACKET
2998          ; Pe #       RIGHT BLACK TORTOISE SHELL BRACKET
29D9          ; Pe #       RIGHT WIGGLY FENCE
29DB          ; Pe #       RIGHT DOUBLE WIGGLY FENCE
29FD          ; Pe #       RIGHT-POINTING CURVED ANGLE BRACKET
2E23          ; Pe #       TOP RIGHT HALF BRACKET
2E25          ; Pe #       BOTTOM RIGHT HALF BRACKET
2E27          ; Pe #       RIGHT SIDEWAYS U BRACKET
2E29          ; Pe #       RIGHT DOUBLE PARENTHESIS
2E56          ; Pe #       RIGHT SQUARE BRACKET WITH STROKE
2E58          ; Pe #       RIGHT SQUARE BRACKET WITH DOUBLE STROKE
2E5A          ; Pe #       TOP HALF RIGHT PARENTHESIS
2E5C          ; Pe #       BOTTOM HALF RIGHT PARENTHESIS
3009          ; Pe #       RIGHT ANGLE BRACKET
300B          ; Pe #       RIGHT DOUBLE ANGLE BRACKET
300D          ; Pe #       RIGHT CORNER BRACKET
300F          ; Pe #       RIGHT WHITE CORNER BRACKET
3011          ; Pe #       RIGHT BLACK LENTICULAR BRACKET
3015          ; Pe #       RIGHT TORTOISE SHELL BRACKET
3017          ; Pe #       RIGHT WHITE LENTICULAR BRACKET
3019          ; Pe #       RIGHT WHITE TORTOISE SHELL BRACKET
301B          ; Pe #       RIGHT WHITE SQUARE BRACKET
301E..301F    ; Pe #   [2] DOUBLE PRIME QUOTATION MARK..LOW DOUBLE PRIME QUOTATION MARK
FD3E          ; Pe #       ORNATE LEFT PARENTHESIS
FE18          ; Pe #       PRESENTATION FORM FOR VERTICAL RIGHT WHITE LENTICULAR BRAKCET
FE36          ; Pe #       PRESENTATION FORM FOR VERTICAL RIGHT PARENTHESIS
FE38          ; Pe #       PRESENTATION FORM FOR VERTICAL RIGHT CURLY BRACKET
FE3A          ; Pe #       PRESENTATION FORM FOR VERTICAL RIGHT TORTOISE SHELL BRACKET
FE3C          ; Pe #       PRESENTATION FORM FOR VERTICAL RIGHT BLACK LENTICULAR BRACKET
FE3E          ; Pe #       PRESENTATION FORM FOR VERTICAL RIGHT DOUBLE ANGLE BRACKET
FE40          ; Pe #       PRESENTATION FORM FOR VERTICAL RIGHT ANGLE BRACKET
FE42          ; Pe #       PRESENTATION FORM FOR VERTICAL RIGHT CORNER BRACKET
FE44          ; Pe #       PRESENTATION FORM FOR VERTICAL RIGHT WHITE CORNER BRACKET
FE48          ; Pe #       PRESENTATION FORM FOR VERTICAL RIGHT SQUARE BRACKET
FE5A          ; Pe #       SMALL RIGHT PARENTHESIS
FE5C          ; Pe #       SMALL RIGHT CURLY BRACKET
FE5E          ; Pe #       SMALL RIGHT TORTOISE SHELL BRACKET
FF09          ; Pe #       FULLWIDTH RIGHT PARENTHESIS
FF3D          ; Pe #       FULLWIDTH RIGHT SQUARE BRACKET
FF5D          ; Pe #       FULLWIDTH RIGHT CURLY BRACKET
FF60          ; Pe #       FULLWIDTH RIGHT WHITE PARENTHESIS
FF63          ; Pe #       HALFWIDTH RIGHT CORNER BRACKET

# Total code points: 77

# ================================================

# General_Category=Connector_Punctuation

005F          ; Pc #       LOW LINE
203F..2040    ; Pc #   [2] UNDERTIE..CHARACTER TIE
2054          ; Pc #       INVERTED UNDERTIE
FE33..FE34    ; Pc #   [2] PRESENTATION FORM FOR VERTICAL LOW LINE..PRESENTATION FORM FOR VERTICAL WAVY LOW LINE
FE4D..FE4F    ; Pc #   [3] DASHED LOW LINE..WAVY LOW LINE
FF3F          ; Pc #       FULLWIDTH LOW LINE

# Total code points: 10

# ================================================

# General_Category=Other_Punctuation

0021..0023    ; Po #   [3] EXCLAMATION MARK..NUMBER SIGN
0025..0027    ; Po #   [3] PERCENT SIGN..APOSTROPHE
002A          ; Po #       ASTERISK
002C          ; Po #       COMMA
002E..002F    ; Po #   [2] FULL STOP..SOLIDUS
003A..003B    ; Po #   [2] COLON..SEMICOLON
003F..0040    ; Po #   [2] QUESTION MARK..COMMERCIAL AT
005C          ; Po #       REVERSE SOLIDUS
00A1          ; Po #       INVERTED EXCLAMATION MARK
00A7          ; Po #       SECTION SIGN
00B6..00B7    ; Po #   [2] PILCROW SIGN..MIDDLE DOT
00BF          ; Po #       INVERTED QUESTION MARK
037E          ; Po #       GREEK QUESTION MARK
0387          ; Po #       GREEK ANO TELEIA
055A..055F    ; Po #   [6] ARMENIAN APOSTROPHE..ARMENIAN ABBREVIATION MARK
0589          ; Po #       ARMENIAN FULL STOP
05C0          ; Po #       HEBREW PUNCTUATION PASEQ
05C3          ; Po #       HEBREW PUNCTUATION SOF PASUQ
05C6          ; Po #       HEBREW PUNCTUATION NUN HAFUKHA
05F3..05F4    ; Po #   [2] HEBREW PUNCTUATION GERESH..HEBREW PUNCTUATION GERSHAYIM
0609..060A    ; Po #   [2] ARABIC-INDIC PER MILLE SIGN..ARABIC-INDIC PER TEN THOUSAND SIGN
060C..060D    ; Po #   [2] ARABIC COMMA..ARABIC DATE SEPARATOR
061B          ; Po #       ARABIC SEMICOLON
061D..061F    ; Po #   [3] ARABIC END OF TEXT MARK..ARABIC QUESTION MARK
066A..066D    ; Po #   [4] ARABIC PERCENT SIGN..ARABIC FIVE POINTED STAR
06D4          ; Po #       ARABIC FULL STOP
0700..070D    ; Po #  [14] SYRIAC END OF PARAGRAPH..SYRIAC HARKLEAN ASTERISCUS
07F7..07F9    ; Po #   [3] NKO SYMBOL GBAKURUNEN..NKO EXCLAMATION MARK
0830..083E    ; Po #  [15] SAMARITAN PUNCTUATION NEQUDAA..SAMARITAN PUNCTUATION ANNAAU
085E          ; Po #       MANDAIC PUNCTUATION
0964..0965    ; Po #   [2] DEVANAGARI DANDA..DEVANAGARI DOUBLE DANDA
0970          ; Po #       DEVANAGARI ABBREVIATION SIGN
09FD          ; Po #       BENGALI ABBREVIATION SIGN
0A76          ; Po #       GURMUKHI ABBREVIATION SIGN
0AF0          ; Po #       GUJARATI ABBREVIATION SIGN
0C77          ; Po #       TELUGU SIGN SIDDHAM
0C84          ; Po #       KANNADA SIGN SIDDHAM
0DF4          ; Po #       SINHALA PUNCTUATION KUNDDALIYA
0E4F          ; Po #       THAI CHARACTER FONGMAN
0E5A..0E5B    ; Po #   [2] THAI CHARACTER ANGKHANKHU..THAI CHARACTER KHOMUT
0F04..0F12    ; Po #  [15] TIBETAN MARK INITIAL YIG MGO MDUN MA..TIBETAN MARK RGYA GRAM SHAD
0F14          ; Po #       TIBETAN MARK GTER TSHEG
0F85          ; Po #       TIBETAN MARK PALUTA
0FD0..0FD4    ; Po #   [5] TIBETAN MARK BSKA- SHOG GI MGO RGYAN..TIBETAN MARK CLOSING BRDA RNYING YIG MGO SGAB MA
0FD9..0FDA    ; Po #   [2] TIBETAN MARK LEADING MCHAN RTAGS..TIBETAN MARK TRAILING MCHAN RTAGS
104A..104F    ; Po #   [6] MYANMAR SIGN LITTLE SECTION..MYANMAR SYMBOL GENITIVE
10FB          ; Po #       GEORGIAN PARAGRAPH SEPARATOR
1360..1368    ; Po #   [9] ETHIOPIC SECTION MARK..ETHIOPIC PARAGRAPH SEPARATOR
166E          ; Po #       CANADIAN SYLLABICS FULL STOP
16EB..16ED    ; Po #   [3] RUNIC SINGLE PUNCTUATION..RUNIC CROSS PUNCTUATION
1735..1736    ; Po #   [2] PHILIPPINE SINGLE PUNCTUATION..PHILIPPINE DOUBLE PUNCTUATION
17D4..17D6    ; Po #   [3] KHMER SIGN KHAN..KHMER SIGN CAMNUC PII KUUH
17D8..17DA    ; Po #   [3] KHMER SIGN BEYYAL..KHMER SIGN KOOMUUT
1800..1805    ; Po #   [6] MONGOLIAN BIRGA..MONGOLIAN FOUR DOTS
1807..180A    ; Po #   [4] MONGOLIAN SIBE SYLLABLE BOUNDARY MARKER..MONGOLIAN NIRUGU
1944..1945    ; Po #   [2] LIMBU EXCLAMATION MARK..LIMBU QUESTION MARK
1A1E..1A1F    ; Po #   [2] BUGINESE PALLAWA..BUGINESE END OF SECTION
1AA0..1AA6    ; Po #   [7] TAI THAM SIGN WIANG..TAI THAM SIGN REVERSED ROTATED RANA
1AA8..1AAD    ; Po #   [6] TAI THAM SIGN KAAN..TAI THAM SIGN CAANG
1B5A..1B60    ; Po #   [7] BALINESE PANTI..BALINESE PAMENENG
1B7D..1B7E    ; Po #   [2] BALINESE PANTI LANTANG..BALINESE PAMADA LANTANG
1BFC..1BFF    ; Po #   [4] BATAK SYMBOL BINDU NA METEK..BATAK SYMBOL BINDU PANGOLAT
1C3B..1C3F    ; Po #   [5] LEPCHA PUNCTUATION TA-ROL..LEPCHA PUNCTUATION TSHOOK
1C7E..1C7F    ; Po #   [2] OL CHIKI PUNCTUATION MUCAAD..OL CHIKI PUNCTUATION DOUBLE MUCAAD
1CC0..1CC7    ; Po #   [8] SUNDANESE PUNCTUATION BINDU SURYA..SUNDANESE PUNCTUATION BINDU BA SATANGA
1CD3          ; Po #       VEDIC SIGN NIHSHVASA
2016..2017    ; Po #   [2] DOUBLE VERTICAL LINE..DOUBLE LOW LINE
2020..2027    ; Po #   [8] DAGGER..HYPHENATION POINT
2030..2038    ; Po #   [9] PER MILLE SIGN..CARET
203B..203E    ; Po #   [4] REFERENCE MARK..OVERLINE
2041..2043    ; Po #   [3] CARET INSERTION POINT..HYPHEN BULLET
2047..2051    ; Po #  [11] DOUBLE QUESTION MARK..TWO ASTERISKS ALIGNED VERTICALLY
2053          ; Po #       SWUNG DASH
2055..205E    ; Po #  [10] FLOWER PUNCTUATION MARK..VERTICAL FOUR DOTS
2CF9..2CFC    ; Po #   [4] COPTIC OLD NUBIAN FULL STOP..COPTIC OLD NUBIAN VERSE DIVIDER
2CFE..2CFF    ; Po #   [2] COPTIC FULL STOP..COPTIC MORPHOLOGICAL DIVIDER
2D70          ; Po #       TIFINAGH SEPARATOR MARK
2E00..2E01    ; Po #   [2] RIGHT ANGLE SUBSTITUTION MARKER..RIGHT ANGLE DOTTED SUBSTITUTION MARKER
2E06..2E08    ; Po #   [3] RAISED INTERPOLATION MARKER..DOTTED TRANSPOSITION MARKER
2E0B          ; Po #       RAISED SQUARE
2E0E..2E16    ; Po #   [9] EDITORIAL CORONIS..DOTTED RIGHT-POINTING ANGLE
2E18..2E19    ; Po #   [2] INVERTED INTERROBANG..PALM BRANCH
2E1B          ; Po #       TILDE WITH RING ABOVE
2E1E..2E1F    ; Po #   [2] TILDE WITH DOT ABOVE..TILDE WITH DOT BELOW
2E2A..2E2E    ; Po #   [5] TWO DOTS OVER ONE DOT PUNCTUATION..REVERSED QUESTION MARK
2E30..2E39    ; Po #  [10] RING POINT..TOP HALF SECTION SIGN
2E3C..2E3F    ; Po #   [4] STENOGRAPHIC FULL STOP..CAPITULUM
2E41          ; Po #       REVERSED COMMA
2E43..2E4F    ; Po #  [13] DASH WITH LEFT UPTURN..CORNISH VERSE DIVIDER
2E52..2E54    ; Po #   [3] TIRONIAN SIGN CAPITAL ET..MEDIEVAL QUESTION MARK
3001..3003    ; Po #   [3] IDEOGRAPHIC COMMA..DITTO MARK
303D          ; Po #       PART ALTERNATION MARK
30FB          ; Po #       KATAKANA MIDDLE DOT
A4FE..A4FF    ; Po #   [2] LISU PUNCTUATION COMMA..LISU PUNCTUATION FULL STOP
A60D..A60F    ; Po #   [3] VAI COMMA..VAI QUESTION MARK
A673          ; Po #       SLAVONIC ASTERISK
A67E          ; Po #       CYRILLIC KAVYKA
A6F2..A6F7    ; Po #   [6] BAMUM NJAEMLI..BAMUM QUESTION MARK
A874..A877    ; Po #   [4] PHAGS-PA SINGLE HEAD MARK..PHAGS-PA MARK DOUBLE SHAD
A8CE..A8CF    ; Po #   [2] SAURASHTRA DANDA..SAURASHTRA DOUBLE DANDA
A8F8..A8FA    ; Po #   [3] DEVANAGARI SIGN PUSHPIKA..DEVANAGARI CARET
A8FC          ; Po #       DEVANAGARI SIGN SIDDHAM
A92E..A92F    ; Po #   [2] KAYAH LI SIGN CWI..KAYAH LI SIGN SHYA
A95F          ; Po #       REJANG SECTION MARK
A9C1..A9CD    ; Po #  [13] JAVANESE LEFT RERENGGAN..JAVANESE TURNED PADA PISELEH
A9DE..A9DF    ; Po #   [2] JAVANESE PADA TIRTA TUMETES..JAVANESE PADA ISEN-ISEN
AA5C..AA5F    ; Po #   [4] CHAM PUNCTUATION SPIRAL..CHAM PUNCTUATION TRIPLE DANDA
AADE..AADF    ; Po #   [2] TAI VIET SYMBOL HO HOI..TAI VIET SYMBOL KOI KOI
AAF0..AAF1    ; Po #   [2] MEETEI MAYEK CHEIKHAN..MEETEI MAYEK AHANG KHUDAM
ABEB          ; Po #       MEETEI MAYEK CHEIKHEI
FE10..FE16    ; Po #   [7] PRESENTATION FORM FOR VERTICAL COMMA..PRESENTATION FORM FOR VERTICAL QUESTION MARK
FE19          ; Po #       PRESENTATION FORM FOR VERTICAL HORIZONTAL ELLIPSIS
FE30          ; Po #       PRESENTATION FORM FOR VERTICAL TWO DOT LEADER
FE45..FE46    ; Po #   [2] SESAME DOT..WHITE SESAME DOT
FE49..FE4C    ; Po #   [4] DASHED OVERLINE..DOUBLE WAVY OVERLINE
FE50..FE52    ; Po #   [3] SMALL COMMA..SMALL FULL STOP
FE54..FE57    ; Po #   [4] SMALL SEMICOLON..SMALL EXCLAMATION MARK
FE5F..FE61    ; Po #   [3] SMALL NUMBER SIGN..SMALL ASTERISK
FE68          ; Po #       SMALL REVERSE SOLIDUS
FE6A..FE6B    ; Po #   [2] SMALL PERCENT SIGN..SMALL COMMERCIAL AT
FF01..FF03    ; Po #   [3] FULLWIDTH EXCLAMATION MARK..FULLWIDTH NUMBER SIGN
FF05..FF07    ; Po #   [3] FULLWIDTH PERCENT SIGN..FULLWIDTH APOSTROPHE
FF0A          ; Po #       FULLWIDTH ASTERISK
FF0C          ; Po #       FULLWIDTH COMMA
FF0E..FF0F    ; Po #   [2] FULLWIDTH FULL STOP..FULLWIDTH SOLIDUS
FF1A..FF1B    ; Po #   [2] FULLWIDTH COLON..FULLWIDTH SEMICOLON
FF1F..FF20    ; Po #   [2] FULLWIDTH QUESTION MARK..FULLWIDTH COMMERCIAL AT
FF3C          ; Po #       FULLWIDTH REVERSE SOLIDUS
FF61          ; Po #       HALFWIDTH IDEOGRAPHIC FULL STOP
FF64..FF65    ; Po #   [2] HALFWIDTH IDEOGRAPHIC COMMA..HALFWIDTH KATAKANA MIDDLE DOT
10100..10102  ; Po #   [3] AEGEAN WORD SEPARATOR LINE..AEGEAN CHECK MARK
1039F         ; Po #       UGARITIC WORD DIVIDER
103D0         ; Po #       OLD PERSIAN WORD DIVIDER
1056F         ; Po #       CAUCASIAN ALBANIAN CITATION MARK
10857         ; Po #       IMPERIAL ARAMAIC SECTION SIGN
1091F         ; Po #       PHOENICIAN WORD SEPARATOR
1093F         ; Po #       LYDIAN TRIANGULAR MARK
10A50..10A58  ; Po #   [9] KHAROSHTHI PUNCTUATION DOT..KHAROSHTHI PUNCTUATION LINES
10A7F         ; Po #       OLD SOUTH ARABIAN NUMERIC INDICATOR
10AF0..10AF6  ; Po #   [7] MANICHAEAN PUNCTUATION STAR..MANICHAEAN PUNCTUATION LINE FILLER
10B39..10B3F  ; Po #   [7] AVESTAN ABBREVIATION MARK..LARGE ONE RING OVER TWO RINGS PUNCTUATION
10B99..10B9C  ; Po #   [4] PSALTER PAHLAVI SECTION MARK..PSALTER PAHLAVI FOUR DOTS WITH DOT
10F55..10F59  ; Po #   [5] SOGDIAN PUNCTUATION TWO VERTICAL BARS..SOGDIAN PUNCTUATION HALF CIRCLE WITH DOT
10F86..10F89  ; Po #   [4] OLD UYGHUR PUNCTUATION BAR..OLD UYGHUR PUNCTUATION FOUR DOTS
11047..1104D  ; Po #   [7] BRAHMI DANDA..BRAHMI PUNCTUATION LOTUS
110BB..110BC  ; Po #   [2] KAITHI ABBREVIATION SIGN..KAITHI ENUMERATION SIGN
110BE..110C1  ; Po #   [4] KAITHI SECTION MARK..KAITHI DOUBLE DANDA
11140..11143  ; Po #   [4] CHAKMA SECTION MARK..CHAKMA QUESTION MARK
11174..11175  ; Po #   [2] MAHAJANI ABBREVIATION SIGN..MAHAJANI SECTION MARK
111C5..111C8  ; Po #   [4] SHARADA DANDA..SHARADA SEPARATOR
111CD         ; Po #       SHARADA SUTRA MARK
111DB         ; Po #       SHARADA SIGN SIDDHAM
111DD..111DF  ; Po #   [3] SHARADA CONTINUATION SIGN..SHARADA SECTION MARK-2
11238..1123D  ; Po #   [6] KHOJKI DANDA..KHOJKI ABBREVIATION SIGN
112A9         ; Po #       MULTANI SECTION MARK
1144B..1144F  ; Po #   [5] NEWA DANDA..NEWA ABBREVIATION SIGN
1145A..1145B  ; Po #   [2] NEWA DOUBLE COMMA..NEWA PLACEHOLDER MARK
1145D         ; Po #       NEWA INSERTION SIGN
114C6         ; Po #       TIRHUTA ABBREVIATION SIGN
115C1..115D7  ; Po #  [23] SIDDHAM SIGN SIDDHAM..SIDDHAM SECTION MARK WITH CIRCLES AND FOUR ENCLOSURES
11641..11643  ; Po #   [3] MODI DANDA..MODI ABBREVIATION SIGN
11660..1166C  ; Po #  [13] MONGOLIAN BIRGA WITH ORNAMENT..MONGOLIAN TURNED SWIRL BIRGA WITH DOUBLE ORNAMENT
116B9         ; Po #       TAKRI ABBREVIATION SIGN
1173C..1173E  ; Po #   [3] AHOM SIGN SMALL SECTION..AHOM SIGN RULAI
1183B         ; Po #       DOGRA ABBREVIATION SIGN
11944..11946  ; Po #   [3] DIVES AKURU DOUBLE DANDA..DIVES AKURU END OF TEXT MARK
119E2         ; Po #       NANDINAGARI SIGN SIDDHAM
11A3F..11A46  ; Po #   [8] ZANABAZAR SQUARE INITIAL HEAD MARK..ZANABAZAR SQUARE CLOSING DOUBLE-LINED HEAD MARK
11A9A..11A9C  ; Po #   [3] SOYOMBO MARK TSHEG..SOYOMBO MARK DOUBLE SHAD
11A9E..11AA2  ; Po #   [5] SOYOMBO HEAD MARK WITH MOON AND SUN AND TRIPLE FLAME..SOYOMBO TERMINAL MARK-2
11B00..11B09  ; Po #  [10] DEVANAGARI HEAD MARK..DEVANAGARI SIGN MINDU
11C41..11C45  ; Po #   [5] BHAIKSUKI DANDA..BHAIKSUKI GAP FILLER-2
11C70..11C71  ; Po #   [2] MARCHEN HEAD MARK..MARCHEN MARK SHAD
11EF7..11EF8  ; Po #   [2] MAKASAR PASSIMBANG..MAKASAR END OF SECTION
11F43..11F4F  ; Po #  [13] KAWI DANDA..KAWI PUNCTUATION CLOSING SPIRAL
11FFF         ; Po #       TAMIL PUNCTUATION END OF TEXT
12470..12474  ; Po #   [5] CUNEIFORM PUNCTUATION SIGN OLD ASSYRIAN WORD DIVIDER..CUNEIFORM PUNCTUATION SIGN DIAGONAL QUADCOLON
12FF1..12FF2  ; Po #   [2] CYPRO-MINOAN SIGN CM301..CYPRO-MINOAN SIGN CM302
16A6E..16A6F  ; Po #   [2] MRO DANDA..MRO DOUBLE DANDA
16AF5         ; Po #       BASSA VAH FULL STOP
16B37..16B3B  ; Po #   [5] PAHAWH HMONG SIGN VOS THOM..PAHAWH HMONG SIGN VOS FEEM
16B44         ; Po #       PAHAWH HMONG SIGN XAUS
16E97..16E9A  ; Po #   [4] MEDEFAIDRIN COMMA..MEDEFAIDRIN EXCLAMATION OH
16FE2         ; Po #       OLD CHINESE HOOK MARK
1BC9F         ; Po #       DUPLOYAN PUNCTUATION CHINOOK FULL STOP
1DA87..1DA8B  ; Po #   [5] SIGNWRITING COMMA..SIGNWRITING PARENTHESIS
1E95E..1E95F  ; Po #   [2] ADLAM INITIAL EXCLAMATION MARK..ADLAM INITIAL QUESTION MARK

# Total code points: 628

# ================================================

# General_Category=Math_Symbol

002B          ; Sm #       PLUS SIGN
003C..003E    ; Sm #   [3] LESS-THAN SIGN..GREATER-THAN SIGN
007C          ; Sm #       VERTICAL LINE
007E          ; Sm #       TILDE
00AC          ; Sm #       NOT SIGN
00B1          ; Sm #       PLUS-MINUS SIGN
00D7          ; Sm #       MULTIPLICATION SIGN
00F7          ; Sm #       DIVISION SIGN
03F6          ; Sm #       GREEK REVERSED LUNATE EPSILON SYMBOL
0606..0608    ; Sm #   [3] ARABIC-INDIC CUBE ROOT..ARABIC RAY
2044          ; Sm #       FRACTION SLASH
2052          ; Sm #       COMMERCIAL MINUS SIGN
207A..207C    ; Sm #   [3] SUPERSCRIPT PLUS SIGN..SUPERSCRIPT EQUALS SIGN
208A..208C    ; Sm #   [3] SUBSCRIPT PLUS SIGN..SUBSCRIPT EQUALS SIGN
2118          ; Sm #       SCRIPT CAPITAL P
2140..2144    ; Sm #   [5] DOUBLE-STRUCK N-ARY SUMMATION..TURNED SANS-SERIF CAPITAL Y
214B          ; Sm #       TURNED AMPERSAND
2190..2194    ; Sm #   [5] LEFTWARDS ARROW..LEFT RIGHT ARROW
219A..219B    ; Sm #   [2] LEFTWARDS ARROW WITH STROKE..RIGHTWARDS ARROW WITH STROKE
21A0          ; Sm #       RIGHTWARDS TWO HEADED ARROW
21A3          ; Sm #       RIGHTWARDS ARROW WITH TAIL
21A6          ; Sm #       RIGHTWARDS ARROW FROM BAR
21AE          ; Sm #       LEFT RIGHT ARROW WITH STROKE
21CE..21CF    ; Sm #   [2] LEFT RIGHT DOUBLE ARROW WITH STROKE..RIGHTWARDS DOUBLE ARROW WITH STROKE
21D2          ; Sm #       RIGHTWARDS DOUBLE ARROW
21D4          ; Sm #       LEFT RIGHT DOUBLE ARROW
21F4..22FF    ; Sm # [268] RIGHT ARROW WITH SMALL CIRCLE..Z NOTATION BAG MEMBERSHIP
2320..2321    ; Sm #   [2] TOP HALF INTEGRAL..BOTTOM HALF INTEGRAL
237C          ; Sm #       RIGHT ANGLE WITH DOWNWARDS ZIGZAG ARROW
239B..23B3    ; Sm #  [25] LEFT PARENTHESIS UPPER HOOK..SUMMATION BOTTOM
23DC..23E1    ; Sm #   [6] TOP PARENTHESIS..BOTTOM TORTOISE SHELL BRACKET
25B7          ; Sm #       WHITE RIGHT-POINTING TRIANGLE
25C1          ; Sm #       WHITE LEFT-POINTING TRIANGLE
25F8..25FF    ; Sm #   [8] UPPER LEFT TRIANGLE..LOWER RIGHT TRIANGLE
266F          ; Sm #       MUSIC SHARP SIGN
27C0..27C4    ; Sm #   [5] THREE DIMENSIONAL ANGLE..OPEN SUPERSET
27C7..27E5    ; Sm #  [31] OR WITH DOT INSIDE..WHITE SQUARE WITH RIGHTWARDS TICK
27F0..27FF    ; Sm #  [16] UPWARDS QUADRUPLE ARROW..LONG RIGHTWARDS SQUIGGLE ARROW
2900..2982    ; Sm # [131] RIGHTWARDS TWO-HEADED ARROW WITH VERTICAL STROKE..Z NOTATION TYPE COLON
2999..29D7    ; Sm #  [63] DOTTED FENCE..BLACK HOURGLASS
29DC..29FB    ; Sm #  [32] INCOMPLETE INFINITY..TRIPLE PLUS
29FE..2AFF    ; Sm # [258] TINY..N-ARY WHITE VERTICAL BAR
2B30..2B44    ; Sm #  [21] LEFT ARROW WITH SMALL CIRCLE..RIGHTWARDS ARROW THROUGH SUPERSET
2B47..2B4C    ; Sm #   [6] REVERSE TILDE OPERATOR ABOVE RIGHTWARDS ARROW..RIGHTWARDS ARROW ABOVE REVERSE TILDE OPERATOR
FB29          ; Sm #       HEBREW LETTER ALTERNATIVE PLUS SIGN
FE62          ; Sm #       SMALL PLUS SIGN
FE64..FE66    ; Sm #   [3] SMALL LESS-THAN SIGN..SMALL EQUALS SIGN
FF0B          ; Sm #       FULLWIDTH PLUS SIGN
FF1C..FF1E    ; Sm #   [3] FULLWIDTH LESS-THAN SIGN..FULLWIDTH GREATER-THAN SIGN
FF5C          ; Sm #       FULLWIDTH VERTICAL LINE
FF5E          ; Sm #       FULLWIDTH TILDE
FFE2          ; Sm #       FULLWIDTH NOT SIGN
FFE9..FFEC    ; Sm #   [4] HALFWIDTH LEFTWARDS ARROW..HALFWIDTH DOWNWARDS ARROW
1D6C1         ; Sm #       MATHEMATICAL BOLD NABLA
1D6DB         ; Sm #       MATHEMATICAL BOLD PARTIAL DIFFERENTIAL
1D6FB         ; Sm #       MATHEMATICAL ITALIC NABLA
1D715         ; Sm #       MATHEMATICAL ITALIC PARTIAL DIFFERENTIAL
1D735         ; Sm #       MATHEMATICAL BOLD ITALIC NABLA
1D74F         ; Sm #       MATHEMATICAL BOLD ITALIC PARTIAL DIFFERENTIAL
1D76F         ; Sm #       MATHEMATICAL SANS-SERIF BOLD NABLA
1D789         ; Sm #       MATHEMATICAL SANS-SERIF BOLD PARTIAL DIFFERENTIAL
1D7A9         ; Sm #       MATHEMATICAL SANS-SERIF BOLD ITALIC NABLA
1D7C3         ; Sm #       MATHEMATICAL SANS-SERIF BOLD ITALIC PARTIAL DIFFERENTIAL
1EEF0..1EEF1  ; Sm #   [2] ARABIC MATHEMATICAL OPERATOR MEEM WITH HAH WITH TATWEEL..ARABIC MATHEMATICAL OPERATOR HAH WITH DAL

# Total code points: 948

# ================================================

# General_Category=Currency_Symbol

0024          ; Sc #       DOLLAR SIGN
00A2..00A5    ; Sc #   [4] CENT SIGN..YEN SIGN
058F          ; Sc #       ARMENIAN DRAM SIGN
060B          ; Sc #       AFGHANI SIGN
07FE..07FF    ; Sc #   [2] NKO DOROME SIGN..NKO TAMAN SIGN
09F2..09F3    ; Sc #   [2] BENGALI RUPEE MARK..BENGALI RUPEE SIGN
09FB          ; Sc #       BENGALI GANDA MARK
0AF1          ; Sc #       GUJARATI RUPEE SIGN
0BF9          ; Sc #       TAMIL RUPEE SIGN
0E3F          ; Sc #       THAI CURRENCY SYMBOL BAHT
17DB          ; Sc #       KHMER CURRENCY SYMBOL RIEL
20A0..20C0    ; Sc #  [33] EURO-CURRENCY SIGN..SOM SIGN
A838          ; Sc #       NORTH INDIC RUPEE MARK
FDFC          ; Sc #       RIAL SIGN
FE69          ; Sc #       SMALL DOLLAR SIGN
FF04          ; Sc #       FULLWIDTH DOLLAR SIGN
FFE0..FFE1    ; Sc #   [2] FULLWIDTH CENT SIGN..FULLWIDTH POUND SIGN
FFE5..FFE6    ; Sc #   [2] FULLWIDTH YEN SIGN..FULLWIDTH WON SIGN
11FDD..11FE0  ; Sc #   [4] TAMIL SIGN KAACU..TAMIL SIGN VARAAKAN
1E2FF         ; Sc #       WANCHO NGUN SIGN
1ECB0         ; Sc #       INDIC SIYAQ RUPEE MARK

# Total code points: 63

# ================================================

# General_Category=Modifier_Symbol

005E          ; Sk #       CIRCUMFLEX ACCENT
0060          ; Sk #       GRAVE ACCENT
00A8          ; Sk #       DIAERESIS
00AF          ; Sk #       MACRON
00B4          ; Sk #       ACUTE ACCENT
00B8          ; Sk #       CEDILLA
02C2..02C5    ; Sk #   [4] MODIFIER LETTER LEFT ARROWHEAD..MODIFIER LETTER DOWN ARROWHEAD
02D2..02DF    ; Sk #  [14] MODIFIER LETTER CENTRED RIGHT HALF RING..MODIFIER LETTER CROSS ACCENT
02E5..02EB    ; Sk #   [7] MODIFIER LETTER EXTRA-HIGH TONE BAR..MODIFIER LETTER YANG DEPARTING TONE MARK
02ED          ; Sk #       MODIFIER LETTER UNASPIRATED
02EF..02FF    ; Sk #  [17] MODIFIER LETTER LOW DOWN ARROWHEAD..MODIFIER LETTER LOW LEFT ARROW
0375          ; Sk #       GREEK LOWER NUMERAL SIGN
0384..0385    ; Sk #   [2] GREEK TONOS..GREEK DIALYTIKA TONOS
0888          ; Sk #       ARABIC RAISED ROUND DOT
1FBD          ; Sk #       GREEK KORONIS
1FBF..1FC1    ; Sk #   [3] GREEK PSILI..GREEK DIALYTIKA AND PERISPOMENI
1FCD..1FCF    ; Sk #   [3] GREEK PSILI AND VARIA..GREEK PSILI AND PERISPOMENI
1FDD..1FDF    ; Sk #   [3] GREEK DASIA AND VARIA..GREEK DASIA AND PERISPOMENI
1FED..1FEF    ; Sk #   [3] GREEK DIALYTIKA AND VARIA..GREEK VARIA
1FFD..1FFE    ; Sk #   [2] GREEK OXIA..GREEK DASIA
309B..309C    ; Sk #   [2] KATAKANA-HIRAGANA VOICED SOUND MARK..KATAKANA-HIRAGANA SEMI-VOICED SOUND MARK
A700..A716    ; Sk #  [23] MODIFIER LETTER CHINESE TONE YIN PING..MODIFIER LETTER EXTRA-LOW LEFT-STEM TONE BAR
A720..A721    ; Sk #   [2] MODIFIER LETTER STRESS AND HIGH TONE..MODIFIER LETTER STRESS AND LOW TONE
A789..A78A    ; Sk #   [2] MODIFIER LETTER COLON..MODIFIER LETTER SHORT EQUALS SIGN
AB5B          ; Sk #       MODIFIER BREVE WITH INVERTED BREVE
AB6A..AB6B    ; Sk #   [2] MODIFIER LETTER LEFT TACK..MODIFIER LETTER RIGHT TACK
FBB2..FBC2    ; Sk #  [17] ARABIC SYMBOL DOT ABOVE..ARABIC SYMBOL WASLA ABOVE
FF3E          ; Sk #       FULLWIDTH CIRCUMFLEX ACCENT
FF40          ; Sk #       FULLWIDTH GRAVE ACCENT
FFE3          ; Sk #       FULLWIDTH MACRON
1F3FB..1F3FF  ; Sk #   [5] EMOJI MODIFIER FITZPATRICK TYPE-1-2..EMOJI MODIFIER FITZPATRICK TYPE-6

# Total code points: 125

# ================================================

# General_Category=Other_Symbol

00A6          ; So #       BROKEN BAR
00A9          ; So #       COPYRIGHT SIGN
00AE          ; So #       REGISTERED SIGN
00B0          ; So #       DEGREE SIGN
0482          ; So #       CYRILLIC THOUSANDS SIGN
058D..058E    ; So #   [2] RIGHT-FACING ARMENIAN ETERNITY SIGN..LEFT-FACING ARMENIAN ETERNITY SIGN
060E..060F    ; So #   [2] ARABIC POETIC VERSE SIGN..ARABIC SIGN MISRA
06DE          ; So #       ARABIC START OF RUB EL HIZB
06E9          ; So #       ARABIC PLACE OF SAJDAH
06FD..06FE    ; So #   [2] ARABIC SIGN SINDHI AMPERSAND..ARABIC SIGN SINDHI POSTPOSITION MEN
07F6          ; So #       NKO SYMBOL OO DENNEN
09FA          ; So #       BENGALI ISSHAR
0B70          ; So #       ORIYA ISSHAR
0BF3..0BF8    ; So #   [6] TAMIL DAY SIGN..TAMIL AS ABOVE SIGN
0BFA          ; So #       TAMIL NUMBER SIGN
0C7F          ; So #       TELUGU SIGN TUUMU
0D4F          ; So #       MALAYALAM SIGN PARA
0D79          ; So #       MALAYALAM DATE MARK
0F01..0F03    ; So #   [3] TIBETAN MARK GTER YIG MGO TRUNCATED A..TIBETAN MARK GTER YIG MGO -UM GTER TSHEG MA
0F13          ; So #       TIBETAN MARK CARET -DZUD RTAGS ME LONG CAN
0F15..0F17    ; So #   [3] TIBETAN LOGOTYPE SIGN CHAD RTAGS..TIBETAN ASTROLOGICAL SIGN SGRA GCAN -CHAR RTAGS
0F1A..0F1F    ; So #   [6] TIBETAN SIGN RDEL DKAR GCIG..TIBETAN SIGN RDEL DKAR RDEL NAG
0F34          ; So #       TIBETAN MARK BSDUS RTAGS
0F36          ; So #       TIBETAN MARK CARET -DZUD RTAGS BZHI MIG CAN
0F38          ; So #       TIBETAN MARK CHE MGO
0FBE..0FC5    ; So #   [8] TIBETAN KU RU KHA..TIBETAN SYMBOL RDO RJE
0FC7..0FCC    ; So #   [6] TIBETAN SYMBOL RDO RJE RGYA GRAM..TIBETAN SYMBOL NOR BU BZHI -KHYIL
0FCE..0FCF    ; So #   [2] TIBETAN SIGN RDEL NAG RDEL DKAR..TIBETAN SIGN RDEL NAG GSUM
0FD5..0FD8    ; So #   [4] RIGHT-FACING SVASTI SIGN..LEFT-FACING SVASTI SIGN WITH DOTS
109E..109F    ; So #   [2] MYANMAR SYMBOL SHAN ONE..MYANMAR SYMBOL SHAN EXCLAMATION
1390..1399    ; So #  [10] ETHIOPIC TONAL MARK YIZET..ETHIOPIC TONAL MARK KURT
166D          ; So #       CANADIAN SYLLABICS CHI SIGN
1940          ; So #       LIMBU SIGN LOO
19DE..19FF    ; So #  [34] NEW TAI LUE SIGN LAE..KHMER SYMBOL DAP-PRAM ROC
1B61..1B6A    ; So #  [10] BALINESE MUSICAL SYMBOL DONG..BALINESE MUSICAL SYMBOL DANG GEDE
1B74..1B7C    ; So #   [9] BALINESE MUSICAL SYMBOL RIGHT-HAND OPEN DUG..BALINESE MUSICAL SYMBOL LEFT-HAND OPEN PING
2100..2101    ; So #   [2] ACCOUNT OF..ADDRESSED TO THE SUBJECT
2103..2106    ; So #   [4] DEGREE CELSIUS..CADA UNA
2108..2109    ; So #   [2] SCRUPLE..DEGREE FAHRENHEIT
2114          ; So #       L B BAR SYMBOL
2116..2117    ; So #   [2] NUMERO SIGN..SOUND RECORDING COPYRIGHT
211E..2123    ; So #   [6] PRESCRIPTION TAKE..VERSICLE
2125          ; So #       OUNCE SIGN
2127          ; So #       INVERTED OHM SIGN
2129          ; So #       TURNED GREEK SMALL LETTER IOTA
212E          ; So #       ESTIMATED SYMBOL
213A..213B    ; So #   [2] ROTATED CAPITAL Q..FACSIMILE SIGN
214A          ; So #       PROPERTY LINE
214C..214D    ; So #   [2] PER SIGN..AKTIESELSKAB
214F          ; So #       SYMBOL FOR SAMARITAN SOURCE
218A..218B    ; So #   [2] TURNED DIGIT TWO..TURNED DIGIT THREE
2195..2199    ; So #   [5] UP DOWN ARROW..SOUTH WEST ARROW
219C..219F    ; So #   [4] LEFTWARDS WAVE ARROW..UPWARDS TWO HEADED ARROW
21A1..21A2    ; So #   [2] DOWNWARDS TWO HEADED ARROW..LEFTWARDS ARROW WITH TAIL
21A4..21A5    ; So #   [2] LEFTWARDS ARROW FROM BAR..UPWARDS ARROW FROM BAR
21A7..21AD    ; So #   [7] DOWNWARDS ARROW FROM BAR..LEFT RIGHT WAVE ARROW
21AF..21CD    ; So #  [31] DOWNWARDS ZIGZAG ARROW..LEFTWARDS DOUBLE ARROW WITH STROKE
21D0..21D1    ; So #   [2] LEFTWARDS DOUBLE ARROW..UPWARDS DOUBLE ARROW
21D3          ; So #       DOWNWARDS DOUBLE ARROW
21D5..21F3    ; So #  [31] UP DOWN DOUBLE ARROW..UP DOWN WHITE ARROW
2300..2307    ; So #   [8] DIAMETER SIGN..WAVY LINE
230C..231F    ; So #  [20] BOTTOM RIGHT CROP..BOTTOM RIGHT CORNER
2322..2328    ; So #   [7] FROWN..KEYBOARD
232B..237B    ; So #  [81] ERASE TO THE LEFT..NOT CHECK MARK
237D..239A    ; So #  [30] SHOULDERED OPEN BOX..CLEAR SCREEN SYMBOL
23B4..23DB    ; So #  [40] TOP SQUARE BRACKET..FUSE
23E2..2429    ; So #  [72] WHITE TRAPEZIUM..SYMBOL FOR DELETE MEDIUM SHADE FORM
2440..244A    ; So #  [11] OCR HOOK..OCR DOUBLE BACKSLASH
249C..24E9    ; So #  [78] PARENTHESIZED LATIN SMALL LETTER A..CIRCLED LATIN SMALL LETTER Z
2500..25B6    ; So # [183] BOX DRAWINGS LIGHT HORIZONTAL..BLACK RIGHT-POINTING TRIANGLE
25B8..25C0    ; So #   [9] BLACK RIGHT-POINTING SMALL TRIANGLE..BLACK LEFT-POINTING TRIANGLE
25C2..25F7    ; So #  [54] BLACK LEFT-POINTING SMALL TRIANGLE..WHITE CIRCLE WITH UPPER RIGHT QUADRANT
2600..266E    ; So # [111] BLACK SUN WITH RAYS..MUSIC NATURAL SIGN
2670..2767    ; So # [248] WEST SYRIAC CROSS..ROTATED FLORAL HEART BULLET
2794..27BF    ; So #  [44] HEAVY WIDE-HEADED RIGHTWARDS ARROW..DOUBLE CURLY LOOP
2800..28FF    ; So # [256] BRAILLE PATTERN BLANK..BRAILLE PATTERN DOTS-12345678
2B00..2B2F    ; So #  [48] NORTH EAST WHITE ARROW..WHITE VERTICAL ELLIPSE
2B45..2B46    ; So #   [2] LEFTWARDS QUADRUPLE ARROW..RIGHTWARDS QUADRUPLE ARROW
2B4D..2B73    ; So #  [39] DOWNWARDS TRIANGLE-HEADED ZIGZAG ARROW..DOWNWARDS TRIANGLE-HEADED ARROW TO BAR
2B76..2B95    ; So #  [32] NORTH WEST TRIANGLE-HEADED ARROW TO BAR..RIGHTWARDS BLACK ARROW
2B97..2BFF    ; So # [105] SYMBOL FOR TYPE A ELECTRONICS..HELLSCHREIBER PAUSE SYMBOL
2CE5..2CEA    ; So #   [6] COPTIC SYMBOL MI RO..COPTIC SYMBOL SHIMA SIMA
2E50..2E51    ; So #   [2] CROSS PATTY WITH RIGHT CROSSBAR..CROSS PATTY WITH LEFT CROSSBAR
2E80..2E99    ; So #  [26] CJK RADICAL REPEAT..CJK RADICAL RAP
2E9B..2EF3    ; So #  [89] CJK RADICAL CHOKE..CJK RADICAL C-SIMPLIFIED TURTLE
2F00..2FD5    ; So # [214] KANGXI RADICAL ONE..KANGXI RADICAL FLUTE
2FF0..2FFF    ; So #  [16] IDEOGRAPHIC DESCRIPTION CHARACTER LEFT TO RIGHT..IDEOGRAPHIC DESCRIPTION CHARACTER ROTATION
3004          ; So #       JAPANESE INDUSTRIAL STANDARD SYMBOL
3012..3013    ; So #   [2] POSTAL MARK..GETA MARK
3020          ; So #       POSTAL MARK FACE
3036..3037    ; So #   [2] CIRCLED POSTAL MARK..IDEOGRAPHIC TELEGRAPH LINE FEED SEPARATOR SYMBOL
303E..303F    ; So #   [2] IDEOGRAPHIC VARIATION INDICATOR..IDEOGRAPHIC HALF FILL SPACE
3190..3191    ; So #   [2] IDEOGRAPHIC ANNOTATION LINKING MARK..IDEOGRAPHIC ANNOTATION REVERSE MARK
3196..319F    ; So #  [10] IDEOGRAPHIC ANNOTATION TOP MARK..IDEOGRAPHIC ANNOTATION MAN MARK
31C0..31E3    ; So #  [36] CJK STROKE T..CJK STROKE Q
31EF          ; So #       IDEOGRAPHIC DESCRIPTION CHARACTER SUBTRACTION
3200..321E    ; So #  [31] PARENTHESIZED HANGUL KIYEOK..PARENTHESIZED KOREAN CHARACTER O HU
322A..3247    ; So #  [30] PARENTHESIZED IDEOGRAPH MOON..CIRCLED IDEOGRAPH KOTO
3250          ; So #       PARTNERSHIP SIGN
3260..327F    ; So #  [32] CIRCLED HANGUL KIYEOK..KOREAN STANDARD SYMBOL
328A..32B0    ; So #  [39] CIRCLED IDEOGRAPH MOON..CIRCLED IDEOGRAPH NIGHT
32C0..33FF    ; So # [320] IDEOGRAPHIC TELEGRAPH SYMBOL FOR JANUARY..SQUARE GAL
4DC0..4DFF    ; So #  [64] HEXAGRAM FOR THE CREATIVE HEAVEN..HEXAGRAM FOR BEFORE COMPLETION
A490..A4C6    ; So #  [55] YI RADICAL QOT..YI RADICAL KE
A828..A82B    ; So #   [4] SYLOTI NAGRI POETRY MARK-1..SYLOTI NAGRI POETRY MARK-4
A836..A837    ; So #   [2] NORTH INDIC QUARTER MARK..NORTH INDIC PLACEHOLDER MARK
A839          ; So #       NORTH INDIC QUANTITY MARK
AA77..AA79    ; So #   [3] MYANMAR SYMBOL AITON EXCLAMATION..MYANMAR SYMBOL AITON TWO
FD40..FD4F    ; So #  [16] ARABIC LIGATURE RAHIMAHU ALLAAH..ARABIC LIGATURE RAHIMAHUM ALLAAH
FDCF          ; So #       ARABIC LIGATURE SALAAMUHU ALAYNAA
FDFD..FDFF    ; So #   [3] ARABIC LIGATURE BISMILLAH AR-RAHMAN AR-RAHEEM..ARABIC LIGATURE AZZA WA JALL
FFE4          ; So #       FULLWIDTH BROKEN BAR
FFE8          ; So #       HALFWIDTH FORMS LIGHT VERTICAL
FFED..FFEE    ; So #   [2] HALFWIDTH BLACK SQUARE..HALFWIDTH WHITE CIRCLE
FFFC..FFFD    ; So #   [2] OBJECT REPLACEMENT CHARACTER..REPLACEMENT CHARACTER
10137..1013F  ; So #   [9] AEGEAN WEIGHT BASE UNIT..AEGEAN MEASURE THIRD SUBUNIT
10179..10189  ; So #  [17] GREEK YEAR SIGN..GREEK TRYBLION BASE SIGN
1018C..1018E  ; So #   [3] GREEK SINUSOID SIGN..NOMISMA SIGN
10190..1019C  ; So #  [13] ROMAN SEXTANS SIGN..ASCIA SYMBOL
101A0         ; So #       GREEK SYMBOL TAU RHO
101D0..101FC  ; So #  [45] PHAISTOS DISC SIGN PEDESTRIAN..PHAISTOS DISC SIGN WAVY BAND
10877..10878  ; So #   [2] PALMYRENE LEFT-POINTING FLEURON..PALMYRENE RIGHT-POINTING FLEURON
10AC8         ; So #       MANICHAEAN SIGN UD
1173F         ; So #       AHOM SYMBOL VI
11FD5..11FDC  ; So #   [8] TAMIL SIGN NEL..TAMIL SIGN MUKKURUNI
11FE1..11FF1  ; So #  [17] TAMIL SIGN PAARAM..TAMIL SIGN VAKAIYARAA
16B3C..16B3F  ; So #   [4] PAHAWH HMONG SIGN XYEEM NTXIV..PAHAWH HMONG SIGN XYEEM FAIB
16B45         ; So #       PAHAWH HMONG SIGN CIM TSOV ROG
1BC9C         ; So #       DUPLOYAN SIGN O WITH CROSS
1CC00..1CCEF  ; So # [240] UP-POINTING GO-KART..OUTLINED LATIN CAPITAL LETTER Z
1CD00..1CEAF  ; So # [432] BLOCK OCTANT-3..LOWER HALF RIGHT ONE QUARTER BLOCK
1CF50..1CFC3  ; So # [116] ZNAMENNY NEUME KRYUK..ZNAMENNY NEUME PAUK
1D000..1D0F5  ; So # [246] BYZANTINE MUSICAL SYMBOL PSILI..BYZANTINE MUSICAL SYMBOL GORGON NEO KATO
1D100..1D126  ; So #  [39] MUSICAL SYMBOL SINGLE BARLINE..MUSICAL SYMBOL DRUM CLEF-2
1D129..1D164  ; So #  [60] MUSICAL SYMBOL MULTIPLE MEASURE REST..MUSICAL SYMBOL ONE HUNDRED TWENTY-EIGHTH NOTE
1D16A..1D16C  ; So #   [3] MUSICAL SYMBOL FINGERED TREMOLO-1..MUSICAL SYMBOL FINGERED TREMOLO-3
1D183..1D184  ; So #   [2] MUSICAL SYMBOL ARPEGGIATO UP..MUSICAL SYMBOL ARPEGGIATO DOWN
1D18C..1D1A9  ; So #  [30] MUSICAL SYMBOL RINFORZANDO..MUSICAL SYMBOL DEGREE SLASH
1D1AE..1D1EA  ; So #  [61] MUSICAL SYMBOL PEDAL MARK..MUSICAL SYMBOL KORON
1D200..1D241  ; So #  [66] GREEK VOCAL NOTATION SYMBOL-1..GREEK INSTRUMENTAL NOTATION SYMBOL-54
1D245         ; So #       GREEK MUSICAL LEIMMA
1D300..1D356  ; So #  [87] MONOGRAM FOR EARTH..TETRAGRAM FOR FOSTERING
1D800..1D9FF  ; So # [512] SIGNWRITING HAND-FIST INDEX..SIGNWRITING HEAD
1DA37..1DA3A  ; So #   [4] SIGNWRITING AIR BLOW SMALL ROTATIONS..SIGNWRITING BREATH EXHALE
1DA6D..1DA74  ; So #   [8] SIGNWRITING SHOULDER HIP SPINE..SIGNWRITING TORSO-FLOORPLANE TWISTING
1DA76..1DA83  ; So #  [14] SIGNWRITING LIMB COMBINATION..SIGNWRITING LOCATION DEPTH
1DA85..1DA86  ; So #   [2] SIGNWRITING LOCATION TORSO..SIGNWRITING LOCATION LIMBS DIGITS
1E14F         ; So #       NYIAKENG PUACHUE HMONG CIRCLED CA
1ECAC         ; So #       INDIC SIYAQ PLACEHOLDER
1ED2E         ; So #       OTTOMAN SIYAQ MARRATAN
1F000..1F02B  ; So #  [44] MAHJONG TILE EAST WIND..MAHJONG TILE BACK
1F030..1F093  ; So # [100] DOMINO TILE HORIZONTAL BACK..DOMINO TILE VERTICAL-06-06
1F0A0..1F0AE  ; So #  [15] PLAYING CARD BACK..PLAYING CARD KING OF SPADES
1F0B1..1F0BF  ; So #  [15] PLAYING CARD ACE OF HEARTS..PLAYING CARD RED JOKER
1F0C1..1F0CF  ; So #  [15] PLAYING CARD ACE OF DIAMONDS..PLAYING CARD BLACK JOKER
1F0D1..1F0F5  ; So #  [37] PLAYING CARD ACE OF CLUBS..PLAYING CARD TRUMP-21
1F10D..1F1AD  ; So # [161] CIRCLED ZERO WITH SLASH..MASK WORK SYMBOL
1F1E6..1F202  ; So #  [29] REGIONAL INDICATOR SYMBOL LETTER A..SQUARED KATAKANA SA
1F210..1F23B  ; So #  [44] SQUARED CJK UNIFIED IDEOGRAPH-624B..SQUARED CJK UNIFIED IDEOGRAPH-914D
1F240..1F248  ; So #   [9] TORTOISE SHELL BRACKETED CJK UNIFIED IDEOGRAPH-672C..TORTOISE SHELL BRACKETED CJK UNIFIED IDEOGRAPH-6557
1F250..1F251  ; So #   [2] CIRCLED IDEOGRAPH ADVANTAGE..CIRCLED IDEOGRAPH ACCEPT
1F260..1F265  ; So #   [6] ROUNDED SYMBOL FOR FU..ROUNDED SYMBOL FOR CAI
1F300..1F3FA  ; So # [251] CYCLONE..AMPHORA
1F400..1F6D7  ; So # [728] RAT..ELEVATOR
1F6DC..1F6EC  ; So #  [17] WIRELESS..AIRPLANE ARRIVING
1F6F0..1F6FC  ; So #  [13] SATELLITE..ROLLER SKATE
1F700..1F776  ; So # [119] ALCHEMICAL SYMBOL FOR QUINTESSENCE..LUNAR ECLIPSE
1F77B..1F7D9  ; So #  [95] HAUMEA..NINE POINTED WHITE STAR
1F7E0..1F7EB  ; So #  [12] LARGE ORANGE CIRCLE..LARGE BROWN SQUARE
1F7F0         ; So #       HEAVY EQUALS SIGN
1F800..1F80B  ; So #  [12] LEFTWARDS ARROW WITH SMALL TRIANGLE ARROWHEAD..DOWNWARDS ARROW WITH LARGE TRIANGLE ARROWHEAD
1F810..1F847  ; So #  [56] LEFTWARDS ARROW WITH SMALL EQUILATERAL ARROWHEAD..DOWNWARDS HEAVY ARROW
1F850..1F859  ; So #  [10] LEFTWARDS SANS-SERIF ARROW..UP DOWN SANS-SERIF ARROW
1F860..1F887  ; So #  [40] WIDE-HEADED LEFTWARDS LIGHT BARB ARROW..WIDE-HEADED SOUTH WEST VERY HEAVY BARB ARROW
1F890..1F8AD  ; So #  [30] LEFTWARDS TRIANGLE ARROWHEAD..WHITE ARROW SHAFT WIDTH TWO THIRDS
1F8B0..1F8B1  ; So #   [2] ARROW POINTING UPWARDS THEN NORTH WEST..ARROW POINTING RIGHTWARDS THEN CURVING SOUTH WEST
1F8B3..1F8BB  ; So #   [9] DOWNWARDS BLACK ARROW TO BAR..SOUTH WEST ARROW FROM BAR
1F900..1FA53  ; So # [340] CIRCLED CROSS FORMEE WITH FOUR DOTS..BLACK CHESS KNIGHT-BISHOP
1FA60..1FA6D  ; So #  [14] XIANGQI RED GENERAL..XIANGQI BLACK SOLDIER
1FA70..1FA7C  ; So #  [13] BALLET SHOES..CRUTCH
1FA80..1FA88  ; So #   [9] YO-YO..FLUTE
1FA90..1FABD  ; So #  [46] RINGED PLANET..WING
1FABF..1FAC5  ; So #   [7] GOOSE..PERSON WITH CROWN
1FACE..1FADB  ; So #  [14] MOOSE..PEA POD
1FAE0..1FAE8  ; So #   [9] MELTING FACE..SHAKING FACE
1FAF0..1FAF8  ; So #   [9] HAND WITH INDEX FINGER AND THUMB CROSSED..RIGHTWARDS PUSHING HAND
1FB00..1FB92  ; So # [147] BLOCK SEXTANT-1..UPPER HALF INVERSE MEDIUM SHADE AND LOWER HALF BLOCK
1FB94..1FBEF  ; So #  [92] LEFT HALF INVERSE MEDIUM SHADE AND RIGHT HALF BLOCK..TOP LEFT JUSTIFIED LOWER RIGHT QUARTER BLACK CIRCLE

# Total code points: 7360

# ================================================

# General_Category=Initial_Punctuation

00AB          ; Pi #       LEFT-POINTING DOUBLE ANGLE QUOTATION MARK
2018          ; Pi #       LEFT SINGLE QUOTATION MARK
201B..201C    ; Pi #   [2] SINGLE HIGH-REVERSED-9 QUOTATION MARK..LEFT DOUBLE QUOTATION MARK
201F          ; Pi #       DOUBLE HIGH-REVERSED-9 QUOTATION MARK
2039          ; Pi #       SINGLE LEFT-POINTING ANGLE QUOTATION MARK
2E02          ; Pi #       LEFT SUBSTITUTION BRACKET
2E04          ; Pi #       LEFT DOTTED SUBSTITUTION BRACKET
2E09          ; Pi #       LEFT TRANSPOSITION BRACKET
2E0C          ; Pi #       LEFT RAISED OMISSION BRACKET
2E1C          ; Pi #       LEFT LOW PARAPHRASE BRACKET
2E20          ; Pi #       LEFT VERTICAL BAR WITH QUILL

# Total code points: 12

# ================================================

# General_Category=Final_Punctuation

00BB          ; Pf #       RIGHT-POINTING DOUBLE ANGLE QUOTATION MARK
2019          ; Pf #       RIGHT SINGLE QUOTATION MARK
201D          ; Pf #       RIGHT DOUBLE QUOTATION MARK
203A          ; Pf #       SINGLE RIGHT-POINTING ANGLE QUOTATION MARK
2E03          ; Pf #       RIGHT SUBSTITUTION BRACKET
2E05          ; Pf #       RIGHT DOTTED SUBSTITUTION BRACKET
2E0A          ; Pf #       RIGHT TRANSPOSITION BRACKET
2E0D          ; Pf #       RIGHT RAISED OMISSION BRACKET
2E1D          ; Pf #       RIGHT LOW PARAPHRASE BRACKET
2E21          ; Pf #       RIGHT VERTICAL BAR WITH QUILL

# Total code points: 10

# EOF<|MERGE_RESOLUTION|>--- conflicted
+++ resolved
@@ -1,9 +1,5 @@
 # DerivedGeneralCategory-15.1.0.txt
-<<<<<<< HEAD
-# Date: 2023-04-14, 13:59:19 GMT
-=======
-# Date: 2023-04-18, 10:34:36 GMT
->>>>>>> 0d113a1c
+# Date: 2023-04-20, 20:00:50 GMT
 # © 2023 Unicode®, Inc.
 # Unicode and the Unicode Logo are registered trademarks of Unicode, Inc. in the U.S. and other countries.
 # For terms of use, see https://www.unicode.org/terms_of_use.html
@@ -728,11 +724,7 @@
 FFFFE..FFFFF  ; Cn #   [2] <noncharacter-FFFFE>..<noncharacter-FFFFF>
 10FFFE..10FFFF; Cn #   [2] <noncharacter-10FFFE>..<noncharacter-10FFFF>
 
-<<<<<<< HEAD
-# Total code points: 825338
-=======
-# Total code points: 824609
->>>>>>> 0d113a1c
+# Total code points: 824607
 
 # ================================================
 

# DerivedGeneralCategory-16.0.0.txt
<<<<<<< HEAD
# Date: 2024-04-02, 15:11:11 GMT
=======
# Date: 2024-04-30, 21:48:17 GMT
>>>>>>> 184d7e59
# © 2024 Unicode®, Inc.
# Unicode and the Unicode Logo are registered trademarks of Unicode, Inc. in the U.S. and other countries.
# For terms of use and license, see https://www.unicode.org/terms_of_use.html
#
# Unicode Character Database
#   For documentation, see https://www.unicode.org/reports/tr44/

# ================================================

# Property:	General_Category

# ================================================

# General_Category=Unassigned

0378..0379    ; Cn #   [2] <reserved-0378>..<reserved-0379>
0380..0383    ; Cn #   [4] <reserved-0380>..<reserved-0383>
038B          ; Cn #       <reserved-038B>
038D          ; Cn #       <reserved-038D>
03A2          ; Cn #       <reserved-03A2>
0530          ; Cn #       <reserved-0530>
0557..0558    ; Cn #   [2] <reserved-0557>..<reserved-0558>
058B..058C    ; Cn #   [2] <reserved-058B>..<reserved-058C>
0590          ; Cn #       <reserved-0590>
05C8..05CF    ; Cn #   [8] <reserved-05C8>..<reserved-05CF>
05EB..05EE    ; Cn #   [4] <reserved-05EB>..<reserved-05EE>
05F5..05FF    ; Cn #  [11] <reserved-05F5>..<reserved-05FF>
070E          ; Cn #       <reserved-070E>
074B..074C    ; Cn #   [2] <reserved-074B>..<reserved-074C>
07B2..07BF    ; Cn #  [14] <reserved-07B2>..<reserved-07BF>
07FB..07FC    ; Cn #   [2] <reserved-07FB>..<reserved-07FC>
082E..082F    ; Cn #   [2] <reserved-082E>..<reserved-082F>
083F          ; Cn #       <reserved-083F>
085C..085D    ; Cn #   [2] <reserved-085C>..<reserved-085D>
085F          ; Cn #       <reserved-085F>
086B..086F    ; Cn #   [5] <reserved-086B>..<reserved-086F>
088F          ; Cn #       <reserved-088F>
0892..0896    ; Cn #   [5] <reserved-0892>..<reserved-0896>
0984          ; Cn #       <reserved-0984>
098D..098E    ; Cn #   [2] <reserved-098D>..<reserved-098E>
0991..0992    ; Cn #   [2] <reserved-0991>..<reserved-0992>
09A9          ; Cn #       <reserved-09A9>
09B1          ; Cn #       <reserved-09B1>
09B3..09B5    ; Cn #   [3] <reserved-09B3>..<reserved-09B5>
09BA..09BB    ; Cn #   [2] <reserved-09BA>..<reserved-09BB>
09C5..09C6    ; Cn #   [2] <reserved-09C5>..<reserved-09C6>
09C9..09CA    ; Cn #   [2] <reserved-09C9>..<reserved-09CA>
09CF..09D6    ; Cn #   [8] <reserved-09CF>..<reserved-09D6>
09D8..09DB    ; Cn #   [4] <reserved-09D8>..<reserved-09DB>
09DE          ; Cn #       <reserved-09DE>
09E4..09E5    ; Cn #   [2] <reserved-09E4>..<reserved-09E5>
0A00          ; Cn #       <reserved-0A00>
0A04          ; Cn #       <reserved-0A04>
0A0B..0A0E    ; Cn #   [4] <reserved-0A0B>..<reserved-0A0E>
0A11..0A12    ; Cn #   [2] <reserved-0A11>..<reserved-0A12>
0A29          ; Cn #       <reserved-0A29>
0A31          ; Cn #       <reserved-0A31>
0A34          ; Cn #       <reserved-0A34>
0A37          ; Cn #       <reserved-0A37>
0A3A..0A3B    ; Cn #   [2] <reserved-0A3A>..<reserved-0A3B>
0A3D          ; Cn #       <reserved-0A3D>
0A43..0A46    ; Cn #   [4] <reserved-0A43>..<reserved-0A46>
0A49..0A4A    ; Cn #   [2] <reserved-0A49>..<reserved-0A4A>
0A4E..0A50    ; Cn #   [3] <reserved-0A4E>..<reserved-0A50>
0A52..0A58    ; Cn #   [7] <reserved-0A52>..<reserved-0A58>
0A5D          ; Cn #       <reserved-0A5D>
0A5F..0A65    ; Cn #   [7] <reserved-0A5F>..<reserved-0A65>
0A77..0A80    ; Cn #  [10] <reserved-0A77>..<reserved-0A80>
0A84          ; Cn #       <reserved-0A84>
0A8E          ; Cn #       <reserved-0A8E>
0A92          ; Cn #       <reserved-0A92>
0AA9          ; Cn #       <reserved-0AA9>
0AB1          ; Cn #       <reserved-0AB1>
0AB4          ; Cn #       <reserved-0AB4>
0ABA..0ABB    ; Cn #   [2] <reserved-0ABA>..<reserved-0ABB>
0AC6          ; Cn #       <reserved-0AC6>
0ACA          ; Cn #       <reserved-0ACA>
0ACE..0ACF    ; Cn #   [2] <reserved-0ACE>..<reserved-0ACF>
0AD1..0ADF    ; Cn #  [15] <reserved-0AD1>..<reserved-0ADF>
0AE4..0AE5    ; Cn #   [2] <reserved-0AE4>..<reserved-0AE5>
0AF2..0AF8    ; Cn #   [7] <reserved-0AF2>..<reserved-0AF8>
0B00          ; Cn #       <reserved-0B00>
0B04          ; Cn #       <reserved-0B04>
0B0D..0B0E    ; Cn #   [2] <reserved-0B0D>..<reserved-0B0E>
0B11..0B12    ; Cn #   [2] <reserved-0B11>..<reserved-0B12>
0B29          ; Cn #       <reserved-0B29>
0B31          ; Cn #       <reserved-0B31>
0B34          ; Cn #       <reserved-0B34>
0B3A..0B3B    ; Cn #   [2] <reserved-0B3A>..<reserved-0B3B>
0B45..0B46    ; Cn #   [2] <reserved-0B45>..<reserved-0B46>
0B49..0B4A    ; Cn #   [2] <reserved-0B49>..<reserved-0B4A>
0B4E..0B54    ; Cn #   [7] <reserved-0B4E>..<reserved-0B54>
0B58..0B5B    ; Cn #   [4] <reserved-0B58>..<reserved-0B5B>
0B5E          ; Cn #       <reserved-0B5E>
0B64..0B65    ; Cn #   [2] <reserved-0B64>..<reserved-0B65>
0B78..0B81    ; Cn #  [10] <reserved-0B78>..<reserved-0B81>
0B84          ; Cn #       <reserved-0B84>
0B8B..0B8D    ; Cn #   [3] <reserved-0B8B>..<reserved-0B8D>
0B91          ; Cn #       <reserved-0B91>
0B96..0B98    ; Cn #   [3] <reserved-0B96>..<reserved-0B98>
0B9B          ; Cn #       <reserved-0B9B>
0B9D          ; Cn #       <reserved-0B9D>
0BA0..0BA2    ; Cn #   [3] <reserved-0BA0>..<reserved-0BA2>
0BA5..0BA7    ; Cn #   [3] <reserved-0BA5>..<reserved-0BA7>
0BAB..0BAD    ; Cn #   [3] <reserved-0BAB>..<reserved-0BAD>
0BBA..0BBD    ; Cn #   [4] <reserved-0BBA>..<reserved-0BBD>
0BC3..0BC5    ; Cn #   [3] <reserved-0BC3>..<reserved-0BC5>
0BC9          ; Cn #       <reserved-0BC9>
0BCE..0BCF    ; Cn #   [2] <reserved-0BCE>..<reserved-0BCF>
0BD1..0BD6    ; Cn #   [6] <reserved-0BD1>..<reserved-0BD6>
0BD8..0BE5    ; Cn #  [14] <reserved-0BD8>..<reserved-0BE5>
0BFB..0BFF    ; Cn #   [5] <reserved-0BFB>..<reserved-0BFF>
0C0D          ; Cn #       <reserved-0C0D>
0C11          ; Cn #       <reserved-0C11>
0C29          ; Cn #       <reserved-0C29>
0C3A..0C3B    ; Cn #   [2] <reserved-0C3A>..<reserved-0C3B>
0C45          ; Cn #       <reserved-0C45>
0C49          ; Cn #       <reserved-0C49>
0C4E..0C54    ; Cn #   [7] <reserved-0C4E>..<reserved-0C54>
0C57          ; Cn #       <reserved-0C57>
0C5B..0C5C    ; Cn #   [2] <reserved-0C5B>..<reserved-0C5C>
0C5E..0C5F    ; Cn #   [2] <reserved-0C5E>..<reserved-0C5F>
0C64..0C65    ; Cn #   [2] <reserved-0C64>..<reserved-0C65>
0C70..0C76    ; Cn #   [7] <reserved-0C70>..<reserved-0C76>
0C8D          ; Cn #       <reserved-0C8D>
0C91          ; Cn #       <reserved-0C91>
0CA9          ; Cn #       <reserved-0CA9>
0CB4          ; Cn #       <reserved-0CB4>
0CBA..0CBB    ; Cn #   [2] <reserved-0CBA>..<reserved-0CBB>
0CC5          ; Cn #       <reserved-0CC5>
0CC9          ; Cn #       <reserved-0CC9>
0CCE..0CD4    ; Cn #   [7] <reserved-0CCE>..<reserved-0CD4>
0CD7..0CDC    ; Cn #   [6] <reserved-0CD7>..<reserved-0CDC>
0CDF          ; Cn #       <reserved-0CDF>
0CE4..0CE5    ; Cn #   [2] <reserved-0CE4>..<reserved-0CE5>
0CF0          ; Cn #       <reserved-0CF0>
0CF4..0CFF    ; Cn #  [12] <reserved-0CF4>..<reserved-0CFF>
0D0D          ; Cn #       <reserved-0D0D>
0D11          ; Cn #       <reserved-0D11>
0D45          ; Cn #       <reserved-0D45>
0D49          ; Cn #       <reserved-0D49>
0D50..0D53    ; Cn #   [4] <reserved-0D50>..<reserved-0D53>
0D64..0D65    ; Cn #   [2] <reserved-0D64>..<reserved-0D65>
0D80          ; Cn #       <reserved-0D80>
0D84          ; Cn #       <reserved-0D84>
0D97..0D99    ; Cn #   [3] <reserved-0D97>..<reserved-0D99>
0DB2          ; Cn #       <reserved-0DB2>
0DBC          ; Cn #       <reserved-0DBC>
0DBE..0DBF    ; Cn #   [2] <reserved-0DBE>..<reserved-0DBF>
0DC7..0DC9    ; Cn #   [3] <reserved-0DC7>..<reserved-0DC9>
0DCB..0DCE    ; Cn #   [4] <reserved-0DCB>..<reserved-0DCE>
0DD5          ; Cn #       <reserved-0DD5>
0DD7          ; Cn #       <reserved-0DD7>
0DE0..0DE5    ; Cn #   [6] <reserved-0DE0>..<reserved-0DE5>
0DF0..0DF1    ; Cn #   [2] <reserved-0DF0>..<reserved-0DF1>
0DF5..0E00    ; Cn #  [12] <reserved-0DF5>..<reserved-0E00>
0E3B..0E3E    ; Cn #   [4] <reserved-0E3B>..<reserved-0E3E>
0E5C..0E80    ; Cn #  [37] <reserved-0E5C>..<reserved-0E80>
0E83          ; Cn #       <reserved-0E83>
0E85          ; Cn #       <reserved-0E85>
0E8B          ; Cn #       <reserved-0E8B>
0EA4          ; Cn #       <reserved-0EA4>
0EA6          ; Cn #       <reserved-0EA6>
0EBE..0EBF    ; Cn #   [2] <reserved-0EBE>..<reserved-0EBF>
0EC5          ; Cn #       <reserved-0EC5>
0EC7          ; Cn #       <reserved-0EC7>
0ECF          ; Cn #       <reserved-0ECF>
0EDA..0EDB    ; Cn #   [2] <reserved-0EDA>..<reserved-0EDB>
0EE0..0EFF    ; Cn #  [32] <reserved-0EE0>..<reserved-0EFF>
0F48          ; Cn #       <reserved-0F48>
0F6D..0F70    ; Cn #   [4] <reserved-0F6D>..<reserved-0F70>
0F98          ; Cn #       <reserved-0F98>
0FBD          ; Cn #       <reserved-0FBD>
0FCD          ; Cn #       <reserved-0FCD>
0FDB..0FFF    ; Cn #  [37] <reserved-0FDB>..<reserved-0FFF>
10C6          ; Cn #       <reserved-10C6>
10C8..10CC    ; Cn #   [5] <reserved-10C8>..<reserved-10CC>
10CE..10CF    ; Cn #   [2] <reserved-10CE>..<reserved-10CF>
1249          ; Cn #       <reserved-1249>
124E..124F    ; Cn #   [2] <reserved-124E>..<reserved-124F>
1257          ; Cn #       <reserved-1257>
1259          ; Cn #       <reserved-1259>
125E..125F    ; Cn #   [2] <reserved-125E>..<reserved-125F>
1289          ; Cn #       <reserved-1289>
128E..128F    ; Cn #   [2] <reserved-128E>..<reserved-128F>
12B1          ; Cn #       <reserved-12B1>
12B6..12B7    ; Cn #   [2] <reserved-12B6>..<reserved-12B7>
12BF          ; Cn #       <reserved-12BF>
12C1          ; Cn #       <reserved-12C1>
12C6..12C7    ; Cn #   [2] <reserved-12C6>..<reserved-12C7>
12D7          ; Cn #       <reserved-12D7>
1311          ; Cn #       <reserved-1311>
1316..1317    ; Cn #   [2] <reserved-1316>..<reserved-1317>
135B..135C    ; Cn #   [2] <reserved-135B>..<reserved-135C>
137D..137F    ; Cn #   [3] <reserved-137D>..<reserved-137F>
139A..139F    ; Cn #   [6] <reserved-139A>..<reserved-139F>
13F6..13F7    ; Cn #   [2] <reserved-13F6>..<reserved-13F7>
13FE..13FF    ; Cn #   [2] <reserved-13FE>..<reserved-13FF>
169D..169F    ; Cn #   [3] <reserved-169D>..<reserved-169F>
16F9..16FF    ; Cn #   [7] <reserved-16F9>..<reserved-16FF>
1716..171E    ; Cn #   [9] <reserved-1716>..<reserved-171E>
1737..173F    ; Cn #   [9] <reserved-1737>..<reserved-173F>
1754..175F    ; Cn #  [12] <reserved-1754>..<reserved-175F>
176D          ; Cn #       <reserved-176D>
1771          ; Cn #       <reserved-1771>
1774..177F    ; Cn #  [12] <reserved-1774>..<reserved-177F>
17DE..17DF    ; Cn #   [2] <reserved-17DE>..<reserved-17DF>
17EA..17EF    ; Cn #   [6] <reserved-17EA>..<reserved-17EF>
17FA..17FF    ; Cn #   [6] <reserved-17FA>..<reserved-17FF>
181A..181F    ; Cn #   [6] <reserved-181A>..<reserved-181F>
1879..187F    ; Cn #   [7] <reserved-1879>..<reserved-187F>
18AB..18AF    ; Cn #   [5] <reserved-18AB>..<reserved-18AF>
18F6..18FF    ; Cn #  [10] <reserved-18F6>..<reserved-18FF>
191F          ; Cn #       <reserved-191F>
192C..192F    ; Cn #   [4] <reserved-192C>..<reserved-192F>
193C..193F    ; Cn #   [4] <reserved-193C>..<reserved-193F>
1941..1943    ; Cn #   [3] <reserved-1941>..<reserved-1943>
196E..196F    ; Cn #   [2] <reserved-196E>..<reserved-196F>
1975..197F    ; Cn #  [11] <reserved-1975>..<reserved-197F>
19AC..19AF    ; Cn #   [4] <reserved-19AC>..<reserved-19AF>
19CA..19CF    ; Cn #   [6] <reserved-19CA>..<reserved-19CF>
19DB..19DD    ; Cn #   [3] <reserved-19DB>..<reserved-19DD>
1A1C..1A1D    ; Cn #   [2] <reserved-1A1C>..<reserved-1A1D>
1A5F          ; Cn #       <reserved-1A5F>
1A7D..1A7E    ; Cn #   [2] <reserved-1A7D>..<reserved-1A7E>
1A8A..1A8F    ; Cn #   [6] <reserved-1A8A>..<reserved-1A8F>
1A9A..1A9F    ; Cn #   [6] <reserved-1A9A>..<reserved-1A9F>
1AAE..1AAF    ; Cn #   [2] <reserved-1AAE>..<reserved-1AAF>
1ACF..1AFF    ; Cn #  [49] <reserved-1ACF>..<reserved-1AFF>
1B4D          ; Cn #       <reserved-1B4D>
1BF4..1BFB    ; Cn #   [8] <reserved-1BF4>..<reserved-1BFB>
1C38..1C3A    ; Cn #   [3] <reserved-1C38>..<reserved-1C3A>
1C4A..1C4C    ; Cn #   [3] <reserved-1C4A>..<reserved-1C4C>
1C8B..1C8F    ; Cn #   [5] <reserved-1C8B>..<reserved-1C8F>
1CBB..1CBC    ; Cn #   [2] <reserved-1CBB>..<reserved-1CBC>
1CC8..1CCF    ; Cn #   [8] <reserved-1CC8>..<reserved-1CCF>
1CFB..1CFF    ; Cn #   [5] <reserved-1CFB>..<reserved-1CFF>
1F16..1F17    ; Cn #   [2] <reserved-1F16>..<reserved-1F17>
1F1E..1F1F    ; Cn #   [2] <reserved-1F1E>..<reserved-1F1F>
1F46..1F47    ; Cn #   [2] <reserved-1F46>..<reserved-1F47>
1F4E..1F4F    ; Cn #   [2] <reserved-1F4E>..<reserved-1F4F>
1F58          ; Cn #       <reserved-1F58>
1F5A          ; Cn #       <reserved-1F5A>
1F5C          ; Cn #       <reserved-1F5C>
1F5E          ; Cn #       <reserved-1F5E>
1F7E..1F7F    ; Cn #   [2] <reserved-1F7E>..<reserved-1F7F>
1FB5          ; Cn #       <reserved-1FB5>
1FC5          ; Cn #       <reserved-1FC5>
1FD4..1FD5    ; Cn #   [2] <reserved-1FD4>..<reserved-1FD5>
1FDC          ; Cn #       <reserved-1FDC>
1FF0..1FF1    ; Cn #   [2] <reserved-1FF0>..<reserved-1FF1>
1FF5          ; Cn #       <reserved-1FF5>
1FFF          ; Cn #       <reserved-1FFF>
2065          ; Cn #       <reserved-2065>
2072..2073    ; Cn #   [2] <reserved-2072>..<reserved-2073>
208F          ; Cn #       <reserved-208F>
209D..209F    ; Cn #   [3] <reserved-209D>..<reserved-209F>
20C1..20CF    ; Cn #  [15] <reserved-20C1>..<reserved-20CF>
20F1..20FF    ; Cn #  [15] <reserved-20F1>..<reserved-20FF>
218C..218F    ; Cn #   [4] <reserved-218C>..<reserved-218F>
242A..243F    ; Cn #  [22] <reserved-242A>..<reserved-243F>
244B..245F    ; Cn #  [21] <reserved-244B>..<reserved-245F>
2B74..2B75    ; Cn #   [2] <reserved-2B74>..<reserved-2B75>
2B96          ; Cn #       <reserved-2B96>
2CF4..2CF8    ; Cn #   [5] <reserved-2CF4>..<reserved-2CF8>
2D26          ; Cn #       <reserved-2D26>
2D28..2D2C    ; Cn #   [5] <reserved-2D28>..<reserved-2D2C>
2D2E..2D2F    ; Cn #   [2] <reserved-2D2E>..<reserved-2D2F>
2D68..2D6E    ; Cn #   [7] <reserved-2D68>..<reserved-2D6E>
2D71..2D7E    ; Cn #  [14] <reserved-2D71>..<reserved-2D7E>
2D97..2D9F    ; Cn #   [9] <reserved-2D97>..<reserved-2D9F>
2DA7          ; Cn #       <reserved-2DA7>
2DAF          ; Cn #       <reserved-2DAF>
2DB7          ; Cn #       <reserved-2DB7>
2DBF          ; Cn #       <reserved-2DBF>
2DC7          ; Cn #       <reserved-2DC7>
2DCF          ; Cn #       <reserved-2DCF>
2DD7          ; Cn #       <reserved-2DD7>
2DDF          ; Cn #       <reserved-2DDF>
2E5E..2E7F    ; Cn #  [34] <reserved-2E5E>..<reserved-2E7F>
2E9A          ; Cn #       <reserved-2E9A>
2EF4..2EFF    ; Cn #  [12] <reserved-2EF4>..<reserved-2EFF>
2FD6..2FEF    ; Cn #  [26] <reserved-2FD6>..<reserved-2FEF>
3040          ; Cn #       <reserved-3040>
3097..3098    ; Cn #   [2] <reserved-3097>..<reserved-3098>
3100..3104    ; Cn #   [5] <reserved-3100>..<reserved-3104>
3130          ; Cn #       <reserved-3130>
318F          ; Cn #       <reserved-318F>
31E6..31EE    ; Cn #   [9] <reserved-31E6>..<reserved-31EE>
321F          ; Cn #       <reserved-321F>
A48D..A48F    ; Cn #   [3] <reserved-A48D>..<reserved-A48F>
A4C7..A4CF    ; Cn #   [9] <reserved-A4C7>..<reserved-A4CF>
A62C..A63F    ; Cn #  [20] <reserved-A62C>..<reserved-A63F>
A6F8..A6FF    ; Cn #   [8] <reserved-A6F8>..<reserved-A6FF>
A7CE..A7CF    ; Cn #   [2] <reserved-A7CE>..<reserved-A7CF>
A7D2          ; Cn #       <reserved-A7D2>
A7D4          ; Cn #       <reserved-A7D4>
A7DD..A7F1    ; Cn #  [21] <reserved-A7DD>..<reserved-A7F1>
A82D..A82F    ; Cn #   [3] <reserved-A82D>..<reserved-A82F>
A83A..A83F    ; Cn #   [6] <reserved-A83A>..<reserved-A83F>
A878..A87F    ; Cn #   [8] <reserved-A878>..<reserved-A87F>
A8C6..A8CD    ; Cn #   [8] <reserved-A8C6>..<reserved-A8CD>
A8DA..A8DF    ; Cn #   [6] <reserved-A8DA>..<reserved-A8DF>
A954..A95E    ; Cn #  [11] <reserved-A954>..<reserved-A95E>
A97D..A97F    ; Cn #   [3] <reserved-A97D>..<reserved-A97F>
A9CE          ; Cn #       <reserved-A9CE>
A9DA..A9DD    ; Cn #   [4] <reserved-A9DA>..<reserved-A9DD>
A9FF          ; Cn #       <reserved-A9FF>
AA37..AA3F    ; Cn #   [9] <reserved-AA37>..<reserved-AA3F>
AA4E..AA4F    ; Cn #   [2] <reserved-AA4E>..<reserved-AA4F>
AA5A..AA5B    ; Cn #   [2] <reserved-AA5A>..<reserved-AA5B>
AAC3..AADA    ; Cn #  [24] <reserved-AAC3>..<reserved-AADA>
AAF7..AB00    ; Cn #  [10] <reserved-AAF7>..<reserved-AB00>
AB07..AB08    ; Cn #   [2] <reserved-AB07>..<reserved-AB08>
AB0F..AB10    ; Cn #   [2] <reserved-AB0F>..<reserved-AB10>
AB17..AB1F    ; Cn #   [9] <reserved-AB17>..<reserved-AB1F>
AB27          ; Cn #       <reserved-AB27>
AB2F          ; Cn #       <reserved-AB2F>
AB6C..AB6F    ; Cn #   [4] <reserved-AB6C>..<reserved-AB6F>
ABEE..ABEF    ; Cn #   [2] <reserved-ABEE>..<reserved-ABEF>
ABFA..ABFF    ; Cn #   [6] <reserved-ABFA>..<reserved-ABFF>
D7A4..D7AF    ; Cn #  [12] <reserved-D7A4>..<reserved-D7AF>
D7C7..D7CA    ; Cn #   [4] <reserved-D7C7>..<reserved-D7CA>
D7FC..D7FF    ; Cn #   [4] <reserved-D7FC>..<reserved-D7FF>
FA6E..FA6F    ; Cn #   [2] <reserved-FA6E>..<reserved-FA6F>
FADA..FAFF    ; Cn #  [38] <reserved-FADA>..<reserved-FAFF>
FB07..FB12    ; Cn #  [12] <reserved-FB07>..<reserved-FB12>
FB18..FB1C    ; Cn #   [5] <reserved-FB18>..<reserved-FB1C>
FB37          ; Cn #       <reserved-FB37>
FB3D          ; Cn #       <reserved-FB3D>
FB3F          ; Cn #       <reserved-FB3F>
FB42          ; Cn #       <reserved-FB42>
FB45          ; Cn #       <reserved-FB45>
FBC3..FBD2    ; Cn #  [16] <reserved-FBC3>..<reserved-FBD2>
FD90..FD91    ; Cn #   [2] <reserved-FD90>..<reserved-FD91>
FDC8..FDCE    ; Cn #   [7] <reserved-FDC8>..<reserved-FDCE>
FDD0..FDEF    ; Cn #  [32] <noncharacter-FDD0>..<noncharacter-FDEF>
FE1A..FE1F    ; Cn #   [6] <reserved-FE1A>..<reserved-FE1F>
FE53          ; Cn #       <reserved-FE53>
FE67          ; Cn #       <reserved-FE67>
FE6C..FE6F    ; Cn #   [4] <reserved-FE6C>..<reserved-FE6F>
FE75          ; Cn #       <reserved-FE75>
FEFD..FEFE    ; Cn #   [2] <reserved-FEFD>..<reserved-FEFE>
FF00          ; Cn #       <reserved-FF00>
FFBF..FFC1    ; Cn #   [3] <reserved-FFBF>..<reserved-FFC1>
FFC8..FFC9    ; Cn #   [2] <reserved-FFC8>..<reserved-FFC9>
FFD0..FFD1    ; Cn #   [2] <reserved-FFD0>..<reserved-FFD1>
FFD8..FFD9    ; Cn #   [2] <reserved-FFD8>..<reserved-FFD9>
FFDD..FFDF    ; Cn #   [3] <reserved-FFDD>..<reserved-FFDF>
FFE7          ; Cn #       <reserved-FFE7>
FFEF..FFF8    ; Cn #  [10] <reserved-FFEF>..<reserved-FFF8>
FFFE..FFFF    ; Cn #   [2] <noncharacter-FFFE>..<noncharacter-FFFF>
1000C         ; Cn #       <reserved-1000C>
10027         ; Cn #       <reserved-10027>
1003B         ; Cn #       <reserved-1003B>
1003E         ; Cn #       <reserved-1003E>
1004E..1004F  ; Cn #   [2] <reserved-1004E>..<reserved-1004F>
1005E..1007F  ; Cn #  [34] <reserved-1005E>..<reserved-1007F>
100FB..100FF  ; Cn #   [5] <reserved-100FB>..<reserved-100FF>
10103..10106  ; Cn #   [4] <reserved-10103>..<reserved-10106>
10134..10136  ; Cn #   [3] <reserved-10134>..<reserved-10136>
1018F         ; Cn #       <reserved-1018F>
1019D..1019F  ; Cn #   [3] <reserved-1019D>..<reserved-1019F>
101A1..101CF  ; Cn #  [47] <reserved-101A1>..<reserved-101CF>
101FE..1027F  ; Cn # [130] <reserved-101FE>..<reserved-1027F>
1029D..1029F  ; Cn #   [3] <reserved-1029D>..<reserved-1029F>
102D1..102DF  ; Cn #  [15] <reserved-102D1>..<reserved-102DF>
102FC..102FF  ; Cn #   [4] <reserved-102FC>..<reserved-102FF>
10324..1032C  ; Cn #   [9] <reserved-10324>..<reserved-1032C>
1034B..1034F  ; Cn #   [5] <reserved-1034B>..<reserved-1034F>
1037B..1037F  ; Cn #   [5] <reserved-1037B>..<reserved-1037F>
1039E         ; Cn #       <reserved-1039E>
103C4..103C7  ; Cn #   [4] <reserved-103C4>..<reserved-103C7>
103D6..103FF  ; Cn #  [42] <reserved-103D6>..<reserved-103FF>
1049E..1049F  ; Cn #   [2] <reserved-1049E>..<reserved-1049F>
104AA..104AF  ; Cn #   [6] <reserved-104AA>..<reserved-104AF>
104D4..104D7  ; Cn #   [4] <reserved-104D4>..<reserved-104D7>
104FC..104FF  ; Cn #   [4] <reserved-104FC>..<reserved-104FF>
10528..1052F  ; Cn #   [8] <reserved-10528>..<reserved-1052F>
10564..1056E  ; Cn #  [11] <reserved-10564>..<reserved-1056E>
1057B         ; Cn #       <reserved-1057B>
1058B         ; Cn #       <reserved-1058B>
10593         ; Cn #       <reserved-10593>
10596         ; Cn #       <reserved-10596>
105A2         ; Cn #       <reserved-105A2>
105B2         ; Cn #       <reserved-105B2>
105BA         ; Cn #       <reserved-105BA>
105BD..105BF  ; Cn #   [3] <reserved-105BD>..<reserved-105BF>
105F4..105FF  ; Cn #  [12] <reserved-105F4>..<reserved-105FF>
10737..1073F  ; Cn #   [9] <reserved-10737>..<reserved-1073F>
10756..1075F  ; Cn #  [10] <reserved-10756>..<reserved-1075F>
10768..1077F  ; Cn #  [24] <reserved-10768>..<reserved-1077F>
10786         ; Cn #       <reserved-10786>
107B1         ; Cn #       <reserved-107B1>
107BB..107FF  ; Cn #  [69] <reserved-107BB>..<reserved-107FF>
10806..10807  ; Cn #   [2] <reserved-10806>..<reserved-10807>
10809         ; Cn #       <reserved-10809>
10836         ; Cn #       <reserved-10836>
10839..1083B  ; Cn #   [3] <reserved-10839>..<reserved-1083B>
1083D..1083E  ; Cn #   [2] <reserved-1083D>..<reserved-1083E>
10856         ; Cn #       <reserved-10856>
1089F..108A6  ; Cn #   [8] <reserved-1089F>..<reserved-108A6>
108B0..108DF  ; Cn #  [48] <reserved-108B0>..<reserved-108DF>
108F3         ; Cn #       <reserved-108F3>
108F6..108FA  ; Cn #   [5] <reserved-108F6>..<reserved-108FA>
1091C..1091E  ; Cn #   [3] <reserved-1091C>..<reserved-1091E>
1093A..1093E  ; Cn #   [5] <reserved-1093A>..<reserved-1093E>
10940..1097F  ; Cn #  [64] <reserved-10940>..<reserved-1097F>
109B8..109BB  ; Cn #   [4] <reserved-109B8>..<reserved-109BB>
109D0..109D1  ; Cn #   [2] <reserved-109D0>..<reserved-109D1>
10A04         ; Cn #       <reserved-10A04>
10A07..10A0B  ; Cn #   [5] <reserved-10A07>..<reserved-10A0B>
10A14         ; Cn #       <reserved-10A14>
10A18         ; Cn #       <reserved-10A18>
10A36..10A37  ; Cn #   [2] <reserved-10A36>..<reserved-10A37>
10A3B..10A3E  ; Cn #   [4] <reserved-10A3B>..<reserved-10A3E>
10A49..10A4F  ; Cn #   [7] <reserved-10A49>..<reserved-10A4F>
10A59..10A5F  ; Cn #   [7] <reserved-10A59>..<reserved-10A5F>
10AA0..10ABF  ; Cn #  [32] <reserved-10AA0>..<reserved-10ABF>
10AE7..10AEA  ; Cn #   [4] <reserved-10AE7>..<reserved-10AEA>
10AF7..10AFF  ; Cn #   [9] <reserved-10AF7>..<reserved-10AFF>
10B36..10B38  ; Cn #   [3] <reserved-10B36>..<reserved-10B38>
10B56..10B57  ; Cn #   [2] <reserved-10B56>..<reserved-10B57>
10B73..10B77  ; Cn #   [5] <reserved-10B73>..<reserved-10B77>
10B92..10B98  ; Cn #   [7] <reserved-10B92>..<reserved-10B98>
10B9D..10BA8  ; Cn #  [12] <reserved-10B9D>..<reserved-10BA8>
10BB0..10BFF  ; Cn #  [80] <reserved-10BB0>..<reserved-10BFF>
10C49..10C7F  ; Cn #  [55] <reserved-10C49>..<reserved-10C7F>
10CB3..10CBF  ; Cn #  [13] <reserved-10CB3>..<reserved-10CBF>
10CF3..10CF9  ; Cn #   [7] <reserved-10CF3>..<reserved-10CF9>
10D28..10D2F  ; Cn #   [8] <reserved-10D28>..<reserved-10D2F>
10D3A..10D3F  ; Cn #   [6] <reserved-10D3A>..<reserved-10D3F>
10D66..10D68  ; Cn #   [3] <reserved-10D66>..<reserved-10D68>
10D86..10D8D  ; Cn #   [8] <reserved-10D86>..<reserved-10D8D>
10D90..10E5F  ; Cn # [208] <reserved-10D90>..<reserved-10E5F>
10E7F         ; Cn #       <reserved-10E7F>
10EAA         ; Cn #       <reserved-10EAA>
10EAE..10EAF  ; Cn #   [2] <reserved-10EAE>..<reserved-10EAF>
10EB2..10EC1  ; Cn #  [16] <reserved-10EB2>..<reserved-10EC1>
10EC5..10EFB  ; Cn #  [55] <reserved-10EC5>..<reserved-10EFB>
10F28..10F2F  ; Cn #   [8] <reserved-10F28>..<reserved-10F2F>
10F5A..10F6F  ; Cn #  [22] <reserved-10F5A>..<reserved-10F6F>
10F8A..10FAF  ; Cn #  [38] <reserved-10F8A>..<reserved-10FAF>
10FCC..10FDF  ; Cn #  [20] <reserved-10FCC>..<reserved-10FDF>
10FF7..10FFF  ; Cn #   [9] <reserved-10FF7>..<reserved-10FFF>
1104E..11051  ; Cn #   [4] <reserved-1104E>..<reserved-11051>
11076..1107E  ; Cn #   [9] <reserved-11076>..<reserved-1107E>
110C3..110CC  ; Cn #  [10] <reserved-110C3>..<reserved-110CC>
110CE..110CF  ; Cn #   [2] <reserved-110CE>..<reserved-110CF>
110E9..110EF  ; Cn #   [7] <reserved-110E9>..<reserved-110EF>
110FA..110FF  ; Cn #   [6] <reserved-110FA>..<reserved-110FF>
11135         ; Cn #       <reserved-11135>
11148..1114F  ; Cn #   [8] <reserved-11148>..<reserved-1114F>
11177..1117F  ; Cn #   [9] <reserved-11177>..<reserved-1117F>
111E0         ; Cn #       <reserved-111E0>
111F5..111FF  ; Cn #  [11] <reserved-111F5>..<reserved-111FF>
11212         ; Cn #       <reserved-11212>
11242..1127F  ; Cn #  [62] <reserved-11242>..<reserved-1127F>
11287         ; Cn #       <reserved-11287>
11289         ; Cn #       <reserved-11289>
1128E         ; Cn #       <reserved-1128E>
1129E         ; Cn #       <reserved-1129E>
112AA..112AF  ; Cn #   [6] <reserved-112AA>..<reserved-112AF>
112EB..112EF  ; Cn #   [5] <reserved-112EB>..<reserved-112EF>
112FA..112FF  ; Cn #   [6] <reserved-112FA>..<reserved-112FF>
11304         ; Cn #       <reserved-11304>
1130D..1130E  ; Cn #   [2] <reserved-1130D>..<reserved-1130E>
11311..11312  ; Cn #   [2] <reserved-11311>..<reserved-11312>
11329         ; Cn #       <reserved-11329>
11331         ; Cn #       <reserved-11331>
11334         ; Cn #       <reserved-11334>
1133A         ; Cn #       <reserved-1133A>
11345..11346  ; Cn #   [2] <reserved-11345>..<reserved-11346>
11349..1134A  ; Cn #   [2] <reserved-11349>..<reserved-1134A>
1134E..1134F  ; Cn #   [2] <reserved-1134E>..<reserved-1134F>
11351..11356  ; Cn #   [6] <reserved-11351>..<reserved-11356>
11358..1135C  ; Cn #   [5] <reserved-11358>..<reserved-1135C>
11364..11365  ; Cn #   [2] <reserved-11364>..<reserved-11365>
1136D..1136F  ; Cn #   [3] <reserved-1136D>..<reserved-1136F>
11375..1137F  ; Cn #  [11] <reserved-11375>..<reserved-1137F>
1138A         ; Cn #       <reserved-1138A>
1138C..1138D  ; Cn #   [2] <reserved-1138C>..<reserved-1138D>
1138F         ; Cn #       <reserved-1138F>
113B6         ; Cn #       <reserved-113B6>
113C1         ; Cn #       <reserved-113C1>
113C3..113C4  ; Cn #   [2] <reserved-113C3>..<reserved-113C4>
113C6         ; Cn #       <reserved-113C6>
113CB         ; Cn #       <reserved-113CB>
113D6         ; Cn #       <reserved-113D6>
113D9..113E0  ; Cn #   [8] <reserved-113D9>..<reserved-113E0>
113E3..113FF  ; Cn #  [29] <reserved-113E3>..<reserved-113FF>
1145C         ; Cn #       <reserved-1145C>
11462..1147F  ; Cn #  [30] <reserved-11462>..<reserved-1147F>
114C8..114CF  ; Cn #   [8] <reserved-114C8>..<reserved-114CF>
114DA..1157F  ; Cn # [166] <reserved-114DA>..<reserved-1157F>
115B6..115B7  ; Cn #   [2] <reserved-115B6>..<reserved-115B7>
115DE..115FF  ; Cn #  [34] <reserved-115DE>..<reserved-115FF>
11645..1164F  ; Cn #  [11] <reserved-11645>..<reserved-1164F>
1165A..1165F  ; Cn #   [6] <reserved-1165A>..<reserved-1165F>
1166D..1167F  ; Cn #  [19] <reserved-1166D>..<reserved-1167F>
116BA..116BF  ; Cn #   [6] <reserved-116BA>..<reserved-116BF>
116CA..116CF  ; Cn #   [6] <reserved-116CA>..<reserved-116CF>
116E4..116FF  ; Cn #  [28] <reserved-116E4>..<reserved-116FF>
1171B..1171C  ; Cn #   [2] <reserved-1171B>..<reserved-1171C>
1172C..1172F  ; Cn #   [4] <reserved-1172C>..<reserved-1172F>
11747..117FF  ; Cn # [185] <reserved-11747>..<reserved-117FF>
1183C..1189F  ; Cn # [100] <reserved-1183C>..<reserved-1189F>
118F3..118FE  ; Cn #  [12] <reserved-118F3>..<reserved-118FE>
11907..11908  ; Cn #   [2] <reserved-11907>..<reserved-11908>
1190A..1190B  ; Cn #   [2] <reserved-1190A>..<reserved-1190B>
11914         ; Cn #       <reserved-11914>
11917         ; Cn #       <reserved-11917>
11936         ; Cn #       <reserved-11936>
11939..1193A  ; Cn #   [2] <reserved-11939>..<reserved-1193A>
11947..1194F  ; Cn #   [9] <reserved-11947>..<reserved-1194F>
1195A..1199F  ; Cn #  [70] <reserved-1195A>..<reserved-1199F>
119A8..119A9  ; Cn #   [2] <reserved-119A8>..<reserved-119A9>
119D8..119D9  ; Cn #   [2] <reserved-119D8>..<reserved-119D9>
119E5..119FF  ; Cn #  [27] <reserved-119E5>..<reserved-119FF>
11A48..11A4F  ; Cn #   [8] <reserved-11A48>..<reserved-11A4F>
11AA3..11AAF  ; Cn #  [13] <reserved-11AA3>..<reserved-11AAF>
11AF9..11AFF  ; Cn #   [7] <reserved-11AF9>..<reserved-11AFF>
11B0A..11BBF  ; Cn # [182] <reserved-11B0A>..<reserved-11BBF>
11BE2..11BEF  ; Cn #  [14] <reserved-11BE2>..<reserved-11BEF>
11BFA..11BFF  ; Cn #   [6] <reserved-11BFA>..<reserved-11BFF>
11C09         ; Cn #       <reserved-11C09>
11C37         ; Cn #       <reserved-11C37>
11C46..11C4F  ; Cn #  [10] <reserved-11C46>..<reserved-11C4F>
11C6D..11C6F  ; Cn #   [3] <reserved-11C6D>..<reserved-11C6F>
11C90..11C91  ; Cn #   [2] <reserved-11C90>..<reserved-11C91>
11CA8         ; Cn #       <reserved-11CA8>
11CB7..11CFF  ; Cn #  [73] <reserved-11CB7>..<reserved-11CFF>
11D07         ; Cn #       <reserved-11D07>
11D0A         ; Cn #       <reserved-11D0A>
11D37..11D39  ; Cn #   [3] <reserved-11D37>..<reserved-11D39>
11D3B         ; Cn #       <reserved-11D3B>
11D3E         ; Cn #       <reserved-11D3E>
11D48..11D4F  ; Cn #   [8] <reserved-11D48>..<reserved-11D4F>
11D5A..11D5F  ; Cn #   [6] <reserved-11D5A>..<reserved-11D5F>
11D66         ; Cn #       <reserved-11D66>
11D69         ; Cn #       <reserved-11D69>
11D8F         ; Cn #       <reserved-11D8F>
11D92         ; Cn #       <reserved-11D92>
11D99..11D9F  ; Cn #   [7] <reserved-11D99>..<reserved-11D9F>
11DAA..11EDF  ; Cn # [310] <reserved-11DAA>..<reserved-11EDF>
11EF9..11EFF  ; Cn #   [7] <reserved-11EF9>..<reserved-11EFF>
11F11         ; Cn #       <reserved-11F11>
11F3B..11F3D  ; Cn #   [3] <reserved-11F3B>..<reserved-11F3D>
11F5B..11FAF  ; Cn #  [85] <reserved-11F5B>..<reserved-11FAF>
11FB1..11FBF  ; Cn #  [15] <reserved-11FB1>..<reserved-11FBF>
11FF2..11FFE  ; Cn #  [13] <reserved-11FF2>..<reserved-11FFE>
1239A..123FF  ; Cn # [102] <reserved-1239A>..<reserved-123FF>
1246F         ; Cn #       <reserved-1246F>
12475..1247F  ; Cn #  [11] <reserved-12475>..<reserved-1247F>
12544..12F8F  ; Cn # [2636] <reserved-12544>..<reserved-12F8F>
12FF3..12FFF  ; Cn #  [13] <reserved-12FF3>..<reserved-12FFF>
13456..1345F  ; Cn #  [10] <reserved-13456>..<reserved-1345F>
143FB..143FF  ; Cn #   [5] <reserved-143FB>..<reserved-143FF>
14647..160FF  ; Cn # [6841] <reserved-14647>..<reserved-160FF>
1613A..167FF  ; Cn # [1734] <reserved-1613A>..<reserved-167FF>
16A39..16A3F  ; Cn #   [7] <reserved-16A39>..<reserved-16A3F>
16A5F         ; Cn #       <reserved-16A5F>
16A6A..16A6D  ; Cn #   [4] <reserved-16A6A>..<reserved-16A6D>
16ABF         ; Cn #       <reserved-16ABF>
16ACA..16ACF  ; Cn #   [6] <reserved-16ACA>..<reserved-16ACF>
16AEE..16AEF  ; Cn #   [2] <reserved-16AEE>..<reserved-16AEF>
16AF6..16AFF  ; Cn #  [10] <reserved-16AF6>..<reserved-16AFF>
16B46..16B4F  ; Cn #  [10] <reserved-16B46>..<reserved-16B4F>
16B5A         ; Cn #       <reserved-16B5A>
16B62         ; Cn #       <reserved-16B62>
16B78..16B7C  ; Cn #   [5] <reserved-16B78>..<reserved-16B7C>
16B90..16D3F  ; Cn # [432] <reserved-16B90>..<reserved-16D3F>
16D7A..16E3F  ; Cn # [198] <reserved-16D7A>..<reserved-16E3F>
16E9B..16EFF  ; Cn # [101] <reserved-16E9B>..<reserved-16EFF>
16F4B..16F4E  ; Cn #   [4] <reserved-16F4B>..<reserved-16F4E>
16F88..16F8E  ; Cn #   [7] <reserved-16F88>..<reserved-16F8E>
16FA0..16FDF  ; Cn #  [64] <reserved-16FA0>..<reserved-16FDF>
16FE5..16FEF  ; Cn #  [11] <reserved-16FE5>..<reserved-16FEF>
16FF2..16FFF  ; Cn #  [14] <reserved-16FF2>..<reserved-16FFF>
187F8..187FF  ; Cn #   [8] <reserved-187F8>..<reserved-187FF>
18CD6..18CFE  ; Cn #  [41] <reserved-18CD6>..<reserved-18CFE>
18D09..1AFEF  ; Cn # [8935] <reserved-18D09>..<reserved-1AFEF>
1AFF4         ; Cn #       <reserved-1AFF4>
1AFFC         ; Cn #       <reserved-1AFFC>
1AFFF         ; Cn #       <reserved-1AFFF>
1B123..1B131  ; Cn #  [15] <reserved-1B123>..<reserved-1B131>
1B133..1B14F  ; Cn #  [29] <reserved-1B133>..<reserved-1B14F>
1B153..1B154  ; Cn #   [2] <reserved-1B153>..<reserved-1B154>
1B156..1B163  ; Cn #  [14] <reserved-1B156>..<reserved-1B163>
1B168..1B16F  ; Cn #   [8] <reserved-1B168>..<reserved-1B16F>
1B2FC..1BBFF  ; Cn # [2308] <reserved-1B2FC>..<reserved-1BBFF>
1BC6B..1BC6F  ; Cn #   [5] <reserved-1BC6B>..<reserved-1BC6F>
1BC7D..1BC7F  ; Cn #   [3] <reserved-1BC7D>..<reserved-1BC7F>
1BC89..1BC8F  ; Cn #   [7] <reserved-1BC89>..<reserved-1BC8F>
1BC9A..1BC9B  ; Cn #   [2] <reserved-1BC9A>..<reserved-1BC9B>
1BCA4..1CBFF  ; Cn # [3932] <reserved-1BCA4>..<reserved-1CBFF>
1CCFA..1CCFF  ; Cn #   [6] <reserved-1CCFA>..<reserved-1CCFF>
1CEB4..1CEFF  ; Cn #  [76] <reserved-1CEB4>..<reserved-1CEFF>
1CF2E..1CF2F  ; Cn #   [2] <reserved-1CF2E>..<reserved-1CF2F>
1CF47..1CF4F  ; Cn #   [9] <reserved-1CF47>..<reserved-1CF4F>
1CFC4..1CFFF  ; Cn #  [60] <reserved-1CFC4>..<reserved-1CFFF>
1D0F6..1D0FF  ; Cn #  [10] <reserved-1D0F6>..<reserved-1D0FF>
1D127..1D128  ; Cn #   [2] <reserved-1D127>..<reserved-1D128>
1D1EB..1D1FF  ; Cn #  [21] <reserved-1D1EB>..<reserved-1D1FF>
1D246..1D2BF  ; Cn # [122] <reserved-1D246>..<reserved-1D2BF>
1D2D4..1D2DF  ; Cn #  [12] <reserved-1D2D4>..<reserved-1D2DF>
1D2F4..1D2FF  ; Cn #  [12] <reserved-1D2F4>..<reserved-1D2FF>
1D357..1D35F  ; Cn #   [9] <reserved-1D357>..<reserved-1D35F>
1D379..1D3FF  ; Cn # [135] <reserved-1D379>..<reserved-1D3FF>
1D455         ; Cn #       <reserved-1D455>
1D49D         ; Cn #       <reserved-1D49D>
1D4A0..1D4A1  ; Cn #   [2] <reserved-1D4A0>..<reserved-1D4A1>
1D4A3..1D4A4  ; Cn #   [2] <reserved-1D4A3>..<reserved-1D4A4>
1D4A7..1D4A8  ; Cn #   [2] <reserved-1D4A7>..<reserved-1D4A8>
1D4AD         ; Cn #       <reserved-1D4AD>
1D4BA         ; Cn #       <reserved-1D4BA>
1D4BC         ; Cn #       <reserved-1D4BC>
1D4C4         ; Cn #       <reserved-1D4C4>
1D506         ; Cn #       <reserved-1D506>
1D50B..1D50C  ; Cn #   [2] <reserved-1D50B>..<reserved-1D50C>
1D515         ; Cn #       <reserved-1D515>
1D51D         ; Cn #       <reserved-1D51D>
1D53A         ; Cn #       <reserved-1D53A>
1D53F         ; Cn #       <reserved-1D53F>
1D545         ; Cn #       <reserved-1D545>
1D547..1D549  ; Cn #   [3] <reserved-1D547>..<reserved-1D549>
1D551         ; Cn #       <reserved-1D551>
1D6A6..1D6A7  ; Cn #   [2] <reserved-1D6A6>..<reserved-1D6A7>
1D7CC..1D7CD  ; Cn #   [2] <reserved-1D7CC>..<reserved-1D7CD>
1DA8C..1DA9A  ; Cn #  [15] <reserved-1DA8C>..<reserved-1DA9A>
1DAA0         ; Cn #       <reserved-1DAA0>
1DAB0..1DEFF  ; Cn # [1104] <reserved-1DAB0>..<reserved-1DEFF>
1DF1F..1DF24  ; Cn #   [6] <reserved-1DF1F>..<reserved-1DF24>
1DF2B..1DFFF  ; Cn # [213] <reserved-1DF2B>..<reserved-1DFFF>
1E007         ; Cn #       <reserved-1E007>
1E019..1E01A  ; Cn #   [2] <reserved-1E019>..<reserved-1E01A>
1E022         ; Cn #       <reserved-1E022>
1E025         ; Cn #       <reserved-1E025>
1E02B..1E02F  ; Cn #   [5] <reserved-1E02B>..<reserved-1E02F>
1E06E..1E08E  ; Cn #  [33] <reserved-1E06E>..<reserved-1E08E>
1E090..1E0FF  ; Cn # [112] <reserved-1E090>..<reserved-1E0FF>
1E12D..1E12F  ; Cn #   [3] <reserved-1E12D>..<reserved-1E12F>
1E13E..1E13F  ; Cn #   [2] <reserved-1E13E>..<reserved-1E13F>
1E14A..1E14D  ; Cn #   [4] <reserved-1E14A>..<reserved-1E14D>
1E150..1E28F  ; Cn # [320] <reserved-1E150>..<reserved-1E28F>
1E2AF..1E2BF  ; Cn #  [17] <reserved-1E2AF>..<reserved-1E2BF>
1E2FA..1E2FE  ; Cn #   [5] <reserved-1E2FA>..<reserved-1E2FE>
1E300..1E4CF  ; Cn # [464] <reserved-1E300>..<reserved-1E4CF>
1E4FA..1E5CF  ; Cn # [214] <reserved-1E4FA>..<reserved-1E5CF>
1E5FB..1E5FE  ; Cn #   [4] <reserved-1E5FB>..<reserved-1E5FE>
1E600..1E7DF  ; Cn # [480] <reserved-1E600>..<reserved-1E7DF>
1E7E7         ; Cn #       <reserved-1E7E7>
1E7EC         ; Cn #       <reserved-1E7EC>
1E7EF         ; Cn #       <reserved-1E7EF>
1E7FF         ; Cn #       <reserved-1E7FF>
1E8C5..1E8C6  ; Cn #   [2] <reserved-1E8C5>..<reserved-1E8C6>
1E8D7..1E8FF  ; Cn #  [41] <reserved-1E8D7>..<reserved-1E8FF>
1E94C..1E94F  ; Cn #   [4] <reserved-1E94C>..<reserved-1E94F>
1E95A..1E95D  ; Cn #   [4] <reserved-1E95A>..<reserved-1E95D>
1E960..1EC70  ; Cn # [785] <reserved-1E960>..<reserved-1EC70>
1ECB5..1ED00  ; Cn #  [76] <reserved-1ECB5>..<reserved-1ED00>
1ED3E..1EDFF  ; Cn # [194] <reserved-1ED3E>..<reserved-1EDFF>
1EE04         ; Cn #       <reserved-1EE04>
1EE20         ; Cn #       <reserved-1EE20>
1EE23         ; Cn #       <reserved-1EE23>
1EE25..1EE26  ; Cn #   [2] <reserved-1EE25>..<reserved-1EE26>
1EE28         ; Cn #       <reserved-1EE28>
1EE33         ; Cn #       <reserved-1EE33>
1EE38         ; Cn #       <reserved-1EE38>
1EE3A         ; Cn #       <reserved-1EE3A>
1EE3C..1EE41  ; Cn #   [6] <reserved-1EE3C>..<reserved-1EE41>
1EE43..1EE46  ; Cn #   [4] <reserved-1EE43>..<reserved-1EE46>
1EE48         ; Cn #       <reserved-1EE48>
1EE4A         ; Cn #       <reserved-1EE4A>
1EE4C         ; Cn #       <reserved-1EE4C>
1EE50         ; Cn #       <reserved-1EE50>
1EE53         ; Cn #       <reserved-1EE53>
1EE55..1EE56  ; Cn #   [2] <reserved-1EE55>..<reserved-1EE56>
1EE58         ; Cn #       <reserved-1EE58>
1EE5A         ; Cn #       <reserved-1EE5A>
1EE5C         ; Cn #       <reserved-1EE5C>
1EE5E         ; Cn #       <reserved-1EE5E>
1EE60         ; Cn #       <reserved-1EE60>
1EE63         ; Cn #       <reserved-1EE63>
1EE65..1EE66  ; Cn #   [2] <reserved-1EE65>..<reserved-1EE66>
1EE6B         ; Cn #       <reserved-1EE6B>
1EE73         ; Cn #       <reserved-1EE73>
1EE78         ; Cn #       <reserved-1EE78>
1EE7D         ; Cn #       <reserved-1EE7D>
1EE7F         ; Cn #       <reserved-1EE7F>
1EE8A         ; Cn #       <reserved-1EE8A>
1EE9C..1EEA0  ; Cn #   [5] <reserved-1EE9C>..<reserved-1EEA0>
1EEA4         ; Cn #       <reserved-1EEA4>
1EEAA         ; Cn #       <reserved-1EEAA>
1EEBC..1EEEF  ; Cn #  [52] <reserved-1EEBC>..<reserved-1EEEF>
1EEF2..1EFFF  ; Cn # [270] <reserved-1EEF2>..<reserved-1EFFF>
1F02C..1F02F  ; Cn #   [4] <reserved-1F02C>..<reserved-1F02F>
1F094..1F09F  ; Cn #  [12] <reserved-1F094>..<reserved-1F09F>
1F0AF..1F0B0  ; Cn #   [2] <reserved-1F0AF>..<reserved-1F0B0>
1F0C0         ; Cn #       <reserved-1F0C0>
1F0D0         ; Cn #       <reserved-1F0D0>
1F0F6..1F0FF  ; Cn #  [10] <reserved-1F0F6>..<reserved-1F0FF>
1F1AE..1F1E5  ; Cn #  [56] <reserved-1F1AE>..<reserved-1F1E5>
1F203..1F20F  ; Cn #  [13] <reserved-1F203>..<reserved-1F20F>
1F23C..1F23F  ; Cn #   [4] <reserved-1F23C>..<reserved-1F23F>
1F249..1F24F  ; Cn #   [7] <reserved-1F249>..<reserved-1F24F>
1F252..1F25F  ; Cn #  [14] <reserved-1F252>..<reserved-1F25F>
1F266..1F2FF  ; Cn # [154] <reserved-1F266>..<reserved-1F2FF>
1F6D8..1F6DB  ; Cn #   [4] <reserved-1F6D8>..<reserved-1F6DB>
1F6ED..1F6EF  ; Cn #   [3] <reserved-1F6ED>..<reserved-1F6EF>
1F6FD..1F6FF  ; Cn #   [3] <reserved-1F6FD>..<reserved-1F6FF>
1F777..1F77A  ; Cn #   [4] <reserved-1F777>..<reserved-1F77A>
1F7DA..1F7DF  ; Cn #   [6] <reserved-1F7DA>..<reserved-1F7DF>
1F7EC..1F7EF  ; Cn #   [4] <reserved-1F7EC>..<reserved-1F7EF>
1F7F1..1F7FF  ; Cn #  [15] <reserved-1F7F1>..<reserved-1F7FF>
1F80C..1F80F  ; Cn #   [4] <reserved-1F80C>..<reserved-1F80F>
1F848..1F84F  ; Cn #   [8] <reserved-1F848>..<reserved-1F84F>
1F85A..1F85F  ; Cn #   [6] <reserved-1F85A>..<reserved-1F85F>
1F888..1F88F  ; Cn #   [8] <reserved-1F888>..<reserved-1F88F>
1F8AE..1F8AF  ; Cn #   [2] <reserved-1F8AE>..<reserved-1F8AF>
1F8BC..1F8BF  ; Cn #   [4] <reserved-1F8BC>..<reserved-1F8BF>
1F8C2..1F8FF  ; Cn #  [62] <reserved-1F8C2>..<reserved-1F8FF>
1FA54..1FA5F  ; Cn #  [12] <reserved-1FA54>..<reserved-1FA5F>
1FA6E..1FA6F  ; Cn #   [2] <reserved-1FA6E>..<reserved-1FA6F>
1FA7D..1FA7F  ; Cn #   [3] <reserved-1FA7D>..<reserved-1FA7F>
1FA8A..1FA8E  ; Cn #   [5] <reserved-1FA8A>..<reserved-1FA8E>
1FAC7..1FACD  ; Cn #   [7] <reserved-1FAC7>..<reserved-1FACD>
1FADD..1FADE  ; Cn #   [2] <reserved-1FADD>..<reserved-1FADE>
1FAEA..1FAEF  ; Cn #   [6] <reserved-1FAEA>..<reserved-1FAEF>
1FAF9..1FAFF  ; Cn #   [7] <reserved-1FAF9>..<reserved-1FAFF>
1FB93         ; Cn #       <reserved-1FB93>
1FBFA..1FFFF  ; Cn # [1030] <reserved-1FBFA>..<noncharacter-1FFFF>
2A6E0..2A6FF  ; Cn #  [32] <reserved-2A6E0>..<reserved-2A6FF>
2B73A..2B73F  ; Cn #   [6] <reserved-2B73A>..<reserved-2B73F>
2B81E..2B81F  ; Cn #   [2] <reserved-2B81E>..<reserved-2B81F>
2CEA2..2CEAF  ; Cn #  [14] <reserved-2CEA2>..<reserved-2CEAF>
2EBE1..2EBEF  ; Cn #  [15] <reserved-2EBE1>..<reserved-2EBEF>
2EE5E..2F7FF  ; Cn # [2466] <reserved-2EE5E>..<reserved-2F7FF>
2FA1E..2FFFF  ; Cn # [1506] <reserved-2FA1E>..<noncharacter-2FFFF>
3134B..3134F  ; Cn #   [5] <reserved-3134B>..<reserved-3134F>
323B0..E0000  ; Cn # [711761] <reserved-323B0>..<reserved-E0000>
E0002..E001F  ; Cn #  [30] <reserved-E0002>..<reserved-E001F>
E0080..E00FF  ; Cn # [128] <reserved-E0080>..<reserved-E00FF>
E01F0..EFFFF  ; Cn # [65040] <reserved-E01F0>..<noncharacter-EFFFF>
FFFFE..FFFFF  ; Cn #   [2] <noncharacter-FFFFE>..<noncharacter-FFFFF>
10FFFE..10FFFF; Cn #   [2] <noncharacter-10FFFE>..<noncharacter-10FFFF>

<<<<<<< HEAD
# Total code points: 819530
=======
# Total code points: 819533
>>>>>>> 184d7e59

# ================================================

# General_Category=Uppercase_Letter

0041..005A    ; Lu #  [26] LATIN CAPITAL LETTER A..LATIN CAPITAL LETTER Z
00C0..00D6    ; Lu #  [23] LATIN CAPITAL LETTER A WITH GRAVE..LATIN CAPITAL LETTER O WITH DIAERESIS
00D8..00DE    ; Lu #   [7] LATIN CAPITAL LETTER O WITH STROKE..LATIN CAPITAL LETTER THORN
0100          ; Lu #       LATIN CAPITAL LETTER A WITH MACRON
0102          ; Lu #       LATIN CAPITAL LETTER A WITH BREVE
0104          ; Lu #       LATIN CAPITAL LETTER A WITH OGONEK
0106          ; Lu #       LATIN CAPITAL LETTER C WITH ACUTE
0108          ; Lu #       LATIN CAPITAL LETTER C WITH CIRCUMFLEX
010A          ; Lu #       LATIN CAPITAL LETTER C WITH DOT ABOVE
010C          ; Lu #       LATIN CAPITAL LETTER C WITH CARON
010E          ; Lu #       LATIN CAPITAL LETTER D WITH CARON
0110          ; Lu #       LATIN CAPITAL LETTER D WITH STROKE
0112          ; Lu #       LATIN CAPITAL LETTER E WITH MACRON
0114          ; Lu #       LATIN CAPITAL LETTER E WITH BREVE
0116          ; Lu #       LATIN CAPITAL LETTER E WITH DOT ABOVE
0118          ; Lu #       LATIN CAPITAL LETTER E WITH OGONEK
011A          ; Lu #       LATIN CAPITAL LETTER E WITH CARON
011C          ; Lu #       LATIN CAPITAL LETTER G WITH CIRCUMFLEX
011E          ; Lu #       LATIN CAPITAL LETTER G WITH BREVE
0120          ; Lu #       LATIN CAPITAL LETTER G WITH DOT ABOVE
0122          ; Lu #       LATIN CAPITAL LETTER G WITH CEDILLA
0124          ; Lu #       LATIN CAPITAL LETTER H WITH CIRCUMFLEX
0126          ; Lu #       LATIN CAPITAL LETTER H WITH STROKE
0128          ; Lu #       LATIN CAPITAL LETTER I WITH TILDE
012A          ; Lu #       LATIN CAPITAL LETTER I WITH MACRON
012C          ; Lu #       LATIN CAPITAL LETTER I WITH BREVE
012E          ; Lu #       LATIN CAPITAL LETTER I WITH OGONEK
0130          ; Lu #       LATIN CAPITAL LETTER I WITH DOT ABOVE
0132          ; Lu #       LATIN CAPITAL LIGATURE IJ
0134          ; Lu #       LATIN CAPITAL LETTER J WITH CIRCUMFLEX
0136          ; Lu #       LATIN CAPITAL LETTER K WITH CEDILLA
0139          ; Lu #       LATIN CAPITAL LETTER L WITH ACUTE
013B          ; Lu #       LATIN CAPITAL LETTER L WITH CEDILLA
013D          ; Lu #       LATIN CAPITAL LETTER L WITH CARON
013F          ; Lu #       LATIN CAPITAL LETTER L WITH MIDDLE DOT
0141          ; Lu #       LATIN CAPITAL LETTER L WITH STROKE
0143          ; Lu #       LATIN CAPITAL LETTER N WITH ACUTE
0145          ; Lu #       LATIN CAPITAL LETTER N WITH CEDILLA
0147          ; Lu #       LATIN CAPITAL LETTER N WITH CARON
014A          ; Lu #       LATIN CAPITAL LETTER ENG
014C          ; Lu #       LATIN CAPITAL LETTER O WITH MACRON
014E          ; Lu #       LATIN CAPITAL LETTER O WITH BREVE
0150          ; Lu #       LATIN CAPITAL LETTER O WITH DOUBLE ACUTE
0152          ; Lu #       LATIN CAPITAL LIGATURE OE
0154          ; Lu #       LATIN CAPITAL LETTER R WITH ACUTE
0156          ; Lu #       LATIN CAPITAL LETTER R WITH CEDILLA
0158          ; Lu #       LATIN CAPITAL LETTER R WITH CARON
015A          ; Lu #       LATIN CAPITAL LETTER S WITH ACUTE
015C          ; Lu #       LATIN CAPITAL LETTER S WITH CIRCUMFLEX
015E          ; Lu #       LATIN CAPITAL LETTER S WITH CEDILLA
0160          ; Lu #       LATIN CAPITAL LETTER S WITH CARON
0162          ; Lu #       LATIN CAPITAL LETTER T WITH CEDILLA
0164          ; Lu #       LATIN CAPITAL LETTER T WITH CARON
0166          ; Lu #       LATIN CAPITAL LETTER T WITH STROKE
0168          ; Lu #       LATIN CAPITAL LETTER U WITH TILDE
016A          ; Lu #       LATIN CAPITAL LETTER U WITH MACRON
016C          ; Lu #       LATIN CAPITAL LETTER U WITH BREVE
016E          ; Lu #       LATIN CAPITAL LETTER U WITH RING ABOVE
0170          ; Lu #       LATIN CAPITAL LETTER U WITH DOUBLE ACUTE
0172          ; Lu #       LATIN CAPITAL LETTER U WITH OGONEK
0174          ; Lu #       LATIN CAPITAL LETTER W WITH CIRCUMFLEX
0176          ; Lu #       LATIN CAPITAL LETTER Y WITH CIRCUMFLEX
0178..0179    ; Lu #   [2] LATIN CAPITAL LETTER Y WITH DIAERESIS..LATIN CAPITAL LETTER Z WITH ACUTE
017B          ; Lu #       LATIN CAPITAL LETTER Z WITH DOT ABOVE
017D          ; Lu #       LATIN CAPITAL LETTER Z WITH CARON
0181..0182    ; Lu #   [2] LATIN CAPITAL LETTER B WITH HOOK..LATIN CAPITAL LETTER B WITH TOPBAR
0184          ; Lu #       LATIN CAPITAL LETTER TONE SIX
0186..0187    ; Lu #   [2] LATIN CAPITAL LETTER OPEN O..LATIN CAPITAL LETTER C WITH HOOK
0189..018B    ; Lu #   [3] LATIN CAPITAL LETTER AFRICAN D..LATIN CAPITAL LETTER D WITH TOPBAR
018E..0191    ; Lu #   [4] LATIN CAPITAL LETTER REVERSED E..LATIN CAPITAL LETTER F WITH HOOK
0193..0194    ; Lu #   [2] LATIN CAPITAL LETTER G WITH HOOK..LATIN CAPITAL LETTER GAMMA
0196..0198    ; Lu #   [3] LATIN CAPITAL LETTER IOTA..LATIN CAPITAL LETTER K WITH HOOK
019C..019D    ; Lu #   [2] LATIN CAPITAL LETTER TURNED M..LATIN CAPITAL LETTER N WITH LEFT HOOK
019F..01A0    ; Lu #   [2] LATIN CAPITAL LETTER O WITH MIDDLE TILDE..LATIN CAPITAL LETTER O WITH HORN
01A2          ; Lu #       LATIN CAPITAL LETTER OI
01A4          ; Lu #       LATIN CAPITAL LETTER P WITH HOOK
01A6..01A7    ; Lu #   [2] LATIN LETTER YR..LATIN CAPITAL LETTER TONE TWO
01A9          ; Lu #       LATIN CAPITAL LETTER ESH
01AC          ; Lu #       LATIN CAPITAL LETTER T WITH HOOK
01AE..01AF    ; Lu #   [2] LATIN CAPITAL LETTER T WITH RETROFLEX HOOK..LATIN CAPITAL LETTER U WITH HORN
01B1..01B3    ; Lu #   [3] LATIN CAPITAL LETTER UPSILON..LATIN CAPITAL LETTER Y WITH HOOK
01B5          ; Lu #       LATIN CAPITAL LETTER Z WITH STROKE
01B7..01B8    ; Lu #   [2] LATIN CAPITAL LETTER EZH..LATIN CAPITAL LETTER EZH REVERSED
01BC          ; Lu #       LATIN CAPITAL LETTER TONE FIVE
01C4          ; Lu #       LATIN CAPITAL LETTER DZ WITH CARON
01C7          ; Lu #       LATIN CAPITAL LETTER LJ
01CA          ; Lu #       LATIN CAPITAL LETTER NJ
01CD          ; Lu #       LATIN CAPITAL LETTER A WITH CARON
01CF          ; Lu #       LATIN CAPITAL LETTER I WITH CARON
01D1          ; Lu #       LATIN CAPITAL LETTER O WITH CARON
01D3          ; Lu #       LATIN CAPITAL LETTER U WITH CARON
01D5          ; Lu #       LATIN CAPITAL LETTER U WITH DIAERESIS AND MACRON
01D7          ; Lu #       LATIN CAPITAL LETTER U WITH DIAERESIS AND ACUTE
01D9          ; Lu #       LATIN CAPITAL LETTER U WITH DIAERESIS AND CARON
01DB          ; Lu #       LATIN CAPITAL LETTER U WITH DIAERESIS AND GRAVE
01DE          ; Lu #       LATIN CAPITAL LETTER A WITH DIAERESIS AND MACRON
01E0          ; Lu #       LATIN CAPITAL LETTER A WITH DOT ABOVE AND MACRON
01E2          ; Lu #       LATIN CAPITAL LETTER AE WITH MACRON
01E4          ; Lu #       LATIN CAPITAL LETTER G WITH STROKE
01E6          ; Lu #       LATIN CAPITAL LETTER G WITH CARON
01E8          ; Lu #       LATIN CAPITAL LETTER K WITH CARON
01EA          ; Lu #       LATIN CAPITAL LETTER O WITH OGONEK
01EC          ; Lu #       LATIN CAPITAL LETTER O WITH OGONEK AND MACRON
01EE          ; Lu #       LATIN CAPITAL LETTER EZH WITH CARON
01F1          ; Lu #       LATIN CAPITAL LETTER DZ
01F4          ; Lu #       LATIN CAPITAL LETTER G WITH ACUTE
01F6..01F8    ; Lu #   [3] LATIN CAPITAL LETTER HWAIR..LATIN CAPITAL LETTER N WITH GRAVE
01FA          ; Lu #       LATIN CAPITAL LETTER A WITH RING ABOVE AND ACUTE
01FC          ; Lu #       LATIN CAPITAL LETTER AE WITH ACUTE
01FE          ; Lu #       LATIN CAPITAL LETTER O WITH STROKE AND ACUTE
0200          ; Lu #       LATIN CAPITAL LETTER A WITH DOUBLE GRAVE
0202          ; Lu #       LATIN CAPITAL LETTER A WITH INVERTED BREVE
0204          ; Lu #       LATIN CAPITAL LETTER E WITH DOUBLE GRAVE
0206          ; Lu #       LATIN CAPITAL LETTER E WITH INVERTED BREVE
0208          ; Lu #       LATIN CAPITAL LETTER I WITH DOUBLE GRAVE
020A          ; Lu #       LATIN CAPITAL LETTER I WITH INVERTED BREVE
020C          ; Lu #       LATIN CAPITAL LETTER O WITH DOUBLE GRAVE
020E          ; Lu #       LATIN CAPITAL LETTER O WITH INVERTED BREVE
0210          ; Lu #       LATIN CAPITAL LETTER R WITH DOUBLE GRAVE
0212          ; Lu #       LATIN CAPITAL LETTER R WITH INVERTED BREVE
0214          ; Lu #       LATIN CAPITAL LETTER U WITH DOUBLE GRAVE
0216          ; Lu #       LATIN CAPITAL LETTER U WITH INVERTED BREVE
0218          ; Lu #       LATIN CAPITAL LETTER S WITH COMMA BELOW
021A          ; Lu #       LATIN CAPITAL LETTER T WITH COMMA BELOW
021C          ; Lu #       LATIN CAPITAL LETTER YOGH
021E          ; Lu #       LATIN CAPITAL LETTER H WITH CARON
0220          ; Lu #       LATIN CAPITAL LETTER N WITH LONG RIGHT LEG
0222          ; Lu #       LATIN CAPITAL LETTER OU
0224          ; Lu #       LATIN CAPITAL LETTER Z WITH HOOK
0226          ; Lu #       LATIN CAPITAL LETTER A WITH DOT ABOVE
0228          ; Lu #       LATIN CAPITAL LETTER E WITH CEDILLA
022A          ; Lu #       LATIN CAPITAL LETTER O WITH DIAERESIS AND MACRON
022C          ; Lu #       LATIN CAPITAL LETTER O WITH TILDE AND MACRON
022E          ; Lu #       LATIN CAPITAL LETTER O WITH DOT ABOVE
0230          ; Lu #       LATIN CAPITAL LETTER O WITH DOT ABOVE AND MACRON
0232          ; Lu #       LATIN CAPITAL LETTER Y WITH MACRON
023A..023B    ; Lu #   [2] LATIN CAPITAL LETTER A WITH STROKE..LATIN CAPITAL LETTER C WITH STROKE
023D..023E    ; Lu #   [2] LATIN CAPITAL LETTER L WITH BAR..LATIN CAPITAL LETTER T WITH DIAGONAL STROKE
0241          ; Lu #       LATIN CAPITAL LETTER GLOTTAL STOP
0243..0246    ; Lu #   [4] LATIN CAPITAL LETTER B WITH STROKE..LATIN CAPITAL LETTER E WITH STROKE
0248          ; Lu #       LATIN CAPITAL LETTER J WITH STROKE
024A          ; Lu #       LATIN CAPITAL LETTER SMALL Q WITH HOOK TAIL
024C          ; Lu #       LATIN CAPITAL LETTER R WITH STROKE
024E          ; Lu #       LATIN CAPITAL LETTER Y WITH STROKE
0370          ; Lu #       GREEK CAPITAL LETTER HETA
0372          ; Lu #       GREEK CAPITAL LETTER ARCHAIC SAMPI
0376          ; Lu #       GREEK CAPITAL LETTER PAMPHYLIAN DIGAMMA
037F          ; Lu #       GREEK CAPITAL LETTER YOT
0386          ; Lu #       GREEK CAPITAL LETTER ALPHA WITH TONOS
0388..038A    ; Lu #   [3] GREEK CAPITAL LETTER EPSILON WITH TONOS..GREEK CAPITAL LETTER IOTA WITH TONOS
038C          ; Lu #       GREEK CAPITAL LETTER OMICRON WITH TONOS
038E..038F    ; Lu #   [2] GREEK CAPITAL LETTER UPSILON WITH TONOS..GREEK CAPITAL LETTER OMEGA WITH TONOS
0391..03A1    ; Lu #  [17] GREEK CAPITAL LETTER ALPHA..GREEK CAPITAL LETTER RHO
03A3..03AB    ; Lu #   [9] GREEK CAPITAL LETTER SIGMA..GREEK CAPITAL LETTER UPSILON WITH DIALYTIKA
03CF          ; Lu #       GREEK CAPITAL KAI SYMBOL
03D2..03D4    ; Lu #   [3] GREEK UPSILON WITH HOOK SYMBOL..GREEK UPSILON WITH DIAERESIS AND HOOK SYMBOL
03D8          ; Lu #       GREEK LETTER ARCHAIC KOPPA
03DA          ; Lu #       GREEK LETTER STIGMA
03DC          ; Lu #       GREEK LETTER DIGAMMA
03DE          ; Lu #       GREEK LETTER KOPPA
03E0          ; Lu #       GREEK LETTER SAMPI
03E2          ; Lu #       COPTIC CAPITAL LETTER SHEI
03E4          ; Lu #       COPTIC CAPITAL LETTER FEI
03E6          ; Lu #       COPTIC CAPITAL LETTER KHEI
03E8          ; Lu #       COPTIC CAPITAL LETTER HORI
03EA          ; Lu #       COPTIC CAPITAL LETTER GANGIA
03EC          ; Lu #       COPTIC CAPITAL LETTER SHIMA
03EE          ; Lu #       COPTIC CAPITAL LETTER DEI
03F4          ; Lu #       GREEK CAPITAL THETA SYMBOL
03F7          ; Lu #       GREEK CAPITAL LETTER SHO
03F9..03FA    ; Lu #   [2] GREEK CAPITAL LUNATE SIGMA SYMBOL..GREEK CAPITAL LETTER SAN
03FD..042F    ; Lu #  [51] GREEK CAPITAL REVERSED LUNATE SIGMA SYMBOL..CYRILLIC CAPITAL LETTER YA
0460          ; Lu #       CYRILLIC CAPITAL LETTER OMEGA
0462          ; Lu #       CYRILLIC CAPITAL LETTER YAT
0464          ; Lu #       CYRILLIC CAPITAL LETTER IOTIFIED E
0466          ; Lu #       CYRILLIC CAPITAL LETTER LITTLE YUS
0468          ; Lu #       CYRILLIC CAPITAL LETTER IOTIFIED LITTLE YUS
046A          ; Lu #       CYRILLIC CAPITAL LETTER BIG YUS
046C          ; Lu #       CYRILLIC CAPITAL LETTER IOTIFIED BIG YUS
046E          ; Lu #       CYRILLIC CAPITAL LETTER KSI
0470          ; Lu #       CYRILLIC CAPITAL LETTER PSI
0472          ; Lu #       CYRILLIC CAPITAL LETTER FITA
0474          ; Lu #       CYRILLIC CAPITAL LETTER IZHITSA
0476          ; Lu #       CYRILLIC CAPITAL LETTER IZHITSA WITH DOUBLE GRAVE ACCENT
0478          ; Lu #       CYRILLIC CAPITAL LETTER UK
047A          ; Lu #       CYRILLIC CAPITAL LETTER ROUND OMEGA
047C          ; Lu #       CYRILLIC CAPITAL LETTER OMEGA WITH TITLO
047E          ; Lu #       CYRILLIC CAPITAL LETTER OT
0480          ; Lu #       CYRILLIC CAPITAL LETTER KOPPA
048A          ; Lu #       CYRILLIC CAPITAL LETTER SHORT I WITH TAIL
048C          ; Lu #       CYRILLIC CAPITAL LETTER SEMISOFT SIGN
048E          ; Lu #       CYRILLIC CAPITAL LETTER ER WITH TICK
0490          ; Lu #       CYRILLIC CAPITAL LETTER GHE WITH UPTURN
0492          ; Lu #       CYRILLIC CAPITAL LETTER GHE WITH STROKE
0494          ; Lu #       CYRILLIC CAPITAL LETTER GHE WITH MIDDLE HOOK
0496          ; Lu #       CYRILLIC CAPITAL LETTER ZHE WITH DESCENDER
0498          ; Lu #       CYRILLIC CAPITAL LETTER ZE WITH DESCENDER
049A          ; Lu #       CYRILLIC CAPITAL LETTER KA WITH DESCENDER
049C          ; Lu #       CYRILLIC CAPITAL LETTER KA WITH VERTICAL STROKE
049E          ; Lu #       CYRILLIC CAPITAL LETTER KA WITH STROKE
04A0          ; Lu #       CYRILLIC CAPITAL LETTER BASHKIR KA
04A2          ; Lu #       CYRILLIC CAPITAL LETTER EN WITH DESCENDER
04A4          ; Lu #       CYRILLIC CAPITAL LIGATURE EN GHE
04A6          ; Lu #       CYRILLIC CAPITAL LETTER PE WITH MIDDLE HOOK
04A8          ; Lu #       CYRILLIC CAPITAL LETTER ABKHASIAN HA
04AA          ; Lu #       CYRILLIC CAPITAL LETTER ES WITH DESCENDER
04AC          ; Lu #       CYRILLIC CAPITAL LETTER TE WITH DESCENDER
04AE          ; Lu #       CYRILLIC CAPITAL LETTER STRAIGHT U
04B0          ; Lu #       CYRILLIC CAPITAL LETTER STRAIGHT U WITH STROKE
04B2          ; Lu #       CYRILLIC CAPITAL LETTER HA WITH DESCENDER
04B4          ; Lu #       CYRILLIC CAPITAL LIGATURE TE TSE
04B6          ; Lu #       CYRILLIC CAPITAL LETTER CHE WITH DESCENDER
04B8          ; Lu #       CYRILLIC CAPITAL LETTER CHE WITH VERTICAL STROKE
04BA          ; Lu #       CYRILLIC CAPITAL LETTER SHHA
04BC          ; Lu #       CYRILLIC CAPITAL LETTER ABKHASIAN CHE
04BE          ; Lu #       CYRILLIC CAPITAL LETTER ABKHASIAN CHE WITH DESCENDER
04C0..04C1    ; Lu #   [2] CYRILLIC LETTER PALOCHKA..CYRILLIC CAPITAL LETTER ZHE WITH BREVE
04C3          ; Lu #       CYRILLIC CAPITAL LETTER KA WITH HOOK
04C5          ; Lu #       CYRILLIC CAPITAL LETTER EL WITH TAIL
04C7          ; Lu #       CYRILLIC CAPITAL LETTER EN WITH HOOK
04C9          ; Lu #       CYRILLIC CAPITAL LETTER EN WITH TAIL
04CB          ; Lu #       CYRILLIC CAPITAL LETTER KHAKASSIAN CHE
04CD          ; Lu #       CYRILLIC CAPITAL LETTER EM WITH TAIL
04D0          ; Lu #       CYRILLIC CAPITAL LETTER A WITH BREVE
04D2          ; Lu #       CYRILLIC CAPITAL LETTER A WITH DIAERESIS
04D4          ; Lu #       CYRILLIC CAPITAL LIGATURE A IE
04D6          ; Lu #       CYRILLIC CAPITAL LETTER IE WITH BREVE
04D8          ; Lu #       CYRILLIC CAPITAL LETTER SCHWA
04DA          ; Lu #       CYRILLIC CAPITAL LETTER SCHWA WITH DIAERESIS
04DC          ; Lu #       CYRILLIC CAPITAL LETTER ZHE WITH DIAERESIS
04DE          ; Lu #       CYRILLIC CAPITAL LETTER ZE WITH DIAERESIS
04E0          ; Lu #       CYRILLIC CAPITAL LETTER ABKHASIAN DZE
04E2          ; Lu #       CYRILLIC CAPITAL LETTER I WITH MACRON
04E4          ; Lu #       CYRILLIC CAPITAL LETTER I WITH DIAERESIS
04E6          ; Lu #       CYRILLIC CAPITAL LETTER O WITH DIAERESIS
04E8          ; Lu #       CYRILLIC CAPITAL LETTER BARRED O
04EA          ; Lu #       CYRILLIC CAPITAL LETTER BARRED O WITH DIAERESIS
04EC          ; Lu #       CYRILLIC CAPITAL LETTER E WITH DIAERESIS
04EE          ; Lu #       CYRILLIC CAPITAL LETTER U WITH MACRON
04F0          ; Lu #       CYRILLIC CAPITAL LETTER U WITH DIAERESIS
04F2          ; Lu #       CYRILLIC CAPITAL LETTER U WITH DOUBLE ACUTE
04F4          ; Lu #       CYRILLIC CAPITAL LETTER CHE WITH DIAERESIS
04F6          ; Lu #       CYRILLIC CAPITAL LETTER GHE WITH DESCENDER
04F8          ; Lu #       CYRILLIC CAPITAL LETTER YERU WITH DIAERESIS
04FA          ; Lu #       CYRILLIC CAPITAL LETTER GHE WITH STROKE AND HOOK
04FC          ; Lu #       CYRILLIC CAPITAL LETTER HA WITH HOOK
04FE          ; Lu #       CYRILLIC CAPITAL LETTER HA WITH STROKE
0500          ; Lu #       CYRILLIC CAPITAL LETTER KOMI DE
0502          ; Lu #       CYRILLIC CAPITAL LETTER KOMI DJE
0504          ; Lu #       CYRILLIC CAPITAL LETTER KOMI ZJE
0506          ; Lu #       CYRILLIC CAPITAL LETTER KOMI DZJE
0508          ; Lu #       CYRILLIC CAPITAL LETTER KOMI LJE
050A          ; Lu #       CYRILLIC CAPITAL LETTER KOMI NJE
050C          ; Lu #       CYRILLIC CAPITAL LETTER KOMI SJE
050E          ; Lu #       CYRILLIC CAPITAL LETTER KOMI TJE
0510          ; Lu #       CYRILLIC CAPITAL LETTER REVERSED ZE
0512          ; Lu #       CYRILLIC CAPITAL LETTER EL WITH HOOK
0514          ; Lu #       CYRILLIC CAPITAL LETTER LHA
0516          ; Lu #       CYRILLIC CAPITAL LETTER RHA
0518          ; Lu #       CYRILLIC CAPITAL LETTER YAE
051A          ; Lu #       CYRILLIC CAPITAL LETTER QA
051C          ; Lu #       CYRILLIC CAPITAL LETTER WE
051E          ; Lu #       CYRILLIC CAPITAL LETTER ALEUT KA
0520          ; Lu #       CYRILLIC CAPITAL LETTER EL WITH MIDDLE HOOK
0522          ; Lu #       CYRILLIC CAPITAL LETTER EN WITH MIDDLE HOOK
0524          ; Lu #       CYRILLIC CAPITAL LETTER PE WITH DESCENDER
0526          ; Lu #       CYRILLIC CAPITAL LETTER SHHA WITH DESCENDER
0528          ; Lu #       CYRILLIC CAPITAL LETTER EN WITH LEFT HOOK
052A          ; Lu #       CYRILLIC CAPITAL LETTER DZZHE
052C          ; Lu #       CYRILLIC CAPITAL LETTER DCHE
052E          ; Lu #       CYRILLIC CAPITAL LETTER EL WITH DESCENDER
0531..0556    ; Lu #  [38] ARMENIAN CAPITAL LETTER AYB..ARMENIAN CAPITAL LETTER FEH
10A0..10C5    ; Lu #  [38] GEORGIAN CAPITAL LETTER AN..GEORGIAN CAPITAL LETTER HOE
10C7          ; Lu #       GEORGIAN CAPITAL LETTER YN
10CD          ; Lu #       GEORGIAN CAPITAL LETTER AEN
13A0..13F5    ; Lu #  [86] CHEROKEE LETTER A..CHEROKEE LETTER MV
1C89          ; Lu #       CYRILLIC CAPITAL LETTER TJE
1C90..1CBA    ; Lu #  [43] GEORGIAN MTAVRULI CAPITAL LETTER AN..GEORGIAN MTAVRULI CAPITAL LETTER AIN
1CBD..1CBF    ; Lu #   [3] GEORGIAN MTAVRULI CAPITAL LETTER AEN..GEORGIAN MTAVRULI CAPITAL LETTER LABIAL SIGN
1E00          ; Lu #       LATIN CAPITAL LETTER A WITH RING BELOW
1E02          ; Lu #       LATIN CAPITAL LETTER B WITH DOT ABOVE
1E04          ; Lu #       LATIN CAPITAL LETTER B WITH DOT BELOW
1E06          ; Lu #       LATIN CAPITAL LETTER B WITH LINE BELOW
1E08          ; Lu #       LATIN CAPITAL LETTER C WITH CEDILLA AND ACUTE
1E0A          ; Lu #       LATIN CAPITAL LETTER D WITH DOT ABOVE
1E0C          ; Lu #       LATIN CAPITAL LETTER D WITH DOT BELOW
1E0E          ; Lu #       LATIN CAPITAL LETTER D WITH LINE BELOW
1E10          ; Lu #       LATIN CAPITAL LETTER D WITH CEDILLA
1E12          ; Lu #       LATIN CAPITAL LETTER D WITH CIRCUMFLEX BELOW
1E14          ; Lu #       LATIN CAPITAL LETTER E WITH MACRON AND GRAVE
1E16          ; Lu #       LATIN CAPITAL LETTER E WITH MACRON AND ACUTE
1E18          ; Lu #       LATIN CAPITAL LETTER E WITH CIRCUMFLEX BELOW
1E1A          ; Lu #       LATIN CAPITAL LETTER E WITH TILDE BELOW
1E1C          ; Lu #       LATIN CAPITAL LETTER E WITH CEDILLA AND BREVE
1E1E          ; Lu #       LATIN CAPITAL LETTER F WITH DOT ABOVE
1E20          ; Lu #       LATIN CAPITAL LETTER G WITH MACRON
1E22          ; Lu #       LATIN CAPITAL LETTER H WITH DOT ABOVE
1E24          ; Lu #       LATIN CAPITAL LETTER H WITH DOT BELOW
1E26          ; Lu #       LATIN CAPITAL LETTER H WITH DIAERESIS
1E28          ; Lu #       LATIN CAPITAL LETTER H WITH CEDILLA
1E2A          ; Lu #       LATIN CAPITAL LETTER H WITH BREVE BELOW
1E2C          ; Lu #       LATIN CAPITAL LETTER I WITH TILDE BELOW
1E2E          ; Lu #       LATIN CAPITAL LETTER I WITH DIAERESIS AND ACUTE
1E30          ; Lu #       LATIN CAPITAL LETTER K WITH ACUTE
1E32          ; Lu #       LATIN CAPITAL LETTER K WITH DOT BELOW
1E34          ; Lu #       LATIN CAPITAL LETTER K WITH LINE BELOW
1E36          ; Lu #       LATIN CAPITAL LETTER L WITH DOT BELOW
1E38          ; Lu #       LATIN CAPITAL LETTER L WITH DOT BELOW AND MACRON
1E3A          ; Lu #       LATIN CAPITAL LETTER L WITH LINE BELOW
1E3C          ; Lu #       LATIN CAPITAL LETTER L WITH CIRCUMFLEX BELOW
1E3E          ; Lu #       LATIN CAPITAL LETTER M WITH ACUTE
1E40          ; Lu #       LATIN CAPITAL LETTER M WITH DOT ABOVE
1E42          ; Lu #       LATIN CAPITAL LETTER M WITH DOT BELOW
1E44          ; Lu #       LATIN CAPITAL LETTER N WITH DOT ABOVE
1E46          ; Lu #       LATIN CAPITAL LETTER N WITH DOT BELOW
1E48          ; Lu #       LATIN CAPITAL LETTER N WITH LINE BELOW
1E4A          ; Lu #       LATIN CAPITAL LETTER N WITH CIRCUMFLEX BELOW
1E4C          ; Lu #       LATIN CAPITAL LETTER O WITH TILDE AND ACUTE
1E4E          ; Lu #       LATIN CAPITAL LETTER O WITH TILDE AND DIAERESIS
1E50          ; Lu #       LATIN CAPITAL LETTER O WITH MACRON AND GRAVE
1E52          ; Lu #       LATIN CAPITAL LETTER O WITH MACRON AND ACUTE
1E54          ; Lu #       LATIN CAPITAL LETTER P WITH ACUTE
1E56          ; Lu #       LATIN CAPITAL LETTER P WITH DOT ABOVE
1E58          ; Lu #       LATIN CAPITAL LETTER R WITH DOT ABOVE
1E5A          ; Lu #       LATIN CAPITAL LETTER R WITH DOT BELOW
1E5C          ; Lu #       LATIN CAPITAL LETTER R WITH DOT BELOW AND MACRON
1E5E          ; Lu #       LATIN CAPITAL LETTER R WITH LINE BELOW
1E60          ; Lu #       LATIN CAPITAL LETTER S WITH DOT ABOVE
1E62          ; Lu #       LATIN CAPITAL LETTER S WITH DOT BELOW
1E64          ; Lu #       LATIN CAPITAL LETTER S WITH ACUTE AND DOT ABOVE
1E66          ; Lu #       LATIN CAPITAL LETTER S WITH CARON AND DOT ABOVE
1E68          ; Lu #       LATIN CAPITAL LETTER S WITH DOT BELOW AND DOT ABOVE
1E6A          ; Lu #       LATIN CAPITAL LETTER T WITH DOT ABOVE
1E6C          ; Lu #       LATIN CAPITAL LETTER T WITH DOT BELOW
1E6E          ; Lu #       LATIN CAPITAL LETTER T WITH LINE BELOW
1E70          ; Lu #       LATIN CAPITAL LETTER T WITH CIRCUMFLEX BELOW
1E72          ; Lu #       LATIN CAPITAL LETTER U WITH DIAERESIS BELOW
1E74          ; Lu #       LATIN CAPITAL LETTER U WITH TILDE BELOW
1E76          ; Lu #       LATIN CAPITAL LETTER U WITH CIRCUMFLEX BELOW
1E78          ; Lu #       LATIN CAPITAL LETTER U WITH TILDE AND ACUTE
1E7A          ; Lu #       LATIN CAPITAL LETTER U WITH MACRON AND DIAERESIS
1E7C          ; Lu #       LATIN CAPITAL LETTER V WITH TILDE
1E7E          ; Lu #       LATIN CAPITAL LETTER V WITH DOT BELOW
1E80          ; Lu #       LATIN CAPITAL LETTER W WITH GRAVE
1E82          ; Lu #       LATIN CAPITAL LETTER W WITH ACUTE
1E84          ; Lu #       LATIN CAPITAL LETTER W WITH DIAERESIS
1E86          ; Lu #       LATIN CAPITAL LETTER W WITH DOT ABOVE
1E88          ; Lu #       LATIN CAPITAL LETTER W WITH DOT BELOW
1E8A          ; Lu #       LATIN CAPITAL LETTER X WITH DOT ABOVE
1E8C          ; Lu #       LATIN CAPITAL LETTER X WITH DIAERESIS
1E8E          ; Lu #       LATIN CAPITAL LETTER Y WITH DOT ABOVE
1E90          ; Lu #       LATIN CAPITAL LETTER Z WITH CIRCUMFLEX
1E92          ; Lu #       LATIN CAPITAL LETTER Z WITH DOT BELOW
1E94          ; Lu #       LATIN CAPITAL LETTER Z WITH LINE BELOW
1E9E          ; Lu #       LATIN CAPITAL LETTER SHARP S
1EA0          ; Lu #       LATIN CAPITAL LETTER A WITH DOT BELOW
1EA2          ; Lu #       LATIN CAPITAL LETTER A WITH HOOK ABOVE
1EA4          ; Lu #       LATIN CAPITAL LETTER A WITH CIRCUMFLEX AND ACUTE
1EA6          ; Lu #       LATIN CAPITAL LETTER A WITH CIRCUMFLEX AND GRAVE
1EA8          ; Lu #       LATIN CAPITAL LETTER A WITH CIRCUMFLEX AND HOOK ABOVE
1EAA          ; Lu #       LATIN CAPITAL LETTER A WITH CIRCUMFLEX AND TILDE
1EAC          ; Lu #       LATIN CAPITAL LETTER A WITH CIRCUMFLEX AND DOT BELOW
1EAE          ; Lu #       LATIN CAPITAL LETTER A WITH BREVE AND ACUTE
1EB0          ; Lu #       LATIN CAPITAL LETTER A WITH BREVE AND GRAVE
1EB2          ; Lu #       LATIN CAPITAL LETTER A WITH BREVE AND HOOK ABOVE
1EB4          ; Lu #       LATIN CAPITAL LETTER A WITH BREVE AND TILDE
1EB6          ; Lu #       LATIN CAPITAL LETTER A WITH BREVE AND DOT BELOW
1EB8          ; Lu #       LATIN CAPITAL LETTER E WITH DOT BELOW
1EBA          ; Lu #       LATIN CAPITAL LETTER E WITH HOOK ABOVE
1EBC          ; Lu #       LATIN CAPITAL LETTER E WITH TILDE
1EBE          ; Lu #       LATIN CAPITAL LETTER E WITH CIRCUMFLEX AND ACUTE
1EC0          ; Lu #       LATIN CAPITAL LETTER E WITH CIRCUMFLEX AND GRAVE
1EC2          ; Lu #       LATIN CAPITAL LETTER E WITH CIRCUMFLEX AND HOOK ABOVE
1EC4          ; Lu #       LATIN CAPITAL LETTER E WITH CIRCUMFLEX AND TILDE
1EC6          ; Lu #       LATIN CAPITAL LETTER E WITH CIRCUMFLEX AND DOT BELOW
1EC8          ; Lu #       LATIN CAPITAL LETTER I WITH HOOK ABOVE
1ECA          ; Lu #       LATIN CAPITAL LETTER I WITH DOT BELOW
1ECC          ; Lu #       LATIN CAPITAL LETTER O WITH DOT BELOW
1ECE          ; Lu #       LATIN CAPITAL LETTER O WITH HOOK ABOVE
1ED0          ; Lu #       LATIN CAPITAL LETTER O WITH CIRCUMFLEX AND ACUTE
1ED2          ; Lu #       LATIN CAPITAL LETTER O WITH CIRCUMFLEX AND GRAVE
1ED4          ; Lu #       LATIN CAPITAL LETTER O WITH CIRCUMFLEX AND HOOK ABOVE
1ED6          ; Lu #       LATIN CAPITAL LETTER O WITH CIRCUMFLEX AND TILDE
1ED8          ; Lu #       LATIN CAPITAL LETTER O WITH CIRCUMFLEX AND DOT BELOW
1EDA          ; Lu #       LATIN CAPITAL LETTER O WITH HORN AND ACUTE
1EDC          ; Lu #       LATIN CAPITAL LETTER O WITH HORN AND GRAVE
1EDE          ; Lu #       LATIN CAPITAL LETTER O WITH HORN AND HOOK ABOVE
1EE0          ; Lu #       LATIN CAPITAL LETTER O WITH HORN AND TILDE
1EE2          ; Lu #       LATIN CAPITAL LETTER O WITH HORN AND DOT BELOW
1EE4          ; Lu #       LATIN CAPITAL LETTER U WITH DOT BELOW
1EE6          ; Lu #       LATIN CAPITAL LETTER U WITH HOOK ABOVE
1EE8          ; Lu #       LATIN CAPITAL LETTER U WITH HORN AND ACUTE
1EEA          ; Lu #       LATIN CAPITAL LETTER U WITH HORN AND GRAVE
1EEC          ; Lu #       LATIN CAPITAL LETTER U WITH HORN AND HOOK ABOVE
1EEE          ; Lu #       LATIN CAPITAL LETTER U WITH HORN AND TILDE
1EF0          ; Lu #       LATIN CAPITAL LETTER U WITH HORN AND DOT BELOW
1EF2          ; Lu #       LATIN CAPITAL LETTER Y WITH GRAVE
1EF4          ; Lu #       LATIN CAPITAL LETTER Y WITH DOT BELOW
1EF6          ; Lu #       LATIN CAPITAL LETTER Y WITH HOOK ABOVE
1EF8          ; Lu #       LATIN CAPITAL LETTER Y WITH TILDE
1EFA          ; Lu #       LATIN CAPITAL LETTER MIDDLE-WELSH LL
1EFC          ; Lu #       LATIN CAPITAL LETTER MIDDLE-WELSH V
1EFE          ; Lu #       LATIN CAPITAL LETTER Y WITH LOOP
1F08..1F0F    ; Lu #   [8] GREEK CAPITAL LETTER ALPHA WITH PSILI..GREEK CAPITAL LETTER ALPHA WITH DASIA AND PERISPOMENI
1F18..1F1D    ; Lu #   [6] GREEK CAPITAL LETTER EPSILON WITH PSILI..GREEK CAPITAL LETTER EPSILON WITH DASIA AND OXIA
1F28..1F2F    ; Lu #   [8] GREEK CAPITAL LETTER ETA WITH PSILI..GREEK CAPITAL LETTER ETA WITH DASIA AND PERISPOMENI
1F38..1F3F    ; Lu #   [8] GREEK CAPITAL LETTER IOTA WITH PSILI..GREEK CAPITAL LETTER IOTA WITH DASIA AND PERISPOMENI
1F48..1F4D    ; Lu #   [6] GREEK CAPITAL LETTER OMICRON WITH PSILI..GREEK CAPITAL LETTER OMICRON WITH DASIA AND OXIA
1F59          ; Lu #       GREEK CAPITAL LETTER UPSILON WITH DASIA
1F5B          ; Lu #       GREEK CAPITAL LETTER UPSILON WITH DASIA AND VARIA
1F5D          ; Lu #       GREEK CAPITAL LETTER UPSILON WITH DASIA AND OXIA
1F5F          ; Lu #       GREEK CAPITAL LETTER UPSILON WITH DASIA AND PERISPOMENI
1F68..1F6F    ; Lu #   [8] GREEK CAPITAL LETTER OMEGA WITH PSILI..GREEK CAPITAL LETTER OMEGA WITH DASIA AND PERISPOMENI
1FB8..1FBB    ; Lu #   [4] GREEK CAPITAL LETTER ALPHA WITH VRACHY..GREEK CAPITAL LETTER ALPHA WITH OXIA
1FC8..1FCB    ; Lu #   [4] GREEK CAPITAL LETTER EPSILON WITH VARIA..GREEK CAPITAL LETTER ETA WITH OXIA
1FD8..1FDB    ; Lu #   [4] GREEK CAPITAL LETTER IOTA WITH VRACHY..GREEK CAPITAL LETTER IOTA WITH OXIA
1FE8..1FEC    ; Lu #   [5] GREEK CAPITAL LETTER UPSILON WITH VRACHY..GREEK CAPITAL LETTER RHO WITH DASIA
1FF8..1FFB    ; Lu #   [4] GREEK CAPITAL LETTER OMICRON WITH VARIA..GREEK CAPITAL LETTER OMEGA WITH OXIA
2102          ; Lu #       DOUBLE-STRUCK CAPITAL C
2107          ; Lu #       EULER CONSTANT
210B..210D    ; Lu #   [3] SCRIPT CAPITAL H..DOUBLE-STRUCK CAPITAL H
2110..2112    ; Lu #   [3] SCRIPT CAPITAL I..SCRIPT CAPITAL L
2115          ; Lu #       DOUBLE-STRUCK CAPITAL N
2119..211D    ; Lu #   [5] DOUBLE-STRUCK CAPITAL P..DOUBLE-STRUCK CAPITAL R
2124          ; Lu #       DOUBLE-STRUCK CAPITAL Z
2126          ; Lu #       OHM SIGN
2128          ; Lu #       BLACK-LETTER CAPITAL Z
212A..212D    ; Lu #   [4] KELVIN SIGN..BLACK-LETTER CAPITAL C
2130..2133    ; Lu #   [4] SCRIPT CAPITAL E..SCRIPT CAPITAL M
213E..213F    ; Lu #   [2] DOUBLE-STRUCK CAPITAL GAMMA..DOUBLE-STRUCK CAPITAL PI
2145          ; Lu #       DOUBLE-STRUCK ITALIC CAPITAL D
2183          ; Lu #       ROMAN NUMERAL REVERSED ONE HUNDRED
2C00..2C2F    ; Lu #  [48] GLAGOLITIC CAPITAL LETTER AZU..GLAGOLITIC CAPITAL LETTER CAUDATE CHRIVI
2C60          ; Lu #       LATIN CAPITAL LETTER L WITH DOUBLE BAR
2C62..2C64    ; Lu #   [3] LATIN CAPITAL LETTER L WITH MIDDLE TILDE..LATIN CAPITAL LETTER R WITH TAIL
2C67          ; Lu #       LATIN CAPITAL LETTER H WITH DESCENDER
2C69          ; Lu #       LATIN CAPITAL LETTER K WITH DESCENDER
2C6B          ; Lu #       LATIN CAPITAL LETTER Z WITH DESCENDER
2C6D..2C70    ; Lu #   [4] LATIN CAPITAL LETTER ALPHA..LATIN CAPITAL LETTER TURNED ALPHA
2C72          ; Lu #       LATIN CAPITAL LETTER W WITH HOOK
2C75          ; Lu #       LATIN CAPITAL LETTER HALF H
2C7E..2C80    ; Lu #   [3] LATIN CAPITAL LETTER S WITH SWASH TAIL..COPTIC CAPITAL LETTER ALFA
2C82          ; Lu #       COPTIC CAPITAL LETTER VIDA
2C84          ; Lu #       COPTIC CAPITAL LETTER GAMMA
2C86          ; Lu #       COPTIC CAPITAL LETTER DALDA
2C88          ; Lu #       COPTIC CAPITAL LETTER EIE
2C8A          ; Lu #       COPTIC CAPITAL LETTER SOU
2C8C          ; Lu #       COPTIC CAPITAL LETTER ZATA
2C8E          ; Lu #       COPTIC CAPITAL LETTER HATE
2C90          ; Lu #       COPTIC CAPITAL LETTER THETHE
2C92          ; Lu #       COPTIC CAPITAL LETTER IAUDA
2C94          ; Lu #       COPTIC CAPITAL LETTER KAPA
2C96          ; Lu #       COPTIC CAPITAL LETTER LAULA
2C98          ; Lu #       COPTIC CAPITAL LETTER MI
2C9A          ; Lu #       COPTIC CAPITAL LETTER NI
2C9C          ; Lu #       COPTIC CAPITAL LETTER KSI
2C9E          ; Lu #       COPTIC CAPITAL LETTER O
2CA0          ; Lu #       COPTIC CAPITAL LETTER PI
2CA2          ; Lu #       COPTIC CAPITAL LETTER RO
2CA4          ; Lu #       COPTIC CAPITAL LETTER SIMA
2CA6          ; Lu #       COPTIC CAPITAL LETTER TAU
2CA8          ; Lu #       COPTIC CAPITAL LETTER UA
2CAA          ; Lu #       COPTIC CAPITAL LETTER FI
2CAC          ; Lu #       COPTIC CAPITAL LETTER KHI
2CAE          ; Lu #       COPTIC CAPITAL LETTER PSI
2CB0          ; Lu #       COPTIC CAPITAL LETTER OOU
2CB2          ; Lu #       COPTIC CAPITAL LETTER DIALECT-P ALEF
2CB4          ; Lu #       COPTIC CAPITAL LETTER OLD COPTIC AIN
2CB6          ; Lu #       COPTIC CAPITAL LETTER CRYPTOGRAMMIC EIE
2CB8          ; Lu #       COPTIC CAPITAL LETTER DIALECT-P KAPA
2CBA          ; Lu #       COPTIC CAPITAL LETTER DIALECT-P NI
2CBC          ; Lu #       COPTIC CAPITAL LETTER CRYPTOGRAMMIC NI
2CBE          ; Lu #       COPTIC CAPITAL LETTER OLD COPTIC OOU
2CC0          ; Lu #       COPTIC CAPITAL LETTER SAMPI
2CC2          ; Lu #       COPTIC CAPITAL LETTER CROSSED SHEI
2CC4          ; Lu #       COPTIC CAPITAL LETTER OLD COPTIC SHEI
2CC6          ; Lu #       COPTIC CAPITAL LETTER OLD COPTIC ESH
2CC8          ; Lu #       COPTIC CAPITAL LETTER AKHMIMIC KHEI
2CCA          ; Lu #       COPTIC CAPITAL LETTER DIALECT-P HORI
2CCC          ; Lu #       COPTIC CAPITAL LETTER OLD COPTIC HORI
2CCE          ; Lu #       COPTIC CAPITAL LETTER OLD COPTIC HA
2CD0          ; Lu #       COPTIC CAPITAL LETTER L-SHAPED HA
2CD2          ; Lu #       COPTIC CAPITAL LETTER OLD COPTIC HEI
2CD4          ; Lu #       COPTIC CAPITAL LETTER OLD COPTIC HAT
2CD6          ; Lu #       COPTIC CAPITAL LETTER OLD COPTIC GANGIA
2CD8          ; Lu #       COPTIC CAPITAL LETTER OLD COPTIC DJA
2CDA          ; Lu #       COPTIC CAPITAL LETTER OLD COPTIC SHIMA
2CDC          ; Lu #       COPTIC CAPITAL LETTER OLD NUBIAN SHIMA
2CDE          ; Lu #       COPTIC CAPITAL LETTER OLD NUBIAN NGI
2CE0          ; Lu #       COPTIC CAPITAL LETTER OLD NUBIAN NYI
2CE2          ; Lu #       COPTIC CAPITAL LETTER OLD NUBIAN WAU
2CEB          ; Lu #       COPTIC CAPITAL LETTER CRYPTOGRAMMIC SHEI
2CED          ; Lu #       COPTIC CAPITAL LETTER CRYPTOGRAMMIC GANGIA
2CF2          ; Lu #       COPTIC CAPITAL LETTER BOHAIRIC KHEI
A640          ; Lu #       CYRILLIC CAPITAL LETTER ZEMLYA
A642          ; Lu #       CYRILLIC CAPITAL LETTER DZELO
A644          ; Lu #       CYRILLIC CAPITAL LETTER REVERSED DZE
A646          ; Lu #       CYRILLIC CAPITAL LETTER IOTA
A648          ; Lu #       CYRILLIC CAPITAL LETTER DJERV
A64A          ; Lu #       CYRILLIC CAPITAL LETTER MONOGRAPH UK
A64C          ; Lu #       CYRILLIC CAPITAL LETTER BROAD OMEGA
A64E          ; Lu #       CYRILLIC CAPITAL LETTER NEUTRAL YER
A650          ; Lu #       CYRILLIC CAPITAL LETTER YERU WITH BACK YER
A652          ; Lu #       CYRILLIC CAPITAL LETTER IOTIFIED YAT
A654          ; Lu #       CYRILLIC CAPITAL LETTER REVERSED YU
A656          ; Lu #       CYRILLIC CAPITAL LETTER IOTIFIED A
A658          ; Lu #       CYRILLIC CAPITAL LETTER CLOSED LITTLE YUS
A65A          ; Lu #       CYRILLIC CAPITAL LETTER BLENDED YUS
A65C          ; Lu #       CYRILLIC CAPITAL LETTER IOTIFIED CLOSED LITTLE YUS
A65E          ; Lu #       CYRILLIC CAPITAL LETTER YN
A660          ; Lu #       CYRILLIC CAPITAL LETTER REVERSED TSE
A662          ; Lu #       CYRILLIC CAPITAL LETTER SOFT DE
A664          ; Lu #       CYRILLIC CAPITAL LETTER SOFT EL
A666          ; Lu #       CYRILLIC CAPITAL LETTER SOFT EM
A668          ; Lu #       CYRILLIC CAPITAL LETTER MONOCULAR O
A66A          ; Lu #       CYRILLIC CAPITAL LETTER BINOCULAR O
A66C          ; Lu #       CYRILLIC CAPITAL LETTER DOUBLE MONOCULAR O
A680          ; Lu #       CYRILLIC CAPITAL LETTER DWE
A682          ; Lu #       CYRILLIC CAPITAL LETTER DZWE
A684          ; Lu #       CYRILLIC CAPITAL LETTER ZHWE
A686          ; Lu #       CYRILLIC CAPITAL LETTER CCHE
A688          ; Lu #       CYRILLIC CAPITAL LETTER DZZE
A68A          ; Lu #       CYRILLIC CAPITAL LETTER TE WITH MIDDLE HOOK
A68C          ; Lu #       CYRILLIC CAPITAL LETTER TWE
A68E          ; Lu #       CYRILLIC CAPITAL LETTER TSWE
A690          ; Lu #       CYRILLIC CAPITAL LETTER TSSE
A692          ; Lu #       CYRILLIC CAPITAL LETTER TCHE
A694          ; Lu #       CYRILLIC CAPITAL LETTER HWE
A696          ; Lu #       CYRILLIC CAPITAL LETTER SHWE
A698          ; Lu #       CYRILLIC CAPITAL LETTER DOUBLE O
A69A          ; Lu #       CYRILLIC CAPITAL LETTER CROSSED O
A722          ; Lu #       LATIN CAPITAL LETTER EGYPTOLOGICAL ALEF
A724          ; Lu #       LATIN CAPITAL LETTER EGYPTOLOGICAL AIN
A726          ; Lu #       LATIN CAPITAL LETTER HENG
A728          ; Lu #       LATIN CAPITAL LETTER TZ
A72A          ; Lu #       LATIN CAPITAL LETTER TRESILLO
A72C          ; Lu #       LATIN CAPITAL LETTER CUATRILLO
A72E          ; Lu #       LATIN CAPITAL LETTER CUATRILLO WITH COMMA
A732          ; Lu #       LATIN CAPITAL LETTER AA
A734          ; Lu #       LATIN CAPITAL LETTER AO
A736          ; Lu #       LATIN CAPITAL LETTER AU
A738          ; Lu #       LATIN CAPITAL LETTER AV
A73A          ; Lu #       LATIN CAPITAL LETTER AV WITH HORIZONTAL BAR
A73C          ; Lu #       LATIN CAPITAL LETTER AY
A73E          ; Lu #       LATIN CAPITAL LETTER REVERSED C WITH DOT
A740          ; Lu #       LATIN CAPITAL LETTER K WITH STROKE
A742          ; Lu #       LATIN CAPITAL LETTER K WITH DIAGONAL STROKE
A744          ; Lu #       LATIN CAPITAL LETTER K WITH STROKE AND DIAGONAL STROKE
A746          ; Lu #       LATIN CAPITAL LETTER BROKEN L
A748          ; Lu #       LATIN CAPITAL LETTER L WITH HIGH STROKE
A74A          ; Lu #       LATIN CAPITAL LETTER O WITH LONG STROKE OVERLAY
A74C          ; Lu #       LATIN CAPITAL LETTER O WITH LOOP
A74E          ; Lu #       LATIN CAPITAL LETTER OO
A750          ; Lu #       LATIN CAPITAL LETTER P WITH STROKE THROUGH DESCENDER
A752          ; Lu #       LATIN CAPITAL LETTER P WITH FLOURISH
A754          ; Lu #       LATIN CAPITAL LETTER P WITH SQUIRREL TAIL
A756          ; Lu #       LATIN CAPITAL LETTER Q WITH STROKE THROUGH DESCENDER
A758          ; Lu #       LATIN CAPITAL LETTER Q WITH DIAGONAL STROKE
A75A          ; Lu #       LATIN CAPITAL LETTER R ROTUNDA
A75C          ; Lu #       LATIN CAPITAL LETTER RUM ROTUNDA
A75E          ; Lu #       LATIN CAPITAL LETTER V WITH DIAGONAL STROKE
A760          ; Lu #       LATIN CAPITAL LETTER VY
A762          ; Lu #       LATIN CAPITAL LETTER VISIGOTHIC Z
A764          ; Lu #       LATIN CAPITAL LETTER THORN WITH STROKE
A766          ; Lu #       LATIN CAPITAL LETTER THORN WITH STROKE THROUGH DESCENDER
A768          ; Lu #       LATIN CAPITAL LETTER VEND
A76A          ; Lu #       LATIN CAPITAL LETTER ET
A76C          ; Lu #       LATIN CAPITAL LETTER IS
A76E          ; Lu #       LATIN CAPITAL LETTER CON
A779          ; Lu #       LATIN CAPITAL LETTER INSULAR D
A77B          ; Lu #       LATIN CAPITAL LETTER INSULAR F
A77D..A77E    ; Lu #   [2] LATIN CAPITAL LETTER INSULAR G..LATIN CAPITAL LETTER TURNED INSULAR G
A780          ; Lu #       LATIN CAPITAL LETTER TURNED L
A782          ; Lu #       LATIN CAPITAL LETTER INSULAR R
A784          ; Lu #       LATIN CAPITAL LETTER INSULAR S
A786          ; Lu #       LATIN CAPITAL LETTER INSULAR T
A78B          ; Lu #       LATIN CAPITAL LETTER SALTILLO
A78D          ; Lu #       LATIN CAPITAL LETTER TURNED H
A790          ; Lu #       LATIN CAPITAL LETTER N WITH DESCENDER
A792          ; Lu #       LATIN CAPITAL LETTER C WITH BAR
A796          ; Lu #       LATIN CAPITAL LETTER B WITH FLOURISH
A798          ; Lu #       LATIN CAPITAL LETTER F WITH STROKE
A79A          ; Lu #       LATIN CAPITAL LETTER VOLAPUK AE
A79C          ; Lu #       LATIN CAPITAL LETTER VOLAPUK OE
A79E          ; Lu #       LATIN CAPITAL LETTER VOLAPUK UE
A7A0          ; Lu #       LATIN CAPITAL LETTER G WITH OBLIQUE STROKE
A7A2          ; Lu #       LATIN CAPITAL LETTER K WITH OBLIQUE STROKE
A7A4          ; Lu #       LATIN CAPITAL LETTER N WITH OBLIQUE STROKE
A7A6          ; Lu #       LATIN CAPITAL LETTER R WITH OBLIQUE STROKE
A7A8          ; Lu #       LATIN CAPITAL LETTER S WITH OBLIQUE STROKE
A7AA..A7AE    ; Lu #   [5] LATIN CAPITAL LETTER H WITH HOOK..LATIN CAPITAL LETTER SMALL CAPITAL I
A7B0..A7B4    ; Lu #   [5] LATIN CAPITAL LETTER TURNED K..LATIN CAPITAL LETTER BETA
A7B6          ; Lu #       LATIN CAPITAL LETTER OMEGA
A7B8          ; Lu #       LATIN CAPITAL LETTER U WITH STROKE
A7BA          ; Lu #       LATIN CAPITAL LETTER GLOTTAL A
A7BC          ; Lu #       LATIN CAPITAL LETTER GLOTTAL I
A7BE          ; Lu #       LATIN CAPITAL LETTER GLOTTAL U
A7C0          ; Lu #       LATIN CAPITAL LETTER OLD POLISH O
A7C2          ; Lu #       LATIN CAPITAL LETTER ANGLICANA W
A7C4..A7C7    ; Lu #   [4] LATIN CAPITAL LETTER C WITH PALATAL HOOK..LATIN CAPITAL LETTER D WITH SHORT STROKE OVERLAY
A7C9          ; Lu #       LATIN CAPITAL LETTER S WITH SHORT STROKE OVERLAY
A7CB..A7CC    ; Lu #   [2] LATIN CAPITAL LETTER RAMS HORN..LATIN CAPITAL LETTER S WITH DIAGONAL STROKE
A7D0          ; Lu #       LATIN CAPITAL LETTER CLOSED INSULAR G
A7D6          ; Lu #       LATIN CAPITAL LETTER MIDDLE SCOTS S
A7D8          ; Lu #       LATIN CAPITAL LETTER SIGMOID S
A7DA          ; Lu #       LATIN CAPITAL LETTER LAMBDA
A7DC          ; Lu #       LATIN CAPITAL LETTER LAMBDA WITH STROKE
A7F5          ; Lu #       LATIN CAPITAL LETTER REVERSED HALF H
FF21..FF3A    ; Lu #  [26] FULLWIDTH LATIN CAPITAL LETTER A..FULLWIDTH LATIN CAPITAL LETTER Z
10400..10427  ; Lu #  [40] DESERET CAPITAL LETTER LONG I..DESERET CAPITAL LETTER EW
104B0..104D3  ; Lu #  [36] OSAGE CAPITAL LETTER A..OSAGE CAPITAL LETTER ZHA
10570..1057A  ; Lu #  [11] VITHKUQI CAPITAL LETTER A..VITHKUQI CAPITAL LETTER GA
1057C..1058A  ; Lu #  [15] VITHKUQI CAPITAL LETTER HA..VITHKUQI CAPITAL LETTER RE
1058C..10592  ; Lu #   [7] VITHKUQI CAPITAL LETTER SE..VITHKUQI CAPITAL LETTER XE
10594..10595  ; Lu #   [2] VITHKUQI CAPITAL LETTER Y..VITHKUQI CAPITAL LETTER ZE
10C80..10CB2  ; Lu #  [51] OLD HUNGARIAN CAPITAL LETTER A..OLD HUNGARIAN CAPITAL LETTER US
10D50..10D65  ; Lu #  [22] GARAY CAPITAL LETTER A..GARAY CAPITAL LETTER OLD NA
118A0..118BF  ; Lu #  [32] WARANG CITI CAPITAL LETTER NGAA..WARANG CITI CAPITAL LETTER VIYO
16E40..16E5F  ; Lu #  [32] MEDEFAIDRIN CAPITAL LETTER M..MEDEFAIDRIN CAPITAL LETTER Y
1D400..1D419  ; Lu #  [26] MATHEMATICAL BOLD CAPITAL A..MATHEMATICAL BOLD CAPITAL Z
1D434..1D44D  ; Lu #  [26] MATHEMATICAL ITALIC CAPITAL A..MATHEMATICAL ITALIC CAPITAL Z
1D468..1D481  ; Lu #  [26] MATHEMATICAL BOLD ITALIC CAPITAL A..MATHEMATICAL BOLD ITALIC CAPITAL Z
1D49C         ; Lu #       MATHEMATICAL SCRIPT CAPITAL A
1D49E..1D49F  ; Lu #   [2] MATHEMATICAL SCRIPT CAPITAL C..MATHEMATICAL SCRIPT CAPITAL D
1D4A2         ; Lu #       MATHEMATICAL SCRIPT CAPITAL G
1D4A5..1D4A6  ; Lu #   [2] MATHEMATICAL SCRIPT CAPITAL J..MATHEMATICAL SCRIPT CAPITAL K
1D4A9..1D4AC  ; Lu #   [4] MATHEMATICAL SCRIPT CAPITAL N..MATHEMATICAL SCRIPT CAPITAL Q
1D4AE..1D4B5  ; Lu #   [8] MATHEMATICAL SCRIPT CAPITAL S..MATHEMATICAL SCRIPT CAPITAL Z
1D4D0..1D4E9  ; Lu #  [26] MATHEMATICAL BOLD SCRIPT CAPITAL A..MATHEMATICAL BOLD SCRIPT CAPITAL Z
1D504..1D505  ; Lu #   [2] MATHEMATICAL FRAKTUR CAPITAL A..MATHEMATICAL FRAKTUR CAPITAL B
1D507..1D50A  ; Lu #   [4] MATHEMATICAL FRAKTUR CAPITAL D..MATHEMATICAL FRAKTUR CAPITAL G
1D50D..1D514  ; Lu #   [8] MATHEMATICAL FRAKTUR CAPITAL J..MATHEMATICAL FRAKTUR CAPITAL Q
1D516..1D51C  ; Lu #   [7] MATHEMATICAL FRAKTUR CAPITAL S..MATHEMATICAL FRAKTUR CAPITAL Y
1D538..1D539  ; Lu #   [2] MATHEMATICAL DOUBLE-STRUCK CAPITAL A..MATHEMATICAL DOUBLE-STRUCK CAPITAL B
1D53B..1D53E  ; Lu #   [4] MATHEMATICAL DOUBLE-STRUCK CAPITAL D..MATHEMATICAL DOUBLE-STRUCK CAPITAL G
1D540..1D544  ; Lu #   [5] MATHEMATICAL DOUBLE-STRUCK CAPITAL I..MATHEMATICAL DOUBLE-STRUCK CAPITAL M
1D546         ; Lu #       MATHEMATICAL DOUBLE-STRUCK CAPITAL O
1D54A..1D550  ; Lu #   [7] MATHEMATICAL DOUBLE-STRUCK CAPITAL S..MATHEMATICAL DOUBLE-STRUCK CAPITAL Y
1D56C..1D585  ; Lu #  [26] MATHEMATICAL BOLD FRAKTUR CAPITAL A..MATHEMATICAL BOLD FRAKTUR CAPITAL Z
1D5A0..1D5B9  ; Lu #  [26] MATHEMATICAL SANS-SERIF CAPITAL A..MATHEMATICAL SANS-SERIF CAPITAL Z
1D5D4..1D5ED  ; Lu #  [26] MATHEMATICAL SANS-SERIF BOLD CAPITAL A..MATHEMATICAL SANS-SERIF BOLD CAPITAL Z
1D608..1D621  ; Lu #  [26] MATHEMATICAL SANS-SERIF ITALIC CAPITAL A..MATHEMATICAL SANS-SERIF ITALIC CAPITAL Z
1D63C..1D655  ; Lu #  [26] MATHEMATICAL SANS-SERIF BOLD ITALIC CAPITAL A..MATHEMATICAL SANS-SERIF BOLD ITALIC CAPITAL Z
1D670..1D689  ; Lu #  [26] MATHEMATICAL MONOSPACE CAPITAL A..MATHEMATICAL MONOSPACE CAPITAL Z
1D6A8..1D6C0  ; Lu #  [25] MATHEMATICAL BOLD CAPITAL ALPHA..MATHEMATICAL BOLD CAPITAL OMEGA
1D6E2..1D6FA  ; Lu #  [25] MATHEMATICAL ITALIC CAPITAL ALPHA..MATHEMATICAL ITALIC CAPITAL OMEGA
1D71C..1D734  ; Lu #  [25] MATHEMATICAL BOLD ITALIC CAPITAL ALPHA..MATHEMATICAL BOLD ITALIC CAPITAL OMEGA
1D756..1D76E  ; Lu #  [25] MATHEMATICAL SANS-SERIF BOLD CAPITAL ALPHA..MATHEMATICAL SANS-SERIF BOLD CAPITAL OMEGA
1D790..1D7A8  ; Lu #  [25] MATHEMATICAL SANS-SERIF BOLD ITALIC CAPITAL ALPHA..MATHEMATICAL SANS-SERIF BOLD ITALIC CAPITAL OMEGA
1D7CA         ; Lu #       MATHEMATICAL BOLD CAPITAL DIGAMMA
1E900..1E921  ; Lu #  [34] ADLAM CAPITAL LETTER ALIF..ADLAM CAPITAL LETTER SHA

# Total code points: 1858

# ================================================

# General_Category=Lowercase_Letter

0061..007A    ; Ll #  [26] LATIN SMALL LETTER A..LATIN SMALL LETTER Z
00B5          ; Ll #       MICRO SIGN
00DF..00F6    ; Ll #  [24] LATIN SMALL LETTER SHARP S..LATIN SMALL LETTER O WITH DIAERESIS
00F8..00FF    ; Ll #   [8] LATIN SMALL LETTER O WITH STROKE..LATIN SMALL LETTER Y WITH DIAERESIS
0101          ; Ll #       LATIN SMALL LETTER A WITH MACRON
0103          ; Ll #       LATIN SMALL LETTER A WITH BREVE
0105          ; Ll #       LATIN SMALL LETTER A WITH OGONEK
0107          ; Ll #       LATIN SMALL LETTER C WITH ACUTE
0109          ; Ll #       LATIN SMALL LETTER C WITH CIRCUMFLEX
010B          ; Ll #       LATIN SMALL LETTER C WITH DOT ABOVE
010D          ; Ll #       LATIN SMALL LETTER C WITH CARON
010F          ; Ll #       LATIN SMALL LETTER D WITH CARON
0111          ; Ll #       LATIN SMALL LETTER D WITH STROKE
0113          ; Ll #       LATIN SMALL LETTER E WITH MACRON
0115          ; Ll #       LATIN SMALL LETTER E WITH BREVE
0117          ; Ll #       LATIN SMALL LETTER E WITH DOT ABOVE
0119          ; Ll #       LATIN SMALL LETTER E WITH OGONEK
011B          ; Ll #       LATIN SMALL LETTER E WITH CARON
011D          ; Ll #       LATIN SMALL LETTER G WITH CIRCUMFLEX
011F          ; Ll #       LATIN SMALL LETTER G WITH BREVE
0121          ; Ll #       LATIN SMALL LETTER G WITH DOT ABOVE
0123          ; Ll #       LATIN SMALL LETTER G WITH CEDILLA
0125          ; Ll #       LATIN SMALL LETTER H WITH CIRCUMFLEX
0127          ; Ll #       LATIN SMALL LETTER H WITH STROKE
0129          ; Ll #       LATIN SMALL LETTER I WITH TILDE
012B          ; Ll #       LATIN SMALL LETTER I WITH MACRON
012D          ; Ll #       LATIN SMALL LETTER I WITH BREVE
012F          ; Ll #       LATIN SMALL LETTER I WITH OGONEK
0131          ; Ll #       LATIN SMALL LETTER DOTLESS I
0133          ; Ll #       LATIN SMALL LIGATURE IJ
0135          ; Ll #       LATIN SMALL LETTER J WITH CIRCUMFLEX
0137..0138    ; Ll #   [2] LATIN SMALL LETTER K WITH CEDILLA..LATIN SMALL LETTER KRA
013A          ; Ll #       LATIN SMALL LETTER L WITH ACUTE
013C          ; Ll #       LATIN SMALL LETTER L WITH CEDILLA
013E          ; Ll #       LATIN SMALL LETTER L WITH CARON
0140          ; Ll #       LATIN SMALL LETTER L WITH MIDDLE DOT
0142          ; Ll #       LATIN SMALL LETTER L WITH STROKE
0144          ; Ll #       LATIN SMALL LETTER N WITH ACUTE
0146          ; Ll #       LATIN SMALL LETTER N WITH CEDILLA
0148..0149    ; Ll #   [2] LATIN SMALL LETTER N WITH CARON..LATIN SMALL LETTER N PRECEDED BY APOSTROPHE
014B          ; Ll #       LATIN SMALL LETTER ENG
014D          ; Ll #       LATIN SMALL LETTER O WITH MACRON
014F          ; Ll #       LATIN SMALL LETTER O WITH BREVE
0151          ; Ll #       LATIN SMALL LETTER O WITH DOUBLE ACUTE
0153          ; Ll #       LATIN SMALL LIGATURE OE
0155          ; Ll #       LATIN SMALL LETTER R WITH ACUTE
0157          ; Ll #       LATIN SMALL LETTER R WITH CEDILLA
0159          ; Ll #       LATIN SMALL LETTER R WITH CARON
015B          ; Ll #       LATIN SMALL LETTER S WITH ACUTE
015D          ; Ll #       LATIN SMALL LETTER S WITH CIRCUMFLEX
015F          ; Ll #       LATIN SMALL LETTER S WITH CEDILLA
0161          ; Ll #       LATIN SMALL LETTER S WITH CARON
0163          ; Ll #       LATIN SMALL LETTER T WITH CEDILLA
0165          ; Ll #       LATIN SMALL LETTER T WITH CARON
0167          ; Ll #       LATIN SMALL LETTER T WITH STROKE
0169          ; Ll #       LATIN SMALL LETTER U WITH TILDE
016B          ; Ll #       LATIN SMALL LETTER U WITH MACRON
016D          ; Ll #       LATIN SMALL LETTER U WITH BREVE
016F          ; Ll #       LATIN SMALL LETTER U WITH RING ABOVE
0171          ; Ll #       LATIN SMALL LETTER U WITH DOUBLE ACUTE
0173          ; Ll #       LATIN SMALL LETTER U WITH OGONEK
0175          ; Ll #       LATIN SMALL LETTER W WITH CIRCUMFLEX
0177          ; Ll #       LATIN SMALL LETTER Y WITH CIRCUMFLEX
017A          ; Ll #       LATIN SMALL LETTER Z WITH ACUTE
017C          ; Ll #       LATIN SMALL LETTER Z WITH DOT ABOVE
017E..0180    ; Ll #   [3] LATIN SMALL LETTER Z WITH CARON..LATIN SMALL LETTER B WITH STROKE
0183          ; Ll #       LATIN SMALL LETTER B WITH TOPBAR
0185          ; Ll #       LATIN SMALL LETTER TONE SIX
0188          ; Ll #       LATIN SMALL LETTER C WITH HOOK
018C..018D    ; Ll #   [2] LATIN SMALL LETTER D WITH TOPBAR..LATIN SMALL LETTER TURNED DELTA
0192          ; Ll #       LATIN SMALL LETTER F WITH HOOK
0195          ; Ll #       LATIN SMALL LETTER HV
0199..019B    ; Ll #   [3] LATIN SMALL LETTER K WITH HOOK..LATIN SMALL LETTER LAMBDA WITH STROKE
019E          ; Ll #       LATIN SMALL LETTER N WITH LONG RIGHT LEG
01A1          ; Ll #       LATIN SMALL LETTER O WITH HORN
01A3          ; Ll #       LATIN SMALL LETTER OI
01A5          ; Ll #       LATIN SMALL LETTER P WITH HOOK
01A8          ; Ll #       LATIN SMALL LETTER TONE TWO
01AA..01AB    ; Ll #   [2] LATIN LETTER REVERSED ESH LOOP..LATIN SMALL LETTER T WITH PALATAL HOOK
01AD          ; Ll #       LATIN SMALL LETTER T WITH HOOK
01B0          ; Ll #       LATIN SMALL LETTER U WITH HORN
01B4          ; Ll #       LATIN SMALL LETTER Y WITH HOOK
01B6          ; Ll #       LATIN SMALL LETTER Z WITH STROKE
01B9..01BA    ; Ll #   [2] LATIN SMALL LETTER EZH REVERSED..LATIN SMALL LETTER EZH WITH TAIL
01BD..01BF    ; Ll #   [3] LATIN SMALL LETTER TONE FIVE..LATIN LETTER WYNN
01C6          ; Ll #       LATIN SMALL LETTER DZ WITH CARON
01C9          ; Ll #       LATIN SMALL LETTER LJ
01CC          ; Ll #       LATIN SMALL LETTER NJ
01CE          ; Ll #       LATIN SMALL LETTER A WITH CARON
01D0          ; Ll #       LATIN SMALL LETTER I WITH CARON
01D2          ; Ll #       LATIN SMALL LETTER O WITH CARON
01D4          ; Ll #       LATIN SMALL LETTER U WITH CARON
01D6          ; Ll #       LATIN SMALL LETTER U WITH DIAERESIS AND MACRON
01D8          ; Ll #       LATIN SMALL LETTER U WITH DIAERESIS AND ACUTE
01DA          ; Ll #       LATIN SMALL LETTER U WITH DIAERESIS AND CARON
01DC..01DD    ; Ll #   [2] LATIN SMALL LETTER U WITH DIAERESIS AND GRAVE..LATIN SMALL LETTER TURNED E
01DF          ; Ll #       LATIN SMALL LETTER A WITH DIAERESIS AND MACRON
01E1          ; Ll #       LATIN SMALL LETTER A WITH DOT ABOVE AND MACRON
01E3          ; Ll #       LATIN SMALL LETTER AE WITH MACRON
01E5          ; Ll #       LATIN SMALL LETTER G WITH STROKE
01E7          ; Ll #       LATIN SMALL LETTER G WITH CARON
01E9          ; Ll #       LATIN SMALL LETTER K WITH CARON
01EB          ; Ll #       LATIN SMALL LETTER O WITH OGONEK
01ED          ; Ll #       LATIN SMALL LETTER O WITH OGONEK AND MACRON
01EF..01F0    ; Ll #   [2] LATIN SMALL LETTER EZH WITH CARON..LATIN SMALL LETTER J WITH CARON
01F3          ; Ll #       LATIN SMALL LETTER DZ
01F5          ; Ll #       LATIN SMALL LETTER G WITH ACUTE
01F9          ; Ll #       LATIN SMALL LETTER N WITH GRAVE
01FB          ; Ll #       LATIN SMALL LETTER A WITH RING ABOVE AND ACUTE
01FD          ; Ll #       LATIN SMALL LETTER AE WITH ACUTE
01FF          ; Ll #       LATIN SMALL LETTER O WITH STROKE AND ACUTE
0201          ; Ll #       LATIN SMALL LETTER A WITH DOUBLE GRAVE
0203          ; Ll #       LATIN SMALL LETTER A WITH INVERTED BREVE
0205          ; Ll #       LATIN SMALL LETTER E WITH DOUBLE GRAVE
0207          ; Ll #       LATIN SMALL LETTER E WITH INVERTED BREVE
0209          ; Ll #       LATIN SMALL LETTER I WITH DOUBLE GRAVE
020B          ; Ll #       LATIN SMALL LETTER I WITH INVERTED BREVE
020D          ; Ll #       LATIN SMALL LETTER O WITH DOUBLE GRAVE
020F          ; Ll #       LATIN SMALL LETTER O WITH INVERTED BREVE
0211          ; Ll #       LATIN SMALL LETTER R WITH DOUBLE GRAVE
0213          ; Ll #       LATIN SMALL LETTER R WITH INVERTED BREVE
0215          ; Ll #       LATIN SMALL LETTER U WITH DOUBLE GRAVE
0217          ; Ll #       LATIN SMALL LETTER U WITH INVERTED BREVE
0219          ; Ll #       LATIN SMALL LETTER S WITH COMMA BELOW
021B          ; Ll #       LATIN SMALL LETTER T WITH COMMA BELOW
021D          ; Ll #       LATIN SMALL LETTER YOGH
021F          ; Ll #       LATIN SMALL LETTER H WITH CARON
0221          ; Ll #       LATIN SMALL LETTER D WITH CURL
0223          ; Ll #       LATIN SMALL LETTER OU
0225          ; Ll #       LATIN SMALL LETTER Z WITH HOOK
0227          ; Ll #       LATIN SMALL LETTER A WITH DOT ABOVE
0229          ; Ll #       LATIN SMALL LETTER E WITH CEDILLA
022B          ; Ll #       LATIN SMALL LETTER O WITH DIAERESIS AND MACRON
022D          ; Ll #       LATIN SMALL LETTER O WITH TILDE AND MACRON
022F          ; Ll #       LATIN SMALL LETTER O WITH DOT ABOVE
0231          ; Ll #       LATIN SMALL LETTER O WITH DOT ABOVE AND MACRON
0233..0239    ; Ll #   [7] LATIN SMALL LETTER Y WITH MACRON..LATIN SMALL LETTER QP DIGRAPH
023C          ; Ll #       LATIN SMALL LETTER C WITH STROKE
023F..0240    ; Ll #   [2] LATIN SMALL LETTER S WITH SWASH TAIL..LATIN SMALL LETTER Z WITH SWASH TAIL
0242          ; Ll #       LATIN SMALL LETTER GLOTTAL STOP
0247          ; Ll #       LATIN SMALL LETTER E WITH STROKE
0249          ; Ll #       LATIN SMALL LETTER J WITH STROKE
024B          ; Ll #       LATIN SMALL LETTER Q WITH HOOK TAIL
024D          ; Ll #       LATIN SMALL LETTER R WITH STROKE
024F..0293    ; Ll #  [69] LATIN SMALL LETTER Y WITH STROKE..LATIN SMALL LETTER EZH WITH CURL
0295..02AF    ; Ll #  [27] LATIN LETTER PHARYNGEAL VOICED FRICATIVE..LATIN SMALL LETTER TURNED H WITH FISHHOOK AND TAIL
0371          ; Ll #       GREEK SMALL LETTER HETA
0373          ; Ll #       GREEK SMALL LETTER ARCHAIC SAMPI
0377          ; Ll #       GREEK SMALL LETTER PAMPHYLIAN DIGAMMA
037B..037D    ; Ll #   [3] GREEK SMALL REVERSED LUNATE SIGMA SYMBOL..GREEK SMALL REVERSED DOTTED LUNATE SIGMA SYMBOL
0390          ; Ll #       GREEK SMALL LETTER IOTA WITH DIALYTIKA AND TONOS
03AC..03CE    ; Ll #  [35] GREEK SMALL LETTER ALPHA WITH TONOS..GREEK SMALL LETTER OMEGA WITH TONOS
03D0..03D1    ; Ll #   [2] GREEK BETA SYMBOL..GREEK THETA SYMBOL
03D5..03D7    ; Ll #   [3] GREEK PHI SYMBOL..GREEK KAI SYMBOL
03D9          ; Ll #       GREEK SMALL LETTER ARCHAIC KOPPA
03DB          ; Ll #       GREEK SMALL LETTER STIGMA
03DD          ; Ll #       GREEK SMALL LETTER DIGAMMA
03DF          ; Ll #       GREEK SMALL LETTER KOPPA
03E1          ; Ll #       GREEK SMALL LETTER SAMPI
03E3          ; Ll #       COPTIC SMALL LETTER SHEI
03E5          ; Ll #       COPTIC SMALL LETTER FEI
03E7          ; Ll #       COPTIC SMALL LETTER KHEI
03E9          ; Ll #       COPTIC SMALL LETTER HORI
03EB          ; Ll #       COPTIC SMALL LETTER GANGIA
03ED          ; Ll #       COPTIC SMALL LETTER SHIMA
03EF..03F3    ; Ll #   [5] COPTIC SMALL LETTER DEI..GREEK LETTER YOT
03F5          ; Ll #       GREEK LUNATE EPSILON SYMBOL
03F8          ; Ll #       GREEK SMALL LETTER SHO
03FB..03FC    ; Ll #   [2] GREEK SMALL LETTER SAN..GREEK RHO WITH STROKE SYMBOL
0430..045F    ; Ll #  [48] CYRILLIC SMALL LETTER A..CYRILLIC SMALL LETTER DZHE
0461          ; Ll #       CYRILLIC SMALL LETTER OMEGA
0463          ; Ll #       CYRILLIC SMALL LETTER YAT
0465          ; Ll #       CYRILLIC SMALL LETTER IOTIFIED E
0467          ; Ll #       CYRILLIC SMALL LETTER LITTLE YUS
0469          ; Ll #       CYRILLIC SMALL LETTER IOTIFIED LITTLE YUS
046B          ; Ll #       CYRILLIC SMALL LETTER BIG YUS
046D          ; Ll #       CYRILLIC SMALL LETTER IOTIFIED BIG YUS
046F          ; Ll #       CYRILLIC SMALL LETTER KSI
0471          ; Ll #       CYRILLIC SMALL LETTER PSI
0473          ; Ll #       CYRILLIC SMALL LETTER FITA
0475          ; Ll #       CYRILLIC SMALL LETTER IZHITSA
0477          ; Ll #       CYRILLIC SMALL LETTER IZHITSA WITH DOUBLE GRAVE ACCENT
0479          ; Ll #       CYRILLIC SMALL LETTER UK
047B          ; Ll #       CYRILLIC SMALL LETTER ROUND OMEGA
047D          ; Ll #       CYRILLIC SMALL LETTER OMEGA WITH TITLO
047F          ; Ll #       CYRILLIC SMALL LETTER OT
0481          ; Ll #       CYRILLIC SMALL LETTER KOPPA
048B          ; Ll #       CYRILLIC SMALL LETTER SHORT I WITH TAIL
048D          ; Ll #       CYRILLIC SMALL LETTER SEMISOFT SIGN
048F          ; Ll #       CYRILLIC SMALL LETTER ER WITH TICK
0491          ; Ll #       CYRILLIC SMALL LETTER GHE WITH UPTURN
0493          ; Ll #       CYRILLIC SMALL LETTER GHE WITH STROKE
0495          ; Ll #       CYRILLIC SMALL LETTER GHE WITH MIDDLE HOOK
0497          ; Ll #       CYRILLIC SMALL LETTER ZHE WITH DESCENDER
0499          ; Ll #       CYRILLIC SMALL LETTER ZE WITH DESCENDER
049B          ; Ll #       CYRILLIC SMALL LETTER KA WITH DESCENDER
049D          ; Ll #       CYRILLIC SMALL LETTER KA WITH VERTICAL STROKE
049F          ; Ll #       CYRILLIC SMALL LETTER KA WITH STROKE
04A1          ; Ll #       CYRILLIC SMALL LETTER BASHKIR KA
04A3          ; Ll #       CYRILLIC SMALL LETTER EN WITH DESCENDER
04A5          ; Ll #       CYRILLIC SMALL LIGATURE EN GHE
04A7          ; Ll #       CYRILLIC SMALL LETTER PE WITH MIDDLE HOOK
04A9          ; Ll #       CYRILLIC SMALL LETTER ABKHASIAN HA
04AB          ; Ll #       CYRILLIC SMALL LETTER ES WITH DESCENDER
04AD          ; Ll #       CYRILLIC SMALL LETTER TE WITH DESCENDER
04AF          ; Ll #       CYRILLIC SMALL LETTER STRAIGHT U
04B1          ; Ll #       CYRILLIC SMALL LETTER STRAIGHT U WITH STROKE
04B3          ; Ll #       CYRILLIC SMALL LETTER HA WITH DESCENDER
04B5          ; Ll #       CYRILLIC SMALL LIGATURE TE TSE
04B7          ; Ll #       CYRILLIC SMALL LETTER CHE WITH DESCENDER
04B9          ; Ll #       CYRILLIC SMALL LETTER CHE WITH VERTICAL STROKE
04BB          ; Ll #       CYRILLIC SMALL LETTER SHHA
04BD          ; Ll #       CYRILLIC SMALL LETTER ABKHASIAN CHE
04BF          ; Ll #       CYRILLIC SMALL LETTER ABKHASIAN CHE WITH DESCENDER
04C2          ; Ll #       CYRILLIC SMALL LETTER ZHE WITH BREVE
04C4          ; Ll #       CYRILLIC SMALL LETTER KA WITH HOOK
04C6          ; Ll #       CYRILLIC SMALL LETTER EL WITH TAIL
04C8          ; Ll #       CYRILLIC SMALL LETTER EN WITH HOOK
04CA          ; Ll #       CYRILLIC SMALL LETTER EN WITH TAIL
04CC          ; Ll #       CYRILLIC SMALL LETTER KHAKASSIAN CHE
04CE..04CF    ; Ll #   [2] CYRILLIC SMALL LETTER EM WITH TAIL..CYRILLIC SMALL LETTER PALOCHKA
04D1          ; Ll #       CYRILLIC SMALL LETTER A WITH BREVE
04D3          ; Ll #       CYRILLIC SMALL LETTER A WITH DIAERESIS
04D5          ; Ll #       CYRILLIC SMALL LIGATURE A IE
04D7          ; Ll #       CYRILLIC SMALL LETTER IE WITH BREVE
04D9          ; Ll #       CYRILLIC SMALL LETTER SCHWA
04DB          ; Ll #       CYRILLIC SMALL LETTER SCHWA WITH DIAERESIS
04DD          ; Ll #       CYRILLIC SMALL LETTER ZHE WITH DIAERESIS
04DF          ; Ll #       CYRILLIC SMALL LETTER ZE WITH DIAERESIS
04E1          ; Ll #       CYRILLIC SMALL LETTER ABKHASIAN DZE
04E3          ; Ll #       CYRILLIC SMALL LETTER I WITH MACRON
04E5          ; Ll #       CYRILLIC SMALL LETTER I WITH DIAERESIS
04E7          ; Ll #       CYRILLIC SMALL LETTER O WITH DIAERESIS
04E9          ; Ll #       CYRILLIC SMALL LETTER BARRED O
04EB          ; Ll #       CYRILLIC SMALL LETTER BARRED O WITH DIAERESIS
04ED          ; Ll #       CYRILLIC SMALL LETTER E WITH DIAERESIS
04EF          ; Ll #       CYRILLIC SMALL LETTER U WITH MACRON
04F1          ; Ll #       CYRILLIC SMALL LETTER U WITH DIAERESIS
04F3          ; Ll #       CYRILLIC SMALL LETTER U WITH DOUBLE ACUTE
04F5          ; Ll #       CYRILLIC SMALL LETTER CHE WITH DIAERESIS
04F7          ; Ll #       CYRILLIC SMALL LETTER GHE WITH DESCENDER
04F9          ; Ll #       CYRILLIC SMALL LETTER YERU WITH DIAERESIS
04FB          ; Ll #       CYRILLIC SMALL LETTER GHE WITH STROKE AND HOOK
04FD          ; Ll #       CYRILLIC SMALL LETTER HA WITH HOOK
04FF          ; Ll #       CYRILLIC SMALL LETTER HA WITH STROKE
0501          ; Ll #       CYRILLIC SMALL LETTER KOMI DE
0503          ; Ll #       CYRILLIC SMALL LETTER KOMI DJE
0505          ; Ll #       CYRILLIC SMALL LETTER KOMI ZJE
0507          ; Ll #       CYRILLIC SMALL LETTER KOMI DZJE
0509          ; Ll #       CYRILLIC SMALL LETTER KOMI LJE
050B          ; Ll #       CYRILLIC SMALL LETTER KOMI NJE
050D          ; Ll #       CYRILLIC SMALL LETTER KOMI SJE
050F          ; Ll #       CYRILLIC SMALL LETTER KOMI TJE
0511          ; Ll #       CYRILLIC SMALL LETTER REVERSED ZE
0513          ; Ll #       CYRILLIC SMALL LETTER EL WITH HOOK
0515          ; Ll #       CYRILLIC SMALL LETTER LHA
0517          ; Ll #       CYRILLIC SMALL LETTER RHA
0519          ; Ll #       CYRILLIC SMALL LETTER YAE
051B          ; Ll #       CYRILLIC SMALL LETTER QA
051D          ; Ll #       CYRILLIC SMALL LETTER WE
051F          ; Ll #       CYRILLIC SMALL LETTER ALEUT KA
0521          ; Ll #       CYRILLIC SMALL LETTER EL WITH MIDDLE HOOK
0523          ; Ll #       CYRILLIC SMALL LETTER EN WITH MIDDLE HOOK
0525          ; Ll #       CYRILLIC SMALL LETTER PE WITH DESCENDER
0527          ; Ll #       CYRILLIC SMALL LETTER SHHA WITH DESCENDER
0529          ; Ll #       CYRILLIC SMALL LETTER EN WITH LEFT HOOK
052B          ; Ll #       CYRILLIC SMALL LETTER DZZHE
052D          ; Ll #       CYRILLIC SMALL LETTER DCHE
052F          ; Ll #       CYRILLIC SMALL LETTER EL WITH DESCENDER
0560..0588    ; Ll #  [41] ARMENIAN SMALL LETTER TURNED AYB..ARMENIAN SMALL LETTER YI WITH STROKE
10D0..10FA    ; Ll #  [43] GEORGIAN LETTER AN..GEORGIAN LETTER AIN
10FD..10FF    ; Ll #   [3] GEORGIAN LETTER AEN..GEORGIAN LETTER LABIAL SIGN
13F8..13FD    ; Ll #   [6] CHEROKEE SMALL LETTER YE..CHEROKEE SMALL LETTER MV
1C80..1C88    ; Ll #   [9] CYRILLIC SMALL LETTER ROUNDED VE..CYRILLIC SMALL LETTER UNBLENDED UK
1C8A          ; Ll #       CYRILLIC SMALL LETTER TJE
1D00..1D2B    ; Ll #  [44] LATIN LETTER SMALL CAPITAL A..CYRILLIC LETTER SMALL CAPITAL EL
1D6B..1D77    ; Ll #  [13] LATIN SMALL LETTER UE..LATIN SMALL LETTER TURNED G
1D79..1D9A    ; Ll #  [34] LATIN SMALL LETTER INSULAR G..LATIN SMALL LETTER EZH WITH RETROFLEX HOOK
1E01          ; Ll #       LATIN SMALL LETTER A WITH RING BELOW
1E03          ; Ll #       LATIN SMALL LETTER B WITH DOT ABOVE
1E05          ; Ll #       LATIN SMALL LETTER B WITH DOT BELOW
1E07          ; Ll #       LATIN SMALL LETTER B WITH LINE BELOW
1E09          ; Ll #       LATIN SMALL LETTER C WITH CEDILLA AND ACUTE
1E0B          ; Ll #       LATIN SMALL LETTER D WITH DOT ABOVE
1E0D          ; Ll #       LATIN SMALL LETTER D WITH DOT BELOW
1E0F          ; Ll #       LATIN SMALL LETTER D WITH LINE BELOW
1E11          ; Ll #       LATIN SMALL LETTER D WITH CEDILLA
1E13          ; Ll #       LATIN SMALL LETTER D WITH CIRCUMFLEX BELOW
1E15          ; Ll #       LATIN SMALL LETTER E WITH MACRON AND GRAVE
1E17          ; Ll #       LATIN SMALL LETTER E WITH MACRON AND ACUTE
1E19          ; Ll #       LATIN SMALL LETTER E WITH CIRCUMFLEX BELOW
1E1B          ; Ll #       LATIN SMALL LETTER E WITH TILDE BELOW
1E1D          ; Ll #       LATIN SMALL LETTER E WITH CEDILLA AND BREVE
1E1F          ; Ll #       LATIN SMALL LETTER F WITH DOT ABOVE
1E21          ; Ll #       LATIN SMALL LETTER G WITH MACRON
1E23          ; Ll #       LATIN SMALL LETTER H WITH DOT ABOVE
1E25          ; Ll #       LATIN SMALL LETTER H WITH DOT BELOW
1E27          ; Ll #       LATIN SMALL LETTER H WITH DIAERESIS
1E29          ; Ll #       LATIN SMALL LETTER H WITH CEDILLA
1E2B          ; Ll #       LATIN SMALL LETTER H WITH BREVE BELOW
1E2D          ; Ll #       LATIN SMALL LETTER I WITH TILDE BELOW
1E2F          ; Ll #       LATIN SMALL LETTER I WITH DIAERESIS AND ACUTE
1E31          ; Ll #       LATIN SMALL LETTER K WITH ACUTE
1E33          ; Ll #       LATIN SMALL LETTER K WITH DOT BELOW
1E35          ; Ll #       LATIN SMALL LETTER K WITH LINE BELOW
1E37          ; Ll #       LATIN SMALL LETTER L WITH DOT BELOW
1E39          ; Ll #       LATIN SMALL LETTER L WITH DOT BELOW AND MACRON
1E3B          ; Ll #       LATIN SMALL LETTER L WITH LINE BELOW
1E3D          ; Ll #       LATIN SMALL LETTER L WITH CIRCUMFLEX BELOW
1E3F          ; Ll #       LATIN SMALL LETTER M WITH ACUTE
1E41          ; Ll #       LATIN SMALL LETTER M WITH DOT ABOVE
1E43          ; Ll #       LATIN SMALL LETTER M WITH DOT BELOW
1E45          ; Ll #       LATIN SMALL LETTER N WITH DOT ABOVE
1E47          ; Ll #       LATIN SMALL LETTER N WITH DOT BELOW
1E49          ; Ll #       LATIN SMALL LETTER N WITH LINE BELOW
1E4B          ; Ll #       LATIN SMALL LETTER N WITH CIRCUMFLEX BELOW
1E4D          ; Ll #       LATIN SMALL LETTER O WITH TILDE AND ACUTE
1E4F          ; Ll #       LATIN SMALL LETTER O WITH TILDE AND DIAERESIS
1E51          ; Ll #       LATIN SMALL LETTER O WITH MACRON AND GRAVE
1E53          ; Ll #       LATIN SMALL LETTER O WITH MACRON AND ACUTE
1E55          ; Ll #       LATIN SMALL LETTER P WITH ACUTE
1E57          ; Ll #       LATIN SMALL LETTER P WITH DOT ABOVE
1E59          ; Ll #       LATIN SMALL LETTER R WITH DOT ABOVE
1E5B          ; Ll #       LATIN SMALL LETTER R WITH DOT BELOW
1E5D          ; Ll #       LATIN SMALL LETTER R WITH DOT BELOW AND MACRON
1E5F          ; Ll #       LATIN SMALL LETTER R WITH LINE BELOW
1E61          ; Ll #       LATIN SMALL LETTER S WITH DOT ABOVE
1E63          ; Ll #       LATIN SMALL LETTER S WITH DOT BELOW
1E65          ; Ll #       LATIN SMALL LETTER S WITH ACUTE AND DOT ABOVE
1E67          ; Ll #       LATIN SMALL LETTER S WITH CARON AND DOT ABOVE
1E69          ; Ll #       LATIN SMALL LETTER S WITH DOT BELOW AND DOT ABOVE
1E6B          ; Ll #       LATIN SMALL LETTER T WITH DOT ABOVE
1E6D          ; Ll #       LATIN SMALL LETTER T WITH DOT BELOW
1E6F          ; Ll #       LATIN SMALL LETTER T WITH LINE BELOW
1E71          ; Ll #       LATIN SMALL LETTER T WITH CIRCUMFLEX BELOW
1E73          ; Ll #       LATIN SMALL LETTER U WITH DIAERESIS BELOW
1E75          ; Ll #       LATIN SMALL LETTER U WITH TILDE BELOW
1E77          ; Ll #       LATIN SMALL LETTER U WITH CIRCUMFLEX BELOW
1E79          ; Ll #       LATIN SMALL LETTER U WITH TILDE AND ACUTE
1E7B          ; Ll #       LATIN SMALL LETTER U WITH MACRON AND DIAERESIS
1E7D          ; Ll #       LATIN SMALL LETTER V WITH TILDE
1E7F          ; Ll #       LATIN SMALL LETTER V WITH DOT BELOW
1E81          ; Ll #       LATIN SMALL LETTER W WITH GRAVE
1E83          ; Ll #       LATIN SMALL LETTER W WITH ACUTE
1E85          ; Ll #       LATIN SMALL LETTER W WITH DIAERESIS
1E87          ; Ll #       LATIN SMALL LETTER W WITH DOT ABOVE
1E89          ; Ll #       LATIN SMALL LETTER W WITH DOT BELOW
1E8B          ; Ll #       LATIN SMALL LETTER X WITH DOT ABOVE
1E8D          ; Ll #       LATIN SMALL LETTER X WITH DIAERESIS
1E8F          ; Ll #       LATIN SMALL LETTER Y WITH DOT ABOVE
1E91          ; Ll #       LATIN SMALL LETTER Z WITH CIRCUMFLEX
1E93          ; Ll #       LATIN SMALL LETTER Z WITH DOT BELOW
1E95..1E9D    ; Ll #   [9] LATIN SMALL LETTER Z WITH LINE BELOW..LATIN SMALL LETTER LONG S WITH HIGH STROKE
1E9F          ; Ll #       LATIN SMALL LETTER DELTA
1EA1          ; Ll #       LATIN SMALL LETTER A WITH DOT BELOW
1EA3          ; Ll #       LATIN SMALL LETTER A WITH HOOK ABOVE
1EA5          ; Ll #       LATIN SMALL LETTER A WITH CIRCUMFLEX AND ACUTE
1EA7          ; Ll #       LATIN SMALL LETTER A WITH CIRCUMFLEX AND GRAVE
1EA9          ; Ll #       LATIN SMALL LETTER A WITH CIRCUMFLEX AND HOOK ABOVE
1EAB          ; Ll #       LATIN SMALL LETTER A WITH CIRCUMFLEX AND TILDE
1EAD          ; Ll #       LATIN SMALL LETTER A WITH CIRCUMFLEX AND DOT BELOW
1EAF          ; Ll #       LATIN SMALL LETTER A WITH BREVE AND ACUTE
1EB1          ; Ll #       LATIN SMALL LETTER A WITH BREVE AND GRAVE
1EB3          ; Ll #       LATIN SMALL LETTER A WITH BREVE AND HOOK ABOVE
1EB5          ; Ll #       LATIN SMALL LETTER A WITH BREVE AND TILDE
1EB7          ; Ll #       LATIN SMALL LETTER A WITH BREVE AND DOT BELOW
1EB9          ; Ll #       LATIN SMALL LETTER E WITH DOT BELOW
1EBB          ; Ll #       LATIN SMALL LETTER E WITH HOOK ABOVE
1EBD          ; Ll #       LATIN SMALL LETTER E WITH TILDE
1EBF          ; Ll #       LATIN SMALL LETTER E WITH CIRCUMFLEX AND ACUTE
1EC1          ; Ll #       LATIN SMALL LETTER E WITH CIRCUMFLEX AND GRAVE
1EC3          ; Ll #       LATIN SMALL LETTER E WITH CIRCUMFLEX AND HOOK ABOVE
1EC5          ; Ll #       LATIN SMALL LETTER E WITH CIRCUMFLEX AND TILDE
1EC7          ; Ll #       LATIN SMALL LETTER E WITH CIRCUMFLEX AND DOT BELOW
1EC9          ; Ll #       LATIN SMALL LETTER I WITH HOOK ABOVE
1ECB          ; Ll #       LATIN SMALL LETTER I WITH DOT BELOW
1ECD          ; Ll #       LATIN SMALL LETTER O WITH DOT BELOW
1ECF          ; Ll #       LATIN SMALL LETTER O WITH HOOK ABOVE
1ED1          ; Ll #       LATIN SMALL LETTER O WITH CIRCUMFLEX AND ACUTE
1ED3          ; Ll #       LATIN SMALL LETTER O WITH CIRCUMFLEX AND GRAVE
1ED5          ; Ll #       LATIN SMALL LETTER O WITH CIRCUMFLEX AND HOOK ABOVE
1ED7          ; Ll #       LATIN SMALL LETTER O WITH CIRCUMFLEX AND TILDE
1ED9          ; Ll #       LATIN SMALL LETTER O WITH CIRCUMFLEX AND DOT BELOW
1EDB          ; Ll #       LATIN SMALL LETTER O WITH HORN AND ACUTE
1EDD          ; Ll #       LATIN SMALL LETTER O WITH HORN AND GRAVE
1EDF          ; Ll #       LATIN SMALL LETTER O WITH HORN AND HOOK ABOVE
1EE1          ; Ll #       LATIN SMALL LETTER O WITH HORN AND TILDE
1EE3          ; Ll #       LATIN SMALL LETTER O WITH HORN AND DOT BELOW
1EE5          ; Ll #       LATIN SMALL LETTER U WITH DOT BELOW
1EE7          ; Ll #       LATIN SMALL LETTER U WITH HOOK ABOVE
1EE9          ; Ll #       LATIN SMALL LETTER U WITH HORN AND ACUTE
1EEB          ; Ll #       LATIN SMALL LETTER U WITH HORN AND GRAVE
1EED          ; Ll #       LATIN SMALL LETTER U WITH HORN AND HOOK ABOVE
1EEF          ; Ll #       LATIN SMALL LETTER U WITH HORN AND TILDE
1EF1          ; Ll #       LATIN SMALL LETTER U WITH HORN AND DOT BELOW
1EF3          ; Ll #       LATIN SMALL LETTER Y WITH GRAVE
1EF5          ; Ll #       LATIN SMALL LETTER Y WITH DOT BELOW
1EF7          ; Ll #       LATIN SMALL LETTER Y WITH HOOK ABOVE
1EF9          ; Ll #       LATIN SMALL LETTER Y WITH TILDE
1EFB          ; Ll #       LATIN SMALL LETTER MIDDLE-WELSH LL
1EFD          ; Ll #       LATIN SMALL LETTER MIDDLE-WELSH V
1EFF..1F07    ; Ll #   [9] LATIN SMALL LETTER Y WITH LOOP..GREEK SMALL LETTER ALPHA WITH DASIA AND PERISPOMENI
1F10..1F15    ; Ll #   [6] GREEK SMALL LETTER EPSILON WITH PSILI..GREEK SMALL LETTER EPSILON WITH DASIA AND OXIA
1F20..1F27    ; Ll #   [8] GREEK SMALL LETTER ETA WITH PSILI..GREEK SMALL LETTER ETA WITH DASIA AND PERISPOMENI
1F30..1F37    ; Ll #   [8] GREEK SMALL LETTER IOTA WITH PSILI..GREEK SMALL LETTER IOTA WITH DASIA AND PERISPOMENI
1F40..1F45    ; Ll #   [6] GREEK SMALL LETTER OMICRON WITH PSILI..GREEK SMALL LETTER OMICRON WITH DASIA AND OXIA
1F50..1F57    ; Ll #   [8] GREEK SMALL LETTER UPSILON WITH PSILI..GREEK SMALL LETTER UPSILON WITH DASIA AND PERISPOMENI
1F60..1F67    ; Ll #   [8] GREEK SMALL LETTER OMEGA WITH PSILI..GREEK SMALL LETTER OMEGA WITH DASIA AND PERISPOMENI
1F70..1F7D    ; Ll #  [14] GREEK SMALL LETTER ALPHA WITH VARIA..GREEK SMALL LETTER OMEGA WITH OXIA
1F80..1F87    ; Ll #   [8] GREEK SMALL LETTER ALPHA WITH PSILI AND YPOGEGRAMMENI..GREEK SMALL LETTER ALPHA WITH DASIA AND PERISPOMENI AND YPOGEGRAMMENI
1F90..1F97    ; Ll #   [8] GREEK SMALL LETTER ETA WITH PSILI AND YPOGEGRAMMENI..GREEK SMALL LETTER ETA WITH DASIA AND PERISPOMENI AND YPOGEGRAMMENI
1FA0..1FA7    ; Ll #   [8] GREEK SMALL LETTER OMEGA WITH PSILI AND YPOGEGRAMMENI..GREEK SMALL LETTER OMEGA WITH DASIA AND PERISPOMENI AND YPOGEGRAMMENI
1FB0..1FB4    ; Ll #   [5] GREEK SMALL LETTER ALPHA WITH VRACHY..GREEK SMALL LETTER ALPHA WITH OXIA AND YPOGEGRAMMENI
1FB6..1FB7    ; Ll #   [2] GREEK SMALL LETTER ALPHA WITH PERISPOMENI..GREEK SMALL LETTER ALPHA WITH PERISPOMENI AND YPOGEGRAMMENI
1FBE          ; Ll #       GREEK PROSGEGRAMMENI
1FC2..1FC4    ; Ll #   [3] GREEK SMALL LETTER ETA WITH VARIA AND YPOGEGRAMMENI..GREEK SMALL LETTER ETA WITH OXIA AND YPOGEGRAMMENI
1FC6..1FC7    ; Ll #   [2] GREEK SMALL LETTER ETA WITH PERISPOMENI..GREEK SMALL LETTER ETA WITH PERISPOMENI AND YPOGEGRAMMENI
1FD0..1FD3    ; Ll #   [4] GREEK SMALL LETTER IOTA WITH VRACHY..GREEK SMALL LETTER IOTA WITH DIALYTIKA AND OXIA
1FD6..1FD7    ; Ll #   [2] GREEK SMALL LETTER IOTA WITH PERISPOMENI..GREEK SMALL LETTER IOTA WITH DIALYTIKA AND PERISPOMENI
1FE0..1FE7    ; Ll #   [8] GREEK SMALL LETTER UPSILON WITH VRACHY..GREEK SMALL LETTER UPSILON WITH DIALYTIKA AND PERISPOMENI
1FF2..1FF4    ; Ll #   [3] GREEK SMALL LETTER OMEGA WITH VARIA AND YPOGEGRAMMENI..GREEK SMALL LETTER OMEGA WITH OXIA AND YPOGEGRAMMENI
1FF6..1FF7    ; Ll #   [2] GREEK SMALL LETTER OMEGA WITH PERISPOMENI..GREEK SMALL LETTER OMEGA WITH PERISPOMENI AND YPOGEGRAMMENI
210A          ; Ll #       SCRIPT SMALL G
210E..210F    ; Ll #   [2] PLANCK CONSTANT..PLANCK CONSTANT OVER TWO PI
2113          ; Ll #       SCRIPT SMALL L
212F          ; Ll #       SCRIPT SMALL E
2134          ; Ll #       SCRIPT SMALL O
2139          ; Ll #       INFORMATION SOURCE
213C..213D    ; Ll #   [2] DOUBLE-STRUCK SMALL PI..DOUBLE-STRUCK SMALL GAMMA
2146..2149    ; Ll #   [4] DOUBLE-STRUCK ITALIC SMALL D..DOUBLE-STRUCK ITALIC SMALL J
214E          ; Ll #       TURNED SMALL F
2184          ; Ll #       LATIN SMALL LETTER REVERSED C
2C30..2C5F    ; Ll #  [48] GLAGOLITIC SMALL LETTER AZU..GLAGOLITIC SMALL LETTER CAUDATE CHRIVI
2C61          ; Ll #       LATIN SMALL LETTER L WITH DOUBLE BAR
2C65..2C66    ; Ll #   [2] LATIN SMALL LETTER A WITH STROKE..LATIN SMALL LETTER T WITH DIAGONAL STROKE
2C68          ; Ll #       LATIN SMALL LETTER H WITH DESCENDER
2C6A          ; Ll #       LATIN SMALL LETTER K WITH DESCENDER
2C6C          ; Ll #       LATIN SMALL LETTER Z WITH DESCENDER
2C71          ; Ll #       LATIN SMALL LETTER V WITH RIGHT HOOK
2C73..2C74    ; Ll #   [2] LATIN SMALL LETTER W WITH HOOK..LATIN SMALL LETTER V WITH CURL
2C76..2C7B    ; Ll #   [6] LATIN SMALL LETTER HALF H..LATIN LETTER SMALL CAPITAL TURNED E
2C81          ; Ll #       COPTIC SMALL LETTER ALFA
2C83          ; Ll #       COPTIC SMALL LETTER VIDA
2C85          ; Ll #       COPTIC SMALL LETTER GAMMA
2C87          ; Ll #       COPTIC SMALL LETTER DALDA
2C89          ; Ll #       COPTIC SMALL LETTER EIE
2C8B          ; Ll #       COPTIC SMALL LETTER SOU
2C8D          ; Ll #       COPTIC SMALL LETTER ZATA
2C8F          ; Ll #       COPTIC SMALL LETTER HATE
2C91          ; Ll #       COPTIC SMALL LETTER THETHE
2C93          ; Ll #       COPTIC SMALL LETTER IAUDA
2C95          ; Ll #       COPTIC SMALL LETTER KAPA
2C97          ; Ll #       COPTIC SMALL LETTER LAULA
2C99          ; Ll #       COPTIC SMALL LETTER MI
2C9B          ; Ll #       COPTIC SMALL LETTER NI
2C9D          ; Ll #       COPTIC SMALL LETTER KSI
2C9F          ; Ll #       COPTIC SMALL LETTER O
2CA1          ; Ll #       COPTIC SMALL LETTER PI
2CA3          ; Ll #       COPTIC SMALL LETTER RO
2CA5          ; Ll #       COPTIC SMALL LETTER SIMA
2CA7          ; Ll #       COPTIC SMALL LETTER TAU
2CA9          ; Ll #       COPTIC SMALL LETTER UA
2CAB          ; Ll #       COPTIC SMALL LETTER FI
2CAD          ; Ll #       COPTIC SMALL LETTER KHI
2CAF          ; Ll #       COPTIC SMALL LETTER PSI
2CB1          ; Ll #       COPTIC SMALL LETTER OOU
2CB3          ; Ll #       COPTIC SMALL LETTER DIALECT-P ALEF
2CB5          ; Ll #       COPTIC SMALL LETTER OLD COPTIC AIN
2CB7          ; Ll #       COPTIC SMALL LETTER CRYPTOGRAMMIC EIE
2CB9          ; Ll #       COPTIC SMALL LETTER DIALECT-P KAPA
2CBB          ; Ll #       COPTIC SMALL LETTER DIALECT-P NI
2CBD          ; Ll #       COPTIC SMALL LETTER CRYPTOGRAMMIC NI
2CBF          ; Ll #       COPTIC SMALL LETTER OLD COPTIC OOU
2CC1          ; Ll #       COPTIC SMALL LETTER SAMPI
2CC3          ; Ll #       COPTIC SMALL LETTER CROSSED SHEI
2CC5          ; Ll #       COPTIC SMALL LETTER OLD COPTIC SHEI
2CC7          ; Ll #       COPTIC SMALL LETTER OLD COPTIC ESH
2CC9          ; Ll #       COPTIC SMALL LETTER AKHMIMIC KHEI
2CCB          ; Ll #       COPTIC SMALL LETTER DIALECT-P HORI
2CCD          ; Ll #       COPTIC SMALL LETTER OLD COPTIC HORI
2CCF          ; Ll #       COPTIC SMALL LETTER OLD COPTIC HA
2CD1          ; Ll #       COPTIC SMALL LETTER L-SHAPED HA
2CD3          ; Ll #       COPTIC SMALL LETTER OLD COPTIC HEI
2CD5          ; Ll #       COPTIC SMALL LETTER OLD COPTIC HAT
2CD7          ; Ll #       COPTIC SMALL LETTER OLD COPTIC GANGIA
2CD9          ; Ll #       COPTIC SMALL LETTER OLD COPTIC DJA
2CDB          ; Ll #       COPTIC SMALL LETTER OLD COPTIC SHIMA
2CDD          ; Ll #       COPTIC SMALL LETTER OLD NUBIAN SHIMA
2CDF          ; Ll #       COPTIC SMALL LETTER OLD NUBIAN NGI
2CE1          ; Ll #       COPTIC SMALL LETTER OLD NUBIAN NYI
2CE3..2CE4    ; Ll #   [2] COPTIC SMALL LETTER OLD NUBIAN WAU..COPTIC SYMBOL KAI
2CEC          ; Ll #       COPTIC SMALL LETTER CRYPTOGRAMMIC SHEI
2CEE          ; Ll #       COPTIC SMALL LETTER CRYPTOGRAMMIC GANGIA
2CF3          ; Ll #       COPTIC SMALL LETTER BOHAIRIC KHEI
2D00..2D25    ; Ll #  [38] GEORGIAN SMALL LETTER AN..GEORGIAN SMALL LETTER HOE
2D27          ; Ll #       GEORGIAN SMALL LETTER YN
2D2D          ; Ll #       GEORGIAN SMALL LETTER AEN
A641          ; Ll #       CYRILLIC SMALL LETTER ZEMLYA
A643          ; Ll #       CYRILLIC SMALL LETTER DZELO
A645          ; Ll #       CYRILLIC SMALL LETTER REVERSED DZE
A647          ; Ll #       CYRILLIC SMALL LETTER IOTA
A649          ; Ll #       CYRILLIC SMALL LETTER DJERV
A64B          ; Ll #       CYRILLIC SMALL LETTER MONOGRAPH UK
A64D          ; Ll #       CYRILLIC SMALL LETTER BROAD OMEGA
A64F          ; Ll #       CYRILLIC SMALL LETTER NEUTRAL YER
A651          ; Ll #       CYRILLIC SMALL LETTER YERU WITH BACK YER
A653          ; Ll #       CYRILLIC SMALL LETTER IOTIFIED YAT
A655          ; Ll #       CYRILLIC SMALL LETTER REVERSED YU
A657          ; Ll #       CYRILLIC SMALL LETTER IOTIFIED A
A659          ; Ll #       CYRILLIC SMALL LETTER CLOSED LITTLE YUS
A65B          ; Ll #       CYRILLIC SMALL LETTER BLENDED YUS
A65D          ; Ll #       CYRILLIC SMALL LETTER IOTIFIED CLOSED LITTLE YUS
A65F          ; Ll #       CYRILLIC SMALL LETTER YN
A661          ; Ll #       CYRILLIC SMALL LETTER REVERSED TSE
A663          ; Ll #       CYRILLIC SMALL LETTER SOFT DE
A665          ; Ll #       CYRILLIC SMALL LETTER SOFT EL
A667          ; Ll #       CYRILLIC SMALL LETTER SOFT EM
A669          ; Ll #       CYRILLIC SMALL LETTER MONOCULAR O
A66B          ; Ll #       CYRILLIC SMALL LETTER BINOCULAR O
A66D          ; Ll #       CYRILLIC SMALL LETTER DOUBLE MONOCULAR O
A681          ; Ll #       CYRILLIC SMALL LETTER DWE
A683          ; Ll #       CYRILLIC SMALL LETTER DZWE
A685          ; Ll #       CYRILLIC SMALL LETTER ZHWE
A687          ; Ll #       CYRILLIC SMALL LETTER CCHE
A689          ; Ll #       CYRILLIC SMALL LETTER DZZE
A68B          ; Ll #       CYRILLIC SMALL LETTER TE WITH MIDDLE HOOK
A68D          ; Ll #       CYRILLIC SMALL LETTER TWE
A68F          ; Ll #       CYRILLIC SMALL LETTER TSWE
A691          ; Ll #       CYRILLIC SMALL LETTER TSSE
A693          ; Ll #       CYRILLIC SMALL LETTER TCHE
A695          ; Ll #       CYRILLIC SMALL LETTER HWE
A697          ; Ll #       CYRILLIC SMALL LETTER SHWE
A699          ; Ll #       CYRILLIC SMALL LETTER DOUBLE O
A69B          ; Ll #       CYRILLIC SMALL LETTER CROSSED O
A723          ; Ll #       LATIN SMALL LETTER EGYPTOLOGICAL ALEF
A725          ; Ll #       LATIN SMALL LETTER EGYPTOLOGICAL AIN
A727          ; Ll #       LATIN SMALL LETTER HENG
A729          ; Ll #       LATIN SMALL LETTER TZ
A72B          ; Ll #       LATIN SMALL LETTER TRESILLO
A72D          ; Ll #       LATIN SMALL LETTER CUATRILLO
A72F..A731    ; Ll #   [3] LATIN SMALL LETTER CUATRILLO WITH COMMA..LATIN LETTER SMALL CAPITAL S
A733          ; Ll #       LATIN SMALL LETTER AA
A735          ; Ll #       LATIN SMALL LETTER AO
A737          ; Ll #       LATIN SMALL LETTER AU
A739          ; Ll #       LATIN SMALL LETTER AV
A73B          ; Ll #       LATIN SMALL LETTER AV WITH HORIZONTAL BAR
A73D          ; Ll #       LATIN SMALL LETTER AY
A73F          ; Ll #       LATIN SMALL LETTER REVERSED C WITH DOT
A741          ; Ll #       LATIN SMALL LETTER K WITH STROKE
A743          ; Ll #       LATIN SMALL LETTER K WITH DIAGONAL STROKE
A745          ; Ll #       LATIN SMALL LETTER K WITH STROKE AND DIAGONAL STROKE
A747          ; Ll #       LATIN SMALL LETTER BROKEN L
A749          ; Ll #       LATIN SMALL LETTER L WITH HIGH STROKE
A74B          ; Ll #       LATIN SMALL LETTER O WITH LONG STROKE OVERLAY
A74D          ; Ll #       LATIN SMALL LETTER O WITH LOOP
A74F          ; Ll #       LATIN SMALL LETTER OO
A751          ; Ll #       LATIN SMALL LETTER P WITH STROKE THROUGH DESCENDER
A753          ; Ll #       LATIN SMALL LETTER P WITH FLOURISH
A755          ; Ll #       LATIN SMALL LETTER P WITH SQUIRREL TAIL
A757          ; Ll #       LATIN SMALL LETTER Q WITH STROKE THROUGH DESCENDER
A759          ; Ll #       LATIN SMALL LETTER Q WITH DIAGONAL STROKE
A75B          ; Ll #       LATIN SMALL LETTER R ROTUNDA
A75D          ; Ll #       LATIN SMALL LETTER RUM ROTUNDA
A75F          ; Ll #       LATIN SMALL LETTER V WITH DIAGONAL STROKE
A761          ; Ll #       LATIN SMALL LETTER VY
A763          ; Ll #       LATIN SMALL LETTER VISIGOTHIC Z
A765          ; Ll #       LATIN SMALL LETTER THORN WITH STROKE
A767          ; Ll #       LATIN SMALL LETTER THORN WITH STROKE THROUGH DESCENDER
A769          ; Ll #       LATIN SMALL LETTER VEND
A76B          ; Ll #       LATIN SMALL LETTER ET
A76D          ; Ll #       LATIN SMALL LETTER IS
A76F          ; Ll #       LATIN SMALL LETTER CON
A771..A778    ; Ll #   [8] LATIN SMALL LETTER DUM..LATIN SMALL LETTER UM
A77A          ; Ll #       LATIN SMALL LETTER INSULAR D
A77C          ; Ll #       LATIN SMALL LETTER INSULAR F
A77F          ; Ll #       LATIN SMALL LETTER TURNED INSULAR G
A781          ; Ll #       LATIN SMALL LETTER TURNED L
A783          ; Ll #       LATIN SMALL LETTER INSULAR R
A785          ; Ll #       LATIN SMALL LETTER INSULAR S
A787          ; Ll #       LATIN SMALL LETTER INSULAR T
A78C          ; Ll #       LATIN SMALL LETTER SALTILLO
A78E          ; Ll #       LATIN SMALL LETTER L WITH RETROFLEX HOOK AND BELT
A791          ; Ll #       LATIN SMALL LETTER N WITH DESCENDER
A793..A795    ; Ll #   [3] LATIN SMALL LETTER C WITH BAR..LATIN SMALL LETTER H WITH PALATAL HOOK
A797          ; Ll #       LATIN SMALL LETTER B WITH FLOURISH
A799          ; Ll #       LATIN SMALL LETTER F WITH STROKE
A79B          ; Ll #       LATIN SMALL LETTER VOLAPUK AE
A79D          ; Ll #       LATIN SMALL LETTER VOLAPUK OE
A79F          ; Ll #       LATIN SMALL LETTER VOLAPUK UE
A7A1          ; Ll #       LATIN SMALL LETTER G WITH OBLIQUE STROKE
A7A3          ; Ll #       LATIN SMALL LETTER K WITH OBLIQUE STROKE
A7A5          ; Ll #       LATIN SMALL LETTER N WITH OBLIQUE STROKE
A7A7          ; Ll #       LATIN SMALL LETTER R WITH OBLIQUE STROKE
A7A9          ; Ll #       LATIN SMALL LETTER S WITH OBLIQUE STROKE
A7AF          ; Ll #       LATIN LETTER SMALL CAPITAL Q
A7B5          ; Ll #       LATIN SMALL LETTER BETA
A7B7          ; Ll #       LATIN SMALL LETTER OMEGA
A7B9          ; Ll #       LATIN SMALL LETTER U WITH STROKE
A7BB          ; Ll #       LATIN SMALL LETTER GLOTTAL A
A7BD          ; Ll #       LATIN SMALL LETTER GLOTTAL I
A7BF          ; Ll #       LATIN SMALL LETTER GLOTTAL U
A7C1          ; Ll #       LATIN SMALL LETTER OLD POLISH O
A7C3          ; Ll #       LATIN SMALL LETTER ANGLICANA W
A7C8          ; Ll #       LATIN SMALL LETTER D WITH SHORT STROKE OVERLAY
A7CA          ; Ll #       LATIN SMALL LETTER S WITH SHORT STROKE OVERLAY
A7CD          ; Ll #       LATIN SMALL LETTER S WITH DIAGONAL STROKE
A7D1          ; Ll #       LATIN SMALL LETTER CLOSED INSULAR G
A7D3          ; Ll #       LATIN SMALL LETTER DOUBLE THORN
A7D5          ; Ll #       LATIN SMALL LETTER DOUBLE WYNN
A7D7          ; Ll #       LATIN SMALL LETTER MIDDLE SCOTS S
A7D9          ; Ll #       LATIN SMALL LETTER SIGMOID S
A7DB          ; Ll #       LATIN SMALL LETTER LAMBDA
A7F6          ; Ll #       LATIN SMALL LETTER REVERSED HALF H
A7FA          ; Ll #       LATIN LETTER SMALL CAPITAL TURNED M
AB30..AB5A    ; Ll #  [43] LATIN SMALL LETTER BARRED ALPHA..LATIN SMALL LETTER Y WITH SHORT RIGHT LEG
AB60..AB68    ; Ll #   [9] LATIN SMALL LETTER SAKHA YAT..LATIN SMALL LETTER TURNED R WITH MIDDLE TILDE
AB70..ABBF    ; Ll #  [80] CHEROKEE SMALL LETTER A..CHEROKEE SMALL LETTER YA
FB00..FB06    ; Ll #   [7] LATIN SMALL LIGATURE FF..LATIN SMALL LIGATURE ST
FB13..FB17    ; Ll #   [5] ARMENIAN SMALL LIGATURE MEN NOW..ARMENIAN SMALL LIGATURE MEN XEH
FF41..FF5A    ; Ll #  [26] FULLWIDTH LATIN SMALL LETTER A..FULLWIDTH LATIN SMALL LETTER Z
10428..1044F  ; Ll #  [40] DESERET SMALL LETTER LONG I..DESERET SMALL LETTER EW
104D8..104FB  ; Ll #  [36] OSAGE SMALL LETTER A..OSAGE SMALL LETTER ZHA
10597..105A1  ; Ll #  [11] VITHKUQI SMALL LETTER A..VITHKUQI SMALL LETTER GA
105A3..105B1  ; Ll #  [15] VITHKUQI SMALL LETTER HA..VITHKUQI SMALL LETTER RE
105B3..105B9  ; Ll #   [7] VITHKUQI SMALL LETTER SE..VITHKUQI SMALL LETTER XE
105BB..105BC  ; Ll #   [2] VITHKUQI SMALL LETTER Y..VITHKUQI SMALL LETTER ZE
10CC0..10CF2  ; Ll #  [51] OLD HUNGARIAN SMALL LETTER A..OLD HUNGARIAN SMALL LETTER US
10D70..10D85  ; Ll #  [22] GARAY SMALL LETTER A..GARAY SMALL LETTER OLD NA
118C0..118DF  ; Ll #  [32] WARANG CITI SMALL LETTER NGAA..WARANG CITI SMALL LETTER VIYO
16E60..16E7F  ; Ll #  [32] MEDEFAIDRIN SMALL LETTER M..MEDEFAIDRIN SMALL LETTER Y
1D41A..1D433  ; Ll #  [26] MATHEMATICAL BOLD SMALL A..MATHEMATICAL BOLD SMALL Z
1D44E..1D454  ; Ll #   [7] MATHEMATICAL ITALIC SMALL A..MATHEMATICAL ITALIC SMALL G
1D456..1D467  ; Ll #  [18] MATHEMATICAL ITALIC SMALL I..MATHEMATICAL ITALIC SMALL Z
1D482..1D49B  ; Ll #  [26] MATHEMATICAL BOLD ITALIC SMALL A..MATHEMATICAL BOLD ITALIC SMALL Z
1D4B6..1D4B9  ; Ll #   [4] MATHEMATICAL SCRIPT SMALL A..MATHEMATICAL SCRIPT SMALL D
1D4BB         ; Ll #       MATHEMATICAL SCRIPT SMALL F
1D4BD..1D4C3  ; Ll #   [7] MATHEMATICAL SCRIPT SMALL H..MATHEMATICAL SCRIPT SMALL N
1D4C5..1D4CF  ; Ll #  [11] MATHEMATICAL SCRIPT SMALL P..MATHEMATICAL SCRIPT SMALL Z
1D4EA..1D503  ; Ll #  [26] MATHEMATICAL BOLD SCRIPT SMALL A..MATHEMATICAL BOLD SCRIPT SMALL Z
1D51E..1D537  ; Ll #  [26] MATHEMATICAL FRAKTUR SMALL A..MATHEMATICAL FRAKTUR SMALL Z
1D552..1D56B  ; Ll #  [26] MATHEMATICAL DOUBLE-STRUCK SMALL A..MATHEMATICAL DOUBLE-STRUCK SMALL Z
1D586..1D59F  ; Ll #  [26] MATHEMATICAL BOLD FRAKTUR SMALL A..MATHEMATICAL BOLD FRAKTUR SMALL Z
1D5BA..1D5D3  ; Ll #  [26] MATHEMATICAL SANS-SERIF SMALL A..MATHEMATICAL SANS-SERIF SMALL Z
1D5EE..1D607  ; Ll #  [26] MATHEMATICAL SANS-SERIF BOLD SMALL A..MATHEMATICAL SANS-SERIF BOLD SMALL Z
1D622..1D63B  ; Ll #  [26] MATHEMATICAL SANS-SERIF ITALIC SMALL A..MATHEMATICAL SANS-SERIF ITALIC SMALL Z
1D656..1D66F  ; Ll #  [26] MATHEMATICAL SANS-SERIF BOLD ITALIC SMALL A..MATHEMATICAL SANS-SERIF BOLD ITALIC SMALL Z
1D68A..1D6A5  ; Ll #  [28] MATHEMATICAL MONOSPACE SMALL A..MATHEMATICAL ITALIC SMALL DOTLESS J
1D6C2..1D6DA  ; Ll #  [25] MATHEMATICAL BOLD SMALL ALPHA..MATHEMATICAL BOLD SMALL OMEGA
1D6DC..1D6E1  ; Ll #   [6] MATHEMATICAL BOLD EPSILON SYMBOL..MATHEMATICAL BOLD PI SYMBOL
1D6FC..1D714  ; Ll #  [25] MATHEMATICAL ITALIC SMALL ALPHA..MATHEMATICAL ITALIC SMALL OMEGA
1D716..1D71B  ; Ll #   [6] MATHEMATICAL ITALIC EPSILON SYMBOL..MATHEMATICAL ITALIC PI SYMBOL
1D736..1D74E  ; Ll #  [25] MATHEMATICAL BOLD ITALIC SMALL ALPHA..MATHEMATICAL BOLD ITALIC SMALL OMEGA
1D750..1D755  ; Ll #   [6] MATHEMATICAL BOLD ITALIC EPSILON SYMBOL..MATHEMATICAL BOLD ITALIC PI SYMBOL
1D770..1D788  ; Ll #  [25] MATHEMATICAL SANS-SERIF BOLD SMALL ALPHA..MATHEMATICAL SANS-SERIF BOLD SMALL OMEGA
1D78A..1D78F  ; Ll #   [6] MATHEMATICAL SANS-SERIF BOLD EPSILON SYMBOL..MATHEMATICAL SANS-SERIF BOLD PI SYMBOL
1D7AA..1D7C2  ; Ll #  [25] MATHEMATICAL SANS-SERIF BOLD ITALIC SMALL ALPHA..MATHEMATICAL SANS-SERIF BOLD ITALIC SMALL OMEGA
1D7C4..1D7C9  ; Ll #   [6] MATHEMATICAL SANS-SERIF BOLD ITALIC EPSILON SYMBOL..MATHEMATICAL SANS-SERIF BOLD ITALIC PI SYMBOL
1D7CB         ; Ll #       MATHEMATICAL BOLD SMALL DIGAMMA
1DF00..1DF09  ; Ll #  [10] LATIN SMALL LETTER FENG DIGRAPH WITH TRILL..LATIN SMALL LETTER T WITH HOOK AND RETROFLEX HOOK
1DF0B..1DF1E  ; Ll #  [20] LATIN SMALL LETTER ESH WITH DOUBLE BAR..LATIN SMALL LETTER S WITH CURL
1DF25..1DF2A  ; Ll #   [6] LATIN SMALL LETTER D WITH MID-HEIGHT LEFT HOOK..LATIN SMALL LETTER T WITH MID-HEIGHT LEFT HOOK
1E922..1E943  ; Ll #  [34] ADLAM SMALL LETTER ALIF..ADLAM SMALL LETTER SHA

# Total code points: 2258

# ================================================

# General_Category=Titlecase_Letter

01C5          ; Lt #       LATIN CAPITAL LETTER D WITH SMALL LETTER Z WITH CARON
01C8          ; Lt #       LATIN CAPITAL LETTER L WITH SMALL LETTER J
01CB          ; Lt #       LATIN CAPITAL LETTER N WITH SMALL LETTER J
01F2          ; Lt #       LATIN CAPITAL LETTER D WITH SMALL LETTER Z
1F88..1F8F    ; Lt #   [8] GREEK CAPITAL LETTER ALPHA WITH PSILI AND PROSGEGRAMMENI..GREEK CAPITAL LETTER ALPHA WITH DASIA AND PERISPOMENI AND PROSGEGRAMMENI
1F98..1F9F    ; Lt #   [8] GREEK CAPITAL LETTER ETA WITH PSILI AND PROSGEGRAMMENI..GREEK CAPITAL LETTER ETA WITH DASIA AND PERISPOMENI AND PROSGEGRAMMENI
1FA8..1FAF    ; Lt #   [8] GREEK CAPITAL LETTER OMEGA WITH PSILI AND PROSGEGRAMMENI..GREEK CAPITAL LETTER OMEGA WITH DASIA AND PERISPOMENI AND PROSGEGRAMMENI
1FBC          ; Lt #       GREEK CAPITAL LETTER ALPHA WITH PROSGEGRAMMENI
1FCC          ; Lt #       GREEK CAPITAL LETTER ETA WITH PROSGEGRAMMENI
1FFC          ; Lt #       GREEK CAPITAL LETTER OMEGA WITH PROSGEGRAMMENI

# Total code points: 31

# ================================================

# General_Category=Modifier_Letter

02B0..02C1    ; Lm #  [18] MODIFIER LETTER SMALL H..MODIFIER LETTER REVERSED GLOTTAL STOP
02C6..02D1    ; Lm #  [12] MODIFIER LETTER CIRCUMFLEX ACCENT..MODIFIER LETTER HALF TRIANGULAR COLON
02E0..02E4    ; Lm #   [5] MODIFIER LETTER SMALL GAMMA..MODIFIER LETTER SMALL REVERSED GLOTTAL STOP
02EC          ; Lm #       MODIFIER LETTER VOICING
02EE          ; Lm #       MODIFIER LETTER DOUBLE APOSTROPHE
0374          ; Lm #       GREEK NUMERAL SIGN
037A          ; Lm #       GREEK YPOGEGRAMMENI
0559          ; Lm #       ARMENIAN MODIFIER LETTER LEFT HALF RING
0640          ; Lm #       ARABIC TATWEEL
06E5..06E6    ; Lm #   [2] ARABIC SMALL WAW..ARABIC SMALL YEH
07F4..07F5    ; Lm #   [2] NKO HIGH TONE APOSTROPHE..NKO LOW TONE APOSTROPHE
07FA          ; Lm #       NKO LAJANYALAN
081A          ; Lm #       SAMARITAN MODIFIER LETTER EPENTHETIC YUT
0824          ; Lm #       SAMARITAN MODIFIER LETTER SHORT A
0828          ; Lm #       SAMARITAN MODIFIER LETTER I
08C9          ; Lm #       ARABIC SMALL FARSI YEH
0971          ; Lm #       DEVANAGARI SIGN HIGH SPACING DOT
0E46          ; Lm #       THAI CHARACTER MAIYAMOK
0EC6          ; Lm #       LAO KO LA
10FC          ; Lm #       MODIFIER LETTER GEORGIAN NAR
17D7          ; Lm #       KHMER SIGN LEK TOO
1843          ; Lm #       MONGOLIAN LETTER TODO LONG VOWEL SIGN
1AA7          ; Lm #       TAI THAM SIGN MAI YAMOK
1C78..1C7D    ; Lm #   [6] OL CHIKI MU TTUDDAG..OL CHIKI AHAD
1D2C..1D6A    ; Lm #  [63] MODIFIER LETTER CAPITAL A..GREEK SUBSCRIPT SMALL LETTER CHI
1D78          ; Lm #       MODIFIER LETTER CYRILLIC EN
1D9B..1DBF    ; Lm #  [37] MODIFIER LETTER SMALL TURNED ALPHA..MODIFIER LETTER SMALL THETA
2071          ; Lm #       SUPERSCRIPT LATIN SMALL LETTER I
207F          ; Lm #       SUPERSCRIPT LATIN SMALL LETTER N
2090..209C    ; Lm #  [13] LATIN SUBSCRIPT SMALL LETTER A..LATIN SUBSCRIPT SMALL LETTER T
2C7C..2C7D    ; Lm #   [2] LATIN SUBSCRIPT SMALL LETTER J..MODIFIER LETTER CAPITAL V
2D6F          ; Lm #       TIFINAGH MODIFIER LETTER LABIALIZATION MARK
2E2F          ; Lm #       VERTICAL TILDE
3005          ; Lm #       IDEOGRAPHIC ITERATION MARK
3031..3035    ; Lm #   [5] VERTICAL KANA REPEAT MARK..VERTICAL KANA REPEAT MARK LOWER HALF
303B          ; Lm #       VERTICAL IDEOGRAPHIC ITERATION MARK
309D..309E    ; Lm #   [2] HIRAGANA ITERATION MARK..HIRAGANA VOICED ITERATION MARK
30FC..30FE    ; Lm #   [3] KATAKANA-HIRAGANA PROLONGED SOUND MARK..KATAKANA VOICED ITERATION MARK
A015          ; Lm #       YI SYLLABLE WU
A4F8..A4FD    ; Lm #   [6] LISU LETTER TONE MYA TI..LISU LETTER TONE MYA JEU
A60C          ; Lm #       VAI SYLLABLE LENGTHENER
A67F          ; Lm #       CYRILLIC PAYEROK
A69C..A69D    ; Lm #   [2] MODIFIER LETTER CYRILLIC HARD SIGN..MODIFIER LETTER CYRILLIC SOFT SIGN
A717..A71F    ; Lm #   [9] MODIFIER LETTER DOT VERTICAL BAR..MODIFIER LETTER LOW INVERTED EXCLAMATION MARK
A770          ; Lm #       MODIFIER LETTER US
A788          ; Lm #       MODIFIER LETTER LOW CIRCUMFLEX ACCENT
A7F2..A7F4    ; Lm #   [3] MODIFIER LETTER CAPITAL C..MODIFIER LETTER CAPITAL Q
A7F8..A7F9    ; Lm #   [2] MODIFIER LETTER CAPITAL H WITH STROKE..MODIFIER LETTER SMALL LIGATURE OE
A9CF          ; Lm #       JAVANESE PANGRANGKEP
A9E6          ; Lm #       MYANMAR MODIFIER LETTER SHAN REDUPLICATION
AA70          ; Lm #       MYANMAR MODIFIER LETTER KHAMTI REDUPLICATION
AADD          ; Lm #       TAI VIET SYMBOL SAM
AAF3..AAF4    ; Lm #   [2] MEETEI MAYEK SYLLABLE REPETITION MARK..MEETEI MAYEK WORD REPETITION MARK
AB5C..AB5F    ; Lm #   [4] MODIFIER LETTER SMALL HENG..MODIFIER LETTER SMALL U WITH LEFT HOOK
AB69          ; Lm #       MODIFIER LETTER SMALL TURNED W
FF70          ; Lm #       HALFWIDTH KATAKANA-HIRAGANA PROLONGED SOUND MARK
FF9E..FF9F    ; Lm #   [2] HALFWIDTH KATAKANA VOICED SOUND MARK..HALFWIDTH KATAKANA SEMI-VOICED SOUND MARK
10780..10785  ; Lm #   [6] MODIFIER LETTER SMALL CAPITAL AA..MODIFIER LETTER SMALL B WITH HOOK
10787..107B0  ; Lm #  [42] MODIFIER LETTER SMALL DZ DIGRAPH..MODIFIER LETTER SMALL V WITH RIGHT HOOK
107B2..107BA  ; Lm #   [9] MODIFIER LETTER SMALL CAPITAL Y..MODIFIER LETTER SMALL S WITH CURL
10D4E         ; Lm #       GARAY VOWEL LENGTH MARK
10D6F         ; Lm #       GARAY REDUPLICATION MARK
16B40..16B43  ; Lm #   [4] PAHAWH HMONG SIGN VOS SEEV..PAHAWH HMONG SIGN IB YAM
16D40..16D42  ; Lm #   [3] KIRAT RAI SIGN ANUSVARA..KIRAT RAI SIGN VISARGA
16D6B..16D6C  ; Lm #   [2] KIRAT RAI SIGN VIRAMA..KIRAT RAI SIGN SAAT
16F93..16F9F  ; Lm #  [13] MIAO LETTER TONE-2..MIAO LETTER REFORMED TONE-8
16FE0..16FE1  ; Lm #   [2] TANGUT ITERATION MARK..NUSHU ITERATION MARK
16FE3         ; Lm #       OLD CHINESE ITERATION MARK
1AFF0..1AFF3  ; Lm #   [4] KATAKANA LETTER MINNAN TONE-2..KATAKANA LETTER MINNAN TONE-5
1AFF5..1AFFB  ; Lm #   [7] KATAKANA LETTER MINNAN TONE-7..KATAKANA LETTER MINNAN NASALIZED TONE-5
1AFFD..1AFFE  ; Lm #   [2] KATAKANA LETTER MINNAN NASALIZED TONE-7..KATAKANA LETTER MINNAN NASALIZED TONE-8
1E030..1E06D  ; Lm #  [62] MODIFIER LETTER CYRILLIC SMALL A..MODIFIER LETTER CYRILLIC SMALL STRAIGHT U WITH STROKE
1E137..1E13D  ; Lm #   [7] NYIAKENG PUACHUE HMONG SIGN FOR PERSON..NYIAKENG PUACHUE HMONG SYLLABLE LENGTHENER
1E4EB         ; Lm #       NAG MUNDARI SIGN OJOD
1E94B         ; Lm #       ADLAM NASALIZATION MARK

# Total code points: 404

# ================================================

# General_Category=Other_Letter

00AA          ; Lo #       FEMININE ORDINAL INDICATOR
00BA          ; Lo #       MASCULINE ORDINAL INDICATOR
01BB          ; Lo #       LATIN LETTER TWO WITH STROKE
01C0..01C3    ; Lo #   [4] LATIN LETTER DENTAL CLICK..LATIN LETTER RETROFLEX CLICK
0294          ; Lo #       LATIN LETTER GLOTTAL STOP
05D0..05EA    ; Lo #  [27] HEBREW LETTER ALEF..HEBREW LETTER TAV
05EF..05F2    ; Lo #   [4] HEBREW YOD TRIANGLE..HEBREW LIGATURE YIDDISH DOUBLE YOD
0620..063F    ; Lo #  [32] ARABIC LETTER KASHMIRI YEH..ARABIC LETTER FARSI YEH WITH THREE DOTS ABOVE
0641..064A    ; Lo #  [10] ARABIC LETTER FEH..ARABIC LETTER YEH
066E..066F    ; Lo #   [2] ARABIC LETTER DOTLESS BEH..ARABIC LETTER DOTLESS QAF
0671..06D3    ; Lo #  [99] ARABIC LETTER ALEF WASLA..ARABIC LETTER YEH BARREE WITH HAMZA ABOVE
06D5          ; Lo #       ARABIC LETTER AE
06EE..06EF    ; Lo #   [2] ARABIC LETTER DAL WITH INVERTED V..ARABIC LETTER REH WITH INVERTED V
06FA..06FC    ; Lo #   [3] ARABIC LETTER SHEEN WITH DOT BELOW..ARABIC LETTER GHAIN WITH DOT BELOW
06FF          ; Lo #       ARABIC LETTER HEH WITH INVERTED V
0710          ; Lo #       SYRIAC LETTER ALAPH
0712..072F    ; Lo #  [30] SYRIAC LETTER BETH..SYRIAC LETTER PERSIAN DHALATH
074D..07A5    ; Lo #  [89] SYRIAC LETTER SOGDIAN ZHAIN..THAANA LETTER WAAVU
07B1          ; Lo #       THAANA LETTER NAA
07CA..07EA    ; Lo #  [33] NKO LETTER A..NKO LETTER JONA RA
0800..0815    ; Lo #  [22] SAMARITAN LETTER ALAF..SAMARITAN LETTER TAAF
0840..0858    ; Lo #  [25] MANDAIC LETTER HALQA..MANDAIC LETTER AIN
0860..086A    ; Lo #  [11] SYRIAC LETTER MALAYALAM NGA..SYRIAC LETTER MALAYALAM SSA
0870..0887    ; Lo #  [24] ARABIC LETTER ALEF WITH ATTACHED FATHA..ARABIC BASELINE ROUND DOT
0889..088E    ; Lo #   [6] ARABIC LETTER NOON WITH INVERTED SMALL V..ARABIC VERTICAL TAIL
08A0..08C8    ; Lo #  [41] ARABIC LETTER BEH WITH SMALL V BELOW..ARABIC LETTER GRAF
0904..0939    ; Lo #  [54] DEVANAGARI LETTER SHORT A..DEVANAGARI LETTER HA
093D          ; Lo #       DEVANAGARI SIGN AVAGRAHA
0950          ; Lo #       DEVANAGARI OM
0958..0961    ; Lo #  [10] DEVANAGARI LETTER QA..DEVANAGARI LETTER VOCALIC LL
0972..0980    ; Lo #  [15] DEVANAGARI LETTER CANDRA A..BENGALI ANJI
0985..098C    ; Lo #   [8] BENGALI LETTER A..BENGALI LETTER VOCALIC L
098F..0990    ; Lo #   [2] BENGALI LETTER E..BENGALI LETTER AI
0993..09A8    ; Lo #  [22] BENGALI LETTER O..BENGALI LETTER NA
09AA..09B0    ; Lo #   [7] BENGALI LETTER PA..BENGALI LETTER RA
09B2          ; Lo #       BENGALI LETTER LA
09B6..09B9    ; Lo #   [4] BENGALI LETTER SHA..BENGALI LETTER HA
09BD          ; Lo #       BENGALI SIGN AVAGRAHA
09CE          ; Lo #       BENGALI LETTER KHANDA TA
09DC..09DD    ; Lo #   [2] BENGALI LETTER RRA..BENGALI LETTER RHA
09DF..09E1    ; Lo #   [3] BENGALI LETTER YYA..BENGALI LETTER VOCALIC LL
09F0..09F1    ; Lo #   [2] BENGALI LETTER RA WITH MIDDLE DIAGONAL..BENGALI LETTER RA WITH LOWER DIAGONAL
09FC          ; Lo #       BENGALI LETTER VEDIC ANUSVARA
09FF          ; Lo #       BENGALI LETTER SANSKRIT BA
0A05..0A0A    ; Lo #   [6] GURMUKHI LETTER A..GURMUKHI LETTER UU
0A0F..0A10    ; Lo #   [2] GURMUKHI LETTER EE..GURMUKHI LETTER AI
0A13..0A28    ; Lo #  [22] GURMUKHI LETTER OO..GURMUKHI LETTER NA
0A2A..0A30    ; Lo #   [7] GURMUKHI LETTER PA..GURMUKHI LETTER RA
0A32..0A33    ; Lo #   [2] GURMUKHI LETTER LA..GURMUKHI LETTER LLA
0A35..0A36    ; Lo #   [2] GURMUKHI LETTER VA..GURMUKHI LETTER SHA
0A38..0A39    ; Lo #   [2] GURMUKHI LETTER SA..GURMUKHI LETTER HA
0A59..0A5C    ; Lo #   [4] GURMUKHI LETTER KHHA..GURMUKHI LETTER RRA
0A5E          ; Lo #       GURMUKHI LETTER FA
0A72..0A74    ; Lo #   [3] GURMUKHI IRI..GURMUKHI EK ONKAR
0A85..0A8D    ; Lo #   [9] GUJARATI LETTER A..GUJARATI VOWEL CANDRA E
0A8F..0A91    ; Lo #   [3] GUJARATI LETTER E..GUJARATI VOWEL CANDRA O
0A93..0AA8    ; Lo #  [22] GUJARATI LETTER O..GUJARATI LETTER NA
0AAA..0AB0    ; Lo #   [7] GUJARATI LETTER PA..GUJARATI LETTER RA
0AB2..0AB3    ; Lo #   [2] GUJARATI LETTER LA..GUJARATI LETTER LLA
0AB5..0AB9    ; Lo #   [5] GUJARATI LETTER VA..GUJARATI LETTER HA
0ABD          ; Lo #       GUJARATI SIGN AVAGRAHA
0AD0          ; Lo #       GUJARATI OM
0AE0..0AE1    ; Lo #   [2] GUJARATI LETTER VOCALIC RR..GUJARATI LETTER VOCALIC LL
0AF9          ; Lo #       GUJARATI LETTER ZHA
0B05..0B0C    ; Lo #   [8] ORIYA LETTER A..ORIYA LETTER VOCALIC L
0B0F..0B10    ; Lo #   [2] ORIYA LETTER E..ORIYA LETTER AI
0B13..0B28    ; Lo #  [22] ORIYA LETTER O..ORIYA LETTER NA
0B2A..0B30    ; Lo #   [7] ORIYA LETTER PA..ORIYA LETTER RA
0B32..0B33    ; Lo #   [2] ORIYA LETTER LA..ORIYA LETTER LLA
0B35..0B39    ; Lo #   [5] ORIYA LETTER VA..ORIYA LETTER HA
0B3D          ; Lo #       ORIYA SIGN AVAGRAHA
0B5C..0B5D    ; Lo #   [2] ORIYA LETTER RRA..ORIYA LETTER RHA
0B5F..0B61    ; Lo #   [3] ORIYA LETTER YYA..ORIYA LETTER VOCALIC LL
0B71          ; Lo #       ORIYA LETTER WA
0B83          ; Lo #       TAMIL SIGN VISARGA
0B85..0B8A    ; Lo #   [6] TAMIL LETTER A..TAMIL LETTER UU
0B8E..0B90    ; Lo #   [3] TAMIL LETTER E..TAMIL LETTER AI
0B92..0B95    ; Lo #   [4] TAMIL LETTER O..TAMIL LETTER KA
0B99..0B9A    ; Lo #   [2] TAMIL LETTER NGA..TAMIL LETTER CA
0B9C          ; Lo #       TAMIL LETTER JA
0B9E..0B9F    ; Lo #   [2] TAMIL LETTER NYA..TAMIL LETTER TTA
0BA3..0BA4    ; Lo #   [2] TAMIL LETTER NNA..TAMIL LETTER TA
0BA8..0BAA    ; Lo #   [3] TAMIL LETTER NA..TAMIL LETTER PA
0BAE..0BB9    ; Lo #  [12] TAMIL LETTER MA..TAMIL LETTER HA
0BD0          ; Lo #       TAMIL OM
0C05..0C0C    ; Lo #   [8] TELUGU LETTER A..TELUGU LETTER VOCALIC L
0C0E..0C10    ; Lo #   [3] TELUGU LETTER E..TELUGU LETTER AI
0C12..0C28    ; Lo #  [23] TELUGU LETTER O..TELUGU LETTER NA
0C2A..0C39    ; Lo #  [16] TELUGU LETTER PA..TELUGU LETTER HA
0C3D          ; Lo #       TELUGU SIGN AVAGRAHA
0C58..0C5A    ; Lo #   [3] TELUGU LETTER TSA..TELUGU LETTER RRRA
0C5D          ; Lo #       TELUGU LETTER NAKAARA POLLU
0C60..0C61    ; Lo #   [2] TELUGU LETTER VOCALIC RR..TELUGU LETTER VOCALIC LL
0C80          ; Lo #       KANNADA SIGN SPACING CANDRABINDU
0C85..0C8C    ; Lo #   [8] KANNADA LETTER A..KANNADA LETTER VOCALIC L
0C8E..0C90    ; Lo #   [3] KANNADA LETTER E..KANNADA LETTER AI
0C92..0CA8    ; Lo #  [23] KANNADA LETTER O..KANNADA LETTER NA
0CAA..0CB3    ; Lo #  [10] KANNADA LETTER PA..KANNADA LETTER LLA
0CB5..0CB9    ; Lo #   [5] KANNADA LETTER VA..KANNADA LETTER HA
0CBD          ; Lo #       KANNADA SIGN AVAGRAHA
0CDD..0CDE    ; Lo #   [2] KANNADA LETTER NAKAARA POLLU..KANNADA LETTER FA
0CE0..0CE1    ; Lo #   [2] KANNADA LETTER VOCALIC RR..KANNADA LETTER VOCALIC LL
0CF1..0CF2    ; Lo #   [2] KANNADA SIGN JIHVAMULIYA..KANNADA SIGN UPADHMANIYA
0D04..0D0C    ; Lo #   [9] MALAYALAM LETTER VEDIC ANUSVARA..MALAYALAM LETTER VOCALIC L
0D0E..0D10    ; Lo #   [3] MALAYALAM LETTER E..MALAYALAM LETTER AI
0D12..0D3A    ; Lo #  [41] MALAYALAM LETTER O..MALAYALAM LETTER TTTA
0D3D          ; Lo #       MALAYALAM SIGN AVAGRAHA
0D4E          ; Lo #       MALAYALAM LETTER DOT REPH
0D54..0D56    ; Lo #   [3] MALAYALAM LETTER CHILLU M..MALAYALAM LETTER CHILLU LLL
0D5F..0D61    ; Lo #   [3] MALAYALAM LETTER ARCHAIC II..MALAYALAM LETTER VOCALIC LL
0D7A..0D7F    ; Lo #   [6] MALAYALAM LETTER CHILLU NN..MALAYALAM LETTER CHILLU K
0D85..0D96    ; Lo #  [18] SINHALA LETTER AYANNA..SINHALA LETTER AUYANNA
0D9A..0DB1    ; Lo #  [24] SINHALA LETTER ALPAPRAANA KAYANNA..SINHALA LETTER DANTAJA NAYANNA
0DB3..0DBB    ; Lo #   [9] SINHALA LETTER SANYAKA DAYANNA..SINHALA LETTER RAYANNA
0DBD          ; Lo #       SINHALA LETTER DANTAJA LAYANNA
0DC0..0DC6    ; Lo #   [7] SINHALA LETTER VAYANNA..SINHALA LETTER FAYANNA
0E01..0E30    ; Lo #  [48] THAI CHARACTER KO KAI..THAI CHARACTER SARA A
0E32..0E33    ; Lo #   [2] THAI CHARACTER SARA AA..THAI CHARACTER SARA AM
0E40..0E45    ; Lo #   [6] THAI CHARACTER SARA E..THAI CHARACTER LAKKHANGYAO
0E81..0E82    ; Lo #   [2] LAO LETTER KO..LAO LETTER KHO SUNG
0E84          ; Lo #       LAO LETTER KHO TAM
0E86..0E8A    ; Lo #   [5] LAO LETTER PALI GHA..LAO LETTER SO TAM
0E8C..0EA3    ; Lo #  [24] LAO LETTER PALI JHA..LAO LETTER LO LING
0EA5          ; Lo #       LAO LETTER LO LOOT
0EA7..0EB0    ; Lo #  [10] LAO LETTER WO..LAO VOWEL SIGN A
0EB2..0EB3    ; Lo #   [2] LAO VOWEL SIGN AA..LAO VOWEL SIGN AM
0EBD          ; Lo #       LAO SEMIVOWEL SIGN NYO
0EC0..0EC4    ; Lo #   [5] LAO VOWEL SIGN E..LAO VOWEL SIGN AI
0EDC..0EDF    ; Lo #   [4] LAO HO NO..LAO LETTER KHMU NYO
0F00          ; Lo #       TIBETAN SYLLABLE OM
0F40..0F47    ; Lo #   [8] TIBETAN LETTER KA..TIBETAN LETTER JA
0F49..0F6C    ; Lo #  [36] TIBETAN LETTER NYA..TIBETAN LETTER RRA
0F88..0F8C    ; Lo #   [5] TIBETAN SIGN LCE TSA CAN..TIBETAN SIGN INVERTED MCHU CAN
1000..102A    ; Lo #  [43] MYANMAR LETTER KA..MYANMAR LETTER AU
103F          ; Lo #       MYANMAR LETTER GREAT SA
1050..1055    ; Lo #   [6] MYANMAR LETTER SHA..MYANMAR LETTER VOCALIC LL
105A..105D    ; Lo #   [4] MYANMAR LETTER MON NGA..MYANMAR LETTER MON BBE
1061          ; Lo #       MYANMAR LETTER SGAW KAREN SHA
1065..1066    ; Lo #   [2] MYANMAR LETTER WESTERN PWO KAREN THA..MYANMAR LETTER WESTERN PWO KAREN PWA
106E..1070    ; Lo #   [3] MYANMAR LETTER EASTERN PWO KAREN NNA..MYANMAR LETTER EASTERN PWO KAREN GHWA
1075..1081    ; Lo #  [13] MYANMAR LETTER SHAN KA..MYANMAR LETTER SHAN HA
108E          ; Lo #       MYANMAR LETTER RUMAI PALAUNG FA
1100..1248    ; Lo # [329] HANGUL CHOSEONG KIYEOK..ETHIOPIC SYLLABLE QWA
124A..124D    ; Lo #   [4] ETHIOPIC SYLLABLE QWI..ETHIOPIC SYLLABLE QWE
1250..1256    ; Lo #   [7] ETHIOPIC SYLLABLE QHA..ETHIOPIC SYLLABLE QHO
1258          ; Lo #       ETHIOPIC SYLLABLE QHWA
125A..125D    ; Lo #   [4] ETHIOPIC SYLLABLE QHWI..ETHIOPIC SYLLABLE QHWE
1260..1288    ; Lo #  [41] ETHIOPIC SYLLABLE BA..ETHIOPIC SYLLABLE XWA
128A..128D    ; Lo #   [4] ETHIOPIC SYLLABLE XWI..ETHIOPIC SYLLABLE XWE
1290..12B0    ; Lo #  [33] ETHIOPIC SYLLABLE NA..ETHIOPIC SYLLABLE KWA
12B2..12B5    ; Lo #   [4] ETHIOPIC SYLLABLE KWI..ETHIOPIC SYLLABLE KWE
12B8..12BE    ; Lo #   [7] ETHIOPIC SYLLABLE KXA..ETHIOPIC SYLLABLE KXO
12C0          ; Lo #       ETHIOPIC SYLLABLE KXWA
12C2..12C5    ; Lo #   [4] ETHIOPIC SYLLABLE KXWI..ETHIOPIC SYLLABLE KXWE
12C8..12D6    ; Lo #  [15] ETHIOPIC SYLLABLE WA..ETHIOPIC SYLLABLE PHARYNGEAL O
12D8..1310    ; Lo #  [57] ETHIOPIC SYLLABLE ZA..ETHIOPIC SYLLABLE GWA
1312..1315    ; Lo #   [4] ETHIOPIC SYLLABLE GWI..ETHIOPIC SYLLABLE GWE
1318..135A    ; Lo #  [67] ETHIOPIC SYLLABLE GGA..ETHIOPIC SYLLABLE FYA
1380..138F    ; Lo #  [16] ETHIOPIC SYLLABLE SEBATBEIT MWA..ETHIOPIC SYLLABLE PWE
1401..166C    ; Lo # [620] CANADIAN SYLLABICS E..CANADIAN SYLLABICS CARRIER TTSA
166F..167F    ; Lo #  [17] CANADIAN SYLLABICS QAI..CANADIAN SYLLABICS BLACKFOOT W
1681..169A    ; Lo #  [26] OGHAM LETTER BEITH..OGHAM LETTER PEITH
16A0..16EA    ; Lo #  [75] RUNIC LETTER FEHU FEOH FE F..RUNIC LETTER X
16F1..16F8    ; Lo #   [8] RUNIC LETTER K..RUNIC LETTER FRANKS CASKET AESC
1700..1711    ; Lo #  [18] TAGALOG LETTER A..TAGALOG LETTER HA
171F..1731    ; Lo #  [19] TAGALOG LETTER ARCHAIC RA..HANUNOO LETTER HA
1740..1751    ; Lo #  [18] BUHID LETTER A..BUHID LETTER HA
1760..176C    ; Lo #  [13] TAGBANWA LETTER A..TAGBANWA LETTER YA
176E..1770    ; Lo #   [3] TAGBANWA LETTER LA..TAGBANWA LETTER SA
1780..17B3    ; Lo #  [52] KHMER LETTER KA..KHMER INDEPENDENT VOWEL QAU
17DC          ; Lo #       KHMER SIGN AVAKRAHASANYA
1820..1842    ; Lo #  [35] MONGOLIAN LETTER A..MONGOLIAN LETTER CHI
1844..1878    ; Lo #  [53] MONGOLIAN LETTER TODO E..MONGOLIAN LETTER CHA WITH TWO DOTS
1880..1884    ; Lo #   [5] MONGOLIAN LETTER ALI GALI ANUSVARA ONE..MONGOLIAN LETTER ALI GALI INVERTED UBADAMA
1887..18A8    ; Lo #  [34] MONGOLIAN LETTER ALI GALI A..MONGOLIAN LETTER MANCHU ALI GALI BHA
18AA          ; Lo #       MONGOLIAN LETTER MANCHU ALI GALI LHA
18B0..18F5    ; Lo #  [70] CANADIAN SYLLABICS OY..CANADIAN SYLLABICS CARRIER DENTAL S
1900..191E    ; Lo #  [31] LIMBU VOWEL-CARRIER LETTER..LIMBU LETTER TRA
1950..196D    ; Lo #  [30] TAI LE LETTER KA..TAI LE LETTER AI
1970..1974    ; Lo #   [5] TAI LE LETTER TONE-2..TAI LE LETTER TONE-6
1980..19AB    ; Lo #  [44] NEW TAI LUE LETTER HIGH QA..NEW TAI LUE LETTER LOW SUA
19B0..19C9    ; Lo #  [26] NEW TAI LUE VOWEL SIGN VOWEL SHORTENER..NEW TAI LUE TONE MARK-2
1A00..1A16    ; Lo #  [23] BUGINESE LETTER KA..BUGINESE LETTER HA
1A20..1A54    ; Lo #  [53] TAI THAM LETTER HIGH KA..TAI THAM LETTER GREAT SA
1B05..1B33    ; Lo #  [47] BALINESE LETTER AKARA..BALINESE LETTER HA
1B45..1B4C    ; Lo #   [8] BALINESE LETTER KAF SASAK..BALINESE LETTER ARCHAIC JNYA
1B83..1BA0    ; Lo #  [30] SUNDANESE LETTER A..SUNDANESE LETTER HA
1BAE..1BAF    ; Lo #   [2] SUNDANESE LETTER KHA..SUNDANESE LETTER SYA
1BBA..1BE5    ; Lo #  [44] SUNDANESE AVAGRAHA..BATAK LETTER U
1C00..1C23    ; Lo #  [36] LEPCHA LETTER KA..LEPCHA LETTER A
1C4D..1C4F    ; Lo #   [3] LEPCHA LETTER TTA..LEPCHA LETTER DDA
1C5A..1C77    ; Lo #  [30] OL CHIKI LETTER LA..OL CHIKI LETTER OH
1CE9..1CEC    ; Lo #   [4] VEDIC SIGN ANUSVARA ANTARGOMUKHA..VEDIC SIGN ANUSVARA VAMAGOMUKHA WITH TAIL
1CEE..1CF3    ; Lo #   [6] VEDIC SIGN HEXIFORM LONG ANUSVARA..VEDIC SIGN ROTATED ARDHAVISARGA
1CF5..1CF6    ; Lo #   [2] VEDIC SIGN JIHVAMULIYA..VEDIC SIGN UPADHMANIYA
1CFA          ; Lo #       VEDIC SIGN DOUBLE ANUSVARA ANTARGOMUKHA
2135..2138    ; Lo #   [4] ALEF SYMBOL..DALET SYMBOL
2D30..2D67    ; Lo #  [56] TIFINAGH LETTER YA..TIFINAGH LETTER YO
2D80..2D96    ; Lo #  [23] ETHIOPIC SYLLABLE LOA..ETHIOPIC SYLLABLE GGWE
2DA0..2DA6    ; Lo #   [7] ETHIOPIC SYLLABLE SSA..ETHIOPIC SYLLABLE SSO
2DA8..2DAE    ; Lo #   [7] ETHIOPIC SYLLABLE CCA..ETHIOPIC SYLLABLE CCO
2DB0..2DB6    ; Lo #   [7] ETHIOPIC SYLLABLE ZZA..ETHIOPIC SYLLABLE ZZO
2DB8..2DBE    ; Lo #   [7] ETHIOPIC SYLLABLE CCHA..ETHIOPIC SYLLABLE CCHO
2DC0..2DC6    ; Lo #   [7] ETHIOPIC SYLLABLE QYA..ETHIOPIC SYLLABLE QYO
2DC8..2DCE    ; Lo #   [7] ETHIOPIC SYLLABLE KYA..ETHIOPIC SYLLABLE KYO
2DD0..2DD6    ; Lo #   [7] ETHIOPIC SYLLABLE XYA..ETHIOPIC SYLLABLE XYO
2DD8..2DDE    ; Lo #   [7] ETHIOPIC SYLLABLE GYA..ETHIOPIC SYLLABLE GYO
3006          ; Lo #       IDEOGRAPHIC CLOSING MARK
303C          ; Lo #       MASU MARK
3041..3096    ; Lo #  [86] HIRAGANA LETTER SMALL A..HIRAGANA LETTER SMALL KE
309F          ; Lo #       HIRAGANA DIGRAPH YORI
30A1..30FA    ; Lo #  [90] KATAKANA LETTER SMALL A..KATAKANA LETTER VO
30FF          ; Lo #       KATAKANA DIGRAPH KOTO
3105..312F    ; Lo #  [43] BOPOMOFO LETTER B..BOPOMOFO LETTER NN
3131..318E    ; Lo #  [94] HANGUL LETTER KIYEOK..HANGUL LETTER ARAEAE
31A0..31BF    ; Lo #  [32] BOPOMOFO LETTER BU..BOPOMOFO LETTER AH
31F0..31FF    ; Lo #  [16] KATAKANA LETTER SMALL KU..KATAKANA LETTER SMALL RO
3400..4DBF    ; Lo # [6592] CJK UNIFIED IDEOGRAPH-3400..CJK UNIFIED IDEOGRAPH-4DBF
4E00..A014    ; Lo # [21013] CJK UNIFIED IDEOGRAPH-4E00..YI SYLLABLE E
A016..A48C    ; Lo # [1143] YI SYLLABLE BIT..YI SYLLABLE YYR
A4D0..A4F7    ; Lo #  [40] LISU LETTER BA..LISU LETTER OE
A500..A60B    ; Lo # [268] VAI SYLLABLE EE..VAI SYLLABLE NG
A610..A61F    ; Lo #  [16] VAI SYLLABLE NDOLE FA..VAI SYMBOL JONG
A62A..A62B    ; Lo #   [2] VAI SYLLABLE NDOLE MA..VAI SYLLABLE NDOLE DO
A66E          ; Lo #       CYRILLIC LETTER MULTIOCULAR O
A6A0..A6E5    ; Lo #  [70] BAMUM LETTER A..BAMUM LETTER KI
A78F          ; Lo #       LATIN LETTER SINOLOGICAL DOT
A7F7          ; Lo #       LATIN EPIGRAPHIC LETTER SIDEWAYS I
A7FB..A801    ; Lo #   [7] LATIN EPIGRAPHIC LETTER REVERSED F..SYLOTI NAGRI LETTER I
A803..A805    ; Lo #   [3] SYLOTI NAGRI LETTER U..SYLOTI NAGRI LETTER O
A807..A80A    ; Lo #   [4] SYLOTI NAGRI LETTER KO..SYLOTI NAGRI LETTER GHO
A80C..A822    ; Lo #  [23] SYLOTI NAGRI LETTER CO..SYLOTI NAGRI LETTER HO
A840..A873    ; Lo #  [52] PHAGS-PA LETTER KA..PHAGS-PA LETTER CANDRABINDU
A882..A8B3    ; Lo #  [50] SAURASHTRA LETTER A..SAURASHTRA LETTER LLA
A8F2..A8F7    ; Lo #   [6] DEVANAGARI SIGN SPACING CANDRABINDU..DEVANAGARI SIGN CANDRABINDU AVAGRAHA
A8FB          ; Lo #       DEVANAGARI HEADSTROKE
A8FD..A8FE    ; Lo #   [2] DEVANAGARI JAIN OM..DEVANAGARI LETTER AY
A90A..A925    ; Lo #  [28] KAYAH LI LETTER KA..KAYAH LI LETTER OO
A930..A946    ; Lo #  [23] REJANG LETTER KA..REJANG LETTER A
A960..A97C    ; Lo #  [29] HANGUL CHOSEONG TIKEUT-MIEUM..HANGUL CHOSEONG SSANGYEORINHIEUH
A984..A9B2    ; Lo #  [47] JAVANESE LETTER A..JAVANESE LETTER HA
A9E0..A9E4    ; Lo #   [5] MYANMAR LETTER SHAN GHA..MYANMAR LETTER SHAN BHA
A9E7..A9EF    ; Lo #   [9] MYANMAR LETTER TAI LAING NYA..MYANMAR LETTER TAI LAING NNA
A9FA..A9FE    ; Lo #   [5] MYANMAR LETTER TAI LAING LLA..MYANMAR LETTER TAI LAING BHA
AA00..AA28    ; Lo #  [41] CHAM LETTER A..CHAM LETTER HA
AA40..AA42    ; Lo #   [3] CHAM LETTER FINAL K..CHAM LETTER FINAL NG
AA44..AA4B    ; Lo #   [8] CHAM LETTER FINAL CH..CHAM LETTER FINAL SS
AA60..AA6F    ; Lo #  [16] MYANMAR LETTER KHAMTI GA..MYANMAR LETTER KHAMTI FA
AA71..AA76    ; Lo #   [6] MYANMAR LETTER KHAMTI XA..MYANMAR LOGOGRAM KHAMTI HM
AA7A          ; Lo #       MYANMAR LETTER AITON RA
AA7E..AAAF    ; Lo #  [50] MYANMAR LETTER SHWE PALAUNG CHA..TAI VIET LETTER HIGH O
AAB1          ; Lo #       TAI VIET VOWEL AA
AAB5..AAB6    ; Lo #   [2] TAI VIET VOWEL E..TAI VIET VOWEL O
AAB9..AABD    ; Lo #   [5] TAI VIET VOWEL UEA..TAI VIET VOWEL AN
AAC0          ; Lo #       TAI VIET TONE MAI NUENG
AAC2          ; Lo #       TAI VIET TONE MAI SONG
AADB..AADC    ; Lo #   [2] TAI VIET SYMBOL KON..TAI VIET SYMBOL NUENG
AAE0..AAEA    ; Lo #  [11] MEETEI MAYEK LETTER E..MEETEI MAYEK LETTER SSA
AAF2          ; Lo #       MEETEI MAYEK ANJI
AB01..AB06    ; Lo #   [6] ETHIOPIC SYLLABLE TTHU..ETHIOPIC SYLLABLE TTHO
AB09..AB0E    ; Lo #   [6] ETHIOPIC SYLLABLE DDHU..ETHIOPIC SYLLABLE DDHO
AB11..AB16    ; Lo #   [6] ETHIOPIC SYLLABLE DZU..ETHIOPIC SYLLABLE DZO
AB20..AB26    ; Lo #   [7] ETHIOPIC SYLLABLE CCHHA..ETHIOPIC SYLLABLE CCHHO
AB28..AB2E    ; Lo #   [7] ETHIOPIC SYLLABLE BBA..ETHIOPIC SYLLABLE BBO
ABC0..ABE2    ; Lo #  [35] MEETEI MAYEK LETTER KOK..MEETEI MAYEK LETTER I LONSUM
AC00..D7A3    ; Lo # [11172] HANGUL SYLLABLE GA..HANGUL SYLLABLE HIH
D7B0..D7C6    ; Lo #  [23] HANGUL JUNGSEONG O-YEO..HANGUL JUNGSEONG ARAEA-E
D7CB..D7FB    ; Lo #  [49] HANGUL JONGSEONG NIEUN-RIEUL..HANGUL JONGSEONG PHIEUPH-THIEUTH
F900..FA6D    ; Lo # [366] CJK COMPATIBILITY IDEOGRAPH-F900..CJK COMPATIBILITY IDEOGRAPH-FA6D
FA70..FAD9    ; Lo # [106] CJK COMPATIBILITY IDEOGRAPH-FA70..CJK COMPATIBILITY IDEOGRAPH-FAD9
FB1D          ; Lo #       HEBREW LETTER YOD WITH HIRIQ
FB1F..FB28    ; Lo #  [10] HEBREW LIGATURE YIDDISH YOD YOD PATAH..HEBREW LETTER WIDE TAV
FB2A..FB36    ; Lo #  [13] HEBREW LETTER SHIN WITH SHIN DOT..HEBREW LETTER ZAYIN WITH DAGESH
FB38..FB3C    ; Lo #   [5] HEBREW LETTER TET WITH DAGESH..HEBREW LETTER LAMED WITH DAGESH
FB3E          ; Lo #       HEBREW LETTER MEM WITH DAGESH
FB40..FB41    ; Lo #   [2] HEBREW LETTER NUN WITH DAGESH..HEBREW LETTER SAMEKH WITH DAGESH
FB43..FB44    ; Lo #   [2] HEBREW LETTER FINAL PE WITH DAGESH..HEBREW LETTER PE WITH DAGESH
FB46..FBB1    ; Lo # [108] HEBREW LETTER TSADI WITH DAGESH..ARABIC LETTER YEH BARREE WITH HAMZA ABOVE FINAL FORM
FBD3..FD3D    ; Lo # [363] ARABIC LETTER NG ISOLATED FORM..ARABIC LIGATURE ALEF WITH FATHATAN ISOLATED FORM
FD50..FD8F    ; Lo #  [64] ARABIC LIGATURE TEH WITH JEEM WITH MEEM INITIAL FORM..ARABIC LIGATURE MEEM WITH KHAH WITH MEEM INITIAL FORM
FD92..FDC7    ; Lo #  [54] ARABIC LIGATURE MEEM WITH JEEM WITH KHAH INITIAL FORM..ARABIC LIGATURE NOON WITH JEEM WITH YEH FINAL FORM
FDF0..FDFB    ; Lo #  [12] ARABIC LIGATURE SALLA USED AS KORANIC STOP SIGN ISOLATED FORM..ARABIC LIGATURE JALLAJALALOUHOU
FE70..FE74    ; Lo #   [5] ARABIC FATHATAN ISOLATED FORM..ARABIC KASRATAN ISOLATED FORM
FE76..FEFC    ; Lo # [135] ARABIC FATHA ISOLATED FORM..ARABIC LIGATURE LAM WITH ALEF FINAL FORM
FF66..FF6F    ; Lo #  [10] HALFWIDTH KATAKANA LETTER WO..HALFWIDTH KATAKANA LETTER SMALL TU
FF71..FF9D    ; Lo #  [45] HALFWIDTH KATAKANA LETTER A..HALFWIDTH KATAKANA LETTER N
FFA0..FFBE    ; Lo #  [31] HALFWIDTH HANGUL FILLER..HALFWIDTH HANGUL LETTER HIEUH
FFC2..FFC7    ; Lo #   [6] HALFWIDTH HANGUL LETTER A..HALFWIDTH HANGUL LETTER E
FFCA..FFCF    ; Lo #   [6] HALFWIDTH HANGUL LETTER YEO..HALFWIDTH HANGUL LETTER OE
FFD2..FFD7    ; Lo #   [6] HALFWIDTH HANGUL LETTER YO..HALFWIDTH HANGUL LETTER YU
FFDA..FFDC    ; Lo #   [3] HALFWIDTH HANGUL LETTER EU..HALFWIDTH HANGUL LETTER I
10000..1000B  ; Lo #  [12] LINEAR B SYLLABLE B008 A..LINEAR B SYLLABLE B046 JE
1000D..10026  ; Lo #  [26] LINEAR B SYLLABLE B036 JO..LINEAR B SYLLABLE B032 QO
10028..1003A  ; Lo #  [19] LINEAR B SYLLABLE B060 RA..LINEAR B SYLLABLE B042 WO
1003C..1003D  ; Lo #   [2] LINEAR B SYLLABLE B017 ZA..LINEAR B SYLLABLE B074 ZE
1003F..1004D  ; Lo #  [15] LINEAR B SYLLABLE B020 ZO..LINEAR B SYLLABLE B091 TWO
10050..1005D  ; Lo #  [14] LINEAR B SYMBOL B018..LINEAR B SYMBOL B089
10080..100FA  ; Lo # [123] LINEAR B IDEOGRAM B100 MAN..LINEAR B IDEOGRAM VESSEL B305
10280..1029C  ; Lo #  [29] LYCIAN LETTER A..LYCIAN LETTER X
102A0..102D0  ; Lo #  [49] CARIAN LETTER A..CARIAN LETTER UUU3
10300..1031F  ; Lo #  [32] OLD ITALIC LETTER A..OLD ITALIC LETTER ESS
1032D..10340  ; Lo #  [20] OLD ITALIC LETTER YE..GOTHIC LETTER PAIRTHRA
10342..10349  ; Lo #   [8] GOTHIC LETTER RAIDA..GOTHIC LETTER OTHAL
10350..10375  ; Lo #  [38] OLD PERMIC LETTER AN..OLD PERMIC LETTER IA
10380..1039D  ; Lo #  [30] UGARITIC LETTER ALPA..UGARITIC LETTER SSU
103A0..103C3  ; Lo #  [36] OLD PERSIAN SIGN A..OLD PERSIAN SIGN HA
103C8..103CF  ; Lo #   [8] OLD PERSIAN SIGN AURAMAZDAA..OLD PERSIAN SIGN BUUMISH
10450..1049D  ; Lo #  [78] SHAVIAN LETTER PEEP..OSMANYA LETTER OO
10500..10527  ; Lo #  [40] ELBASAN LETTER A..ELBASAN LETTER KHE
10530..10563  ; Lo #  [52] CAUCASIAN ALBANIAN LETTER ALT..CAUCASIAN ALBANIAN LETTER KIW
105C0..105F3  ; Lo #  [52] TODHRI LETTER A..TODHRI LETTER OO
10600..10736  ; Lo # [311] LINEAR A SIGN AB001..LINEAR A SIGN A664
10740..10755  ; Lo #  [22] LINEAR A SIGN A701 A..LINEAR A SIGN A732 JE
10760..10767  ; Lo #   [8] LINEAR A SIGN A800..LINEAR A SIGN A807
10800..10805  ; Lo #   [6] CYPRIOT SYLLABLE A..CYPRIOT SYLLABLE JA
10808         ; Lo #       CYPRIOT SYLLABLE JO
1080A..10835  ; Lo #  [44] CYPRIOT SYLLABLE KA..CYPRIOT SYLLABLE WO
10837..10838  ; Lo #   [2] CYPRIOT SYLLABLE XA..CYPRIOT SYLLABLE XE
1083C         ; Lo #       CYPRIOT SYLLABLE ZA
1083F..10855  ; Lo #  [23] CYPRIOT SYLLABLE ZO..IMPERIAL ARAMAIC LETTER TAW
10860..10876  ; Lo #  [23] PALMYRENE LETTER ALEPH..PALMYRENE LETTER TAW
10880..1089E  ; Lo #  [31] NABATAEAN LETTER FINAL ALEPH..NABATAEAN LETTER TAW
108E0..108F2  ; Lo #  [19] HATRAN LETTER ALEPH..HATRAN LETTER QOPH
108F4..108F5  ; Lo #   [2] HATRAN LETTER SHIN..HATRAN LETTER TAW
10900..10915  ; Lo #  [22] PHOENICIAN LETTER ALF..PHOENICIAN LETTER TAU
10920..10939  ; Lo #  [26] LYDIAN LETTER A..LYDIAN LETTER C
10980..109B7  ; Lo #  [56] MEROITIC HIEROGLYPHIC LETTER A..MEROITIC CURSIVE LETTER DA
109BE..109BF  ; Lo #   [2] MEROITIC CURSIVE LOGOGRAM RMT..MEROITIC CURSIVE LOGOGRAM IMN
10A00         ; Lo #       KHAROSHTHI LETTER A
10A10..10A13  ; Lo #   [4] KHAROSHTHI LETTER KA..KHAROSHTHI LETTER GHA
10A15..10A17  ; Lo #   [3] KHAROSHTHI LETTER CA..KHAROSHTHI LETTER JA
10A19..10A35  ; Lo #  [29] KHAROSHTHI LETTER NYA..KHAROSHTHI LETTER VHA
10A60..10A7C  ; Lo #  [29] OLD SOUTH ARABIAN LETTER HE..OLD SOUTH ARABIAN LETTER THETH
10A80..10A9C  ; Lo #  [29] OLD NORTH ARABIAN LETTER HEH..OLD NORTH ARABIAN LETTER ZAH
10AC0..10AC7  ; Lo #   [8] MANICHAEAN LETTER ALEPH..MANICHAEAN LETTER WAW
10AC9..10AE4  ; Lo #  [28] MANICHAEAN LETTER ZAYIN..MANICHAEAN LETTER TAW
10B00..10B35  ; Lo #  [54] AVESTAN LETTER A..AVESTAN LETTER HE
10B40..10B55  ; Lo #  [22] INSCRIPTIONAL PARTHIAN LETTER ALEPH..INSCRIPTIONAL PARTHIAN LETTER TAW
10B60..10B72  ; Lo #  [19] INSCRIPTIONAL PAHLAVI LETTER ALEPH..INSCRIPTIONAL PAHLAVI LETTER TAW
10B80..10B91  ; Lo #  [18] PSALTER PAHLAVI LETTER ALEPH..PSALTER PAHLAVI LETTER TAW
10C00..10C48  ; Lo #  [73] OLD TURKIC LETTER ORKHON A..OLD TURKIC LETTER ORKHON BASH
10D00..10D23  ; Lo #  [36] HANIFI ROHINGYA LETTER A..HANIFI ROHINGYA MARK NA KHONNA
10D4A..10D4D  ; Lo #   [4] GARAY VOWEL SIGN A..GARAY VOWEL SIGN EE
10D4F         ; Lo #       GARAY SUKUN
10E80..10EA9  ; Lo #  [42] YEZIDI LETTER ELIF..YEZIDI LETTER ET
10EB0..10EB1  ; Lo #   [2] YEZIDI LETTER LAM WITH DOT ABOVE..YEZIDI LETTER YOT WITH CIRCUMFLEX ABOVE
10EC2..10EC4  ; Lo #   [3] ARABIC LETTER DAL WITH TWO DOTS VERTICALLY BELOW..ARABIC LETTER KAF WITH TWO DOTS VERTICALLY BELOW
10F00..10F1C  ; Lo #  [29] OLD SOGDIAN LETTER ALEPH..OLD SOGDIAN LETTER FINAL TAW WITH VERTICAL TAIL
10F27         ; Lo #       OLD SOGDIAN LIGATURE AYIN-DALETH
10F30..10F45  ; Lo #  [22] SOGDIAN LETTER ALEPH..SOGDIAN INDEPENDENT SHIN
10F70..10F81  ; Lo #  [18] OLD UYGHUR LETTER ALEPH..OLD UYGHUR LETTER LESH
10FB0..10FC4  ; Lo #  [21] CHORASMIAN LETTER ALEPH..CHORASMIAN LETTER TAW
10FE0..10FF6  ; Lo #  [23] ELYMAIC LETTER ALEPH..ELYMAIC LIGATURE ZAYIN-YODH
11003..11037  ; Lo #  [53] BRAHMI SIGN JIHVAMULIYA..BRAHMI LETTER OLD TAMIL NNNA
11071..11072  ; Lo #   [2] BRAHMI LETTER OLD TAMIL SHORT E..BRAHMI LETTER OLD TAMIL SHORT O
11075         ; Lo #       BRAHMI LETTER OLD TAMIL LLA
11083..110AF  ; Lo #  [45] KAITHI LETTER A..KAITHI LETTER HA
110D0..110E8  ; Lo #  [25] SORA SOMPENG LETTER SAH..SORA SOMPENG LETTER MAE
11103..11126  ; Lo #  [36] CHAKMA LETTER AA..CHAKMA LETTER HAA
11144         ; Lo #       CHAKMA LETTER LHAA
11147         ; Lo #       CHAKMA LETTER VAA
11150..11172  ; Lo #  [35] MAHAJANI LETTER A..MAHAJANI LETTER RRA
11176         ; Lo #       MAHAJANI LIGATURE SHRI
11183..111B2  ; Lo #  [48] SHARADA LETTER A..SHARADA LETTER HA
111C1..111C4  ; Lo #   [4] SHARADA SIGN AVAGRAHA..SHARADA OM
111DA         ; Lo #       SHARADA EKAM
111DC         ; Lo #       SHARADA HEADSTROKE
11200..11211  ; Lo #  [18] KHOJKI LETTER A..KHOJKI LETTER JJA
11213..1122B  ; Lo #  [25] KHOJKI LETTER NYA..KHOJKI LETTER LLA
1123F..11240  ; Lo #   [2] KHOJKI LETTER QA..KHOJKI LETTER SHORT I
11280..11286  ; Lo #   [7] MULTANI LETTER A..MULTANI LETTER GA
11288         ; Lo #       MULTANI LETTER GHA
1128A..1128D  ; Lo #   [4] MULTANI LETTER CA..MULTANI LETTER JJA
1128F..1129D  ; Lo #  [15] MULTANI LETTER NYA..MULTANI LETTER BA
1129F..112A8  ; Lo #  [10] MULTANI LETTER BHA..MULTANI LETTER RHA
112B0..112DE  ; Lo #  [47] KHUDAWADI LETTER A..KHUDAWADI LETTER HA
11305..1130C  ; Lo #   [8] GRANTHA LETTER A..GRANTHA LETTER VOCALIC L
1130F..11310  ; Lo #   [2] GRANTHA LETTER EE..GRANTHA LETTER AI
11313..11328  ; Lo #  [22] GRANTHA LETTER OO..GRANTHA LETTER NA
1132A..11330  ; Lo #   [7] GRANTHA LETTER PA..GRANTHA LETTER RA
11332..11333  ; Lo #   [2] GRANTHA LETTER LA..GRANTHA LETTER LLA
11335..11339  ; Lo #   [5] GRANTHA LETTER VA..GRANTHA LETTER HA
1133D         ; Lo #       GRANTHA SIGN AVAGRAHA
11350         ; Lo #       GRANTHA OM
1135D..11361  ; Lo #   [5] GRANTHA SIGN PLUTA..GRANTHA LETTER VOCALIC LL
11380..11389  ; Lo #  [10] TULU-TIGALARI LETTER A..TULU-TIGALARI LETTER VOCALIC LL
1138B         ; Lo #       TULU-TIGALARI LETTER EE
1138E         ; Lo #       TULU-TIGALARI LETTER AI
11390..113B5  ; Lo #  [38] TULU-TIGALARI LETTER OO..TULU-TIGALARI LETTER LLLA
113B7         ; Lo #       TULU-TIGALARI SIGN AVAGRAHA
113D1         ; Lo #       TULU-TIGALARI REPHA
113D3         ; Lo #       TULU-TIGALARI SIGN PLUTA
11400..11434  ; Lo #  [53] NEWA LETTER A..NEWA LETTER HA
11447..1144A  ; Lo #   [4] NEWA SIGN AVAGRAHA..NEWA SIDDHI
1145F..11461  ; Lo #   [3] NEWA LETTER VEDIC ANUSVARA..NEWA SIGN UPADHMANIYA
11480..114AF  ; Lo #  [48] TIRHUTA ANJI..TIRHUTA LETTER HA
114C4..114C5  ; Lo #   [2] TIRHUTA SIGN AVAGRAHA..TIRHUTA GVANG
114C7         ; Lo #       TIRHUTA OM
11580..115AE  ; Lo #  [47] SIDDHAM LETTER A..SIDDHAM LETTER HA
115D8..115DB  ; Lo #   [4] SIDDHAM LETTER THREE-CIRCLE ALTERNATE I..SIDDHAM LETTER ALTERNATE U
11600..1162F  ; Lo #  [48] MODI LETTER A..MODI LETTER LLA
11644         ; Lo #       MODI SIGN HUVA
11680..116AA  ; Lo #  [43] TAKRI LETTER A..TAKRI LETTER RRA
116B8         ; Lo #       TAKRI LETTER ARCHAIC KHA
11700..1171A  ; Lo #  [27] AHOM LETTER KA..AHOM LETTER ALTERNATE BA
11740..11746  ; Lo #   [7] AHOM LETTER CA..AHOM LETTER LLA
11800..1182B  ; Lo #  [44] DOGRA LETTER A..DOGRA LETTER RRA
118FF..11906  ; Lo #   [8] WARANG CITI OM..DIVES AKURU LETTER E
11909         ; Lo #       DIVES AKURU LETTER O
1190C..11913  ; Lo #   [8] DIVES AKURU LETTER KA..DIVES AKURU LETTER JA
11915..11916  ; Lo #   [2] DIVES AKURU LETTER NYA..DIVES AKURU LETTER TTA
11918..1192F  ; Lo #  [24] DIVES AKURU LETTER DDA..DIVES AKURU LETTER ZA
1193F         ; Lo #       DIVES AKURU PREFIXED NASAL SIGN
11941         ; Lo #       DIVES AKURU INITIAL RA
119A0..119A7  ; Lo #   [8] NANDINAGARI LETTER A..NANDINAGARI LETTER VOCALIC RR
119AA..119D0  ; Lo #  [39] NANDINAGARI LETTER E..NANDINAGARI LETTER RRA
119E1         ; Lo #       NANDINAGARI SIGN AVAGRAHA
119E3         ; Lo #       NANDINAGARI HEADSTROKE
11A00         ; Lo #       ZANABAZAR SQUARE LETTER A
11A0B..11A32  ; Lo #  [40] ZANABAZAR SQUARE LETTER KA..ZANABAZAR SQUARE LETTER KSSA
11A3A         ; Lo #       ZANABAZAR SQUARE CLUSTER-INITIAL LETTER RA
11A50         ; Lo #       SOYOMBO LETTER A
11A5C..11A89  ; Lo #  [46] SOYOMBO LETTER KA..SOYOMBO CLUSTER-INITIAL LETTER SA
11A9D         ; Lo #       SOYOMBO MARK PLUTA
11AB0..11AF8  ; Lo #  [73] CANADIAN SYLLABICS NATTILIK HI..PAU CIN HAU GLOTTAL STOP FINAL
11BC0..11BE0  ; Lo #  [33] SUNUWAR LETTER DEVI..SUNUWAR LETTER KLOKO
11C00..11C08  ; Lo #   [9] BHAIKSUKI LETTER A..BHAIKSUKI LETTER VOCALIC L
11C0A..11C2E  ; Lo #  [37] BHAIKSUKI LETTER E..BHAIKSUKI LETTER HA
11C40         ; Lo #       BHAIKSUKI SIGN AVAGRAHA
11C72..11C8F  ; Lo #  [30] MARCHEN LETTER KA..MARCHEN LETTER A
11D00..11D06  ; Lo #   [7] MASARAM GONDI LETTER A..MASARAM GONDI LETTER E
11D08..11D09  ; Lo #   [2] MASARAM GONDI LETTER AI..MASARAM GONDI LETTER O
11D0B..11D30  ; Lo #  [38] MASARAM GONDI LETTER AU..MASARAM GONDI LETTER TRA
11D46         ; Lo #       MASARAM GONDI REPHA
11D60..11D65  ; Lo #   [6] GUNJALA GONDI LETTER A..GUNJALA GONDI LETTER UU
11D67..11D68  ; Lo #   [2] GUNJALA GONDI LETTER EE..GUNJALA GONDI LETTER AI
11D6A..11D89  ; Lo #  [32] GUNJALA GONDI LETTER OO..GUNJALA GONDI LETTER SA
11D98         ; Lo #       GUNJALA GONDI OM
11EE0..11EF2  ; Lo #  [19] MAKASAR LETTER KA..MAKASAR ANGKA
11F02         ; Lo #       KAWI SIGN REPHA
11F04..11F10  ; Lo #  [13] KAWI LETTER A..KAWI LETTER O
11F12..11F33  ; Lo #  [34] KAWI LETTER KA..KAWI LETTER JNYA
11FB0         ; Lo #       LISU LETTER YHA
12000..12399  ; Lo # [922] CUNEIFORM SIGN A..CUNEIFORM SIGN U U
12480..12543  ; Lo # [196] CUNEIFORM SIGN AB TIMES NUN TENU..CUNEIFORM SIGN ZU5 TIMES THREE DISH TENU
12F90..12FF0  ; Lo #  [97] CYPRO-MINOAN SIGN CM001..CYPRO-MINOAN SIGN CM114
13000..1342F  ; Lo # [1072] EGYPTIAN HIEROGLYPH A001..EGYPTIAN HIEROGLYPH V011D
13441..13446  ; Lo #   [6] EGYPTIAN HIEROGLYPH FULL BLANK..EGYPTIAN HIEROGLYPH WIDE LOST SIGN
13460..143FA  ; Lo # [3995] EGYPTIAN HIEROGLYPH-13460..EGYPTIAN HIEROGLYPH-143FA
14400..14646  ; Lo # [583] ANATOLIAN HIEROGLYPH A001..ANATOLIAN HIEROGLYPH A530
16100..1611D  ; Lo #  [30] GURUNG KHEMA LETTER A..GURUNG KHEMA LETTER SA
16800..16A38  ; Lo # [569] BAMUM LETTER PHASE-A NGKUE MFON..BAMUM LETTER PHASE-F VUEQ
16A40..16A5E  ; Lo #  [31] MRO LETTER TA..MRO LETTER TEK
16A70..16ABE  ; Lo #  [79] TANGSA LETTER OZ..TANGSA LETTER ZA
16AD0..16AED  ; Lo #  [30] BASSA VAH LETTER ENNI..BASSA VAH LETTER I
16B00..16B2F  ; Lo #  [48] PAHAWH HMONG VOWEL KEEB..PAHAWH HMONG CONSONANT CAU
16B63..16B77  ; Lo #  [21] PAHAWH HMONG SIGN VOS LUB..PAHAWH HMONG SIGN CIM NRES TOS
16B7D..16B8F  ; Lo #  [19] PAHAWH HMONG CLAN SIGN TSHEEJ..PAHAWH HMONG CLAN SIGN VWJ
16D43..16D6A  ; Lo #  [40] KIRAT RAI LETTER A..KIRAT RAI VOWEL SIGN AU
16F00..16F4A  ; Lo #  [75] MIAO LETTER PA..MIAO LETTER RTE
16F50         ; Lo #       MIAO LETTER NASALIZATION
17000..187F7  ; Lo # [6136] TANGUT IDEOGRAPH-17000..TANGUT IDEOGRAPH-187F7
18800..18CD5  ; Lo # [1238] TANGUT COMPONENT-001..KHITAN SMALL SCRIPT CHARACTER-18CD5
18CFF..18D08  ; Lo #  [10] KHITAN SMALL SCRIPT CHARACTER-18CFF..TANGUT IDEOGRAPH-18D08
1B000..1B122  ; Lo # [291] KATAKANA LETTER ARCHAIC E..KATAKANA LETTER ARCHAIC WU
1B132         ; Lo #       HIRAGANA LETTER SMALL KO
1B150..1B152  ; Lo #   [3] HIRAGANA LETTER SMALL WI..HIRAGANA LETTER SMALL WO
1B155         ; Lo #       KATAKANA LETTER SMALL KO
1B164..1B167  ; Lo #   [4] KATAKANA LETTER SMALL WI..KATAKANA LETTER SMALL N
1B170..1B2FB  ; Lo # [396] NUSHU CHARACTER-1B170..NUSHU CHARACTER-1B2FB
1BC00..1BC6A  ; Lo # [107] DUPLOYAN LETTER H..DUPLOYAN LETTER VOCALIC M
1BC70..1BC7C  ; Lo #  [13] DUPLOYAN AFFIX LEFT HORIZONTAL SECANT..DUPLOYAN AFFIX ATTACHED TANGENT HOOK
1BC80..1BC88  ; Lo #   [9] DUPLOYAN AFFIX HIGH ACUTE..DUPLOYAN AFFIX HIGH VERTICAL
1BC90..1BC99  ; Lo #  [10] DUPLOYAN AFFIX LOW ACUTE..DUPLOYAN AFFIX LOW ARROW
1DF0A         ; Lo #       LATIN LETTER RETROFLEX CLICK WITH RETROFLEX HOOK
1E100..1E12C  ; Lo #  [45] NYIAKENG PUACHUE HMONG LETTER MA..NYIAKENG PUACHUE HMONG LETTER W
1E14E         ; Lo #       NYIAKENG PUACHUE HMONG LOGOGRAM NYAJ
1E290..1E2AD  ; Lo #  [30] TOTO LETTER PA..TOTO LETTER A
1E2C0..1E2EB  ; Lo #  [44] WANCHO LETTER AA..WANCHO LETTER YIH
1E4D0..1E4EA  ; Lo #  [27] NAG MUNDARI LETTER O..NAG MUNDARI LETTER ELL
1E5D0..1E5ED  ; Lo #  [30] OL ONAL LETTER O..OL ONAL LETTER EG
1E5F0         ; Lo #       OL ONAL SIGN HODDOND
1E7E0..1E7E6  ; Lo #   [7] ETHIOPIC SYLLABLE HHYA..ETHIOPIC SYLLABLE HHYO
1E7E8..1E7EB  ; Lo #   [4] ETHIOPIC SYLLABLE GURAGE HHWA..ETHIOPIC SYLLABLE HHWE
1E7ED..1E7EE  ; Lo #   [2] ETHIOPIC SYLLABLE GURAGE MWI..ETHIOPIC SYLLABLE GURAGE MWEE
1E7F0..1E7FE  ; Lo #  [15] ETHIOPIC SYLLABLE GURAGE QWI..ETHIOPIC SYLLABLE GURAGE PWEE
1E800..1E8C4  ; Lo # [197] MENDE KIKAKUI SYLLABLE M001 KI..MENDE KIKAKUI SYLLABLE M060 NYON
1EE00..1EE03  ; Lo #   [4] ARABIC MATHEMATICAL ALEF..ARABIC MATHEMATICAL DAL
1EE05..1EE1F  ; Lo #  [27] ARABIC MATHEMATICAL WAW..ARABIC MATHEMATICAL DOTLESS QAF
1EE21..1EE22  ; Lo #   [2] ARABIC MATHEMATICAL INITIAL BEH..ARABIC MATHEMATICAL INITIAL JEEM
1EE24         ; Lo #       ARABIC MATHEMATICAL INITIAL HEH
1EE27         ; Lo #       ARABIC MATHEMATICAL INITIAL HAH
1EE29..1EE32  ; Lo #  [10] ARABIC MATHEMATICAL INITIAL YEH..ARABIC MATHEMATICAL INITIAL QAF
1EE34..1EE37  ; Lo #   [4] ARABIC MATHEMATICAL INITIAL SHEEN..ARABIC MATHEMATICAL INITIAL KHAH
1EE39         ; Lo #       ARABIC MATHEMATICAL INITIAL DAD
1EE3B         ; Lo #       ARABIC MATHEMATICAL INITIAL GHAIN
1EE42         ; Lo #       ARABIC MATHEMATICAL TAILED JEEM
1EE47         ; Lo #       ARABIC MATHEMATICAL TAILED HAH
1EE49         ; Lo #       ARABIC MATHEMATICAL TAILED YEH
1EE4B         ; Lo #       ARABIC MATHEMATICAL TAILED LAM
1EE4D..1EE4F  ; Lo #   [3] ARABIC MATHEMATICAL TAILED NOON..ARABIC MATHEMATICAL TAILED AIN
1EE51..1EE52  ; Lo #   [2] ARABIC MATHEMATICAL TAILED SAD..ARABIC MATHEMATICAL TAILED QAF
1EE54         ; Lo #       ARABIC MATHEMATICAL TAILED SHEEN
1EE57         ; Lo #       ARABIC MATHEMATICAL TAILED KHAH
1EE59         ; Lo #       ARABIC MATHEMATICAL TAILED DAD
1EE5B         ; Lo #       ARABIC MATHEMATICAL TAILED GHAIN
1EE5D         ; Lo #       ARABIC MATHEMATICAL TAILED DOTLESS NOON
1EE5F         ; Lo #       ARABIC MATHEMATICAL TAILED DOTLESS QAF
1EE61..1EE62  ; Lo #   [2] ARABIC MATHEMATICAL STRETCHED BEH..ARABIC MATHEMATICAL STRETCHED JEEM
1EE64         ; Lo #       ARABIC MATHEMATICAL STRETCHED HEH
1EE67..1EE6A  ; Lo #   [4] ARABIC MATHEMATICAL STRETCHED HAH..ARABIC MATHEMATICAL STRETCHED KAF
1EE6C..1EE72  ; Lo #   [7] ARABIC MATHEMATICAL STRETCHED MEEM..ARABIC MATHEMATICAL STRETCHED QAF
1EE74..1EE77  ; Lo #   [4] ARABIC MATHEMATICAL STRETCHED SHEEN..ARABIC MATHEMATICAL STRETCHED KHAH
1EE79..1EE7C  ; Lo #   [4] ARABIC MATHEMATICAL STRETCHED DAD..ARABIC MATHEMATICAL STRETCHED DOTLESS BEH
1EE7E         ; Lo #       ARABIC MATHEMATICAL STRETCHED DOTLESS FEH
1EE80..1EE89  ; Lo #  [10] ARABIC MATHEMATICAL LOOPED ALEF..ARABIC MATHEMATICAL LOOPED YEH
1EE8B..1EE9B  ; Lo #  [17] ARABIC MATHEMATICAL LOOPED LAM..ARABIC MATHEMATICAL LOOPED GHAIN
1EEA1..1EEA3  ; Lo #   [3] ARABIC MATHEMATICAL DOUBLE-STRUCK BEH..ARABIC MATHEMATICAL DOUBLE-STRUCK DAL
1EEA5..1EEA9  ; Lo #   [5] ARABIC MATHEMATICAL DOUBLE-STRUCK WAW..ARABIC MATHEMATICAL DOUBLE-STRUCK YEH
1EEAB..1EEBB  ; Lo #  [17] ARABIC MATHEMATICAL DOUBLE-STRUCK LAM..ARABIC MATHEMATICAL DOUBLE-STRUCK GHAIN
20000..2A6DF  ; Lo # [42720] CJK UNIFIED IDEOGRAPH-20000..CJK UNIFIED IDEOGRAPH-2A6DF
2A700..2B739  ; Lo # [4154] CJK UNIFIED IDEOGRAPH-2A700..CJK UNIFIED IDEOGRAPH-2B739
2B740..2B81D  ; Lo # [222] CJK UNIFIED IDEOGRAPH-2B740..CJK UNIFIED IDEOGRAPH-2B81D
2B820..2CEA1  ; Lo # [5762] CJK UNIFIED IDEOGRAPH-2B820..CJK UNIFIED IDEOGRAPH-2CEA1
2CEB0..2EBE0  ; Lo # [7473] CJK UNIFIED IDEOGRAPH-2CEB0..CJK UNIFIED IDEOGRAPH-2EBE0
2EBF0..2EE5D  ; Lo # [622] CJK UNIFIED IDEOGRAPH-2EBF0..CJK UNIFIED IDEOGRAPH-2EE5D
2F800..2FA1D  ; Lo # [542] CJK COMPATIBILITY IDEOGRAPH-2F800..CJK COMPATIBILITY IDEOGRAPH-2FA1D
30000..3134A  ; Lo # [4939] CJK UNIFIED IDEOGRAPH-30000..CJK UNIFIED IDEOGRAPH-3134A
31350..323AF  ; Lo # [4192] CJK UNIFIED IDEOGRAPH-31350..CJK UNIFIED IDEOGRAPH-323AF

<<<<<<< HEAD
# Total code points: 136480
=======
# Total code points: 136477
>>>>>>> 184d7e59

# ================================================

# General_Category=Nonspacing_Mark

0300..036F    ; Mn # [112] COMBINING GRAVE ACCENT..COMBINING LATIN SMALL LETTER X
0483..0487    ; Mn #   [5] COMBINING CYRILLIC TITLO..COMBINING CYRILLIC POKRYTIE
0591..05BD    ; Mn #  [45] HEBREW ACCENT ETNAHTA..HEBREW POINT METEG
05BF          ; Mn #       HEBREW POINT RAFE
05C1..05C2    ; Mn #   [2] HEBREW POINT SHIN DOT..HEBREW POINT SIN DOT
05C4..05C5    ; Mn #   [2] HEBREW MARK UPPER DOT..HEBREW MARK LOWER DOT
05C7          ; Mn #       HEBREW POINT QAMATS QATAN
0610..061A    ; Mn #  [11] ARABIC SIGN SALLALLAHOU ALAYHE WASSALLAM..ARABIC SMALL KASRA
064B..065F    ; Mn #  [21] ARABIC FATHATAN..ARABIC WAVY HAMZA BELOW
0670          ; Mn #       ARABIC LETTER SUPERSCRIPT ALEF
06D6..06DC    ; Mn #   [7] ARABIC SMALL HIGH LIGATURE SAD WITH LAM WITH ALEF MAKSURA..ARABIC SMALL HIGH SEEN
06DF..06E4    ; Mn #   [6] ARABIC SMALL HIGH ROUNDED ZERO..ARABIC SMALL HIGH MADDA
06E7..06E8    ; Mn #   [2] ARABIC SMALL HIGH YEH..ARABIC SMALL HIGH NOON
06EA..06ED    ; Mn #   [4] ARABIC EMPTY CENTRE LOW STOP..ARABIC SMALL LOW MEEM
0711          ; Mn #       SYRIAC LETTER SUPERSCRIPT ALAPH
0730..074A    ; Mn #  [27] SYRIAC PTHAHA ABOVE..SYRIAC BARREKH
07A6..07B0    ; Mn #  [11] THAANA ABAFILI..THAANA SUKUN
07EB..07F3    ; Mn #   [9] NKO COMBINING SHORT HIGH TONE..NKO COMBINING DOUBLE DOT ABOVE
07FD          ; Mn #       NKO DANTAYALAN
0816..0819    ; Mn #   [4] SAMARITAN MARK IN..SAMARITAN MARK DAGESH
081B..0823    ; Mn #   [9] SAMARITAN MARK EPENTHETIC YUT..SAMARITAN VOWEL SIGN A
0825..0827    ; Mn #   [3] SAMARITAN VOWEL SIGN SHORT A..SAMARITAN VOWEL SIGN U
0829..082D    ; Mn #   [5] SAMARITAN VOWEL SIGN LONG I..SAMARITAN MARK NEQUDAA
0859..085B    ; Mn #   [3] MANDAIC AFFRICATION MARK..MANDAIC GEMINATION MARK
0897..089F    ; Mn #   [9] ARABIC PEPET..ARABIC HALF MADDA OVER MADDA
08CA..08E1    ; Mn #  [24] ARABIC SMALL HIGH FARSI YEH..ARABIC SMALL HIGH SIGN SAFHA
08E3..0902    ; Mn #  [32] ARABIC TURNED DAMMA BELOW..DEVANAGARI SIGN ANUSVARA
093A          ; Mn #       DEVANAGARI VOWEL SIGN OE
093C          ; Mn #       DEVANAGARI SIGN NUKTA
0941..0948    ; Mn #   [8] DEVANAGARI VOWEL SIGN U..DEVANAGARI VOWEL SIGN AI
094D          ; Mn #       DEVANAGARI SIGN VIRAMA
0951..0957    ; Mn #   [7] DEVANAGARI STRESS SIGN UDATTA..DEVANAGARI VOWEL SIGN UUE
0962..0963    ; Mn #   [2] DEVANAGARI VOWEL SIGN VOCALIC L..DEVANAGARI VOWEL SIGN VOCALIC LL
0981          ; Mn #       BENGALI SIGN CANDRABINDU
09BC          ; Mn #       BENGALI SIGN NUKTA
09C1..09C4    ; Mn #   [4] BENGALI VOWEL SIGN U..BENGALI VOWEL SIGN VOCALIC RR
09CD          ; Mn #       BENGALI SIGN VIRAMA
09E2..09E3    ; Mn #   [2] BENGALI VOWEL SIGN VOCALIC L..BENGALI VOWEL SIGN VOCALIC LL
09FE          ; Mn #       BENGALI SANDHI MARK
0A01..0A02    ; Mn #   [2] GURMUKHI SIGN ADAK BINDI..GURMUKHI SIGN BINDI
0A3C          ; Mn #       GURMUKHI SIGN NUKTA
0A41..0A42    ; Mn #   [2] GURMUKHI VOWEL SIGN U..GURMUKHI VOWEL SIGN UU
0A47..0A48    ; Mn #   [2] GURMUKHI VOWEL SIGN EE..GURMUKHI VOWEL SIGN AI
0A4B..0A4D    ; Mn #   [3] GURMUKHI VOWEL SIGN OO..GURMUKHI SIGN VIRAMA
0A51          ; Mn #       GURMUKHI SIGN UDAAT
0A70..0A71    ; Mn #   [2] GURMUKHI TIPPI..GURMUKHI ADDAK
0A75          ; Mn #       GURMUKHI SIGN YAKASH
0A81..0A82    ; Mn #   [2] GUJARATI SIGN CANDRABINDU..GUJARATI SIGN ANUSVARA
0ABC          ; Mn #       GUJARATI SIGN NUKTA
0AC1..0AC5    ; Mn #   [5] GUJARATI VOWEL SIGN U..GUJARATI VOWEL SIGN CANDRA E
0AC7..0AC8    ; Mn #   [2] GUJARATI VOWEL SIGN E..GUJARATI VOWEL SIGN AI
0ACD          ; Mn #       GUJARATI SIGN VIRAMA
0AE2..0AE3    ; Mn #   [2] GUJARATI VOWEL SIGN VOCALIC L..GUJARATI VOWEL SIGN VOCALIC LL
0AFA..0AFF    ; Mn #   [6] GUJARATI SIGN SUKUN..GUJARATI SIGN TWO-CIRCLE NUKTA ABOVE
0B01          ; Mn #       ORIYA SIGN CANDRABINDU
0B3C          ; Mn #       ORIYA SIGN NUKTA
0B3F          ; Mn #       ORIYA VOWEL SIGN I
0B41..0B44    ; Mn #   [4] ORIYA VOWEL SIGN U..ORIYA VOWEL SIGN VOCALIC RR
0B4D          ; Mn #       ORIYA SIGN VIRAMA
0B55..0B56    ; Mn #   [2] ORIYA SIGN OVERLINE..ORIYA AI LENGTH MARK
0B62..0B63    ; Mn #   [2] ORIYA VOWEL SIGN VOCALIC L..ORIYA VOWEL SIGN VOCALIC LL
0B82          ; Mn #       TAMIL SIGN ANUSVARA
0BC0          ; Mn #       TAMIL VOWEL SIGN II
0BCD          ; Mn #       TAMIL SIGN VIRAMA
0C00          ; Mn #       TELUGU SIGN COMBINING CANDRABINDU ABOVE
0C04          ; Mn #       TELUGU SIGN COMBINING ANUSVARA ABOVE
0C3C          ; Mn #       TELUGU SIGN NUKTA
0C3E..0C40    ; Mn #   [3] TELUGU VOWEL SIGN AA..TELUGU VOWEL SIGN II
0C46..0C48    ; Mn #   [3] TELUGU VOWEL SIGN E..TELUGU VOWEL SIGN AI
0C4A..0C4D    ; Mn #   [4] TELUGU VOWEL SIGN O..TELUGU SIGN VIRAMA
0C55..0C56    ; Mn #   [2] TELUGU LENGTH MARK..TELUGU AI LENGTH MARK
0C62..0C63    ; Mn #   [2] TELUGU VOWEL SIGN VOCALIC L..TELUGU VOWEL SIGN VOCALIC LL
0C81          ; Mn #       KANNADA SIGN CANDRABINDU
0CBC          ; Mn #       KANNADA SIGN NUKTA
0CBF          ; Mn #       KANNADA VOWEL SIGN I
0CC6          ; Mn #       KANNADA VOWEL SIGN E
0CCC..0CCD    ; Mn #   [2] KANNADA VOWEL SIGN AU..KANNADA SIGN VIRAMA
0CE2..0CE3    ; Mn #   [2] KANNADA VOWEL SIGN VOCALIC L..KANNADA VOWEL SIGN VOCALIC LL
0D00..0D01    ; Mn #   [2] MALAYALAM SIGN COMBINING ANUSVARA ABOVE..MALAYALAM SIGN CANDRABINDU
0D3B..0D3C    ; Mn #   [2] MALAYALAM SIGN VERTICAL BAR VIRAMA..MALAYALAM SIGN CIRCULAR VIRAMA
0D41..0D44    ; Mn #   [4] MALAYALAM VOWEL SIGN U..MALAYALAM VOWEL SIGN VOCALIC RR
0D4D          ; Mn #       MALAYALAM SIGN VIRAMA
0D62..0D63    ; Mn #   [2] MALAYALAM VOWEL SIGN VOCALIC L..MALAYALAM VOWEL SIGN VOCALIC LL
0D81          ; Mn #       SINHALA SIGN CANDRABINDU
0DCA          ; Mn #       SINHALA SIGN AL-LAKUNA
0DD2..0DD4    ; Mn #   [3] SINHALA VOWEL SIGN KETTI IS-PILLA..SINHALA VOWEL SIGN KETTI PAA-PILLA
0DD6          ; Mn #       SINHALA VOWEL SIGN DIGA PAA-PILLA
0E31          ; Mn #       THAI CHARACTER MAI HAN-AKAT
0E34..0E3A    ; Mn #   [7] THAI CHARACTER SARA I..THAI CHARACTER PHINTHU
0E47..0E4E    ; Mn #   [8] THAI CHARACTER MAITAIKHU..THAI CHARACTER YAMAKKAN
0EB1          ; Mn #       LAO VOWEL SIGN MAI KAN
0EB4..0EBC    ; Mn #   [9] LAO VOWEL SIGN I..LAO SEMIVOWEL SIGN LO
0EC8..0ECE    ; Mn #   [7] LAO TONE MAI EK..LAO YAMAKKAN
0F18..0F19    ; Mn #   [2] TIBETAN ASTROLOGICAL SIGN -KHYUD PA..TIBETAN ASTROLOGICAL SIGN SDONG TSHUGS
0F35          ; Mn #       TIBETAN MARK NGAS BZUNG NYI ZLA
0F37          ; Mn #       TIBETAN MARK NGAS BZUNG SGOR RTAGS
0F39          ; Mn #       TIBETAN MARK TSA -PHRU
0F71..0F7E    ; Mn #  [14] TIBETAN VOWEL SIGN AA..TIBETAN SIGN RJES SU NGA RO
0F80..0F84    ; Mn #   [5] TIBETAN VOWEL SIGN REVERSED I..TIBETAN MARK HALANTA
0F86..0F87    ; Mn #   [2] TIBETAN SIGN LCI RTAGS..TIBETAN SIGN YANG RTAGS
0F8D..0F97    ; Mn #  [11] TIBETAN SUBJOINED SIGN LCE TSA CAN..TIBETAN SUBJOINED LETTER JA
0F99..0FBC    ; Mn #  [36] TIBETAN SUBJOINED LETTER NYA..TIBETAN SUBJOINED LETTER FIXED-FORM RA
0FC6          ; Mn #       TIBETAN SYMBOL PADMA GDAN
102D..1030    ; Mn #   [4] MYANMAR VOWEL SIGN I..MYANMAR VOWEL SIGN UU
1032..1037    ; Mn #   [6] MYANMAR VOWEL SIGN AI..MYANMAR SIGN DOT BELOW
1039..103A    ; Mn #   [2] MYANMAR SIGN VIRAMA..MYANMAR SIGN ASAT
103D..103E    ; Mn #   [2] MYANMAR CONSONANT SIGN MEDIAL WA..MYANMAR CONSONANT SIGN MEDIAL HA
1058..1059    ; Mn #   [2] MYANMAR VOWEL SIGN VOCALIC L..MYANMAR VOWEL SIGN VOCALIC LL
105E..1060    ; Mn #   [3] MYANMAR CONSONANT SIGN MON MEDIAL NA..MYANMAR CONSONANT SIGN MON MEDIAL LA
1071..1074    ; Mn #   [4] MYANMAR VOWEL SIGN GEBA KAREN I..MYANMAR VOWEL SIGN KAYAH EE
1082          ; Mn #       MYANMAR CONSONANT SIGN SHAN MEDIAL WA
1085..1086    ; Mn #   [2] MYANMAR VOWEL SIGN SHAN E ABOVE..MYANMAR VOWEL SIGN SHAN FINAL Y
108D          ; Mn #       MYANMAR SIGN SHAN COUNCIL EMPHATIC TONE
109D          ; Mn #       MYANMAR VOWEL SIGN AITON AI
135D..135F    ; Mn #   [3] ETHIOPIC COMBINING GEMINATION AND VOWEL LENGTH MARK..ETHIOPIC COMBINING GEMINATION MARK
1712..1714    ; Mn #   [3] TAGALOG VOWEL SIGN I..TAGALOG SIGN VIRAMA
1732..1733    ; Mn #   [2] HANUNOO VOWEL SIGN I..HANUNOO VOWEL SIGN U
1752..1753    ; Mn #   [2] BUHID VOWEL SIGN I..BUHID VOWEL SIGN U
1772..1773    ; Mn #   [2] TAGBANWA VOWEL SIGN I..TAGBANWA VOWEL SIGN U
17B4..17B5    ; Mn #   [2] KHMER VOWEL INHERENT AQ..KHMER VOWEL INHERENT AA
17B7..17BD    ; Mn #   [7] KHMER VOWEL SIGN I..KHMER VOWEL SIGN UA
17C6          ; Mn #       KHMER SIGN NIKAHIT
17C9..17D3    ; Mn #  [11] KHMER SIGN MUUSIKATOAN..KHMER SIGN BATHAMASAT
17DD          ; Mn #       KHMER SIGN ATTHACAN
180B..180D    ; Mn #   [3] MONGOLIAN FREE VARIATION SELECTOR ONE..MONGOLIAN FREE VARIATION SELECTOR THREE
180F          ; Mn #       MONGOLIAN FREE VARIATION SELECTOR FOUR
1885..1886    ; Mn #   [2] MONGOLIAN LETTER ALI GALI BALUDA..MONGOLIAN LETTER ALI GALI THREE BALUDA
18A9          ; Mn #       MONGOLIAN LETTER ALI GALI DAGALGA
1920..1922    ; Mn #   [3] LIMBU VOWEL SIGN A..LIMBU VOWEL SIGN U
1927..1928    ; Mn #   [2] LIMBU VOWEL SIGN E..LIMBU VOWEL SIGN O
1932          ; Mn #       LIMBU SMALL LETTER ANUSVARA
1939..193B    ; Mn #   [3] LIMBU SIGN MUKPHRENG..LIMBU SIGN SA-I
1A17..1A18    ; Mn #   [2] BUGINESE VOWEL SIGN I..BUGINESE VOWEL SIGN U
1A1B          ; Mn #       BUGINESE VOWEL SIGN AE
1A56          ; Mn #       TAI THAM CONSONANT SIGN MEDIAL LA
1A58..1A5E    ; Mn #   [7] TAI THAM SIGN MAI KANG LAI..TAI THAM CONSONANT SIGN SA
1A60          ; Mn #       TAI THAM SIGN SAKOT
1A62          ; Mn #       TAI THAM VOWEL SIGN MAI SAT
1A65..1A6C    ; Mn #   [8] TAI THAM VOWEL SIGN I..TAI THAM VOWEL SIGN OA BELOW
1A73..1A7C    ; Mn #  [10] TAI THAM VOWEL SIGN OA ABOVE..TAI THAM SIGN KHUEN-LUE KARAN
1A7F          ; Mn #       TAI THAM COMBINING CRYPTOGRAMMIC DOT
1AB0..1ABD    ; Mn #  [14] COMBINING DOUBLED CIRCUMFLEX ACCENT..COMBINING PARENTHESES BELOW
1ABF..1ACE    ; Mn #  [16] COMBINING LATIN SMALL LETTER W BELOW..COMBINING LATIN SMALL LETTER INSULAR T
1B00..1B03    ; Mn #   [4] BALINESE SIGN ULU RICEM..BALINESE SIGN SURANG
1B34          ; Mn #       BALINESE SIGN REREKAN
1B36..1B3A    ; Mn #   [5] BALINESE VOWEL SIGN ULU..BALINESE VOWEL SIGN RA REPA
1B3C          ; Mn #       BALINESE VOWEL SIGN LA LENGA
1B42          ; Mn #       BALINESE VOWEL SIGN PEPET
1B6B..1B73    ; Mn #   [9] BALINESE MUSICAL SYMBOL COMBINING TEGEH..BALINESE MUSICAL SYMBOL COMBINING GONG
1B80..1B81    ; Mn #   [2] SUNDANESE SIGN PANYECEK..SUNDANESE SIGN PANGLAYAR
1BA2..1BA5    ; Mn #   [4] SUNDANESE CONSONANT SIGN PANYAKRA..SUNDANESE VOWEL SIGN PANYUKU
1BA8..1BA9    ; Mn #   [2] SUNDANESE VOWEL SIGN PAMEPET..SUNDANESE VOWEL SIGN PANEULEUNG
1BAB..1BAD    ; Mn #   [3] SUNDANESE SIGN VIRAMA..SUNDANESE CONSONANT SIGN PASANGAN WA
1BE6          ; Mn #       BATAK SIGN TOMPI
1BE8..1BE9    ; Mn #   [2] BATAK VOWEL SIGN PAKPAK E..BATAK VOWEL SIGN EE
1BED          ; Mn #       BATAK VOWEL SIGN KARO O
1BEF..1BF1    ; Mn #   [3] BATAK VOWEL SIGN U FOR SIMALUNGUN SA..BATAK CONSONANT SIGN H
1C2C..1C33    ; Mn #   [8] LEPCHA VOWEL SIGN E..LEPCHA CONSONANT SIGN T
1C36..1C37    ; Mn #   [2] LEPCHA SIGN RAN..LEPCHA SIGN NUKTA
1CD0..1CD2    ; Mn #   [3] VEDIC TONE KARSHANA..VEDIC TONE PRENKHA
1CD4..1CE0    ; Mn #  [13] VEDIC SIGN YAJURVEDIC MIDLINE SVARITA..VEDIC TONE RIGVEDIC KASHMIRI INDEPENDENT SVARITA
1CE2..1CE8    ; Mn #   [7] VEDIC SIGN VISARGA SVARITA..VEDIC SIGN VISARGA ANUDATTA WITH TAIL
1CED          ; Mn #       VEDIC SIGN TIRYAK
1CF4          ; Mn #       VEDIC TONE CANDRA ABOVE
1CF8..1CF9    ; Mn #   [2] VEDIC TONE RING ABOVE..VEDIC TONE DOUBLE RING ABOVE
1DC0..1DFF    ; Mn #  [64] COMBINING DOTTED GRAVE ACCENT..COMBINING RIGHT ARROWHEAD AND DOWN ARROWHEAD BELOW
20D0..20DC    ; Mn #  [13] COMBINING LEFT HARPOON ABOVE..COMBINING FOUR DOTS ABOVE
20E1          ; Mn #       COMBINING LEFT RIGHT ARROW ABOVE
20E5..20F0    ; Mn #  [12] COMBINING REVERSE SOLIDUS OVERLAY..COMBINING ASTERISK ABOVE
2CEF..2CF1    ; Mn #   [3] COPTIC COMBINING NI ABOVE..COPTIC COMBINING SPIRITUS LENIS
2D7F          ; Mn #       TIFINAGH CONSONANT JOINER
2DE0..2DFF    ; Mn #  [32] COMBINING CYRILLIC LETTER BE..COMBINING CYRILLIC LETTER IOTIFIED BIG YUS
302A..302D    ; Mn #   [4] IDEOGRAPHIC LEVEL TONE MARK..IDEOGRAPHIC ENTERING TONE MARK
3099..309A    ; Mn #   [2] COMBINING KATAKANA-HIRAGANA VOICED SOUND MARK..COMBINING KATAKANA-HIRAGANA SEMI-VOICED SOUND MARK
A66F          ; Mn #       COMBINING CYRILLIC VZMET
A674..A67D    ; Mn #  [10] COMBINING CYRILLIC LETTER UKRAINIAN IE..COMBINING CYRILLIC PAYEROK
A69E..A69F    ; Mn #   [2] COMBINING CYRILLIC LETTER EF..COMBINING CYRILLIC LETTER IOTIFIED E
A6F0..A6F1    ; Mn #   [2] BAMUM COMBINING MARK KOQNDON..BAMUM COMBINING MARK TUKWENTIS
A802          ; Mn #       SYLOTI NAGRI SIGN DVISVARA
A806          ; Mn #       SYLOTI NAGRI SIGN HASANTA
A80B          ; Mn #       SYLOTI NAGRI SIGN ANUSVARA
A825..A826    ; Mn #   [2] SYLOTI NAGRI VOWEL SIGN U..SYLOTI NAGRI VOWEL SIGN E
A82C          ; Mn #       SYLOTI NAGRI SIGN ALTERNATE HASANTA
A8C4..A8C5    ; Mn #   [2] SAURASHTRA SIGN VIRAMA..SAURASHTRA SIGN CANDRABINDU
A8E0..A8F1    ; Mn #  [18] COMBINING DEVANAGARI DIGIT ZERO..COMBINING DEVANAGARI SIGN AVAGRAHA
A8FF          ; Mn #       DEVANAGARI VOWEL SIGN AY
A926..A92D    ; Mn #   [8] KAYAH LI VOWEL UE..KAYAH LI TONE CALYA PLOPHU
A947..A951    ; Mn #  [11] REJANG VOWEL SIGN I..REJANG CONSONANT SIGN R
A980..A982    ; Mn #   [3] JAVANESE SIGN PANYANGGA..JAVANESE SIGN LAYAR
A9B3          ; Mn #       JAVANESE SIGN CECAK TELU
A9B6..A9B9    ; Mn #   [4] JAVANESE VOWEL SIGN WULU..JAVANESE VOWEL SIGN SUKU MENDUT
A9BC..A9BD    ; Mn #   [2] JAVANESE VOWEL SIGN PEPET..JAVANESE CONSONANT SIGN KERET
A9E5          ; Mn #       MYANMAR SIGN SHAN SAW
AA29..AA2E    ; Mn #   [6] CHAM VOWEL SIGN AA..CHAM VOWEL SIGN OE
AA31..AA32    ; Mn #   [2] CHAM VOWEL SIGN AU..CHAM VOWEL SIGN UE
AA35..AA36    ; Mn #   [2] CHAM CONSONANT SIGN LA..CHAM CONSONANT SIGN WA
AA43          ; Mn #       CHAM CONSONANT SIGN FINAL NG
AA4C          ; Mn #       CHAM CONSONANT SIGN FINAL M
AA7C          ; Mn #       MYANMAR SIGN TAI LAING TONE-2
AAB0          ; Mn #       TAI VIET MAI KANG
AAB2..AAB4    ; Mn #   [3] TAI VIET VOWEL I..TAI VIET VOWEL U
AAB7..AAB8    ; Mn #   [2] TAI VIET MAI KHIT..TAI VIET VOWEL IA
AABE..AABF    ; Mn #   [2] TAI VIET VOWEL AM..TAI VIET TONE MAI EK
AAC1          ; Mn #       TAI VIET TONE MAI THO
AAEC..AAED    ; Mn #   [2] MEETEI MAYEK VOWEL SIGN UU..MEETEI MAYEK VOWEL SIGN AAI
AAF6          ; Mn #       MEETEI MAYEK VIRAMA
ABE5          ; Mn #       MEETEI MAYEK VOWEL SIGN ANAP
ABE8          ; Mn #       MEETEI MAYEK VOWEL SIGN UNAP
ABED          ; Mn #       MEETEI MAYEK APUN IYEK
FB1E          ; Mn #       HEBREW POINT JUDEO-SPANISH VARIKA
FE00..FE0F    ; Mn #  [16] VARIATION SELECTOR-1..VARIATION SELECTOR-16
FE20..FE2F    ; Mn #  [16] COMBINING LIGATURE LEFT HALF..COMBINING CYRILLIC TITLO RIGHT HALF
101FD         ; Mn #       PHAISTOS DISC SIGN COMBINING OBLIQUE STROKE
102E0         ; Mn #       COPTIC EPACT THOUSANDS MARK
10376..1037A  ; Mn #   [5] COMBINING OLD PERMIC LETTER AN..COMBINING OLD PERMIC LETTER SII
10A01..10A03  ; Mn #   [3] KHAROSHTHI VOWEL SIGN I..KHAROSHTHI VOWEL SIGN VOCALIC R
10A05..10A06  ; Mn #   [2] KHAROSHTHI VOWEL SIGN E..KHAROSHTHI VOWEL SIGN O
10A0C..10A0F  ; Mn #   [4] KHAROSHTHI VOWEL LENGTH MARK..KHAROSHTHI SIGN VISARGA
10A38..10A3A  ; Mn #   [3] KHAROSHTHI SIGN BAR ABOVE..KHAROSHTHI SIGN DOT BELOW
10A3F         ; Mn #       KHAROSHTHI VIRAMA
10AE5..10AE6  ; Mn #   [2] MANICHAEAN ABBREVIATION MARK ABOVE..MANICHAEAN ABBREVIATION MARK BELOW
10D24..10D27  ; Mn #   [4] HANIFI ROHINGYA SIGN HARBAHAY..HANIFI ROHINGYA SIGN TASSI
10D69..10D6D  ; Mn #   [5] GARAY VOWEL SIGN E..GARAY CONSONANT NASALIZATION MARK
10EAB..10EAC  ; Mn #   [2] YEZIDI COMBINING HAMZA MARK..YEZIDI COMBINING MADDA MARK
10EFC..10EFF  ; Mn #   [4] ARABIC COMBINING ALEF OVERLAY..ARABIC SMALL LOW WORD MADDA
10F46..10F50  ; Mn #  [11] SOGDIAN COMBINING DOT BELOW..SOGDIAN COMBINING STROKE BELOW
10F82..10F85  ; Mn #   [4] OLD UYGHUR COMBINING DOT ABOVE..OLD UYGHUR COMBINING TWO DOTS BELOW
11001         ; Mn #       BRAHMI SIGN ANUSVARA
11038..11046  ; Mn #  [15] BRAHMI VOWEL SIGN AA..BRAHMI VIRAMA
11070         ; Mn #       BRAHMI SIGN OLD TAMIL VIRAMA
11073..11074  ; Mn #   [2] BRAHMI VOWEL SIGN OLD TAMIL SHORT E..BRAHMI VOWEL SIGN OLD TAMIL SHORT O
1107F..11081  ; Mn #   [3] BRAHMI NUMBER JOINER..KAITHI SIGN ANUSVARA
110B3..110B6  ; Mn #   [4] KAITHI VOWEL SIGN U..KAITHI VOWEL SIGN AI
110B9..110BA  ; Mn #   [2] KAITHI SIGN VIRAMA..KAITHI SIGN NUKTA
110C2         ; Mn #       KAITHI VOWEL SIGN VOCALIC R
11100..11102  ; Mn #   [3] CHAKMA SIGN CANDRABINDU..CHAKMA SIGN VISARGA
11127..1112B  ; Mn #   [5] CHAKMA VOWEL SIGN A..CHAKMA VOWEL SIGN UU
1112D..11134  ; Mn #   [8] CHAKMA VOWEL SIGN AI..CHAKMA MAAYYAA
11173         ; Mn #       MAHAJANI SIGN NUKTA
11180..11181  ; Mn #   [2] SHARADA SIGN CANDRABINDU..SHARADA SIGN ANUSVARA
111B6..111BE  ; Mn #   [9] SHARADA VOWEL SIGN U..SHARADA VOWEL SIGN O
111C9..111CC  ; Mn #   [4] SHARADA SANDHI MARK..SHARADA EXTRA SHORT VOWEL MARK
111CF         ; Mn #       SHARADA SIGN INVERTED CANDRABINDU
1122F..11231  ; Mn #   [3] KHOJKI VOWEL SIGN U..KHOJKI VOWEL SIGN AI
11234         ; Mn #       KHOJKI SIGN ANUSVARA
11236..11237  ; Mn #   [2] KHOJKI SIGN NUKTA..KHOJKI SIGN SHADDA
1123E         ; Mn #       KHOJKI SIGN SUKUN
11241         ; Mn #       KHOJKI VOWEL SIGN VOCALIC R
112DF         ; Mn #       KHUDAWADI SIGN ANUSVARA
112E3..112EA  ; Mn #   [8] KHUDAWADI VOWEL SIGN U..KHUDAWADI SIGN VIRAMA
11300..11301  ; Mn #   [2] GRANTHA SIGN COMBINING ANUSVARA ABOVE..GRANTHA SIGN CANDRABINDU
1133B..1133C  ; Mn #   [2] COMBINING BINDU BELOW..GRANTHA SIGN NUKTA
11340         ; Mn #       GRANTHA VOWEL SIGN II
11366..1136C  ; Mn #   [7] COMBINING GRANTHA DIGIT ZERO..COMBINING GRANTHA DIGIT SIX
11370..11374  ; Mn #   [5] COMBINING GRANTHA LETTER A..COMBINING GRANTHA LETTER PA
113BB..113C0  ; Mn #   [6] TULU-TIGALARI VOWEL SIGN U..TULU-TIGALARI VOWEL SIGN VOCALIC LL
113CE         ; Mn #       TULU-TIGALARI SIGN VIRAMA
113D0         ; Mn #       TULU-TIGALARI CONJOINER
113D2         ; Mn #       TULU-TIGALARI GEMINATION MARK
113E1..113E2  ; Mn #   [2] TULU-TIGALARI VEDIC TONE SVARITA..TULU-TIGALARI VEDIC TONE ANUDATTA
11438..1143F  ; Mn #   [8] NEWA VOWEL SIGN U..NEWA VOWEL SIGN AI
11442..11444  ; Mn #   [3] NEWA SIGN VIRAMA..NEWA SIGN ANUSVARA
11446         ; Mn #       NEWA SIGN NUKTA
1145E         ; Mn #       NEWA SANDHI MARK
114B3..114B8  ; Mn #   [6] TIRHUTA VOWEL SIGN U..TIRHUTA VOWEL SIGN VOCALIC LL
114BA         ; Mn #       TIRHUTA VOWEL SIGN SHORT E
114BF..114C0  ; Mn #   [2] TIRHUTA SIGN CANDRABINDU..TIRHUTA SIGN ANUSVARA
114C2..114C3  ; Mn #   [2] TIRHUTA SIGN VIRAMA..TIRHUTA SIGN NUKTA
115B2..115B5  ; Mn #   [4] SIDDHAM VOWEL SIGN U..SIDDHAM VOWEL SIGN VOCALIC RR
115BC..115BD  ; Mn #   [2] SIDDHAM SIGN CANDRABINDU..SIDDHAM SIGN ANUSVARA
115BF..115C0  ; Mn #   [2] SIDDHAM SIGN VIRAMA..SIDDHAM SIGN NUKTA
115DC..115DD  ; Mn #   [2] SIDDHAM VOWEL SIGN ALTERNATE U..SIDDHAM VOWEL SIGN ALTERNATE UU
11633..1163A  ; Mn #   [8] MODI VOWEL SIGN U..MODI VOWEL SIGN AI
1163D         ; Mn #       MODI SIGN ANUSVARA
1163F..11640  ; Mn #   [2] MODI SIGN VIRAMA..MODI SIGN ARDHACANDRA
116AB         ; Mn #       TAKRI SIGN ANUSVARA
116AD         ; Mn #       TAKRI VOWEL SIGN AA
116B0..116B5  ; Mn #   [6] TAKRI VOWEL SIGN U..TAKRI VOWEL SIGN AU
116B7         ; Mn #       TAKRI SIGN NUKTA
1171D         ; Mn #       AHOM CONSONANT SIGN MEDIAL LA
1171F         ; Mn #       AHOM CONSONANT SIGN MEDIAL LIGATING RA
11722..11725  ; Mn #   [4] AHOM VOWEL SIGN I..AHOM VOWEL SIGN UU
11727..1172B  ; Mn #   [5] AHOM VOWEL SIGN AW..AHOM SIGN KILLER
1182F..11837  ; Mn #   [9] DOGRA VOWEL SIGN U..DOGRA SIGN ANUSVARA
11839..1183A  ; Mn #   [2] DOGRA SIGN VIRAMA..DOGRA SIGN NUKTA
1193B..1193C  ; Mn #   [2] DIVES AKURU SIGN ANUSVARA..DIVES AKURU SIGN CANDRABINDU
1193E         ; Mn #       DIVES AKURU VIRAMA
11943         ; Mn #       DIVES AKURU SIGN NUKTA
119D4..119D7  ; Mn #   [4] NANDINAGARI VOWEL SIGN U..NANDINAGARI VOWEL SIGN VOCALIC RR
119DA..119DB  ; Mn #   [2] NANDINAGARI VOWEL SIGN E..NANDINAGARI VOWEL SIGN AI
119E0         ; Mn #       NANDINAGARI SIGN VIRAMA
11A01..11A0A  ; Mn #  [10] ZANABAZAR SQUARE VOWEL SIGN I..ZANABAZAR SQUARE VOWEL LENGTH MARK
11A33..11A38  ; Mn #   [6] ZANABAZAR SQUARE FINAL CONSONANT MARK..ZANABAZAR SQUARE SIGN ANUSVARA
11A3B..11A3E  ; Mn #   [4] ZANABAZAR SQUARE CLUSTER-FINAL LETTER YA..ZANABAZAR SQUARE CLUSTER-FINAL LETTER VA
11A47         ; Mn #       ZANABAZAR SQUARE SUBJOINER
11A51..11A56  ; Mn #   [6] SOYOMBO VOWEL SIGN I..SOYOMBO VOWEL SIGN OE
11A59..11A5B  ; Mn #   [3] SOYOMBO VOWEL SIGN VOCALIC R..SOYOMBO VOWEL LENGTH MARK
11A8A..11A96  ; Mn #  [13] SOYOMBO FINAL CONSONANT SIGN G..SOYOMBO SIGN ANUSVARA
11A98..11A99  ; Mn #   [2] SOYOMBO GEMINATION MARK..SOYOMBO SUBJOINER
11C30..11C36  ; Mn #   [7] BHAIKSUKI VOWEL SIGN I..BHAIKSUKI VOWEL SIGN VOCALIC L
11C38..11C3D  ; Mn #   [6] BHAIKSUKI VOWEL SIGN E..BHAIKSUKI SIGN ANUSVARA
11C3F         ; Mn #       BHAIKSUKI SIGN VIRAMA
11C92..11CA7  ; Mn #  [22] MARCHEN SUBJOINED LETTER KA..MARCHEN SUBJOINED LETTER ZA
11CAA..11CB0  ; Mn #   [7] MARCHEN SUBJOINED LETTER RA..MARCHEN VOWEL SIGN AA
11CB2..11CB3  ; Mn #   [2] MARCHEN VOWEL SIGN U..MARCHEN VOWEL SIGN E
11CB5..11CB6  ; Mn #   [2] MARCHEN SIGN ANUSVARA..MARCHEN SIGN CANDRABINDU
11D31..11D36  ; Mn #   [6] MASARAM GONDI VOWEL SIGN AA..MASARAM GONDI VOWEL SIGN VOCALIC R
11D3A         ; Mn #       MASARAM GONDI VOWEL SIGN E
11D3C..11D3D  ; Mn #   [2] MASARAM GONDI VOWEL SIGN AI..MASARAM GONDI VOWEL SIGN O
11D3F..11D45  ; Mn #   [7] MASARAM GONDI VOWEL SIGN AU..MASARAM GONDI VIRAMA
11D47         ; Mn #       MASARAM GONDI RA-KARA
11D90..11D91  ; Mn #   [2] GUNJALA GONDI VOWEL SIGN EE..GUNJALA GONDI VOWEL SIGN AI
11D95         ; Mn #       GUNJALA GONDI SIGN ANUSVARA
11D97         ; Mn #       GUNJALA GONDI VIRAMA
11EF3..11EF4  ; Mn #   [2] MAKASAR VOWEL SIGN I..MAKASAR VOWEL SIGN U
11F00..11F01  ; Mn #   [2] KAWI SIGN CANDRABINDU..KAWI SIGN ANUSVARA
11F36..11F3A  ; Mn #   [5] KAWI VOWEL SIGN I..KAWI VOWEL SIGN VOCALIC R
11F40         ; Mn #       KAWI VOWEL SIGN EU
11F42         ; Mn #       KAWI CONJOINER
11F5A         ; Mn #       KAWI SIGN NUKTA
13440         ; Mn #       EGYPTIAN HIEROGLYPH MIRROR HORIZONTALLY
13447..13455  ; Mn #  [15] EGYPTIAN HIEROGLYPH MODIFIER DAMAGED AT TOP START..EGYPTIAN HIEROGLYPH MODIFIER DAMAGED
1611E..16129  ; Mn #  [12] GURUNG KHEMA VOWEL SIGN AA..GURUNG KHEMA VOWEL LENGTH MARK
1612D..1612F  ; Mn #   [3] GURUNG KHEMA SIGN ANUSVARA..GURUNG KHEMA SIGN THOLHOMA
16AF0..16AF4  ; Mn #   [5] BASSA VAH COMBINING HIGH TONE..BASSA VAH COMBINING HIGH-LOW TONE
16B30..16B36  ; Mn #   [7] PAHAWH HMONG MARK CIM TUB..PAHAWH HMONG MARK CIM TAUM
16F4F         ; Mn #       MIAO SIGN CONSONANT MODIFIER BAR
16F8F..16F92  ; Mn #   [4] MIAO TONE RIGHT..MIAO TONE BELOW
16FE4         ; Mn #       KHITAN SMALL SCRIPT FILLER
1BC9D..1BC9E  ; Mn #   [2] DUPLOYAN THICK LETTER SELECTOR..DUPLOYAN DOUBLE MARK
1CF00..1CF2D  ; Mn #  [46] ZNAMENNY COMBINING MARK GORAZDO NIZKO S KRYZHEM ON LEFT..ZNAMENNY COMBINING MARK KRYZH ON LEFT
1CF30..1CF46  ; Mn #  [23] ZNAMENNY COMBINING TONAL RANGE MARK MRACHNO..ZNAMENNY PRIZNAK MODIFIER ROG
1D167..1D169  ; Mn #   [3] MUSICAL SYMBOL COMBINING TREMOLO-1..MUSICAL SYMBOL COMBINING TREMOLO-3
1D17B..1D182  ; Mn #   [8] MUSICAL SYMBOL COMBINING ACCENT..MUSICAL SYMBOL COMBINING LOURE
1D185..1D18B  ; Mn #   [7] MUSICAL SYMBOL COMBINING DOIT..MUSICAL SYMBOL COMBINING TRIPLE TONGUE
1D1AA..1D1AD  ; Mn #   [4] MUSICAL SYMBOL COMBINING DOWN BOW..MUSICAL SYMBOL COMBINING SNAP PIZZICATO
1D242..1D244  ; Mn #   [3] COMBINING GREEK MUSICAL TRISEME..COMBINING GREEK MUSICAL PENTASEME
1DA00..1DA36  ; Mn #  [55] SIGNWRITING HEAD RIM..SIGNWRITING AIR SUCKING IN
1DA3B..1DA6C  ; Mn #  [50] SIGNWRITING MOUTH CLOSED NEUTRAL..SIGNWRITING EXCITEMENT
1DA75         ; Mn #       SIGNWRITING UPPER BODY TILTING FROM HIP JOINTS
1DA84         ; Mn #       SIGNWRITING LOCATION HEAD NECK
1DA9B..1DA9F  ; Mn #   [5] SIGNWRITING FILL MODIFIER-2..SIGNWRITING FILL MODIFIER-6
1DAA1..1DAAF  ; Mn #  [15] SIGNWRITING ROTATION MODIFIER-2..SIGNWRITING ROTATION MODIFIER-16
1E000..1E006  ; Mn #   [7] COMBINING GLAGOLITIC LETTER AZU..COMBINING GLAGOLITIC LETTER ZHIVETE
1E008..1E018  ; Mn #  [17] COMBINING GLAGOLITIC LETTER ZEMLJA..COMBINING GLAGOLITIC LETTER HERU
1E01B..1E021  ; Mn #   [7] COMBINING GLAGOLITIC LETTER SHTA..COMBINING GLAGOLITIC LETTER YATI
1E023..1E024  ; Mn #   [2] COMBINING GLAGOLITIC LETTER YU..COMBINING GLAGOLITIC LETTER SMALL YUS
1E026..1E02A  ; Mn #   [5] COMBINING GLAGOLITIC LETTER YO..COMBINING GLAGOLITIC LETTER FITA
1E08F         ; Mn #       COMBINING CYRILLIC SMALL LETTER BYELORUSSIAN-UKRAINIAN I
1E130..1E136  ; Mn #   [7] NYIAKENG PUACHUE HMONG TONE-B..NYIAKENG PUACHUE HMONG TONE-D
1E2AE         ; Mn #       TOTO SIGN RISING TONE
1E2EC..1E2EF  ; Mn #   [4] WANCHO TONE TUP..WANCHO TONE KOINI
1E4EC..1E4EF  ; Mn #   [4] NAG MUNDARI SIGN MUHOR..NAG MUNDARI SIGN SUTUH
1E5EE..1E5EF  ; Mn #   [2] OL ONAL SIGN MU..OL ONAL SIGN IKIR
1E8D0..1E8D6  ; Mn #   [7] MENDE KIKAKUI COMBINING NUMBER TEENS..MENDE KIKAKUI COMBINING NUMBER MILLIONS
1E944..1E94A  ; Mn #   [7] ADLAM ALIF LENGTHENER..ADLAM NUKTA
E0100..E01EF  ; Mn # [240] VARIATION SELECTOR-17..VARIATION SELECTOR-256

# Total code points: 2020

# ================================================

# General_Category=Enclosing_Mark

0488..0489    ; Me #   [2] COMBINING CYRILLIC HUNDRED THOUSANDS SIGN..COMBINING CYRILLIC MILLIONS SIGN
1ABE          ; Me #       COMBINING PARENTHESES OVERLAY
20DD..20E0    ; Me #   [4] COMBINING ENCLOSING CIRCLE..COMBINING ENCLOSING CIRCLE BACKSLASH
20E2..20E4    ; Me #   [3] COMBINING ENCLOSING SCREEN..COMBINING ENCLOSING UPWARD POINTING TRIANGLE
A670..A672    ; Me #   [3] COMBINING CYRILLIC TEN MILLIONS SIGN..COMBINING CYRILLIC THOUSAND MILLIONS SIGN

# Total code points: 13

# ================================================

# General_Category=Spacing_Mark

0903          ; Mc #       DEVANAGARI SIGN VISARGA
093B          ; Mc #       DEVANAGARI VOWEL SIGN OOE
093E..0940    ; Mc #   [3] DEVANAGARI VOWEL SIGN AA..DEVANAGARI VOWEL SIGN II
0949..094C    ; Mc #   [4] DEVANAGARI VOWEL SIGN CANDRA O..DEVANAGARI VOWEL SIGN AU
094E..094F    ; Mc #   [2] DEVANAGARI VOWEL SIGN PRISHTHAMATRA E..DEVANAGARI VOWEL SIGN AW
0982..0983    ; Mc #   [2] BENGALI SIGN ANUSVARA..BENGALI SIGN VISARGA
09BE..09C0    ; Mc #   [3] BENGALI VOWEL SIGN AA..BENGALI VOWEL SIGN II
09C7..09C8    ; Mc #   [2] BENGALI VOWEL SIGN E..BENGALI VOWEL SIGN AI
09CB..09CC    ; Mc #   [2] BENGALI VOWEL SIGN O..BENGALI VOWEL SIGN AU
09D7          ; Mc #       BENGALI AU LENGTH MARK
0A03          ; Mc #       GURMUKHI SIGN VISARGA
0A3E..0A40    ; Mc #   [3] GURMUKHI VOWEL SIGN AA..GURMUKHI VOWEL SIGN II
0A83          ; Mc #       GUJARATI SIGN VISARGA
0ABE..0AC0    ; Mc #   [3] GUJARATI VOWEL SIGN AA..GUJARATI VOWEL SIGN II
0AC9          ; Mc #       GUJARATI VOWEL SIGN CANDRA O
0ACB..0ACC    ; Mc #   [2] GUJARATI VOWEL SIGN O..GUJARATI VOWEL SIGN AU
0B02..0B03    ; Mc #   [2] ORIYA SIGN ANUSVARA..ORIYA SIGN VISARGA
0B3E          ; Mc #       ORIYA VOWEL SIGN AA
0B40          ; Mc #       ORIYA VOWEL SIGN II
0B47..0B48    ; Mc #   [2] ORIYA VOWEL SIGN E..ORIYA VOWEL SIGN AI
0B4B..0B4C    ; Mc #   [2] ORIYA VOWEL SIGN O..ORIYA VOWEL SIGN AU
0B57          ; Mc #       ORIYA AU LENGTH MARK
0BBE..0BBF    ; Mc #   [2] TAMIL VOWEL SIGN AA..TAMIL VOWEL SIGN I
0BC1..0BC2    ; Mc #   [2] TAMIL VOWEL SIGN U..TAMIL VOWEL SIGN UU
0BC6..0BC8    ; Mc #   [3] TAMIL VOWEL SIGN E..TAMIL VOWEL SIGN AI
0BCA..0BCC    ; Mc #   [3] TAMIL VOWEL SIGN O..TAMIL VOWEL SIGN AU
0BD7          ; Mc #       TAMIL AU LENGTH MARK
0C01..0C03    ; Mc #   [3] TELUGU SIGN CANDRABINDU..TELUGU SIGN VISARGA
0C41..0C44    ; Mc #   [4] TELUGU VOWEL SIGN U..TELUGU VOWEL SIGN VOCALIC RR
0C82..0C83    ; Mc #   [2] KANNADA SIGN ANUSVARA..KANNADA SIGN VISARGA
0CBE          ; Mc #       KANNADA VOWEL SIGN AA
0CC0..0CC4    ; Mc #   [5] KANNADA VOWEL SIGN II..KANNADA VOWEL SIGN VOCALIC RR
0CC7..0CC8    ; Mc #   [2] KANNADA VOWEL SIGN EE..KANNADA VOWEL SIGN AI
0CCA..0CCB    ; Mc #   [2] KANNADA VOWEL SIGN O..KANNADA VOWEL SIGN OO
0CD5..0CD6    ; Mc #   [2] KANNADA LENGTH MARK..KANNADA AI LENGTH MARK
0CF3          ; Mc #       KANNADA SIGN COMBINING ANUSVARA ABOVE RIGHT
0D02..0D03    ; Mc #   [2] MALAYALAM SIGN ANUSVARA..MALAYALAM SIGN VISARGA
0D3E..0D40    ; Mc #   [3] MALAYALAM VOWEL SIGN AA..MALAYALAM VOWEL SIGN II
0D46..0D48    ; Mc #   [3] MALAYALAM VOWEL SIGN E..MALAYALAM VOWEL SIGN AI
0D4A..0D4C    ; Mc #   [3] MALAYALAM VOWEL SIGN O..MALAYALAM VOWEL SIGN AU
0D57          ; Mc #       MALAYALAM AU LENGTH MARK
0D82..0D83    ; Mc #   [2] SINHALA SIGN ANUSVARAYA..SINHALA SIGN VISARGAYA
0DCF..0DD1    ; Mc #   [3] SINHALA VOWEL SIGN AELA-PILLA..SINHALA VOWEL SIGN DIGA AEDA-PILLA
0DD8..0DDF    ; Mc #   [8] SINHALA VOWEL SIGN GAETTA-PILLA..SINHALA VOWEL SIGN GAYANUKITTA
0DF2..0DF3    ; Mc #   [2] SINHALA VOWEL SIGN DIGA GAETTA-PILLA..SINHALA VOWEL SIGN DIGA GAYANUKITTA
0F3E..0F3F    ; Mc #   [2] TIBETAN SIGN YAR TSHES..TIBETAN SIGN MAR TSHES
0F7F          ; Mc #       TIBETAN SIGN RNAM BCAD
102B..102C    ; Mc #   [2] MYANMAR VOWEL SIGN TALL AA..MYANMAR VOWEL SIGN AA
1031          ; Mc #       MYANMAR VOWEL SIGN E
1038          ; Mc #       MYANMAR SIGN VISARGA
103B..103C    ; Mc #   [2] MYANMAR CONSONANT SIGN MEDIAL YA..MYANMAR CONSONANT SIGN MEDIAL RA
1056..1057    ; Mc #   [2] MYANMAR VOWEL SIGN VOCALIC R..MYANMAR VOWEL SIGN VOCALIC RR
1062..1064    ; Mc #   [3] MYANMAR VOWEL SIGN SGAW KAREN EU..MYANMAR TONE MARK SGAW KAREN KE PHO
1067..106D    ; Mc #   [7] MYANMAR VOWEL SIGN WESTERN PWO KAREN EU..MYANMAR SIGN WESTERN PWO KAREN TONE-5
1083..1084    ; Mc #   [2] MYANMAR VOWEL SIGN SHAN AA..MYANMAR VOWEL SIGN SHAN E
1087..108C    ; Mc #   [6] MYANMAR SIGN SHAN TONE-2..MYANMAR SIGN SHAN COUNCIL TONE-3
108F          ; Mc #       MYANMAR SIGN RUMAI PALAUNG TONE-5
109A..109C    ; Mc #   [3] MYANMAR SIGN KHAMTI TONE-1..MYANMAR VOWEL SIGN AITON A
1715          ; Mc #       TAGALOG SIGN PAMUDPOD
1734          ; Mc #       HANUNOO SIGN PAMUDPOD
17B6          ; Mc #       KHMER VOWEL SIGN AA
17BE..17C5    ; Mc #   [8] KHMER VOWEL SIGN OE..KHMER VOWEL SIGN AU
17C7..17C8    ; Mc #   [2] KHMER SIGN REAHMUK..KHMER SIGN YUUKALEAPINTU
1923..1926    ; Mc #   [4] LIMBU VOWEL SIGN EE..LIMBU VOWEL SIGN AU
1929..192B    ; Mc #   [3] LIMBU SUBJOINED LETTER YA..LIMBU SUBJOINED LETTER WA
1930..1931    ; Mc #   [2] LIMBU SMALL LETTER KA..LIMBU SMALL LETTER NGA
1933..1938    ; Mc #   [6] LIMBU SMALL LETTER TA..LIMBU SMALL LETTER LA
1A19..1A1A    ; Mc #   [2] BUGINESE VOWEL SIGN E..BUGINESE VOWEL SIGN O
1A55          ; Mc #       TAI THAM CONSONANT SIGN MEDIAL RA
1A57          ; Mc #       TAI THAM CONSONANT SIGN LA TANG LAI
1A61          ; Mc #       TAI THAM VOWEL SIGN A
1A63..1A64    ; Mc #   [2] TAI THAM VOWEL SIGN AA..TAI THAM VOWEL SIGN TALL AA
1A6D..1A72    ; Mc #   [6] TAI THAM VOWEL SIGN OY..TAI THAM VOWEL SIGN THAM AI
1B04          ; Mc #       BALINESE SIGN BISAH
1B35          ; Mc #       BALINESE VOWEL SIGN TEDUNG
1B3B          ; Mc #       BALINESE VOWEL SIGN RA REPA TEDUNG
1B3D..1B41    ; Mc #   [5] BALINESE VOWEL SIGN LA LENGA TEDUNG..BALINESE VOWEL SIGN TALING REPA TEDUNG
1B43..1B44    ; Mc #   [2] BALINESE VOWEL SIGN PEPET TEDUNG..BALINESE ADEG ADEG
1B82          ; Mc #       SUNDANESE SIGN PANGWISAD
1BA1          ; Mc #       SUNDANESE CONSONANT SIGN PAMINGKAL
1BA6..1BA7    ; Mc #   [2] SUNDANESE VOWEL SIGN PANAELAENG..SUNDANESE VOWEL SIGN PANOLONG
1BAA          ; Mc #       SUNDANESE SIGN PAMAAEH
1BE7          ; Mc #       BATAK VOWEL SIGN E
1BEA..1BEC    ; Mc #   [3] BATAK VOWEL SIGN I..BATAK VOWEL SIGN O
1BEE          ; Mc #       BATAK VOWEL SIGN U
1BF2..1BF3    ; Mc #   [2] BATAK PANGOLAT..BATAK PANONGONAN
1C24..1C2B    ; Mc #   [8] LEPCHA SUBJOINED LETTER YA..LEPCHA VOWEL SIGN UU
1C34..1C35    ; Mc #   [2] LEPCHA CONSONANT SIGN NYIN-DO..LEPCHA CONSONANT SIGN KANG
1CE1          ; Mc #       VEDIC TONE ATHARVAVEDIC INDEPENDENT SVARITA
1CF7          ; Mc #       VEDIC SIGN ATIKRAMA
302E..302F    ; Mc #   [2] HANGUL SINGLE DOT TONE MARK..HANGUL DOUBLE DOT TONE MARK
A823..A824    ; Mc #   [2] SYLOTI NAGRI VOWEL SIGN A..SYLOTI NAGRI VOWEL SIGN I
A827          ; Mc #       SYLOTI NAGRI VOWEL SIGN OO
A880..A881    ; Mc #   [2] SAURASHTRA SIGN ANUSVARA..SAURASHTRA SIGN VISARGA
A8B4..A8C3    ; Mc #  [16] SAURASHTRA CONSONANT SIGN HAARU..SAURASHTRA VOWEL SIGN AU
A952..A953    ; Mc #   [2] REJANG CONSONANT SIGN H..REJANG VIRAMA
A983          ; Mc #       JAVANESE SIGN WIGNYAN
A9B4..A9B5    ; Mc #   [2] JAVANESE VOWEL SIGN TARUNG..JAVANESE VOWEL SIGN TOLONG
A9BA..A9BB    ; Mc #   [2] JAVANESE VOWEL SIGN TALING..JAVANESE VOWEL SIGN DIRGA MURE
A9BE..A9C0    ; Mc #   [3] JAVANESE CONSONANT SIGN PENGKAL..JAVANESE PANGKON
AA2F..AA30    ; Mc #   [2] CHAM VOWEL SIGN O..CHAM VOWEL SIGN AI
AA33..AA34    ; Mc #   [2] CHAM CONSONANT SIGN YA..CHAM CONSONANT SIGN RA
AA4D          ; Mc #       CHAM CONSONANT SIGN FINAL H
AA7B          ; Mc #       MYANMAR SIGN PAO KAREN TONE
AA7D          ; Mc #       MYANMAR SIGN TAI LAING TONE-5
AAEB          ; Mc #       MEETEI MAYEK VOWEL SIGN II
AAEE..AAEF    ; Mc #   [2] MEETEI MAYEK VOWEL SIGN AU..MEETEI MAYEK VOWEL SIGN AAU
AAF5          ; Mc #       MEETEI MAYEK VOWEL SIGN VISARGA
ABE3..ABE4    ; Mc #   [2] MEETEI MAYEK VOWEL SIGN ONAP..MEETEI MAYEK VOWEL SIGN INAP
ABE6..ABE7    ; Mc #   [2] MEETEI MAYEK VOWEL SIGN YENAP..MEETEI MAYEK VOWEL SIGN SOUNAP
ABE9..ABEA    ; Mc #   [2] MEETEI MAYEK VOWEL SIGN CHEINAP..MEETEI MAYEK VOWEL SIGN NUNG
ABEC          ; Mc #       MEETEI MAYEK LUM IYEK
11000         ; Mc #       BRAHMI SIGN CANDRABINDU
11002         ; Mc #       BRAHMI SIGN VISARGA
11082         ; Mc #       KAITHI SIGN VISARGA
110B0..110B2  ; Mc #   [3] KAITHI VOWEL SIGN AA..KAITHI VOWEL SIGN II
110B7..110B8  ; Mc #   [2] KAITHI VOWEL SIGN O..KAITHI VOWEL SIGN AU
1112C         ; Mc #       CHAKMA VOWEL SIGN E
11145..11146  ; Mc #   [2] CHAKMA VOWEL SIGN AA..CHAKMA VOWEL SIGN EI
11182         ; Mc #       SHARADA SIGN VISARGA
111B3..111B5  ; Mc #   [3] SHARADA VOWEL SIGN AA..SHARADA VOWEL SIGN II
111BF..111C0  ; Mc #   [2] SHARADA VOWEL SIGN AU..SHARADA SIGN VIRAMA
111CE         ; Mc #       SHARADA VOWEL SIGN PRISHTHAMATRA E
1122C..1122E  ; Mc #   [3] KHOJKI VOWEL SIGN AA..KHOJKI VOWEL SIGN II
11232..11233  ; Mc #   [2] KHOJKI VOWEL SIGN O..KHOJKI VOWEL SIGN AU
11235         ; Mc #       KHOJKI SIGN VIRAMA
112E0..112E2  ; Mc #   [3] KHUDAWADI VOWEL SIGN AA..KHUDAWADI VOWEL SIGN II
11302..11303  ; Mc #   [2] GRANTHA SIGN ANUSVARA..GRANTHA SIGN VISARGA
1133E..1133F  ; Mc #   [2] GRANTHA VOWEL SIGN AA..GRANTHA VOWEL SIGN I
11341..11344  ; Mc #   [4] GRANTHA VOWEL SIGN U..GRANTHA VOWEL SIGN VOCALIC RR
11347..11348  ; Mc #   [2] GRANTHA VOWEL SIGN EE..GRANTHA VOWEL SIGN AI
1134B..1134D  ; Mc #   [3] GRANTHA VOWEL SIGN OO..GRANTHA SIGN VIRAMA
11357         ; Mc #       GRANTHA AU LENGTH MARK
11362..11363  ; Mc #   [2] GRANTHA VOWEL SIGN VOCALIC L..GRANTHA VOWEL SIGN VOCALIC LL
113B8..113BA  ; Mc #   [3] TULU-TIGALARI VOWEL SIGN AA..TULU-TIGALARI VOWEL SIGN II
113C2         ; Mc #       TULU-TIGALARI VOWEL SIGN EE
113C5         ; Mc #       TULU-TIGALARI VOWEL SIGN AI
113C7..113CA  ; Mc #   [4] TULU-TIGALARI VOWEL SIGN OO..TULU-TIGALARI SIGN CANDRA ANUNASIKA
113CC..113CD  ; Mc #   [2] TULU-TIGALARI SIGN ANUSVARA..TULU-TIGALARI SIGN VISARGA
113CF         ; Mc #       TULU-TIGALARI SIGN LOOPED VIRAMA
11435..11437  ; Mc #   [3] NEWA VOWEL SIGN AA..NEWA VOWEL SIGN II
11440..11441  ; Mc #   [2] NEWA VOWEL SIGN O..NEWA VOWEL SIGN AU
11445         ; Mc #       NEWA SIGN VISARGA
114B0..114B2  ; Mc #   [3] TIRHUTA VOWEL SIGN AA..TIRHUTA VOWEL SIGN II
114B9         ; Mc #       TIRHUTA VOWEL SIGN E
114BB..114BE  ; Mc #   [4] TIRHUTA VOWEL SIGN AI..TIRHUTA VOWEL SIGN AU
114C1         ; Mc #       TIRHUTA SIGN VISARGA
115AF..115B1  ; Mc #   [3] SIDDHAM VOWEL SIGN AA..SIDDHAM VOWEL SIGN II
115B8..115BB  ; Mc #   [4] SIDDHAM VOWEL SIGN E..SIDDHAM VOWEL SIGN AU
115BE         ; Mc #       SIDDHAM SIGN VISARGA
11630..11632  ; Mc #   [3] MODI VOWEL SIGN AA..MODI VOWEL SIGN II
1163B..1163C  ; Mc #   [2] MODI VOWEL SIGN O..MODI VOWEL SIGN AU
1163E         ; Mc #       MODI SIGN VISARGA
116AC         ; Mc #       TAKRI SIGN VISARGA
116AE..116AF  ; Mc #   [2] TAKRI VOWEL SIGN I..TAKRI VOWEL SIGN II
116B6         ; Mc #       TAKRI SIGN VIRAMA
1171E         ; Mc #       AHOM CONSONANT SIGN MEDIAL RA
11720..11721  ; Mc #   [2] AHOM VOWEL SIGN A..AHOM VOWEL SIGN AA
11726         ; Mc #       AHOM VOWEL SIGN E
1182C..1182E  ; Mc #   [3] DOGRA VOWEL SIGN AA..DOGRA VOWEL SIGN II
11838         ; Mc #       DOGRA SIGN VISARGA
11930..11935  ; Mc #   [6] DIVES AKURU VOWEL SIGN AA..DIVES AKURU VOWEL SIGN E
11937..11938  ; Mc #   [2] DIVES AKURU VOWEL SIGN AI..DIVES AKURU VOWEL SIGN O
1193D         ; Mc #       DIVES AKURU SIGN HALANTA
11940         ; Mc #       DIVES AKURU MEDIAL YA
11942         ; Mc #       DIVES AKURU MEDIAL RA
119D1..119D3  ; Mc #   [3] NANDINAGARI VOWEL SIGN AA..NANDINAGARI VOWEL SIGN II
119DC..119DF  ; Mc #   [4] NANDINAGARI VOWEL SIGN O..NANDINAGARI SIGN VISARGA
119E4         ; Mc #       NANDINAGARI VOWEL SIGN PRISHTHAMATRA E
11A39         ; Mc #       ZANABAZAR SQUARE SIGN VISARGA
11A57..11A58  ; Mc #   [2] SOYOMBO VOWEL SIGN AI..SOYOMBO VOWEL SIGN AU
11A97         ; Mc #       SOYOMBO SIGN VISARGA
11C2F         ; Mc #       BHAIKSUKI VOWEL SIGN AA
11C3E         ; Mc #       BHAIKSUKI SIGN VISARGA
11CA9         ; Mc #       MARCHEN SUBJOINED LETTER YA
11CB1         ; Mc #       MARCHEN VOWEL SIGN I
11CB4         ; Mc #       MARCHEN VOWEL SIGN O
11D8A..11D8E  ; Mc #   [5] GUNJALA GONDI VOWEL SIGN AA..GUNJALA GONDI VOWEL SIGN UU
11D93..11D94  ; Mc #   [2] GUNJALA GONDI VOWEL SIGN OO..GUNJALA GONDI VOWEL SIGN AU
11D96         ; Mc #       GUNJALA GONDI SIGN VISARGA
11EF5..11EF6  ; Mc #   [2] MAKASAR VOWEL SIGN E..MAKASAR VOWEL SIGN O
11F03         ; Mc #       KAWI SIGN VISARGA
11F34..11F35  ; Mc #   [2] KAWI VOWEL SIGN AA..KAWI VOWEL SIGN ALTERNATE AA
11F3E..11F3F  ; Mc #   [2] KAWI VOWEL SIGN E..KAWI VOWEL SIGN AI
11F41         ; Mc #       KAWI SIGN KILLER
1612A..1612C  ; Mc #   [3] GURUNG KHEMA CONSONANT SIGN MEDIAL YA..GURUNG KHEMA CONSONANT SIGN MEDIAL HA
16F51..16F87  ; Mc #  [55] MIAO SIGN ASPIRATION..MIAO VOWEL SIGN UI
16FF0..16FF1  ; Mc #   [2] VIETNAMESE ALTERNATE READING MARK CA..VIETNAMESE ALTERNATE READING MARK NHAY
1D165..1D166  ; Mc #   [2] MUSICAL SYMBOL COMBINING STEM..MUSICAL SYMBOL COMBINING SPRECHGESANG STEM
1D16D..1D172  ; Mc #   [6] MUSICAL SYMBOL COMBINING AUGMENTATION DOT..MUSICAL SYMBOL COMBINING FLAG-5

# Total code points: 468

# ================================================

# General_Category=Decimal_Number

0030..0039    ; Nd #  [10] DIGIT ZERO..DIGIT NINE
0660..0669    ; Nd #  [10] ARABIC-INDIC DIGIT ZERO..ARABIC-INDIC DIGIT NINE
06F0..06F9    ; Nd #  [10] EXTENDED ARABIC-INDIC DIGIT ZERO..EXTENDED ARABIC-INDIC DIGIT NINE
07C0..07C9    ; Nd #  [10] NKO DIGIT ZERO..NKO DIGIT NINE
0966..096F    ; Nd #  [10] DEVANAGARI DIGIT ZERO..DEVANAGARI DIGIT NINE
09E6..09EF    ; Nd #  [10] BENGALI DIGIT ZERO..BENGALI DIGIT NINE
0A66..0A6F    ; Nd #  [10] GURMUKHI DIGIT ZERO..GURMUKHI DIGIT NINE
0AE6..0AEF    ; Nd #  [10] GUJARATI DIGIT ZERO..GUJARATI DIGIT NINE
0B66..0B6F    ; Nd #  [10] ORIYA DIGIT ZERO..ORIYA DIGIT NINE
0BE6..0BEF    ; Nd #  [10] TAMIL DIGIT ZERO..TAMIL DIGIT NINE
0C66..0C6F    ; Nd #  [10] TELUGU DIGIT ZERO..TELUGU DIGIT NINE
0CE6..0CEF    ; Nd #  [10] KANNADA DIGIT ZERO..KANNADA DIGIT NINE
0D66..0D6F    ; Nd #  [10] MALAYALAM DIGIT ZERO..MALAYALAM DIGIT NINE
0DE6..0DEF    ; Nd #  [10] SINHALA LITH DIGIT ZERO..SINHALA LITH DIGIT NINE
0E50..0E59    ; Nd #  [10] THAI DIGIT ZERO..THAI DIGIT NINE
0ED0..0ED9    ; Nd #  [10] LAO DIGIT ZERO..LAO DIGIT NINE
0F20..0F29    ; Nd #  [10] TIBETAN DIGIT ZERO..TIBETAN DIGIT NINE
1040..1049    ; Nd #  [10] MYANMAR DIGIT ZERO..MYANMAR DIGIT NINE
1090..1099    ; Nd #  [10] MYANMAR SHAN DIGIT ZERO..MYANMAR SHAN DIGIT NINE
17E0..17E9    ; Nd #  [10] KHMER DIGIT ZERO..KHMER DIGIT NINE
1810..1819    ; Nd #  [10] MONGOLIAN DIGIT ZERO..MONGOLIAN DIGIT NINE
1946..194F    ; Nd #  [10] LIMBU DIGIT ZERO..LIMBU DIGIT NINE
19D0..19D9    ; Nd #  [10] NEW TAI LUE DIGIT ZERO..NEW TAI LUE DIGIT NINE
1A80..1A89    ; Nd #  [10] TAI THAM HORA DIGIT ZERO..TAI THAM HORA DIGIT NINE
1A90..1A99    ; Nd #  [10] TAI THAM THAM DIGIT ZERO..TAI THAM THAM DIGIT NINE
1B50..1B59    ; Nd #  [10] BALINESE DIGIT ZERO..BALINESE DIGIT NINE
1BB0..1BB9    ; Nd #  [10] SUNDANESE DIGIT ZERO..SUNDANESE DIGIT NINE
1C40..1C49    ; Nd #  [10] LEPCHA DIGIT ZERO..LEPCHA DIGIT NINE
1C50..1C59    ; Nd #  [10] OL CHIKI DIGIT ZERO..OL CHIKI DIGIT NINE
A620..A629    ; Nd #  [10] VAI DIGIT ZERO..VAI DIGIT NINE
A8D0..A8D9    ; Nd #  [10] SAURASHTRA DIGIT ZERO..SAURASHTRA DIGIT NINE
A900..A909    ; Nd #  [10] KAYAH LI DIGIT ZERO..KAYAH LI DIGIT NINE
A9D0..A9D9    ; Nd #  [10] JAVANESE DIGIT ZERO..JAVANESE DIGIT NINE
A9F0..A9F9    ; Nd #  [10] MYANMAR TAI LAING DIGIT ZERO..MYANMAR TAI LAING DIGIT NINE
AA50..AA59    ; Nd #  [10] CHAM DIGIT ZERO..CHAM DIGIT NINE
ABF0..ABF9    ; Nd #  [10] MEETEI MAYEK DIGIT ZERO..MEETEI MAYEK DIGIT NINE
FF10..FF19    ; Nd #  [10] FULLWIDTH DIGIT ZERO..FULLWIDTH DIGIT NINE
104A0..104A9  ; Nd #  [10] OSMANYA DIGIT ZERO..OSMANYA DIGIT NINE
10D30..10D39  ; Nd #  [10] HANIFI ROHINGYA DIGIT ZERO..HANIFI ROHINGYA DIGIT NINE
10D40..10D49  ; Nd #  [10] GARAY DIGIT ZERO..GARAY DIGIT NINE
11066..1106F  ; Nd #  [10] BRAHMI DIGIT ZERO..BRAHMI DIGIT NINE
110F0..110F9  ; Nd #  [10] SORA SOMPENG DIGIT ZERO..SORA SOMPENG DIGIT NINE
11136..1113F  ; Nd #  [10] CHAKMA DIGIT ZERO..CHAKMA DIGIT NINE
111D0..111D9  ; Nd #  [10] SHARADA DIGIT ZERO..SHARADA DIGIT NINE
112F0..112F9  ; Nd #  [10] KHUDAWADI DIGIT ZERO..KHUDAWADI DIGIT NINE
11450..11459  ; Nd #  [10] NEWA DIGIT ZERO..NEWA DIGIT NINE
114D0..114D9  ; Nd #  [10] TIRHUTA DIGIT ZERO..TIRHUTA DIGIT NINE
11650..11659  ; Nd #  [10] MODI DIGIT ZERO..MODI DIGIT NINE
116C0..116C9  ; Nd #  [10] TAKRI DIGIT ZERO..TAKRI DIGIT NINE
116D0..116E3  ; Nd #  [20] MYANMAR PAO DIGIT ZERO..MYANMAR EASTERN PWO KAREN DIGIT NINE
11730..11739  ; Nd #  [10] AHOM DIGIT ZERO..AHOM DIGIT NINE
118E0..118E9  ; Nd #  [10] WARANG CITI DIGIT ZERO..WARANG CITI DIGIT NINE
11950..11959  ; Nd #  [10] DIVES AKURU DIGIT ZERO..DIVES AKURU DIGIT NINE
11BF0..11BF9  ; Nd #  [10] SUNUWAR DIGIT ZERO..SUNUWAR DIGIT NINE
11C50..11C59  ; Nd #  [10] BHAIKSUKI DIGIT ZERO..BHAIKSUKI DIGIT NINE
11D50..11D59  ; Nd #  [10] MASARAM GONDI DIGIT ZERO..MASARAM GONDI DIGIT NINE
11DA0..11DA9  ; Nd #  [10] GUNJALA GONDI DIGIT ZERO..GUNJALA GONDI DIGIT NINE
11F50..11F59  ; Nd #  [10] KAWI DIGIT ZERO..KAWI DIGIT NINE
16130..16139  ; Nd #  [10] GURUNG KHEMA DIGIT ZERO..GURUNG KHEMA DIGIT NINE
16A60..16A69  ; Nd #  [10] MRO DIGIT ZERO..MRO DIGIT NINE
16AC0..16AC9  ; Nd #  [10] TANGSA DIGIT ZERO..TANGSA DIGIT NINE
16B50..16B59  ; Nd #  [10] PAHAWH HMONG DIGIT ZERO..PAHAWH HMONG DIGIT NINE
16D70..16D79  ; Nd #  [10] KIRAT RAI DIGIT ZERO..KIRAT RAI DIGIT NINE
1CCF0..1CCF9  ; Nd #  [10] OUTLINED DIGIT ZERO..OUTLINED DIGIT NINE
1D7CE..1D7FF  ; Nd #  [50] MATHEMATICAL BOLD DIGIT ZERO..MATHEMATICAL MONOSPACE DIGIT NINE
1E140..1E149  ; Nd #  [10] NYIAKENG PUACHUE HMONG DIGIT ZERO..NYIAKENG PUACHUE HMONG DIGIT NINE
1E2F0..1E2F9  ; Nd #  [10] WANCHO DIGIT ZERO..WANCHO DIGIT NINE
1E4F0..1E4F9  ; Nd #  [10] NAG MUNDARI DIGIT ZERO..NAG MUNDARI DIGIT NINE
1E5F1..1E5FA  ; Nd #  [10] OL ONAL DIGIT ZERO..OL ONAL DIGIT NINE
1E950..1E959  ; Nd #  [10] ADLAM DIGIT ZERO..ADLAM DIGIT NINE
1FBF0..1FBF9  ; Nd #  [10] SEGMENTED DIGIT ZERO..SEGMENTED DIGIT NINE

# Total code points: 760

# ================================================

# General_Category=Letter_Number

16EE..16F0    ; Nl #   [3] RUNIC ARLAUG SYMBOL..RUNIC BELGTHOR SYMBOL
2160..2182    ; Nl #  [35] ROMAN NUMERAL ONE..ROMAN NUMERAL TEN THOUSAND
2185..2188    ; Nl #   [4] ROMAN NUMERAL SIX LATE FORM..ROMAN NUMERAL ONE HUNDRED THOUSAND
3007          ; Nl #       IDEOGRAPHIC NUMBER ZERO
3021..3029    ; Nl #   [9] HANGZHOU NUMERAL ONE..HANGZHOU NUMERAL NINE
3038..303A    ; Nl #   [3] HANGZHOU NUMERAL TEN..HANGZHOU NUMERAL THIRTY
A6E6..A6EF    ; Nl #  [10] BAMUM LETTER MO..BAMUM LETTER KOGHOM
10140..10174  ; Nl #  [53] GREEK ACROPHONIC ATTIC ONE QUARTER..GREEK ACROPHONIC STRATIAN FIFTY MNAS
10341         ; Nl #       GOTHIC LETTER NINETY
1034A         ; Nl #       GOTHIC LETTER NINE HUNDRED
103D1..103D5  ; Nl #   [5] OLD PERSIAN NUMBER ONE..OLD PERSIAN NUMBER HUNDRED
12400..1246E  ; Nl # [111] CUNEIFORM NUMERIC SIGN TWO ASH..CUNEIFORM NUMERIC SIGN NINE U VARIANT FORM

# Total code points: 236

# ================================================

# General_Category=Other_Number

00B2..00B3    ; No #   [2] SUPERSCRIPT TWO..SUPERSCRIPT THREE
00B9          ; No #       SUPERSCRIPT ONE
00BC..00BE    ; No #   [3] VULGAR FRACTION ONE QUARTER..VULGAR FRACTION THREE QUARTERS
09F4..09F9    ; No #   [6] BENGALI CURRENCY NUMERATOR ONE..BENGALI CURRENCY DENOMINATOR SIXTEEN
0B72..0B77    ; No #   [6] ORIYA FRACTION ONE QUARTER..ORIYA FRACTION THREE SIXTEENTHS
0BF0..0BF2    ; No #   [3] TAMIL NUMBER TEN..TAMIL NUMBER ONE THOUSAND
0C78..0C7E    ; No #   [7] TELUGU FRACTION DIGIT ZERO FOR ODD POWERS OF FOUR..TELUGU FRACTION DIGIT THREE FOR EVEN POWERS OF FOUR
0D58..0D5E    ; No #   [7] MALAYALAM FRACTION ONE ONE-HUNDRED-AND-SIXTIETH..MALAYALAM FRACTION ONE FIFTH
0D70..0D78    ; No #   [9] MALAYALAM NUMBER TEN..MALAYALAM FRACTION THREE SIXTEENTHS
0F2A..0F33    ; No #  [10] TIBETAN DIGIT HALF ONE..TIBETAN DIGIT HALF ZERO
1369..137C    ; No #  [20] ETHIOPIC DIGIT ONE..ETHIOPIC NUMBER TEN THOUSAND
17F0..17F9    ; No #  [10] KHMER SYMBOL LEK ATTAK SON..KHMER SYMBOL LEK ATTAK PRAM-BUON
19DA          ; No #       NEW TAI LUE THAM DIGIT ONE
2070          ; No #       SUPERSCRIPT ZERO
2074..2079    ; No #   [6] SUPERSCRIPT FOUR..SUPERSCRIPT NINE
2080..2089    ; No #  [10] SUBSCRIPT ZERO..SUBSCRIPT NINE
2150..215F    ; No #  [16] VULGAR FRACTION ONE SEVENTH..FRACTION NUMERATOR ONE
2189          ; No #       VULGAR FRACTION ZERO THIRDS
2460..249B    ; No #  [60] CIRCLED DIGIT ONE..NUMBER TWENTY FULL STOP
24EA..24FF    ; No #  [22] CIRCLED DIGIT ZERO..NEGATIVE CIRCLED DIGIT ZERO
2776..2793    ; No #  [30] DINGBAT NEGATIVE CIRCLED DIGIT ONE..DINGBAT NEGATIVE CIRCLED SANS-SERIF NUMBER TEN
2CFD          ; No #       COPTIC FRACTION ONE HALF
3192..3195    ; No #   [4] IDEOGRAPHIC ANNOTATION ONE MARK..IDEOGRAPHIC ANNOTATION FOUR MARK
3220..3229    ; No #  [10] PARENTHESIZED IDEOGRAPH ONE..PARENTHESIZED IDEOGRAPH TEN
3248..324F    ; No #   [8] CIRCLED NUMBER TEN ON BLACK SQUARE..CIRCLED NUMBER EIGHTY ON BLACK SQUARE
3251..325F    ; No #  [15] CIRCLED NUMBER TWENTY ONE..CIRCLED NUMBER THIRTY FIVE
3280..3289    ; No #  [10] CIRCLED IDEOGRAPH ONE..CIRCLED IDEOGRAPH TEN
32B1..32BF    ; No #  [15] CIRCLED NUMBER THIRTY SIX..CIRCLED NUMBER FIFTY
A830..A835    ; No #   [6] NORTH INDIC FRACTION ONE QUARTER..NORTH INDIC FRACTION THREE SIXTEENTHS
10107..10133  ; No #  [45] AEGEAN NUMBER ONE..AEGEAN NUMBER NINETY THOUSAND
10175..10178  ; No #   [4] GREEK ONE HALF SIGN..GREEK THREE QUARTERS SIGN
1018A..1018B  ; No #   [2] GREEK ZERO SIGN..GREEK ONE QUARTER SIGN
102E1..102FB  ; No #  [27] COPTIC EPACT DIGIT ONE..COPTIC EPACT NUMBER NINE HUNDRED
10320..10323  ; No #   [4] OLD ITALIC NUMERAL ONE..OLD ITALIC NUMERAL FIFTY
10858..1085F  ; No #   [8] IMPERIAL ARAMAIC NUMBER ONE..IMPERIAL ARAMAIC NUMBER TEN THOUSAND
10879..1087F  ; No #   [7] PALMYRENE NUMBER ONE..PALMYRENE NUMBER TWENTY
108A7..108AF  ; No #   [9] NABATAEAN NUMBER ONE..NABATAEAN NUMBER ONE HUNDRED
108FB..108FF  ; No #   [5] HATRAN NUMBER ONE..HATRAN NUMBER ONE HUNDRED
10916..1091B  ; No #   [6] PHOENICIAN NUMBER ONE..PHOENICIAN NUMBER THREE
109BC..109BD  ; No #   [2] MEROITIC CURSIVE FRACTION ELEVEN TWELFTHS..MEROITIC CURSIVE FRACTION ONE HALF
109C0..109CF  ; No #  [16] MEROITIC CURSIVE NUMBER ONE..MEROITIC CURSIVE NUMBER SEVENTY
109D2..109FF  ; No #  [46] MEROITIC CURSIVE NUMBER ONE HUNDRED..MEROITIC CURSIVE FRACTION TEN TWELFTHS
10A40..10A48  ; No #   [9] KHAROSHTHI DIGIT ONE..KHAROSHTHI FRACTION ONE HALF
10A7D..10A7E  ; No #   [2] OLD SOUTH ARABIAN NUMBER ONE..OLD SOUTH ARABIAN NUMBER FIFTY
10A9D..10A9F  ; No #   [3] OLD NORTH ARABIAN NUMBER ONE..OLD NORTH ARABIAN NUMBER TWENTY
10AEB..10AEF  ; No #   [5] MANICHAEAN NUMBER ONE..MANICHAEAN NUMBER ONE HUNDRED
10B58..10B5F  ; No #   [8] INSCRIPTIONAL PARTHIAN NUMBER ONE..INSCRIPTIONAL PARTHIAN NUMBER ONE THOUSAND
10B78..10B7F  ; No #   [8] INSCRIPTIONAL PAHLAVI NUMBER ONE..INSCRIPTIONAL PAHLAVI NUMBER ONE THOUSAND
10BA9..10BAF  ; No #   [7] PSALTER PAHLAVI NUMBER ONE..PSALTER PAHLAVI NUMBER ONE HUNDRED
10CFA..10CFF  ; No #   [6] OLD HUNGARIAN NUMBER ONE..OLD HUNGARIAN NUMBER ONE THOUSAND
10E60..10E7E  ; No #  [31] RUMI DIGIT ONE..RUMI FRACTION TWO THIRDS
10F1D..10F26  ; No #  [10] OLD SOGDIAN NUMBER ONE..OLD SOGDIAN FRACTION ONE HALF
10F51..10F54  ; No #   [4] SOGDIAN NUMBER ONE..SOGDIAN NUMBER ONE HUNDRED
10FC5..10FCB  ; No #   [7] CHORASMIAN NUMBER ONE..CHORASMIAN NUMBER ONE HUNDRED
11052..11065  ; No #  [20] BRAHMI NUMBER ONE..BRAHMI NUMBER ONE THOUSAND
111E1..111F4  ; No #  [20] SINHALA ARCHAIC DIGIT ONE..SINHALA ARCHAIC NUMBER ONE THOUSAND
1173A..1173B  ; No #   [2] AHOM NUMBER TEN..AHOM NUMBER TWENTY
118EA..118F2  ; No #   [9] WARANG CITI NUMBER TEN..WARANG CITI NUMBER NINETY
11C5A..11C6C  ; No #  [19] BHAIKSUKI NUMBER ONE..BHAIKSUKI HUNDREDS UNIT MARK
11FC0..11FD4  ; No #  [21] TAMIL FRACTION ONE THREE-HUNDRED-AND-TWENTIETH..TAMIL FRACTION DOWNSCALING FACTOR KIIZH
16B5B..16B61  ; No #   [7] PAHAWH HMONG NUMBER TENS..PAHAWH HMONG NUMBER TRILLIONS
16E80..16E96  ; No #  [23] MEDEFAIDRIN DIGIT ZERO..MEDEFAIDRIN DIGIT THREE ALTERNATE FORM
1D2C0..1D2D3  ; No #  [20] KAKTOVIK NUMERAL ZERO..KAKTOVIK NUMERAL NINETEEN
1D2E0..1D2F3  ; No #  [20] MAYAN NUMERAL ZERO..MAYAN NUMERAL NINETEEN
1D360..1D378  ; No #  [25] COUNTING ROD UNIT DIGIT ONE..TALLY MARK FIVE
1E8C7..1E8CF  ; No #   [9] MENDE KIKAKUI DIGIT ONE..MENDE KIKAKUI DIGIT NINE
1EC71..1ECAB  ; No #  [59] INDIC SIYAQ NUMBER ONE..INDIC SIYAQ NUMBER PREFIXED NINE
1ECAD..1ECAF  ; No #   [3] INDIC SIYAQ FRACTION ONE QUARTER..INDIC SIYAQ FRACTION THREE QUARTERS
1ECB1..1ECB4  ; No #   [4] INDIC SIYAQ NUMBER ALTERNATE ONE..INDIC SIYAQ ALTERNATE LAKH MARK
1ED01..1ED2D  ; No #  [45] OTTOMAN SIYAQ NUMBER ONE..OTTOMAN SIYAQ NUMBER NINETY THOUSAND
1ED2F..1ED3D  ; No #  [15] OTTOMAN SIYAQ ALTERNATE NUMBER TWO..OTTOMAN SIYAQ FRACTION ONE SIXTH
1F100..1F10C  ; No #  [13] DIGIT ZERO FULL STOP..DINGBAT NEGATIVE CIRCLED SANS-SERIF DIGIT ZERO

# Total code points: 915

# ================================================

# General_Category=Space_Separator

0020          ; Zs #       SPACE
00A0          ; Zs #       NO-BREAK SPACE
1680          ; Zs #       OGHAM SPACE MARK
2000..200A    ; Zs #  [11] EN QUAD..HAIR SPACE
202F          ; Zs #       NARROW NO-BREAK SPACE
205F          ; Zs #       MEDIUM MATHEMATICAL SPACE
3000          ; Zs #       IDEOGRAPHIC SPACE

# Total code points: 17

# ================================================

# General_Category=Line_Separator

2028          ; Zl #       LINE SEPARATOR

# Total code points: 1

# ================================================

# General_Category=Paragraph_Separator

2029          ; Zp #       PARAGRAPH SEPARATOR

# Total code points: 1

# ================================================

# General_Category=Control

0000..001F    ; Cc #  [32] <control-0000>..<control-001F>
007F..009F    ; Cc #  [33] <control-007F>..<control-009F>

# Total code points: 65

# ================================================

# General_Category=Format

00AD          ; Cf #       SOFT HYPHEN
0600..0605    ; Cf #   [6] ARABIC NUMBER SIGN..ARABIC NUMBER MARK ABOVE
061C          ; Cf #       ARABIC LETTER MARK
06DD          ; Cf #       ARABIC END OF AYAH
070F          ; Cf #       SYRIAC ABBREVIATION MARK
0890..0891    ; Cf #   [2] ARABIC POUND MARK ABOVE..ARABIC PIASTRE MARK ABOVE
08E2          ; Cf #       ARABIC DISPUTED END OF AYAH
180E          ; Cf #       MONGOLIAN VOWEL SEPARATOR
200B..200F    ; Cf #   [5] ZERO WIDTH SPACE..RIGHT-TO-LEFT MARK
202A..202E    ; Cf #   [5] LEFT-TO-RIGHT EMBEDDING..RIGHT-TO-LEFT OVERRIDE
2060..2064    ; Cf #   [5] WORD JOINER..INVISIBLE PLUS
2066..206F    ; Cf #  [10] LEFT-TO-RIGHT ISOLATE..NOMINAL DIGIT SHAPES
FEFF          ; Cf #       ZERO WIDTH NO-BREAK SPACE
FFF9..FFFB    ; Cf #   [3] INTERLINEAR ANNOTATION ANCHOR..INTERLINEAR ANNOTATION TERMINATOR
110BD         ; Cf #       KAITHI NUMBER SIGN
110CD         ; Cf #       KAITHI NUMBER SIGN ABOVE
13430..1343F  ; Cf #  [16] EGYPTIAN HIEROGLYPH VERTICAL JOINER..EGYPTIAN HIEROGLYPH END WALLED ENCLOSURE
1BCA0..1BCA3  ; Cf #   [4] SHORTHAND FORMAT LETTER OVERLAP..SHORTHAND FORMAT UP STEP
1D173..1D17A  ; Cf #   [8] MUSICAL SYMBOL BEGIN BEAM..MUSICAL SYMBOL END PHRASE
E0001         ; Cf #       LANGUAGE TAG
E0020..E007F  ; Cf #  [96] TAG SPACE..CANCEL TAG

# Total code points: 170

# ================================================

# General_Category=Private_Use

E000..F8FF    ; Co # [6400] <private-use-E000>..<private-use-F8FF>
F0000..FFFFD  ; Co # [65534] <private-use-F0000>..<private-use-FFFFD>
100000..10FFFD; Co # [65534] <private-use-100000>..<private-use-10FFFD>

# Total code points: 137468

# ================================================

# General_Category=Surrogate

D800..DFFF    ; Cs # [2048] <surrogate-D800>..<surrogate-DFFF>

# Total code points: 2048

# ================================================

# General_Category=Dash_Punctuation

002D          ; Pd #       HYPHEN-MINUS
058A          ; Pd #       ARMENIAN HYPHEN
05BE          ; Pd #       HEBREW PUNCTUATION MAQAF
1400          ; Pd #       CANADIAN SYLLABICS HYPHEN
1806          ; Pd #       MONGOLIAN TODO SOFT HYPHEN
2010..2015    ; Pd #   [6] HYPHEN..HORIZONTAL BAR
2E17          ; Pd #       DOUBLE OBLIQUE HYPHEN
2E1A          ; Pd #       HYPHEN WITH DIAERESIS
2E3A..2E3B    ; Pd #   [2] TWO-EM DASH..THREE-EM DASH
2E40          ; Pd #       DOUBLE HYPHEN
2E5D          ; Pd #       OBLIQUE HYPHEN
301C          ; Pd #       WAVE DASH
3030          ; Pd #       WAVY DASH
30A0          ; Pd #       KATAKANA-HIRAGANA DOUBLE HYPHEN
FE31..FE32    ; Pd #   [2] PRESENTATION FORM FOR VERTICAL EM DASH..PRESENTATION FORM FOR VERTICAL EN DASH
FE58          ; Pd #       SMALL EM DASH
FE63          ; Pd #       SMALL HYPHEN-MINUS
FF0D          ; Pd #       FULLWIDTH HYPHEN-MINUS
10D6E         ; Pd #       GARAY HYPHEN
10EAD         ; Pd #       YEZIDI HYPHENATION MARK

# Total code points: 27

# ================================================

# General_Category=Open_Punctuation

0028          ; Ps #       LEFT PARENTHESIS
005B          ; Ps #       LEFT SQUARE BRACKET
007B          ; Ps #       LEFT CURLY BRACKET
0F3A          ; Ps #       TIBETAN MARK GUG RTAGS GYON
0F3C          ; Ps #       TIBETAN MARK ANG KHANG GYON
169B          ; Ps #       OGHAM FEATHER MARK
201A          ; Ps #       SINGLE LOW-9 QUOTATION MARK
201E          ; Ps #       DOUBLE LOW-9 QUOTATION MARK
2045          ; Ps #       LEFT SQUARE BRACKET WITH QUILL
207D          ; Ps #       SUPERSCRIPT LEFT PARENTHESIS
208D          ; Ps #       SUBSCRIPT LEFT PARENTHESIS
2308          ; Ps #       LEFT CEILING
230A          ; Ps #       LEFT FLOOR
2329          ; Ps #       LEFT-POINTING ANGLE BRACKET
2768          ; Ps #       MEDIUM LEFT PARENTHESIS ORNAMENT
276A          ; Ps #       MEDIUM FLATTENED LEFT PARENTHESIS ORNAMENT
276C          ; Ps #       MEDIUM LEFT-POINTING ANGLE BRACKET ORNAMENT
276E          ; Ps #       HEAVY LEFT-POINTING ANGLE QUOTATION MARK ORNAMENT
2770          ; Ps #       HEAVY LEFT-POINTING ANGLE BRACKET ORNAMENT
2772          ; Ps #       LIGHT LEFT TORTOISE SHELL BRACKET ORNAMENT
2774          ; Ps #       MEDIUM LEFT CURLY BRACKET ORNAMENT
27C5          ; Ps #       LEFT S-SHAPED BAG DELIMITER
27E6          ; Ps #       MATHEMATICAL LEFT WHITE SQUARE BRACKET
27E8          ; Ps #       MATHEMATICAL LEFT ANGLE BRACKET
27EA          ; Ps #       MATHEMATICAL LEFT DOUBLE ANGLE BRACKET
27EC          ; Ps #       MATHEMATICAL LEFT WHITE TORTOISE SHELL BRACKET
27EE          ; Ps #       MATHEMATICAL LEFT FLATTENED PARENTHESIS
2983          ; Ps #       LEFT WHITE CURLY BRACKET
2985          ; Ps #       LEFT WHITE PARENTHESIS
2987          ; Ps #       Z NOTATION LEFT IMAGE BRACKET
2989          ; Ps #       Z NOTATION LEFT BINDING BRACKET
298B          ; Ps #       LEFT SQUARE BRACKET WITH UNDERBAR
298D          ; Ps #       LEFT SQUARE BRACKET WITH TICK IN TOP CORNER
298F          ; Ps #       LEFT SQUARE BRACKET WITH TICK IN BOTTOM CORNER
2991          ; Ps #       LEFT ANGLE BRACKET WITH DOT
2993          ; Ps #       LEFT ARC LESS-THAN BRACKET
2995          ; Ps #       DOUBLE LEFT ARC GREATER-THAN BRACKET
2997          ; Ps #       LEFT BLACK TORTOISE SHELL BRACKET
29D8          ; Ps #       LEFT WIGGLY FENCE
29DA          ; Ps #       LEFT DOUBLE WIGGLY FENCE
29FC          ; Ps #       LEFT-POINTING CURVED ANGLE BRACKET
2E22          ; Ps #       TOP LEFT HALF BRACKET
2E24          ; Ps #       BOTTOM LEFT HALF BRACKET
2E26          ; Ps #       LEFT SIDEWAYS U BRACKET
2E28          ; Ps #       LEFT DOUBLE PARENTHESIS
2E42          ; Ps #       DOUBLE LOW-REVERSED-9 QUOTATION MARK
2E55          ; Ps #       LEFT SQUARE BRACKET WITH STROKE
2E57          ; Ps #       LEFT SQUARE BRACKET WITH DOUBLE STROKE
2E59          ; Ps #       TOP HALF LEFT PARENTHESIS
2E5B          ; Ps #       BOTTOM HALF LEFT PARENTHESIS
3008          ; Ps #       LEFT ANGLE BRACKET
300A          ; Ps #       LEFT DOUBLE ANGLE BRACKET
300C          ; Ps #       LEFT CORNER BRACKET
300E          ; Ps #       LEFT WHITE CORNER BRACKET
3010          ; Ps #       LEFT BLACK LENTICULAR BRACKET
3014          ; Ps #       LEFT TORTOISE SHELL BRACKET
3016          ; Ps #       LEFT WHITE LENTICULAR BRACKET
3018          ; Ps #       LEFT WHITE TORTOISE SHELL BRACKET
301A          ; Ps #       LEFT WHITE SQUARE BRACKET
301D          ; Ps #       REVERSED DOUBLE PRIME QUOTATION MARK
FD3F          ; Ps #       ORNATE RIGHT PARENTHESIS
FE17          ; Ps #       PRESENTATION FORM FOR VERTICAL LEFT WHITE LENTICULAR BRACKET
FE35          ; Ps #       PRESENTATION FORM FOR VERTICAL LEFT PARENTHESIS
FE37          ; Ps #       PRESENTATION FORM FOR VERTICAL LEFT CURLY BRACKET
FE39          ; Ps #       PRESENTATION FORM FOR VERTICAL LEFT TORTOISE SHELL BRACKET
FE3B          ; Ps #       PRESENTATION FORM FOR VERTICAL LEFT BLACK LENTICULAR BRACKET
FE3D          ; Ps #       PRESENTATION FORM FOR VERTICAL LEFT DOUBLE ANGLE BRACKET
FE3F          ; Ps #       PRESENTATION FORM FOR VERTICAL LEFT ANGLE BRACKET
FE41          ; Ps #       PRESENTATION FORM FOR VERTICAL LEFT CORNER BRACKET
FE43          ; Ps #       PRESENTATION FORM FOR VERTICAL LEFT WHITE CORNER BRACKET
FE47          ; Ps #       PRESENTATION FORM FOR VERTICAL LEFT SQUARE BRACKET
FE59          ; Ps #       SMALL LEFT PARENTHESIS
FE5B          ; Ps #       SMALL LEFT CURLY BRACKET
FE5D          ; Ps #       SMALL LEFT TORTOISE SHELL BRACKET
FF08          ; Ps #       FULLWIDTH LEFT PARENTHESIS
FF3B          ; Ps #       FULLWIDTH LEFT SQUARE BRACKET
FF5B          ; Ps #       FULLWIDTH LEFT CURLY BRACKET
FF5F          ; Ps #       FULLWIDTH LEFT WHITE PARENTHESIS
FF62          ; Ps #       HALFWIDTH LEFT CORNER BRACKET

# Total code points: 79

# ================================================

# General_Category=Close_Punctuation

0029          ; Pe #       RIGHT PARENTHESIS
005D          ; Pe #       RIGHT SQUARE BRACKET
007D          ; Pe #       RIGHT CURLY BRACKET
0F3B          ; Pe #       TIBETAN MARK GUG RTAGS GYAS
0F3D          ; Pe #       TIBETAN MARK ANG KHANG GYAS
169C          ; Pe #       OGHAM REVERSED FEATHER MARK
2046          ; Pe #       RIGHT SQUARE BRACKET WITH QUILL
207E          ; Pe #       SUPERSCRIPT RIGHT PARENTHESIS
208E          ; Pe #       SUBSCRIPT RIGHT PARENTHESIS
2309          ; Pe #       RIGHT CEILING
230B          ; Pe #       RIGHT FLOOR
232A          ; Pe #       RIGHT-POINTING ANGLE BRACKET
2769          ; Pe #       MEDIUM RIGHT PARENTHESIS ORNAMENT
276B          ; Pe #       MEDIUM FLATTENED RIGHT PARENTHESIS ORNAMENT
276D          ; Pe #       MEDIUM RIGHT-POINTING ANGLE BRACKET ORNAMENT
276F          ; Pe #       HEAVY RIGHT-POINTING ANGLE QUOTATION MARK ORNAMENT
2771          ; Pe #       HEAVY RIGHT-POINTING ANGLE BRACKET ORNAMENT
2773          ; Pe #       LIGHT RIGHT TORTOISE SHELL BRACKET ORNAMENT
2775          ; Pe #       MEDIUM RIGHT CURLY BRACKET ORNAMENT
27C6          ; Pe #       RIGHT S-SHAPED BAG DELIMITER
27E7          ; Pe #       MATHEMATICAL RIGHT WHITE SQUARE BRACKET
27E9          ; Pe #       MATHEMATICAL RIGHT ANGLE BRACKET
27EB          ; Pe #       MATHEMATICAL RIGHT DOUBLE ANGLE BRACKET
27ED          ; Pe #       MATHEMATICAL RIGHT WHITE TORTOISE SHELL BRACKET
27EF          ; Pe #       MATHEMATICAL RIGHT FLATTENED PARENTHESIS
2984          ; Pe #       RIGHT WHITE CURLY BRACKET
2986          ; Pe #       RIGHT WHITE PARENTHESIS
2988          ; Pe #       Z NOTATION RIGHT IMAGE BRACKET
298A          ; Pe #       Z NOTATION RIGHT BINDING BRACKET
298C          ; Pe #       RIGHT SQUARE BRACKET WITH UNDERBAR
298E          ; Pe #       RIGHT SQUARE BRACKET WITH TICK IN BOTTOM CORNER
2990          ; Pe #       RIGHT SQUARE BRACKET WITH TICK IN TOP CORNER
2992          ; Pe #       RIGHT ANGLE BRACKET WITH DOT
2994          ; Pe #       RIGHT ARC GREATER-THAN BRACKET
2996          ; Pe #       DOUBLE RIGHT ARC LESS-THAN BRACKET
2998          ; Pe #       RIGHT BLACK TORTOISE SHELL BRACKET
29D9          ; Pe #       RIGHT WIGGLY FENCE
29DB          ; Pe #       RIGHT DOUBLE WIGGLY FENCE
29FD          ; Pe #       RIGHT-POINTING CURVED ANGLE BRACKET
2E23          ; Pe #       TOP RIGHT HALF BRACKET
2E25          ; Pe #       BOTTOM RIGHT HALF BRACKET
2E27          ; Pe #       RIGHT SIDEWAYS U BRACKET
2E29          ; Pe #       RIGHT DOUBLE PARENTHESIS
2E56          ; Pe #       RIGHT SQUARE BRACKET WITH STROKE
2E58          ; Pe #       RIGHT SQUARE BRACKET WITH DOUBLE STROKE
2E5A          ; Pe #       TOP HALF RIGHT PARENTHESIS
2E5C          ; Pe #       BOTTOM HALF RIGHT PARENTHESIS
3009          ; Pe #       RIGHT ANGLE BRACKET
300B          ; Pe #       RIGHT DOUBLE ANGLE BRACKET
300D          ; Pe #       RIGHT CORNER BRACKET
300F          ; Pe #       RIGHT WHITE CORNER BRACKET
3011          ; Pe #       RIGHT BLACK LENTICULAR BRACKET
3015          ; Pe #       RIGHT TORTOISE SHELL BRACKET
3017          ; Pe #       RIGHT WHITE LENTICULAR BRACKET
3019          ; Pe #       RIGHT WHITE TORTOISE SHELL BRACKET
301B          ; Pe #       RIGHT WHITE SQUARE BRACKET
301E..301F    ; Pe #   [2] DOUBLE PRIME QUOTATION MARK..LOW DOUBLE PRIME QUOTATION MARK
FD3E          ; Pe #       ORNATE LEFT PARENTHESIS
FE18          ; Pe #       PRESENTATION FORM FOR VERTICAL RIGHT WHITE LENTICULAR BRAKCET
FE36          ; Pe #       PRESENTATION FORM FOR VERTICAL RIGHT PARENTHESIS
FE38          ; Pe #       PRESENTATION FORM FOR VERTICAL RIGHT CURLY BRACKET
FE3A          ; Pe #       PRESENTATION FORM FOR VERTICAL RIGHT TORTOISE SHELL BRACKET
FE3C          ; Pe #       PRESENTATION FORM FOR VERTICAL RIGHT BLACK LENTICULAR BRACKET
FE3E          ; Pe #       PRESENTATION FORM FOR VERTICAL RIGHT DOUBLE ANGLE BRACKET
FE40          ; Pe #       PRESENTATION FORM FOR VERTICAL RIGHT ANGLE BRACKET
FE42          ; Pe #       PRESENTATION FORM FOR VERTICAL RIGHT CORNER BRACKET
FE44          ; Pe #       PRESENTATION FORM FOR VERTICAL RIGHT WHITE CORNER BRACKET
FE48          ; Pe #       PRESENTATION FORM FOR VERTICAL RIGHT SQUARE BRACKET
FE5A          ; Pe #       SMALL RIGHT PARENTHESIS
FE5C          ; Pe #       SMALL RIGHT CURLY BRACKET
FE5E          ; Pe #       SMALL RIGHT TORTOISE SHELL BRACKET
FF09          ; Pe #       FULLWIDTH RIGHT PARENTHESIS
FF3D          ; Pe #       FULLWIDTH RIGHT SQUARE BRACKET
FF5D          ; Pe #       FULLWIDTH RIGHT CURLY BRACKET
FF60          ; Pe #       FULLWIDTH RIGHT WHITE PARENTHESIS
FF63          ; Pe #       HALFWIDTH RIGHT CORNER BRACKET

# Total code points: 77

# ================================================

# General_Category=Connector_Punctuation

005F          ; Pc #       LOW LINE
203F..2040    ; Pc #   [2] UNDERTIE..CHARACTER TIE
2054          ; Pc #       INVERTED UNDERTIE
FE33..FE34    ; Pc #   [2] PRESENTATION FORM FOR VERTICAL LOW LINE..PRESENTATION FORM FOR VERTICAL WAVY LOW LINE
FE4D..FE4F    ; Pc #   [3] DASHED LOW LINE..WAVY LOW LINE
FF3F          ; Pc #       FULLWIDTH LOW LINE

# Total code points: 10

# ================================================

# General_Category=Other_Punctuation

0021..0023    ; Po #   [3] EXCLAMATION MARK..NUMBER SIGN
0025..0027    ; Po #   [3] PERCENT SIGN..APOSTROPHE
002A          ; Po #       ASTERISK
002C          ; Po #       COMMA
002E..002F    ; Po #   [2] FULL STOP..SOLIDUS
003A..003B    ; Po #   [2] COLON..SEMICOLON
003F..0040    ; Po #   [2] QUESTION MARK..COMMERCIAL AT
005C          ; Po #       REVERSE SOLIDUS
00A1          ; Po #       INVERTED EXCLAMATION MARK
00A7          ; Po #       SECTION SIGN
00B6..00B7    ; Po #   [2] PILCROW SIGN..MIDDLE DOT
00BF          ; Po #       INVERTED QUESTION MARK
037E          ; Po #       GREEK QUESTION MARK
0387          ; Po #       GREEK ANO TELEIA
055A..055F    ; Po #   [6] ARMENIAN APOSTROPHE..ARMENIAN ABBREVIATION MARK
0589          ; Po #       ARMENIAN FULL STOP
05C0          ; Po #       HEBREW PUNCTUATION PASEQ
05C3          ; Po #       HEBREW PUNCTUATION SOF PASUQ
05C6          ; Po #       HEBREW PUNCTUATION NUN HAFUKHA
05F3..05F4    ; Po #   [2] HEBREW PUNCTUATION GERESH..HEBREW PUNCTUATION GERSHAYIM
0609..060A    ; Po #   [2] ARABIC-INDIC PER MILLE SIGN..ARABIC-INDIC PER TEN THOUSAND SIGN
060C..060D    ; Po #   [2] ARABIC COMMA..ARABIC DATE SEPARATOR
061B          ; Po #       ARABIC SEMICOLON
061D..061F    ; Po #   [3] ARABIC END OF TEXT MARK..ARABIC QUESTION MARK
066A..066D    ; Po #   [4] ARABIC PERCENT SIGN..ARABIC FIVE POINTED STAR
06D4          ; Po #       ARABIC FULL STOP
0700..070D    ; Po #  [14] SYRIAC END OF PARAGRAPH..SYRIAC HARKLEAN ASTERISCUS
07F7..07F9    ; Po #   [3] NKO SYMBOL GBAKURUNEN..NKO EXCLAMATION MARK
0830..083E    ; Po #  [15] SAMARITAN PUNCTUATION NEQUDAA..SAMARITAN PUNCTUATION ANNAAU
085E          ; Po #       MANDAIC PUNCTUATION
0964..0965    ; Po #   [2] DEVANAGARI DANDA..DEVANAGARI DOUBLE DANDA
0970          ; Po #       DEVANAGARI ABBREVIATION SIGN
09FD          ; Po #       BENGALI ABBREVIATION SIGN
0A76          ; Po #       GURMUKHI ABBREVIATION SIGN
0AF0          ; Po #       GUJARATI ABBREVIATION SIGN
0C77          ; Po #       TELUGU SIGN SIDDHAM
0C84          ; Po #       KANNADA SIGN SIDDHAM
0DF4          ; Po #       SINHALA PUNCTUATION KUNDDALIYA
0E4F          ; Po #       THAI CHARACTER FONGMAN
0E5A..0E5B    ; Po #   [2] THAI CHARACTER ANGKHANKHU..THAI CHARACTER KHOMUT
0F04..0F12    ; Po #  [15] TIBETAN MARK INITIAL YIG MGO MDUN MA..TIBETAN MARK RGYA GRAM SHAD
0F14          ; Po #       TIBETAN MARK GTER TSHEG
0F85          ; Po #       TIBETAN MARK PALUTA
0FD0..0FD4    ; Po #   [5] TIBETAN MARK BSKA- SHOG GI MGO RGYAN..TIBETAN MARK CLOSING BRDA RNYING YIG MGO SGAB MA
0FD9..0FDA    ; Po #   [2] TIBETAN MARK LEADING MCHAN RTAGS..TIBETAN MARK TRAILING MCHAN RTAGS
104A..104F    ; Po #   [6] MYANMAR SIGN LITTLE SECTION..MYANMAR SYMBOL GENITIVE
10FB          ; Po #       GEORGIAN PARAGRAPH SEPARATOR
1360..1368    ; Po #   [9] ETHIOPIC SECTION MARK..ETHIOPIC PARAGRAPH SEPARATOR
166E          ; Po #       CANADIAN SYLLABICS FULL STOP
16EB..16ED    ; Po #   [3] RUNIC SINGLE PUNCTUATION..RUNIC CROSS PUNCTUATION
1735..1736    ; Po #   [2] PHILIPPINE SINGLE PUNCTUATION..PHILIPPINE DOUBLE PUNCTUATION
17D4..17D6    ; Po #   [3] KHMER SIGN KHAN..KHMER SIGN CAMNUC PII KUUH
17D8..17DA    ; Po #   [3] KHMER SIGN BEYYAL..KHMER SIGN KOOMUUT
1800..1805    ; Po #   [6] MONGOLIAN BIRGA..MONGOLIAN FOUR DOTS
1807..180A    ; Po #   [4] MONGOLIAN SIBE SYLLABLE BOUNDARY MARKER..MONGOLIAN NIRUGU
1944..1945    ; Po #   [2] LIMBU EXCLAMATION MARK..LIMBU QUESTION MARK
1A1E..1A1F    ; Po #   [2] BUGINESE PALLAWA..BUGINESE END OF SECTION
1AA0..1AA6    ; Po #   [7] TAI THAM SIGN WIANG..TAI THAM SIGN REVERSED ROTATED RANA
1AA8..1AAD    ; Po #   [6] TAI THAM SIGN KAAN..TAI THAM SIGN CAANG
1B4E..1B4F    ; Po #   [2] BALINESE INVERTED CARIK SIKI..BALINESE INVERTED CARIK PAREREN
1B5A..1B60    ; Po #   [7] BALINESE PANTI..BALINESE PAMENENG
1B7D..1B7F    ; Po #   [3] BALINESE PANTI LANTANG..BALINESE PANTI BAWAK
1BFC..1BFF    ; Po #   [4] BATAK SYMBOL BINDU NA METEK..BATAK SYMBOL BINDU PANGOLAT
1C3B..1C3F    ; Po #   [5] LEPCHA PUNCTUATION TA-ROL..LEPCHA PUNCTUATION TSHOOK
1C7E..1C7F    ; Po #   [2] OL CHIKI PUNCTUATION MUCAAD..OL CHIKI PUNCTUATION DOUBLE MUCAAD
1CC0..1CC7    ; Po #   [8] SUNDANESE PUNCTUATION BINDU SURYA..SUNDANESE PUNCTUATION BINDU BA SATANGA
1CD3          ; Po #       VEDIC SIGN NIHSHVASA
2016..2017    ; Po #   [2] DOUBLE VERTICAL LINE..DOUBLE LOW LINE
2020..2027    ; Po #   [8] DAGGER..HYPHENATION POINT
2030..2038    ; Po #   [9] PER MILLE SIGN..CARET
203B..203E    ; Po #   [4] REFERENCE MARK..OVERLINE
2041..2043    ; Po #   [3] CARET INSERTION POINT..HYPHEN BULLET
2047..2051    ; Po #  [11] DOUBLE QUESTION MARK..TWO ASTERISKS ALIGNED VERTICALLY
2053          ; Po #       SWUNG DASH
2055..205E    ; Po #  [10] FLOWER PUNCTUATION MARK..VERTICAL FOUR DOTS
2CF9..2CFC    ; Po #   [4] COPTIC OLD NUBIAN FULL STOP..COPTIC OLD NUBIAN VERSE DIVIDER
2CFE..2CFF    ; Po #   [2] COPTIC FULL STOP..COPTIC MORPHOLOGICAL DIVIDER
2D70          ; Po #       TIFINAGH SEPARATOR MARK
2E00..2E01    ; Po #   [2] RIGHT ANGLE SUBSTITUTION MARKER..RIGHT ANGLE DOTTED SUBSTITUTION MARKER
2E06..2E08    ; Po #   [3] RAISED INTERPOLATION MARKER..DOTTED TRANSPOSITION MARKER
2E0B          ; Po #       RAISED SQUARE
2E0E..2E16    ; Po #   [9] EDITORIAL CORONIS..DOTTED RIGHT-POINTING ANGLE
2E18..2E19    ; Po #   [2] INVERTED INTERROBANG..PALM BRANCH
2E1B          ; Po #       TILDE WITH RING ABOVE
2E1E..2E1F    ; Po #   [2] TILDE WITH DOT ABOVE..TILDE WITH DOT BELOW
2E2A..2E2E    ; Po #   [5] TWO DOTS OVER ONE DOT PUNCTUATION..REVERSED QUESTION MARK
2E30..2E39    ; Po #  [10] RING POINT..TOP HALF SECTION SIGN
2E3C..2E3F    ; Po #   [4] STENOGRAPHIC FULL STOP..CAPITULUM
2E41          ; Po #       REVERSED COMMA
2E43..2E4F    ; Po #  [13] DASH WITH LEFT UPTURN..CORNISH VERSE DIVIDER
2E52..2E54    ; Po #   [3] TIRONIAN SIGN CAPITAL ET..MEDIEVAL QUESTION MARK
3001..3003    ; Po #   [3] IDEOGRAPHIC COMMA..DITTO MARK
303D          ; Po #       PART ALTERNATION MARK
30FB          ; Po #       KATAKANA MIDDLE DOT
A4FE..A4FF    ; Po #   [2] LISU PUNCTUATION COMMA..LISU PUNCTUATION FULL STOP
A60D..A60F    ; Po #   [3] VAI COMMA..VAI QUESTION MARK
A673          ; Po #       SLAVONIC ASTERISK
A67E          ; Po #       CYRILLIC KAVYKA
A6F2..A6F7    ; Po #   [6] BAMUM NJAEMLI..BAMUM QUESTION MARK
A874..A877    ; Po #   [4] PHAGS-PA SINGLE HEAD MARK..PHAGS-PA MARK DOUBLE SHAD
A8CE..A8CF    ; Po #   [2] SAURASHTRA DANDA..SAURASHTRA DOUBLE DANDA
A8F8..A8FA    ; Po #   [3] DEVANAGARI SIGN PUSHPIKA..DEVANAGARI CARET
A8FC          ; Po #       DEVANAGARI SIGN SIDDHAM
A92E..A92F    ; Po #   [2] KAYAH LI SIGN CWI..KAYAH LI SIGN SHYA
A95F          ; Po #       REJANG SECTION MARK
A9C1..A9CD    ; Po #  [13] JAVANESE LEFT RERENGGAN..JAVANESE TURNED PADA PISELEH
A9DE..A9DF    ; Po #   [2] JAVANESE PADA TIRTA TUMETES..JAVANESE PADA ISEN-ISEN
AA5C..AA5F    ; Po #   [4] CHAM PUNCTUATION SPIRAL..CHAM PUNCTUATION TRIPLE DANDA
AADE..AADF    ; Po #   [2] TAI VIET SYMBOL HO HOI..TAI VIET SYMBOL KOI KOI
AAF0..AAF1    ; Po #   [2] MEETEI MAYEK CHEIKHAN..MEETEI MAYEK AHANG KHUDAM
ABEB          ; Po #       MEETEI MAYEK CHEIKHEI
FE10..FE16    ; Po #   [7] PRESENTATION FORM FOR VERTICAL COMMA..PRESENTATION FORM FOR VERTICAL QUESTION MARK
FE19          ; Po #       PRESENTATION FORM FOR VERTICAL HORIZONTAL ELLIPSIS
FE30          ; Po #       PRESENTATION FORM FOR VERTICAL TWO DOT LEADER
FE45..FE46    ; Po #   [2] SESAME DOT..WHITE SESAME DOT
FE49..FE4C    ; Po #   [4] DASHED OVERLINE..DOUBLE WAVY OVERLINE
FE50..FE52    ; Po #   [3] SMALL COMMA..SMALL FULL STOP
FE54..FE57    ; Po #   [4] SMALL SEMICOLON..SMALL EXCLAMATION MARK
FE5F..FE61    ; Po #   [3] SMALL NUMBER SIGN..SMALL ASTERISK
FE68          ; Po #       SMALL REVERSE SOLIDUS
FE6A..FE6B    ; Po #   [2] SMALL PERCENT SIGN..SMALL COMMERCIAL AT
FF01..FF03    ; Po #   [3] FULLWIDTH EXCLAMATION MARK..FULLWIDTH NUMBER SIGN
FF05..FF07    ; Po #   [3] FULLWIDTH PERCENT SIGN..FULLWIDTH APOSTROPHE
FF0A          ; Po #       FULLWIDTH ASTERISK
FF0C          ; Po #       FULLWIDTH COMMA
FF0E..FF0F    ; Po #   [2] FULLWIDTH FULL STOP..FULLWIDTH SOLIDUS
FF1A..FF1B    ; Po #   [2] FULLWIDTH COLON..FULLWIDTH SEMICOLON
FF1F..FF20    ; Po #   [2] FULLWIDTH QUESTION MARK..FULLWIDTH COMMERCIAL AT
FF3C          ; Po #       FULLWIDTH REVERSE SOLIDUS
FF61          ; Po #       HALFWIDTH IDEOGRAPHIC FULL STOP
FF64..FF65    ; Po #   [2] HALFWIDTH IDEOGRAPHIC COMMA..HALFWIDTH KATAKANA MIDDLE DOT
10100..10102  ; Po #   [3] AEGEAN WORD SEPARATOR LINE..AEGEAN CHECK MARK
1039F         ; Po #       UGARITIC WORD DIVIDER
103D0         ; Po #       OLD PERSIAN WORD DIVIDER
1056F         ; Po #       CAUCASIAN ALBANIAN CITATION MARK
10857         ; Po #       IMPERIAL ARAMAIC SECTION SIGN
1091F         ; Po #       PHOENICIAN WORD SEPARATOR
1093F         ; Po #       LYDIAN TRIANGULAR MARK
10A50..10A58  ; Po #   [9] KHAROSHTHI PUNCTUATION DOT..KHAROSHTHI PUNCTUATION LINES
10A7F         ; Po #       OLD SOUTH ARABIAN NUMERIC INDICATOR
10AF0..10AF6  ; Po #   [7] MANICHAEAN PUNCTUATION STAR..MANICHAEAN PUNCTUATION LINE FILLER
10B39..10B3F  ; Po #   [7] AVESTAN ABBREVIATION MARK..LARGE ONE RING OVER TWO RINGS PUNCTUATION
10B99..10B9C  ; Po #   [4] PSALTER PAHLAVI SECTION MARK..PSALTER PAHLAVI FOUR DOTS WITH DOT
10F55..10F59  ; Po #   [5] SOGDIAN PUNCTUATION TWO VERTICAL BARS..SOGDIAN PUNCTUATION HALF CIRCLE WITH DOT
10F86..10F89  ; Po #   [4] OLD UYGHUR PUNCTUATION BAR..OLD UYGHUR PUNCTUATION FOUR DOTS
11047..1104D  ; Po #   [7] BRAHMI DANDA..BRAHMI PUNCTUATION LOTUS
110BB..110BC  ; Po #   [2] KAITHI ABBREVIATION SIGN..KAITHI ENUMERATION SIGN
110BE..110C1  ; Po #   [4] KAITHI SECTION MARK..KAITHI DOUBLE DANDA
11140..11143  ; Po #   [4] CHAKMA SECTION MARK..CHAKMA QUESTION MARK
11174..11175  ; Po #   [2] MAHAJANI ABBREVIATION SIGN..MAHAJANI SECTION MARK
111C5..111C8  ; Po #   [4] SHARADA DANDA..SHARADA SEPARATOR
111CD         ; Po #       SHARADA SUTRA MARK
111DB         ; Po #       SHARADA SIGN SIDDHAM
111DD..111DF  ; Po #   [3] SHARADA CONTINUATION SIGN..SHARADA SECTION MARK-2
11238..1123D  ; Po #   [6] KHOJKI DANDA..KHOJKI ABBREVIATION SIGN
112A9         ; Po #       MULTANI SECTION MARK
113D4..113D5  ; Po #   [2] TULU-TIGALARI DANDA..TULU-TIGALARI DOUBLE DANDA
113D7..113D8  ; Po #   [2] TULU-TIGALARI SIGN OM PUSHPIKA..TULU-TIGALARI SIGN SHRII PUSHPIKA
1144B..1144F  ; Po #   [5] NEWA DANDA..NEWA ABBREVIATION SIGN
1145A..1145B  ; Po #   [2] NEWA DOUBLE COMMA..NEWA PLACEHOLDER MARK
1145D         ; Po #       NEWA INSERTION SIGN
114C6         ; Po #       TIRHUTA ABBREVIATION SIGN
115C1..115D7  ; Po #  [23] SIDDHAM SIGN SIDDHAM..SIDDHAM SECTION MARK WITH CIRCLES AND FOUR ENCLOSURES
11641..11643  ; Po #   [3] MODI DANDA..MODI ABBREVIATION SIGN
11660..1166C  ; Po #  [13] MONGOLIAN BIRGA WITH ORNAMENT..MONGOLIAN TURNED SWIRL BIRGA WITH DOUBLE ORNAMENT
116B9         ; Po #       TAKRI ABBREVIATION SIGN
1173C..1173E  ; Po #   [3] AHOM SIGN SMALL SECTION..AHOM SIGN RULAI
1183B         ; Po #       DOGRA ABBREVIATION SIGN
11944..11946  ; Po #   [3] DIVES AKURU DOUBLE DANDA..DIVES AKURU END OF TEXT MARK
119E2         ; Po #       NANDINAGARI SIGN SIDDHAM
11A3F..11A46  ; Po #   [8] ZANABAZAR SQUARE INITIAL HEAD MARK..ZANABAZAR SQUARE CLOSING DOUBLE-LINED HEAD MARK
11A9A..11A9C  ; Po #   [3] SOYOMBO MARK TSHEG..SOYOMBO MARK DOUBLE SHAD
11A9E..11AA2  ; Po #   [5] SOYOMBO HEAD MARK WITH MOON AND SUN AND TRIPLE FLAME..SOYOMBO TERMINAL MARK-2
11B00..11B09  ; Po #  [10] DEVANAGARI HEAD MARK..DEVANAGARI SIGN MINDU
11BE1         ; Po #       SUNUWAR SIGN PVO
11C41..11C45  ; Po #   [5] BHAIKSUKI DANDA..BHAIKSUKI GAP FILLER-2
11C70..11C71  ; Po #   [2] MARCHEN HEAD MARK..MARCHEN MARK SHAD
11EF7..11EF8  ; Po #   [2] MAKASAR PASSIMBANG..MAKASAR END OF SECTION
11F43..11F4F  ; Po #  [13] KAWI DANDA..KAWI PUNCTUATION CLOSING SPIRAL
11FFF         ; Po #       TAMIL PUNCTUATION END OF TEXT
12470..12474  ; Po #   [5] CUNEIFORM PUNCTUATION SIGN OLD ASSYRIAN WORD DIVIDER..CUNEIFORM PUNCTUATION SIGN DIAGONAL QUADCOLON
12FF1..12FF2  ; Po #   [2] CYPRO-MINOAN SIGN CM301..CYPRO-MINOAN SIGN CM302
16A6E..16A6F  ; Po #   [2] MRO DANDA..MRO DOUBLE DANDA
16AF5         ; Po #       BASSA VAH FULL STOP
16B37..16B3B  ; Po #   [5] PAHAWH HMONG SIGN VOS THOM..PAHAWH HMONG SIGN VOS FEEM
16B44         ; Po #       PAHAWH HMONG SIGN XAUS
16D6D..16D6F  ; Po #   [3] KIRAT RAI SIGN YUPI..KIRAT RAI DOUBLE DANDA
16E97..16E9A  ; Po #   [4] MEDEFAIDRIN COMMA..MEDEFAIDRIN EXCLAMATION OH
16FE2         ; Po #       OLD CHINESE HOOK MARK
1BC9F         ; Po #       DUPLOYAN PUNCTUATION CHINOOK FULL STOP
1DA87..1DA8B  ; Po #   [5] SIGNWRITING COMMA..SIGNWRITING PARENTHESIS
1E5FF         ; Po #       OL ONAL ABBREVIATION SIGN
1E95E..1E95F  ; Po #   [2] ADLAM INITIAL EXCLAMATION MARK..ADLAM INITIAL QUESTION MARK

# Total code points: 640

# ================================================

# General_Category=Math_Symbol

002B          ; Sm #       PLUS SIGN
003C..003E    ; Sm #   [3] LESS-THAN SIGN..GREATER-THAN SIGN
007C          ; Sm #       VERTICAL LINE
007E          ; Sm #       TILDE
00AC          ; Sm #       NOT SIGN
00B1          ; Sm #       PLUS-MINUS SIGN
00D7          ; Sm #       MULTIPLICATION SIGN
00F7          ; Sm #       DIVISION SIGN
03F6          ; Sm #       GREEK REVERSED LUNATE EPSILON SYMBOL
0606..0608    ; Sm #   [3] ARABIC-INDIC CUBE ROOT..ARABIC RAY
2044          ; Sm #       FRACTION SLASH
2052          ; Sm #       COMMERCIAL MINUS SIGN
207A..207C    ; Sm #   [3] SUPERSCRIPT PLUS SIGN..SUPERSCRIPT EQUALS SIGN
208A..208C    ; Sm #   [3] SUBSCRIPT PLUS SIGN..SUBSCRIPT EQUALS SIGN
2118          ; Sm #       SCRIPT CAPITAL P
2140..2144    ; Sm #   [5] DOUBLE-STRUCK N-ARY SUMMATION..TURNED SANS-SERIF CAPITAL Y
214B          ; Sm #       TURNED AMPERSAND
2190..2194    ; Sm #   [5] LEFTWARDS ARROW..LEFT RIGHT ARROW
219A..219B    ; Sm #   [2] LEFTWARDS ARROW WITH STROKE..RIGHTWARDS ARROW WITH STROKE
21A0          ; Sm #       RIGHTWARDS TWO HEADED ARROW
21A3          ; Sm #       RIGHTWARDS ARROW WITH TAIL
21A6          ; Sm #       RIGHTWARDS ARROW FROM BAR
21AE          ; Sm #       LEFT RIGHT ARROW WITH STROKE
21CE..21CF    ; Sm #   [2] LEFT RIGHT DOUBLE ARROW WITH STROKE..RIGHTWARDS DOUBLE ARROW WITH STROKE
21D2          ; Sm #       RIGHTWARDS DOUBLE ARROW
21D4          ; Sm #       LEFT RIGHT DOUBLE ARROW
21F4..22FF    ; Sm # [268] RIGHT ARROW WITH SMALL CIRCLE..Z NOTATION BAG MEMBERSHIP
2320..2321    ; Sm #   [2] TOP HALF INTEGRAL..BOTTOM HALF INTEGRAL
237C          ; Sm #       RIGHT ANGLE WITH DOWNWARDS ZIGZAG ARROW
239B..23B3    ; Sm #  [25] LEFT PARENTHESIS UPPER HOOK..SUMMATION BOTTOM
23DC..23E1    ; Sm #   [6] TOP PARENTHESIS..BOTTOM TORTOISE SHELL BRACKET
25B7          ; Sm #       WHITE RIGHT-POINTING TRIANGLE
25C1          ; Sm #       WHITE LEFT-POINTING TRIANGLE
25F8..25FF    ; Sm #   [8] UPPER LEFT TRIANGLE..LOWER RIGHT TRIANGLE
266F          ; Sm #       MUSIC SHARP SIGN
27C0..27C4    ; Sm #   [5] THREE DIMENSIONAL ANGLE..OPEN SUPERSET
27C7..27E5    ; Sm #  [31] OR WITH DOT INSIDE..WHITE SQUARE WITH RIGHTWARDS TICK
27F0..27FF    ; Sm #  [16] UPWARDS QUADRUPLE ARROW..LONG RIGHTWARDS SQUIGGLE ARROW
2900..2982    ; Sm # [131] RIGHTWARDS TWO-HEADED ARROW WITH VERTICAL STROKE..Z NOTATION TYPE COLON
2999..29D7    ; Sm #  [63] DOTTED FENCE..BLACK HOURGLASS
29DC..29FB    ; Sm #  [32] INCOMPLETE INFINITY..TRIPLE PLUS
29FE..2AFF    ; Sm # [258] TINY..N-ARY WHITE VERTICAL BAR
2B30..2B44    ; Sm #  [21] LEFT ARROW WITH SMALL CIRCLE..RIGHTWARDS ARROW THROUGH SUPERSET
2B47..2B4C    ; Sm #   [6] REVERSE TILDE OPERATOR ABOVE RIGHTWARDS ARROW..RIGHTWARDS ARROW ABOVE REVERSE TILDE OPERATOR
FB29          ; Sm #       HEBREW LETTER ALTERNATIVE PLUS SIGN
FE62          ; Sm #       SMALL PLUS SIGN
FE64..FE66    ; Sm #   [3] SMALL LESS-THAN SIGN..SMALL EQUALS SIGN
FF0B          ; Sm #       FULLWIDTH PLUS SIGN
FF1C..FF1E    ; Sm #   [3] FULLWIDTH LESS-THAN SIGN..FULLWIDTH GREATER-THAN SIGN
FF5C          ; Sm #       FULLWIDTH VERTICAL LINE
FF5E          ; Sm #       FULLWIDTH TILDE
FFE2          ; Sm #       FULLWIDTH NOT SIGN
FFE9..FFEC    ; Sm #   [4] HALFWIDTH LEFTWARDS ARROW..HALFWIDTH DOWNWARDS ARROW
10D8E..10D8F  ; Sm #   [2] GARAY PLUS SIGN..GARAY MINUS SIGN
1D6C1         ; Sm #       MATHEMATICAL BOLD NABLA
1D6DB         ; Sm #       MATHEMATICAL BOLD PARTIAL DIFFERENTIAL
1D6FB         ; Sm #       MATHEMATICAL ITALIC NABLA
1D715         ; Sm #       MATHEMATICAL ITALIC PARTIAL DIFFERENTIAL
1D735         ; Sm #       MATHEMATICAL BOLD ITALIC NABLA
1D74F         ; Sm #       MATHEMATICAL BOLD ITALIC PARTIAL DIFFERENTIAL
1D76F         ; Sm #       MATHEMATICAL SANS-SERIF BOLD NABLA
1D789         ; Sm #       MATHEMATICAL SANS-SERIF BOLD PARTIAL DIFFERENTIAL
1D7A9         ; Sm #       MATHEMATICAL SANS-SERIF BOLD ITALIC NABLA
1D7C3         ; Sm #       MATHEMATICAL SANS-SERIF BOLD ITALIC PARTIAL DIFFERENTIAL
1EEF0..1EEF1  ; Sm #   [2] ARABIC MATHEMATICAL OPERATOR MEEM WITH HAH WITH TATWEEL..ARABIC MATHEMATICAL OPERATOR HAH WITH DAL

# Total code points: 950

# ================================================

# General_Category=Currency_Symbol

0024          ; Sc #       DOLLAR SIGN
00A2..00A5    ; Sc #   [4] CENT SIGN..YEN SIGN
058F          ; Sc #       ARMENIAN DRAM SIGN
060B          ; Sc #       AFGHANI SIGN
07FE..07FF    ; Sc #   [2] NKO DOROME SIGN..NKO TAMAN SIGN
09F2..09F3    ; Sc #   [2] BENGALI RUPEE MARK..BENGALI RUPEE SIGN
09FB          ; Sc #       BENGALI GANDA MARK
0AF1          ; Sc #       GUJARATI RUPEE SIGN
0BF9          ; Sc #       TAMIL RUPEE SIGN
0E3F          ; Sc #       THAI CURRENCY SYMBOL BAHT
17DB          ; Sc #       KHMER CURRENCY SYMBOL RIEL
20A0..20C0    ; Sc #  [33] EURO-CURRENCY SIGN..SOM SIGN
A838          ; Sc #       NORTH INDIC RUPEE MARK
FDFC          ; Sc #       RIAL SIGN
FE69          ; Sc #       SMALL DOLLAR SIGN
FF04          ; Sc #       FULLWIDTH DOLLAR SIGN
FFE0..FFE1    ; Sc #   [2] FULLWIDTH CENT SIGN..FULLWIDTH POUND SIGN
FFE5..FFE6    ; Sc #   [2] FULLWIDTH YEN SIGN..FULLWIDTH WON SIGN
11FDD..11FE0  ; Sc #   [4] TAMIL SIGN KAACU..TAMIL SIGN VARAAKAN
1E2FF         ; Sc #       WANCHO NGUN SIGN
1ECB0         ; Sc #       INDIC SIYAQ RUPEE MARK

# Total code points: 63

# ================================================

# General_Category=Modifier_Symbol

005E          ; Sk #       CIRCUMFLEX ACCENT
0060          ; Sk #       GRAVE ACCENT
00A8          ; Sk #       DIAERESIS
00AF          ; Sk #       MACRON
00B4          ; Sk #       ACUTE ACCENT
00B8          ; Sk #       CEDILLA
02C2..02C5    ; Sk #   [4] MODIFIER LETTER LEFT ARROWHEAD..MODIFIER LETTER DOWN ARROWHEAD
02D2..02DF    ; Sk #  [14] MODIFIER LETTER CENTRED RIGHT HALF RING..MODIFIER LETTER CROSS ACCENT
02E5..02EB    ; Sk #   [7] MODIFIER LETTER EXTRA-HIGH TONE BAR..MODIFIER LETTER YANG DEPARTING TONE MARK
02ED          ; Sk #       MODIFIER LETTER UNASPIRATED
02EF..02FF    ; Sk #  [17] MODIFIER LETTER LOW DOWN ARROWHEAD..MODIFIER LETTER LOW LEFT ARROW
0375          ; Sk #       GREEK LOWER NUMERAL SIGN
0384..0385    ; Sk #   [2] GREEK TONOS..GREEK DIALYTIKA TONOS
0888          ; Sk #       ARABIC RAISED ROUND DOT
1FBD          ; Sk #       GREEK KORONIS
1FBF..1FC1    ; Sk #   [3] GREEK PSILI..GREEK DIALYTIKA AND PERISPOMENI
1FCD..1FCF    ; Sk #   [3] GREEK PSILI AND VARIA..GREEK PSILI AND PERISPOMENI
1FDD..1FDF    ; Sk #   [3] GREEK DASIA AND VARIA..GREEK DASIA AND PERISPOMENI
1FED..1FEF    ; Sk #   [3] GREEK DIALYTIKA AND VARIA..GREEK VARIA
1FFD..1FFE    ; Sk #   [2] GREEK OXIA..GREEK DASIA
309B..309C    ; Sk #   [2] KATAKANA-HIRAGANA VOICED SOUND MARK..KATAKANA-HIRAGANA SEMI-VOICED SOUND MARK
A700..A716    ; Sk #  [23] MODIFIER LETTER CHINESE TONE YIN PING..MODIFIER LETTER EXTRA-LOW LEFT-STEM TONE BAR
A720..A721    ; Sk #   [2] MODIFIER LETTER STRESS AND HIGH TONE..MODIFIER LETTER STRESS AND LOW TONE
A789..A78A    ; Sk #   [2] MODIFIER LETTER COLON..MODIFIER LETTER SHORT EQUALS SIGN
AB5B          ; Sk #       MODIFIER BREVE WITH INVERTED BREVE
AB6A..AB6B    ; Sk #   [2] MODIFIER LETTER LEFT TACK..MODIFIER LETTER RIGHT TACK
FBB2..FBC2    ; Sk #  [17] ARABIC SYMBOL DOT ABOVE..ARABIC SYMBOL WASLA ABOVE
FF3E          ; Sk #       FULLWIDTH CIRCUMFLEX ACCENT
FF40          ; Sk #       FULLWIDTH GRAVE ACCENT
FFE3          ; Sk #       FULLWIDTH MACRON
1F3FB..1F3FF  ; Sk #   [5] EMOJI MODIFIER FITZPATRICK TYPE-1-2..EMOJI MODIFIER FITZPATRICK TYPE-6

# Total code points: 125

# ================================================

# General_Category=Other_Symbol

00A6          ; So #       BROKEN BAR
00A9          ; So #       COPYRIGHT SIGN
00AE          ; So #       REGISTERED SIGN
00B0          ; So #       DEGREE SIGN
0482          ; So #       CYRILLIC THOUSANDS SIGN
058D..058E    ; So #   [2] RIGHT-FACING ARMENIAN ETERNITY SIGN..LEFT-FACING ARMENIAN ETERNITY SIGN
060E..060F    ; So #   [2] ARABIC POETIC VERSE SIGN..ARABIC SIGN MISRA
06DE          ; So #       ARABIC START OF RUB EL HIZB
06E9          ; So #       ARABIC PLACE OF SAJDAH
06FD..06FE    ; So #   [2] ARABIC SIGN SINDHI AMPERSAND..ARABIC SIGN SINDHI POSTPOSITION MEN
07F6          ; So #       NKO SYMBOL OO DENNEN
09FA          ; So #       BENGALI ISSHAR
0B70          ; So #       ORIYA ISSHAR
0BF3..0BF8    ; So #   [6] TAMIL DAY SIGN..TAMIL AS ABOVE SIGN
0BFA          ; So #       TAMIL NUMBER SIGN
0C7F          ; So #       TELUGU SIGN TUUMU
0D4F          ; So #       MALAYALAM SIGN PARA
0D79          ; So #       MALAYALAM DATE MARK
0F01..0F03    ; So #   [3] TIBETAN MARK GTER YIG MGO TRUNCATED A..TIBETAN MARK GTER YIG MGO -UM GTER TSHEG MA
0F13          ; So #       TIBETAN MARK CARET -DZUD RTAGS ME LONG CAN
0F15..0F17    ; So #   [3] TIBETAN LOGOTYPE SIGN CHAD RTAGS..TIBETAN ASTROLOGICAL SIGN SGRA GCAN -CHAR RTAGS
0F1A..0F1F    ; So #   [6] TIBETAN SIGN RDEL DKAR GCIG..TIBETAN SIGN RDEL DKAR RDEL NAG
0F34          ; So #       TIBETAN MARK BSDUS RTAGS
0F36          ; So #       TIBETAN MARK CARET -DZUD RTAGS BZHI MIG CAN
0F38          ; So #       TIBETAN MARK CHE MGO
0FBE..0FC5    ; So #   [8] TIBETAN KU RU KHA..TIBETAN SYMBOL RDO RJE
0FC7..0FCC    ; So #   [6] TIBETAN SYMBOL RDO RJE RGYA GRAM..TIBETAN SYMBOL NOR BU BZHI -KHYIL
0FCE..0FCF    ; So #   [2] TIBETAN SIGN RDEL NAG RDEL DKAR..TIBETAN SIGN RDEL NAG GSUM
0FD5..0FD8    ; So #   [4] RIGHT-FACING SVASTI SIGN..LEFT-FACING SVASTI SIGN WITH DOTS
109E..109F    ; So #   [2] MYANMAR SYMBOL SHAN ONE..MYANMAR SYMBOL SHAN EXCLAMATION
1390..1399    ; So #  [10] ETHIOPIC TONAL MARK YIZET..ETHIOPIC TONAL MARK KURT
166D          ; So #       CANADIAN SYLLABICS CHI SIGN
1940          ; So #       LIMBU SIGN LOO
19DE..19FF    ; So #  [34] NEW TAI LUE SIGN LAE..KHMER SYMBOL DAP-PRAM ROC
1B61..1B6A    ; So #  [10] BALINESE MUSICAL SYMBOL DONG..BALINESE MUSICAL SYMBOL DANG GEDE
1B74..1B7C    ; So #   [9] BALINESE MUSICAL SYMBOL RIGHT-HAND OPEN DUG..BALINESE MUSICAL SYMBOL LEFT-HAND OPEN PING
2100..2101    ; So #   [2] ACCOUNT OF..ADDRESSED TO THE SUBJECT
2103..2106    ; So #   [4] DEGREE CELSIUS..CADA UNA
2108..2109    ; So #   [2] SCRUPLE..DEGREE FAHRENHEIT
2114          ; So #       L B BAR SYMBOL
2116..2117    ; So #   [2] NUMERO SIGN..SOUND RECORDING COPYRIGHT
211E..2123    ; So #   [6] PRESCRIPTION TAKE..VERSICLE
2125          ; So #       OUNCE SIGN
2127          ; So #       INVERTED OHM SIGN
2129          ; So #       TURNED GREEK SMALL LETTER IOTA
212E          ; So #       ESTIMATED SYMBOL
213A..213B    ; So #   [2] ROTATED CAPITAL Q..FACSIMILE SIGN
214A          ; So #       PROPERTY LINE
214C..214D    ; So #   [2] PER SIGN..AKTIESELSKAB
214F          ; So #       SYMBOL FOR SAMARITAN SOURCE
218A..218B    ; So #   [2] TURNED DIGIT TWO..TURNED DIGIT THREE
2195..2199    ; So #   [5] UP DOWN ARROW..SOUTH WEST ARROW
219C..219F    ; So #   [4] LEFTWARDS WAVE ARROW..UPWARDS TWO HEADED ARROW
21A1..21A2    ; So #   [2] DOWNWARDS TWO HEADED ARROW..LEFTWARDS ARROW WITH TAIL
21A4..21A5    ; So #   [2] LEFTWARDS ARROW FROM BAR..UPWARDS ARROW FROM BAR
21A7..21AD    ; So #   [7] DOWNWARDS ARROW FROM BAR..LEFT RIGHT WAVE ARROW
21AF..21CD    ; So #  [31] DOWNWARDS ZIGZAG ARROW..LEFTWARDS DOUBLE ARROW WITH STROKE
21D0..21D1    ; So #   [2] LEFTWARDS DOUBLE ARROW..UPWARDS DOUBLE ARROW
21D3          ; So #       DOWNWARDS DOUBLE ARROW
21D5..21F3    ; So #  [31] UP DOWN DOUBLE ARROW..UP DOWN WHITE ARROW
2300..2307    ; So #   [8] DIAMETER SIGN..WAVY LINE
230C..231F    ; So #  [20] BOTTOM RIGHT CROP..BOTTOM RIGHT CORNER
2322..2328    ; So #   [7] FROWN..KEYBOARD
232B..237B    ; So #  [81] ERASE TO THE LEFT..NOT CHECK MARK
237D..239A    ; So #  [30] SHOULDERED OPEN BOX..CLEAR SCREEN SYMBOL
23B4..23DB    ; So #  [40] TOP SQUARE BRACKET..FUSE
23E2..2429    ; So #  [72] WHITE TRAPEZIUM..SYMBOL FOR DELETE MEDIUM SHADE FORM
2440..244A    ; So #  [11] OCR HOOK..OCR DOUBLE BACKSLASH
249C..24E9    ; So #  [78] PARENTHESIZED LATIN SMALL LETTER A..CIRCLED LATIN SMALL LETTER Z
2500..25B6    ; So # [183] BOX DRAWINGS LIGHT HORIZONTAL..BLACK RIGHT-POINTING TRIANGLE
25B8..25C0    ; So #   [9] BLACK RIGHT-POINTING SMALL TRIANGLE..BLACK LEFT-POINTING TRIANGLE
25C2..25F7    ; So #  [54] BLACK LEFT-POINTING SMALL TRIANGLE..WHITE CIRCLE WITH UPPER RIGHT QUADRANT
2600..266E    ; So # [111] BLACK SUN WITH RAYS..MUSIC NATURAL SIGN
2670..2767    ; So # [248] WEST SYRIAC CROSS..ROTATED FLORAL HEART BULLET
2794..27BF    ; So #  [44] HEAVY WIDE-HEADED RIGHTWARDS ARROW..DOUBLE CURLY LOOP
2800..28FF    ; So # [256] BRAILLE PATTERN BLANK..BRAILLE PATTERN DOTS-12345678
2B00..2B2F    ; So #  [48] NORTH EAST WHITE ARROW..WHITE VERTICAL ELLIPSE
2B45..2B46    ; So #   [2] LEFTWARDS QUADRUPLE ARROW..RIGHTWARDS QUADRUPLE ARROW
2B4D..2B73    ; So #  [39] DOWNWARDS TRIANGLE-HEADED ZIGZAG ARROW..DOWNWARDS TRIANGLE-HEADED ARROW TO BAR
2B76..2B95    ; So #  [32] NORTH WEST TRIANGLE-HEADED ARROW TO BAR..RIGHTWARDS BLACK ARROW
2B97..2BFF    ; So # [105] SYMBOL FOR TYPE A ELECTRONICS..HELLSCHREIBER PAUSE SYMBOL
2CE5..2CEA    ; So #   [6] COPTIC SYMBOL MI RO..COPTIC SYMBOL SHIMA SIMA
2E50..2E51    ; So #   [2] CROSS PATTY WITH RIGHT CROSSBAR..CROSS PATTY WITH LEFT CROSSBAR
2E80..2E99    ; So #  [26] CJK RADICAL REPEAT..CJK RADICAL RAP
2E9B..2EF3    ; So #  [89] CJK RADICAL CHOKE..CJK RADICAL C-SIMPLIFIED TURTLE
2F00..2FD5    ; So # [214] KANGXI RADICAL ONE..KANGXI RADICAL FLUTE
2FF0..2FFF    ; So #  [16] IDEOGRAPHIC DESCRIPTION CHARACTER LEFT TO RIGHT..IDEOGRAPHIC DESCRIPTION CHARACTER ROTATION
3004          ; So #       JAPANESE INDUSTRIAL STANDARD SYMBOL
3012..3013    ; So #   [2] POSTAL MARK..GETA MARK
3020          ; So #       POSTAL MARK FACE
3036..3037    ; So #   [2] CIRCLED POSTAL MARK..IDEOGRAPHIC TELEGRAPH LINE FEED SEPARATOR SYMBOL
303E..303F    ; So #   [2] IDEOGRAPHIC VARIATION INDICATOR..IDEOGRAPHIC HALF FILL SPACE
3190..3191    ; So #   [2] IDEOGRAPHIC ANNOTATION LINKING MARK..IDEOGRAPHIC ANNOTATION REVERSE MARK
3196..319F    ; So #  [10] IDEOGRAPHIC ANNOTATION TOP MARK..IDEOGRAPHIC ANNOTATION MAN MARK
31C0..31E5    ; So #  [38] CJK STROKE T..CJK STROKE SZP
31EF          ; So #       IDEOGRAPHIC DESCRIPTION CHARACTER SUBTRACTION
3200..321E    ; So #  [31] PARENTHESIZED HANGUL KIYEOK..PARENTHESIZED KOREAN CHARACTER O HU
322A..3247    ; So #  [30] PARENTHESIZED IDEOGRAPH MOON..CIRCLED IDEOGRAPH KOTO
3250          ; So #       PARTNERSHIP SIGN
3260..327F    ; So #  [32] CIRCLED HANGUL KIYEOK..KOREAN STANDARD SYMBOL
328A..32B0    ; So #  [39] CIRCLED IDEOGRAPH MOON..CIRCLED IDEOGRAPH NIGHT
32C0..33FF    ; So # [320] IDEOGRAPHIC TELEGRAPH SYMBOL FOR JANUARY..SQUARE GAL
4DC0..4DFF    ; So #  [64] HEXAGRAM FOR THE CREATIVE HEAVEN..HEXAGRAM FOR BEFORE COMPLETION
A490..A4C6    ; So #  [55] YI RADICAL QOT..YI RADICAL KE
A828..A82B    ; So #   [4] SYLOTI NAGRI POETRY MARK-1..SYLOTI NAGRI POETRY MARK-4
A836..A837    ; So #   [2] NORTH INDIC QUARTER MARK..NORTH INDIC PLACEHOLDER MARK
A839          ; So #       NORTH INDIC QUANTITY MARK
AA77..AA79    ; So #   [3] MYANMAR SYMBOL AITON EXCLAMATION..MYANMAR SYMBOL AITON TWO
FD40..FD4F    ; So #  [16] ARABIC LIGATURE RAHIMAHU ALLAAH..ARABIC LIGATURE RAHIMAHUM ALLAAH
FDCF          ; So #       ARABIC LIGATURE SALAAMUHU ALAYNAA
FDFD..FDFF    ; So #   [3] ARABIC LIGATURE BISMILLAH AR-RAHMAN AR-RAHEEM..ARABIC LIGATURE AZZA WA JALL
FFE4          ; So #       FULLWIDTH BROKEN BAR
FFE8          ; So #       HALFWIDTH FORMS LIGHT VERTICAL
FFED..FFEE    ; So #   [2] HALFWIDTH BLACK SQUARE..HALFWIDTH WHITE CIRCLE
FFFC..FFFD    ; So #   [2] OBJECT REPLACEMENT CHARACTER..REPLACEMENT CHARACTER
10137..1013F  ; So #   [9] AEGEAN WEIGHT BASE UNIT..AEGEAN MEASURE THIRD SUBUNIT
10179..10189  ; So #  [17] GREEK YEAR SIGN..GREEK TRYBLION BASE SIGN
1018C..1018E  ; So #   [3] GREEK SINUSOID SIGN..NOMISMA SIGN
10190..1019C  ; So #  [13] ROMAN SEXTANS SIGN..ASCIA SYMBOL
101A0         ; So #       GREEK SYMBOL TAU RHO
101D0..101FC  ; So #  [45] PHAISTOS DISC SIGN PEDESTRIAN..PHAISTOS DISC SIGN WAVY BAND
10877..10878  ; So #   [2] PALMYRENE LEFT-POINTING FLEURON..PALMYRENE RIGHT-POINTING FLEURON
10AC8         ; So #       MANICHAEAN SIGN UD
1173F         ; So #       AHOM SYMBOL VI
11FD5..11FDC  ; So #   [8] TAMIL SIGN NEL..TAMIL SIGN MUKKURUNI
11FE1..11FF1  ; So #  [17] TAMIL SIGN PAARAM..TAMIL SIGN VAKAIYARAA
16B3C..16B3F  ; So #   [4] PAHAWH HMONG SIGN XYEEM NTXIV..PAHAWH HMONG SIGN XYEEM FAIB
16B45         ; So #       PAHAWH HMONG SIGN CIM TSOV ROG
1BC9C         ; So #       DUPLOYAN SIGN O WITH CROSS
1CC00..1CCEF  ; So # [240] UP-POINTING GO-KART..OUTLINED LATIN CAPITAL LETTER Z
1CD00..1CEB3  ; So # [436] BLOCK OCTANT-3..BLACK RIGHT TRIANGLE CARET
1CF50..1CFC3  ; So # [116] ZNAMENNY NEUME KRYUK..ZNAMENNY NEUME PAUK
1D000..1D0F5  ; So # [246] BYZANTINE MUSICAL SYMBOL PSILI..BYZANTINE MUSICAL SYMBOL GORGON NEO KATO
1D100..1D126  ; So #  [39] MUSICAL SYMBOL SINGLE BARLINE..MUSICAL SYMBOL DRUM CLEF-2
1D129..1D164  ; So #  [60] MUSICAL SYMBOL MULTIPLE MEASURE REST..MUSICAL SYMBOL ONE HUNDRED TWENTY-EIGHTH NOTE
1D16A..1D16C  ; So #   [3] MUSICAL SYMBOL FINGERED TREMOLO-1..MUSICAL SYMBOL FINGERED TREMOLO-3
1D183..1D184  ; So #   [2] MUSICAL SYMBOL ARPEGGIATO UP..MUSICAL SYMBOL ARPEGGIATO DOWN
1D18C..1D1A9  ; So #  [30] MUSICAL SYMBOL RINFORZANDO..MUSICAL SYMBOL DEGREE SLASH
1D1AE..1D1EA  ; So #  [61] MUSICAL SYMBOL PEDAL MARK..MUSICAL SYMBOL KORON
1D200..1D241  ; So #  [66] GREEK VOCAL NOTATION SYMBOL-1..GREEK INSTRUMENTAL NOTATION SYMBOL-54
1D245         ; So #       GREEK MUSICAL LEIMMA
1D300..1D356  ; So #  [87] MONOGRAM FOR EARTH..TETRAGRAM FOR FOSTERING
1D800..1D9FF  ; So # [512] SIGNWRITING HAND-FIST INDEX..SIGNWRITING HEAD
1DA37..1DA3A  ; So #   [4] SIGNWRITING AIR BLOW SMALL ROTATIONS..SIGNWRITING BREATH EXHALE
1DA6D..1DA74  ; So #   [8] SIGNWRITING SHOULDER HIP SPINE..SIGNWRITING TORSO-FLOORPLANE TWISTING
1DA76..1DA83  ; So #  [14] SIGNWRITING LIMB COMBINATION..SIGNWRITING LOCATION DEPTH
1DA85..1DA86  ; So #   [2] SIGNWRITING LOCATION TORSO..SIGNWRITING LOCATION LIMBS DIGITS
1E14F         ; So #       NYIAKENG PUACHUE HMONG CIRCLED CA
1ECAC         ; So #       INDIC SIYAQ PLACEHOLDER
1ED2E         ; So #       OTTOMAN SIYAQ MARRATAN
1F000..1F02B  ; So #  [44] MAHJONG TILE EAST WIND..MAHJONG TILE BACK
1F030..1F093  ; So # [100] DOMINO TILE HORIZONTAL BACK..DOMINO TILE VERTICAL-06-06
1F0A0..1F0AE  ; So #  [15] PLAYING CARD BACK..PLAYING CARD KING OF SPADES
1F0B1..1F0BF  ; So #  [15] PLAYING CARD ACE OF HEARTS..PLAYING CARD RED JOKER
1F0C1..1F0CF  ; So #  [15] PLAYING CARD ACE OF DIAMONDS..PLAYING CARD BLACK JOKER
1F0D1..1F0F5  ; So #  [37] PLAYING CARD ACE OF CLUBS..PLAYING CARD TRUMP-21
1F10D..1F1AD  ; So # [161] CIRCLED ZERO WITH SLASH..MASK WORK SYMBOL
1F1E6..1F202  ; So #  [29] REGIONAL INDICATOR SYMBOL LETTER A..SQUARED KATAKANA SA
1F210..1F23B  ; So #  [44] SQUARED CJK UNIFIED IDEOGRAPH-624B..SQUARED CJK UNIFIED IDEOGRAPH-914D
1F240..1F248  ; So #   [9] TORTOISE SHELL BRACKETED CJK UNIFIED IDEOGRAPH-672C..TORTOISE SHELL BRACKETED CJK UNIFIED IDEOGRAPH-6557
1F250..1F251  ; So #   [2] CIRCLED IDEOGRAPH ADVANTAGE..CIRCLED IDEOGRAPH ACCEPT
1F260..1F265  ; So #   [6] ROUNDED SYMBOL FOR FU..ROUNDED SYMBOL FOR CAI
1F300..1F3FA  ; So # [251] CYCLONE..AMPHORA
1F400..1F6D7  ; So # [728] RAT..ELEVATOR
1F6DC..1F6EC  ; So #  [17] WIRELESS..AIRPLANE ARRIVING
1F6F0..1F6FC  ; So #  [13] SATELLITE..ROLLER SKATE
1F700..1F776  ; So # [119] ALCHEMICAL SYMBOL FOR QUINTESSENCE..LUNAR ECLIPSE
1F77B..1F7D9  ; So #  [95] HAUMEA..NINE POINTED WHITE STAR
1F7E0..1F7EB  ; So #  [12] LARGE ORANGE CIRCLE..LARGE BROWN SQUARE
1F7F0         ; So #       HEAVY EQUALS SIGN
1F800..1F80B  ; So #  [12] LEFTWARDS ARROW WITH SMALL TRIANGLE ARROWHEAD..DOWNWARDS ARROW WITH LARGE TRIANGLE ARROWHEAD
1F810..1F847  ; So #  [56] LEFTWARDS ARROW WITH SMALL EQUILATERAL ARROWHEAD..DOWNWARDS HEAVY ARROW
1F850..1F859  ; So #  [10] LEFTWARDS SANS-SERIF ARROW..UP DOWN SANS-SERIF ARROW
1F860..1F887  ; So #  [40] WIDE-HEADED LEFTWARDS LIGHT BARB ARROW..WIDE-HEADED SOUTH WEST VERY HEAVY BARB ARROW
1F890..1F8AD  ; So #  [30] LEFTWARDS TRIANGLE ARROWHEAD..WHITE ARROW SHAFT WIDTH TWO THIRDS
1F8B0..1F8BB  ; So #  [12] ARROW POINTING UPWARDS THEN NORTH WEST..SOUTH WEST ARROW FROM BAR
1F8C0..1F8C1  ; So #   [2] LEFTWARDS ARROW FROM DOWNWARDS ARROW..RIGHTWARDS ARROW FROM DOWNWARDS ARROW
1F900..1FA53  ; So # [340] CIRCLED CROSS FORMEE WITH FOUR DOTS..BLACK CHESS KNIGHT-BISHOP
1FA60..1FA6D  ; So #  [14] XIANGQI RED GENERAL..XIANGQI BLACK SOLDIER
1FA70..1FA7C  ; So #  [13] BALLET SHOES..CRUTCH
1FA80..1FA89  ; So #  [10] YO-YO..HARP
1FA8F..1FAC6  ; So #  [56] SHOVEL..FINGERPRINT
1FACE..1FADC  ; So #  [15] MOOSE..ROOT VEGETABLE
1FADF..1FAE9  ; So #  [11] SPLATTER..FACE WITH BAGS UNDER EYES
1FAF0..1FAF8  ; So #   [9] HAND WITH INDEX FINGER AND THUMB CROSSED..RIGHTWARDS PUSHING HAND
1FB00..1FB92  ; So # [147] BLOCK SEXTANT-1..UPPER HALF INVERSE MEDIUM SHADE AND LOWER HALF BLOCK
1FB94..1FBEF  ; So #  [92] LEFT HALF INVERSE MEDIUM SHADE AND RIGHT HALF BLOCK..TOP LEFT JUSTIFIED LOWER RIGHT QUARTER BLACK CIRCLE

# Total code points: 7376

# ================================================

# General_Category=Initial_Punctuation

00AB          ; Pi #       LEFT-POINTING DOUBLE ANGLE QUOTATION MARK
2018          ; Pi #       LEFT SINGLE QUOTATION MARK
201B..201C    ; Pi #   [2] SINGLE HIGH-REVERSED-9 QUOTATION MARK..LEFT DOUBLE QUOTATION MARK
201F          ; Pi #       DOUBLE HIGH-REVERSED-9 QUOTATION MARK
2039          ; Pi #       SINGLE LEFT-POINTING ANGLE QUOTATION MARK
2E02          ; Pi #       LEFT SUBSTITUTION BRACKET
2E04          ; Pi #       LEFT DOTTED SUBSTITUTION BRACKET
2E09          ; Pi #       LEFT TRANSPOSITION BRACKET
2E0C          ; Pi #       LEFT RAISED OMISSION BRACKET
2E1C          ; Pi #       LEFT LOW PARAPHRASE BRACKET
2E20          ; Pi #       LEFT VERTICAL BAR WITH QUILL

# Total code points: 12

# ================================================

# General_Category=Final_Punctuation

00BB          ; Pf #       RIGHT-POINTING DOUBLE ANGLE QUOTATION MARK
2019          ; Pf #       RIGHT SINGLE QUOTATION MARK
201D          ; Pf #       RIGHT DOUBLE QUOTATION MARK
203A          ; Pf #       SINGLE RIGHT-POINTING ANGLE QUOTATION MARK
2E03          ; Pf #       RIGHT SUBSTITUTION BRACKET
2E05          ; Pf #       RIGHT DOTTED SUBSTITUTION BRACKET
2E0A          ; Pf #       RIGHT TRANSPOSITION BRACKET
2E0D          ; Pf #       RIGHT RAISED OMISSION BRACKET
2E1D          ; Pf #       RIGHT LOW PARAPHRASE BRACKET
2E21          ; Pf #       RIGHT VERTICAL BAR WITH QUILL

# Total code points: 10

# EOF<|MERGE_RESOLUTION|>--- conflicted
+++ resolved
@@ -1,9 +1,5 @@
 # DerivedGeneralCategory-16.0.0.txt
-<<<<<<< HEAD
-# Date: 2024-04-02, 15:11:11 GMT
-=======
-# Date: 2024-04-30, 21:48:17 GMT
->>>>>>> 184d7e59
+# Date: 2024-06-06, 09:53:41 GMT
 # © 2024 Unicode®, Inc.
 # Unicode and the Unicode Logo are registered trademarks of Unicode, Inc. in the U.S. and other countries.
 # For terms of use and license, see https://www.unicode.org/terms_of_use.html
@@ -751,11 +747,7 @@
 FFFFE..FFFFF  ; Cn #   [2] <noncharacter-FFFFE>..<noncharacter-FFFFF>
 10FFFE..10FFFF; Cn #   [2] <noncharacter-10FFFE>..<noncharacter-10FFFF>
 
-<<<<<<< HEAD
-# Total code points: 819530
-=======
-# Total code points: 819533
->>>>>>> 184d7e59
+# Total code points: 819532
 
 # ================================================
 
@@ -2717,11 +2709,7 @@
 30000..3134A  ; Lo # [4939] CJK UNIFIED IDEOGRAPH-30000..CJK UNIFIED IDEOGRAPH-3134A
 31350..323AF  ; Lo # [4192] CJK UNIFIED IDEOGRAPH-31350..CJK UNIFIED IDEOGRAPH-323AF
 
-<<<<<<< HEAD
-# Total code points: 136480
-=======
-# Total code points: 136477
->>>>>>> 184d7e59
+# Total code points: 136478
 
 # ================================================
 

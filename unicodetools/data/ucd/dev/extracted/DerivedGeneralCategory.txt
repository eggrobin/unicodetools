--- conflicted
+++ resolved
@@ -1,9 +1,5 @@
 # DerivedGeneralCategory-16.0.0.txt
-<<<<<<< HEAD
-# Date: 2023-10-03, 11:02:16 GMT
-=======
-# Date: 2023-10-12, 21:06:46 GMT
->>>>>>> d176d825
+# Date: 2023-10-13, 11:29:20 GMT
 # © 2023 Unicode®, Inc.
 # Unicode and the Unicode Logo are registered trademarks of Unicode, Inc. in the U.S. and other countries.
 # For terms of use, see https://www.unicode.org/terms_of_use.html
@@ -439,12 +435,8 @@
 10E7F         ; Cn #       <reserved-10E7F>
 10EAA         ; Cn #       <reserved-10EAA>
 10EAE..10EAF  ; Cn #   [2] <reserved-10EAE>..<reserved-10EAF>
-<<<<<<< HEAD
-10EB2..10EFB  ; Cn #  [74] <reserved-10EB2>..<reserved-10EFB>
-=======
 10EB2..10EC1  ; Cn #  [16] <reserved-10EB2>..<reserved-10EC1>
-10EC5..10EFC  ; Cn #  [56] <reserved-10EC5>..<reserved-10EFC>
->>>>>>> d176d825
+10EC5..10EFB  ; Cn #  [55] <reserved-10EC5>..<reserved-10EFB>
 10F28..10F2F  ; Cn #   [8] <reserved-10F28>..<reserved-10F2F>
 10F5A..10F6F  ; Cn #  [22] <reserved-10F5A>..<reserved-10F6F>
 10F8A..10FAF  ; Cn #  [38] <reserved-10F8A>..<reserved-10FAF>
@@ -734,11 +726,7 @@
 FFFFE..FFFFF  ; Cn #   [2] <noncharacter-FFFFE>..<noncharacter-FFFFF>
 10FFFE..10FFFF; Cn #   [2] <noncharacter-10FFFE>..<noncharacter-10FFFF>
 
-<<<<<<< HEAD
-# Total code points: 824717
-=======
-# Total code points: 824668
->>>>>>> d176d825
+# Total code points: 824667
 
 # ================================================
 
@@ -3026,7 +3014,7 @@
 1E944..1E94A  ; Mn #   [7] ADLAM ALIF LENGTHENER..ADLAM NUKTA
 E0100..E01EF  ; Mn # [240] VARIATION SELECTOR-17..VARIATION SELECTOR-256
 
-# Total code points: 1986
+# Total code points: 1987
 
 # ================================================
 

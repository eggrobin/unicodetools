--- conflicted
+++ resolved
@@ -1,9 +1,5 @@
 # DerivedGeneralCategory-16.0.0.txt
-<<<<<<< HEAD
-# Date: 2023-10-09, 14:02:18 GMT
-=======
-# Date: 2023-11-06, 03:48:55 GMT
->>>>>>> dc249b44
+# Date: 2023-11-10, 01:48:04 GMT
 # © 2023 Unicode®, Inc.
 # Unicode and the Unicode Logo are registered trademarks of Unicode, Inc. in the U.S. and other countries.
 # For terms of use, see https://www.unicode.org/terms_of_use.html
@@ -739,11 +735,7 @@
 FFFFE..FFFFF  ; Cn #   [2] <noncharacter-FFFFE>..<noncharacter-FFFFF>
 10FFFE..10FFFF; Cn #   [2] <noncharacter-10FFFE>..<noncharacter-10FFFF>
 
-<<<<<<< HEAD
-# Total code points: 824713
-=======
-# Total code points: 823668
->>>>>>> dc249b44
+# Total code points: 823667
 
 # ================================================
 
@@ -3052,11 +3044,7 @@
 1E944..1E94A  ; Mn #   [7] ADLAM ALIF LENGTHENER..ADLAM NUKTA
 E0100..E01EF  ; Mn # [240] VARIATION SELECTOR-17..VARIATION SELECTOR-256
 
-<<<<<<< HEAD
-# Total code points: 1987
-=======
-# Total code points: 1993
->>>>>>> dc249b44
+# Total code points: 1994
 
 # ================================================
 

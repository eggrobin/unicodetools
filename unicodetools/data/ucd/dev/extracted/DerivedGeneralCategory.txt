# DerivedGeneralCategory-16.0.0.txt
<<<<<<< HEAD
# Date: 2023-10-03, 19:02:09 GMT
=======
# Date: 2023-10-02, 12:16:28 GMT
>>>>>>> db60be5b
# © 2023 Unicode®, Inc.
# Unicode and the Unicode Logo are registered trademarks of Unicode, Inc. in the U.S. and other countries.
# For terms of use, see https://www.unicode.org/terms_of_use.html
#
# Unicode Character Database
#   For documentation, see https://www.unicode.org/reports/tr44/

# ================================================

# Property:	General_Category

# ================================================

# General_Category=Unassigned

0378..0379    ; Cn #   [2] <reserved-0378>..<reserved-0379>
0380..0383    ; Cn #   [4] <reserved-0380>..<reserved-0383>
038B          ; Cn #       <reserved-038B>
038D          ; Cn #       <reserved-038D>
03A2          ; Cn #       <reserved-03A2>
0530          ; Cn #       <reserved-0530>
0557..0558    ; Cn #   [2] <reserved-0557>..<reserved-0558>
058B..058C    ; Cn #   [2] <reserved-058B>..<reserved-058C>
0590          ; Cn #       <reserved-0590>
05C8..05CF    ; Cn #   [8] <reserved-05C8>..<reserved-05CF>
05EB..05EE    ; Cn #   [4] <reserved-05EB>..<reserved-05EE>
05F5..05FF    ; Cn #  [11] <reserved-05F5>..<reserved-05FF>
070E          ; Cn #       <reserved-070E>
074B..074C    ; Cn #   [2] <reserved-074B>..<reserved-074C>
07B2..07BF    ; Cn #  [14] <reserved-07B2>..<reserved-07BF>
07FB..07FC    ; Cn #   [2] <reserved-07FB>..<reserved-07FC>
082E..082F    ; Cn #   [2] <reserved-082E>..<reserved-082F>
083F          ; Cn #       <reserved-083F>
085C..085D    ; Cn #   [2] <reserved-085C>..<reserved-085D>
085F          ; Cn #       <reserved-085F>
086B..086F    ; Cn #   [5] <reserved-086B>..<reserved-086F>
088F          ; Cn #       <reserved-088F>
0892..0896    ; Cn #   [5] <reserved-0892>..<reserved-0896>
0984          ; Cn #       <reserved-0984>
098D..098E    ; Cn #   [2] <reserved-098D>..<reserved-098E>
0991..0992    ; Cn #   [2] <reserved-0991>..<reserved-0992>
09A9          ; Cn #       <reserved-09A9>
09B1          ; Cn #       <reserved-09B1>
09B3..09B5    ; Cn #   [3] <reserved-09B3>..<reserved-09B5>
09BA..09BB    ; Cn #   [2] <reserved-09BA>..<reserved-09BB>
09C5..09C6    ; Cn #   [2] <reserved-09C5>..<reserved-09C6>
09C9..09CA    ; Cn #   [2] <reserved-09C9>..<reserved-09CA>
09CF..09D6    ; Cn #   [8] <reserved-09CF>..<reserved-09D6>
09D8..09DB    ; Cn #   [4] <reserved-09D8>..<reserved-09DB>
09DE          ; Cn #       <reserved-09DE>
09E4..09E5    ; Cn #   [2] <reserved-09E4>..<reserved-09E5>
09FF..0A00    ; Cn #   [2] <reserved-09FF>..<reserved-0A00>
0A04          ; Cn #       <reserved-0A04>
0A0B..0A0E    ; Cn #   [4] <reserved-0A0B>..<reserved-0A0E>
0A11..0A12    ; Cn #   [2] <reserved-0A11>..<reserved-0A12>
0A29          ; Cn #       <reserved-0A29>
0A31          ; Cn #       <reserved-0A31>
0A34          ; Cn #       <reserved-0A34>
0A37          ; Cn #       <reserved-0A37>
0A3A..0A3B    ; Cn #   [2] <reserved-0A3A>..<reserved-0A3B>
0A3D          ; Cn #       <reserved-0A3D>
0A43..0A46    ; Cn #   [4] <reserved-0A43>..<reserved-0A46>
0A49..0A4A    ; Cn #   [2] <reserved-0A49>..<reserved-0A4A>
0A4E..0A50    ; Cn #   [3] <reserved-0A4E>..<reserved-0A50>
0A52..0A58    ; Cn #   [7] <reserved-0A52>..<reserved-0A58>
0A5D          ; Cn #       <reserved-0A5D>
0A5F..0A65    ; Cn #   [7] <reserved-0A5F>..<reserved-0A65>
0A77..0A80    ; Cn #  [10] <reserved-0A77>..<reserved-0A80>
0A84          ; Cn #       <reserved-0A84>
0A8E          ; Cn #       <reserved-0A8E>
0A92          ; Cn #       <reserved-0A92>
0AA9          ; Cn #       <reserved-0AA9>
0AB1          ; Cn #       <reserved-0AB1>
0AB4          ; Cn #       <reserved-0AB4>
0ABA..0ABB    ; Cn #   [2] <reserved-0ABA>..<reserved-0ABB>
0AC6          ; Cn #       <reserved-0AC6>
0ACA          ; Cn #       <reserved-0ACA>
0ACE..0ACF    ; Cn #   [2] <reserved-0ACE>..<reserved-0ACF>
0AD1..0ADF    ; Cn #  [15] <reserved-0AD1>..<reserved-0ADF>
0AE4..0AE5    ; Cn #   [2] <reserved-0AE4>..<reserved-0AE5>
0AF2..0AF8    ; Cn #   [7] <reserved-0AF2>..<reserved-0AF8>
0B00          ; Cn #       <reserved-0B00>
0B04          ; Cn #       <reserved-0B04>
0B0D..0B0E    ; Cn #   [2] <reserved-0B0D>..<reserved-0B0E>
0B11..0B12    ; Cn #   [2] <reserved-0B11>..<reserved-0B12>
0B29          ; Cn #       <reserved-0B29>
0B31          ; Cn #       <reserved-0B31>
0B34          ; Cn #       <reserved-0B34>
0B3A..0B3B    ; Cn #   [2] <reserved-0B3A>..<reserved-0B3B>
0B45..0B46    ; Cn #   [2] <reserved-0B45>..<reserved-0B46>
0B49..0B4A    ; Cn #   [2] <reserved-0B49>..<reserved-0B4A>
0B4E..0B54    ; Cn #   [7] <reserved-0B4E>..<reserved-0B54>
0B58..0B5B    ; Cn #   [4] <reserved-0B58>..<reserved-0B5B>
0B5E          ; Cn #       <reserved-0B5E>
0B64..0B65    ; Cn #   [2] <reserved-0B64>..<reserved-0B65>
0B78..0B81    ; Cn #  [10] <reserved-0B78>..<reserved-0B81>
0B84          ; Cn #       <reserved-0B84>
0B8B..0B8D    ; Cn #   [3] <reserved-0B8B>..<reserved-0B8D>
0B91          ; Cn #       <reserved-0B91>
0B96..0B98    ; Cn #   [3] <reserved-0B96>..<reserved-0B98>
0B9B          ; Cn #       <reserved-0B9B>
0B9D          ; Cn #       <reserved-0B9D>
0BA0..0BA2    ; Cn #   [3] <reserved-0BA0>..<reserved-0BA2>
0BA5..0BA7    ; Cn #   [3] <reserved-0BA5>..<reserved-0BA7>
0BAB..0BAD    ; Cn #   [3] <reserved-0BAB>..<reserved-0BAD>
0BBA..0BBD    ; Cn #   [4] <reserved-0BBA>..<reserved-0BBD>
0BC3..0BC5    ; Cn #   [3] <reserved-0BC3>..<reserved-0BC5>
0BC9          ; Cn #       <reserved-0BC9>
0BCE..0BCF    ; Cn #   [2] <reserved-0BCE>..<reserved-0BCF>
0BD1..0BD6    ; Cn #   [6] <reserved-0BD1>..<reserved-0BD6>
0BD8..0BE5    ; Cn #  [14] <reserved-0BD8>..<reserved-0BE5>
0BFB..0BFF    ; Cn #   [5] <reserved-0BFB>..<reserved-0BFF>
0C0D          ; Cn #       <reserved-0C0D>
0C11          ; Cn #       <reserved-0C11>
0C29          ; Cn #       <reserved-0C29>
0C3A..0C3B    ; Cn #   [2] <reserved-0C3A>..<reserved-0C3B>
0C45          ; Cn #       <reserved-0C45>
0C49          ; Cn #       <reserved-0C49>
0C4E..0C54    ; Cn #   [7] <reserved-0C4E>..<reserved-0C54>
0C57          ; Cn #       <reserved-0C57>
0C5B..0C5C    ; Cn #   [2] <reserved-0C5B>..<reserved-0C5C>
0C5E..0C5F    ; Cn #   [2] <reserved-0C5E>..<reserved-0C5F>
0C64..0C65    ; Cn #   [2] <reserved-0C64>..<reserved-0C65>
0C70..0C76    ; Cn #   [7] <reserved-0C70>..<reserved-0C76>
0C8D          ; Cn #       <reserved-0C8D>
0C91          ; Cn #       <reserved-0C91>
0CA9          ; Cn #       <reserved-0CA9>
0CB4          ; Cn #       <reserved-0CB4>
0CBA..0CBB    ; Cn #   [2] <reserved-0CBA>..<reserved-0CBB>
0CC5          ; Cn #       <reserved-0CC5>
0CC9          ; Cn #       <reserved-0CC9>
0CCE..0CD4    ; Cn #   [7] <reserved-0CCE>..<reserved-0CD4>
0CD7..0CDC    ; Cn #   [6] <reserved-0CD7>..<reserved-0CDC>
0CDF          ; Cn #       <reserved-0CDF>
0CE4..0CE5    ; Cn #   [2] <reserved-0CE4>..<reserved-0CE5>
0CF0          ; Cn #       <reserved-0CF0>
0CF4..0CFF    ; Cn #  [12] <reserved-0CF4>..<reserved-0CFF>
0D0D          ; Cn #       <reserved-0D0D>
0D11          ; Cn #       <reserved-0D11>
0D45          ; Cn #       <reserved-0D45>
0D49          ; Cn #       <reserved-0D49>
0D50..0D53    ; Cn #   [4] <reserved-0D50>..<reserved-0D53>
0D64..0D65    ; Cn #   [2] <reserved-0D64>..<reserved-0D65>
0D80          ; Cn #       <reserved-0D80>
0D84          ; Cn #       <reserved-0D84>
0D97..0D99    ; Cn #   [3] <reserved-0D97>..<reserved-0D99>
0DB2          ; Cn #       <reserved-0DB2>
0DBC          ; Cn #       <reserved-0DBC>
0DBE..0DBF    ; Cn #   [2] <reserved-0DBE>..<reserved-0DBF>
0DC7..0DC9    ; Cn #   [3] <reserved-0DC7>..<reserved-0DC9>
0DCB..0DCE    ; Cn #   [4] <reserved-0DCB>..<reserved-0DCE>
0DD5          ; Cn #       <reserved-0DD5>
0DD7          ; Cn #       <reserved-0DD7>
0DE0..0DE5    ; Cn #   [6] <reserved-0DE0>..<reserved-0DE5>
0DF0..0DF1    ; Cn #   [2] <reserved-0DF0>..<reserved-0DF1>
0DF5..0E00    ; Cn #  [12] <reserved-0DF5>..<reserved-0E00>
0E3B..0E3E    ; Cn #   [4] <reserved-0E3B>..<reserved-0E3E>
0E5C..0E80    ; Cn #  [37] <reserved-0E5C>..<reserved-0E80>
0E83          ; Cn #       <reserved-0E83>
0E85          ; Cn #       <reserved-0E85>
0E8B          ; Cn #       <reserved-0E8B>
0EA4          ; Cn #       <reserved-0EA4>
0EA6          ; Cn #       <reserved-0EA6>
0EBE..0EBF    ; Cn #   [2] <reserved-0EBE>..<reserved-0EBF>
0EC5          ; Cn #       <reserved-0EC5>
0EC7          ; Cn #       <reserved-0EC7>
0ECF          ; Cn #       <reserved-0ECF>
0EDA..0EDB    ; Cn #   [2] <reserved-0EDA>..<reserved-0EDB>
0EE0..0EFF    ; Cn #  [32] <reserved-0EE0>..<reserved-0EFF>
0F48          ; Cn #       <reserved-0F48>
0F6D..0F70    ; Cn #   [4] <reserved-0F6D>..<reserved-0F70>
0F98          ; Cn #       <reserved-0F98>
0FBD          ; Cn #       <reserved-0FBD>
0FCD          ; Cn #       <reserved-0FCD>
0FDB..0FFF    ; Cn #  [37] <reserved-0FDB>..<reserved-0FFF>
10C6          ; Cn #       <reserved-10C6>
10C8..10CC    ; Cn #   [5] <reserved-10C8>..<reserved-10CC>
10CE..10CF    ; Cn #   [2] <reserved-10CE>..<reserved-10CF>
1249          ; Cn #       <reserved-1249>
124E..124F    ; Cn #   [2] <reserved-124E>..<reserved-124F>
1257          ; Cn #       <reserved-1257>
1259          ; Cn #       <reserved-1259>
125E..125F    ; Cn #   [2] <reserved-125E>..<reserved-125F>
1289          ; Cn #       <reserved-1289>
128E..128F    ; Cn #   [2] <reserved-128E>..<reserved-128F>
12B1          ; Cn #       <reserved-12B1>
12B6..12B7    ; Cn #   [2] <reserved-12B6>..<reserved-12B7>
12BF          ; Cn #       <reserved-12BF>
12C1          ; Cn #       <reserved-12C1>
12C6..12C7    ; Cn #   [2] <reserved-12C6>..<reserved-12C7>
12D7          ; Cn #       <reserved-12D7>
1311          ; Cn #       <reserved-1311>
1316..1317    ; Cn #   [2] <reserved-1316>..<reserved-1317>
135B..135C    ; Cn #   [2] <reserved-135B>..<reserved-135C>
137D..137F    ; Cn #   [3] <reserved-137D>..<reserved-137F>
139A..139F    ; Cn #   [6] <reserved-139A>..<reserved-139F>
13F6..13F7    ; Cn #   [2] <reserved-13F6>..<reserved-13F7>
13FE..13FF    ; Cn #   [2] <reserved-13FE>..<reserved-13FF>
169D..169F    ; Cn #   [3] <reserved-169D>..<reserved-169F>
16F9..16FF    ; Cn #   [7] <reserved-16F9>..<reserved-16FF>
1716..171E    ; Cn #   [9] <reserved-1716>..<reserved-171E>
1737..173F    ; Cn #   [9] <reserved-1737>..<reserved-173F>
1754..175F    ; Cn #  [12] <reserved-1754>..<reserved-175F>
176D          ; Cn #       <reserved-176D>
1771          ; Cn #       <reserved-1771>
1774..177F    ; Cn #  [12] <reserved-1774>..<reserved-177F>
17DE..17DF    ; Cn #   [2] <reserved-17DE>..<reserved-17DF>
17EA..17EF    ; Cn #   [6] <reserved-17EA>..<reserved-17EF>
17FA..17FF    ; Cn #   [6] <reserved-17FA>..<reserved-17FF>
181A..181F    ; Cn #   [6] <reserved-181A>..<reserved-181F>
1879..187F    ; Cn #   [7] <reserved-1879>..<reserved-187F>
18AB..18AF    ; Cn #   [5] <reserved-18AB>..<reserved-18AF>
18F6..18FF    ; Cn #  [10] <reserved-18F6>..<reserved-18FF>
191F          ; Cn #       <reserved-191F>
192C..192F    ; Cn #   [4] <reserved-192C>..<reserved-192F>
193C..193F    ; Cn #   [4] <reserved-193C>..<reserved-193F>
1941..1943    ; Cn #   [3] <reserved-1941>..<reserved-1943>
196E..196F    ; Cn #   [2] <reserved-196E>..<reserved-196F>
1975..197F    ; Cn #  [11] <reserved-1975>..<reserved-197F>
19AC..19AF    ; Cn #   [4] <reserved-19AC>..<reserved-19AF>
19CA..19CF    ; Cn #   [6] <reserved-19CA>..<reserved-19CF>
19DB..19DD    ; Cn #   [3] <reserved-19DB>..<reserved-19DD>
1A1C..1A1D    ; Cn #   [2] <reserved-1A1C>..<reserved-1A1D>
1A5F          ; Cn #       <reserved-1A5F>
1A7D..1A7E    ; Cn #   [2] <reserved-1A7D>..<reserved-1A7E>
1A8A..1A8F    ; Cn #   [6] <reserved-1A8A>..<reserved-1A8F>
1A9A..1A9F    ; Cn #   [6] <reserved-1A9A>..<reserved-1A9F>
1AAE..1AAF    ; Cn #   [2] <reserved-1AAE>..<reserved-1AAF>
1ACF..1AFF    ; Cn #  [49] <reserved-1ACF>..<reserved-1AFF>
1B4D..1B4F    ; Cn #   [3] <reserved-1B4D>..<reserved-1B4F>
1B7F          ; Cn #       <reserved-1B7F>
1BF4..1BFB    ; Cn #   [8] <reserved-1BF4>..<reserved-1BFB>
1C38..1C3A    ; Cn #   [3] <reserved-1C38>..<reserved-1C3A>
1C4A..1C4C    ; Cn #   [3] <reserved-1C4A>..<reserved-1C4C>
1C8B..1C8F    ; Cn #   [5] <reserved-1C8B>..<reserved-1C8F>
1CBB..1CBC    ; Cn #   [2] <reserved-1CBB>..<reserved-1CBC>
1CC8..1CCF    ; Cn #   [8] <reserved-1CC8>..<reserved-1CCF>
1CFB..1CFF    ; Cn #   [5] <reserved-1CFB>..<reserved-1CFF>
1F16..1F17    ; Cn #   [2] <reserved-1F16>..<reserved-1F17>
1F1E..1F1F    ; Cn #   [2] <reserved-1F1E>..<reserved-1F1F>
1F46..1F47    ; Cn #   [2] <reserved-1F46>..<reserved-1F47>
1F4E..1F4F    ; Cn #   [2] <reserved-1F4E>..<reserved-1F4F>
1F58          ; Cn #       <reserved-1F58>
1F5A          ; Cn #       <reserved-1F5A>
1F5C          ; Cn #       <reserved-1F5C>
1F5E          ; Cn #       <reserved-1F5E>
1F7E..1F7F    ; Cn #   [2] <reserved-1F7E>..<reserved-1F7F>
1FB5          ; Cn #       <reserved-1FB5>
1FC5          ; Cn #       <reserved-1FC5>
1FD4..1FD5    ; Cn #   [2] <reserved-1FD4>..<reserved-1FD5>
1FDC          ; Cn #       <reserved-1FDC>
1FF0..1FF1    ; Cn #   [2] <reserved-1FF0>..<reserved-1FF1>
1FF5          ; Cn #       <reserved-1FF5>
1FFF          ; Cn #       <reserved-1FFF>
2065          ; Cn #       <reserved-2065>
2072..2073    ; Cn #   [2] <reserved-2072>..<reserved-2073>
208F          ; Cn #       <reserved-208F>
209D..209F    ; Cn #   [3] <reserved-209D>..<reserved-209F>
20C1..20CF    ; Cn #  [15] <reserved-20C1>..<reserved-20CF>
20F1..20FF    ; Cn #  [15] <reserved-20F1>..<reserved-20FF>
218C..218F    ; Cn #   [4] <reserved-218C>..<reserved-218F>
2427..243F    ; Cn #  [25] <reserved-2427>..<reserved-243F>
244B..245F    ; Cn #  [21] <reserved-244B>..<reserved-245F>
2B74..2B75    ; Cn #   [2] <reserved-2B74>..<reserved-2B75>
2B96          ; Cn #       <reserved-2B96>
2CF4..2CF8    ; Cn #   [5] <reserved-2CF4>..<reserved-2CF8>
2D26          ; Cn #       <reserved-2D26>
2D28..2D2C    ; Cn #   [5] <reserved-2D28>..<reserved-2D2C>
2D2E..2D2F    ; Cn #   [2] <reserved-2D2E>..<reserved-2D2F>
2D68..2D6E    ; Cn #   [7] <reserved-2D68>..<reserved-2D6E>
2D71..2D7E    ; Cn #  [14] <reserved-2D71>..<reserved-2D7E>
2D97..2D9F    ; Cn #   [9] <reserved-2D97>..<reserved-2D9F>
2DA7          ; Cn #       <reserved-2DA7>
2DAF          ; Cn #       <reserved-2DAF>
2DB7          ; Cn #       <reserved-2DB7>
2DBF          ; Cn #       <reserved-2DBF>
2DC7          ; Cn #       <reserved-2DC7>
2DCF          ; Cn #       <reserved-2DCF>
2DD7          ; Cn #       <reserved-2DD7>
2DDF          ; Cn #       <reserved-2DDF>
2E5E..2E7F    ; Cn #  [34] <reserved-2E5E>..<reserved-2E7F>
2E9A          ; Cn #       <reserved-2E9A>
2EF4..2EFF    ; Cn #  [12] <reserved-2EF4>..<reserved-2EFF>
2FD6..2FEF    ; Cn #  [26] <reserved-2FD6>..<reserved-2FEF>
3040          ; Cn #       <reserved-3040>
3097..3098    ; Cn #   [2] <reserved-3097>..<reserved-3098>
3100..3104    ; Cn #   [5] <reserved-3100>..<reserved-3104>
3130          ; Cn #       <reserved-3130>
318F          ; Cn #       <reserved-318F>
31E4..31EE    ; Cn #  [11] <reserved-31E4>..<reserved-31EE>
321F          ; Cn #       <reserved-321F>
A48D..A48F    ; Cn #   [3] <reserved-A48D>..<reserved-A48F>
A4C7..A4CF    ; Cn #   [9] <reserved-A4C7>..<reserved-A4CF>
A62C..A63F    ; Cn #  [20] <reserved-A62C>..<reserved-A63F>
A6F8..A6FF    ; Cn #   [8] <reserved-A6F8>..<reserved-A6FF>
A7CB..A7CF    ; Cn #   [5] <reserved-A7CB>..<reserved-A7CF>
A7D2          ; Cn #       <reserved-A7D2>
A7D4          ; Cn #       <reserved-A7D4>
A7DA..A7F1    ; Cn #  [24] <reserved-A7DA>..<reserved-A7F1>
A82D..A82F    ; Cn #   [3] <reserved-A82D>..<reserved-A82F>
A83A..A83F    ; Cn #   [6] <reserved-A83A>..<reserved-A83F>
A878..A87F    ; Cn #   [8] <reserved-A878>..<reserved-A87F>
A8C6..A8CD    ; Cn #   [8] <reserved-A8C6>..<reserved-A8CD>
A8DA..A8DF    ; Cn #   [6] <reserved-A8DA>..<reserved-A8DF>
A954..A95E    ; Cn #  [11] <reserved-A954>..<reserved-A95E>
A97D..A97F    ; Cn #   [3] <reserved-A97D>..<reserved-A97F>
A9CE          ; Cn #       <reserved-A9CE>
A9DA..A9DD    ; Cn #   [4] <reserved-A9DA>..<reserved-A9DD>
A9FF          ; Cn #       <reserved-A9FF>
AA37..AA3F    ; Cn #   [9] <reserved-AA37>..<reserved-AA3F>
AA4E..AA4F    ; Cn #   [2] <reserved-AA4E>..<reserved-AA4F>
AA5A..AA5B    ; Cn #   [2] <reserved-AA5A>..<reserved-AA5B>
AAC3..AADA    ; Cn #  [24] <reserved-AAC3>..<reserved-AADA>
AAF7..AB00    ; Cn #  [10] <reserved-AAF7>..<reserved-AB00>
AB07..AB08    ; Cn #   [2] <reserved-AB07>..<reserved-AB08>
AB0F..AB10    ; Cn #   [2] <reserved-AB0F>..<reserved-AB10>
AB17..AB1F    ; Cn #   [9] <reserved-AB17>..<reserved-AB1F>
AB27          ; Cn #       <reserved-AB27>
AB2F          ; Cn #       <reserved-AB2F>
AB6C..AB6F    ; Cn #   [4] <reserved-AB6C>..<reserved-AB6F>
ABEE..ABEF    ; Cn #   [2] <reserved-ABEE>..<reserved-ABEF>
ABFA..ABFF    ; Cn #   [6] <reserved-ABFA>..<reserved-ABFF>
D7A4..D7AF    ; Cn #  [12] <reserved-D7A4>..<reserved-D7AF>
D7C7..D7CA    ; Cn #   [4] <reserved-D7C7>..<reserved-D7CA>
D7FC..D7FF    ; Cn #   [4] <reserved-D7FC>..<reserved-D7FF>
FA6E..FA6F    ; Cn #   [2] <reserved-FA6E>..<reserved-FA6F>
FADA..FAFF    ; Cn #  [38] <reserved-FADA>..<reserved-FAFF>
FB07..FB12    ; Cn #  [12] <reserved-FB07>..<reserved-FB12>
FB18..FB1C    ; Cn #   [5] <reserved-FB18>..<reserved-FB1C>
FB37          ; Cn #       <reserved-FB37>
FB3D          ; Cn #       <reserved-FB3D>
FB3F          ; Cn #       <reserved-FB3F>
FB42          ; Cn #       <reserved-FB42>
FB45          ; Cn #       <reserved-FB45>
FBC3..FBD2    ; Cn #  [16] <reserved-FBC3>..<reserved-FBD2>
FD90..FD91    ; Cn #   [2] <reserved-FD90>..<reserved-FD91>
FDC8..FDCE    ; Cn #   [7] <reserved-FDC8>..<reserved-FDCE>
FDD0..FDEF    ; Cn #  [32] <noncharacter-FDD0>..<noncharacter-FDEF>
FE1A..FE1F    ; Cn #   [6] <reserved-FE1A>..<reserved-FE1F>
FE53          ; Cn #       <reserved-FE53>
FE67          ; Cn #       <reserved-FE67>
FE6C..FE6F    ; Cn #   [4] <reserved-FE6C>..<reserved-FE6F>
FE75          ; Cn #       <reserved-FE75>
FEFD..FEFE    ; Cn #   [2] <reserved-FEFD>..<reserved-FEFE>
FF00          ; Cn #       <reserved-FF00>
FFBF..FFC1    ; Cn #   [3] <reserved-FFBF>..<reserved-FFC1>
FFC8..FFC9    ; Cn #   [2] <reserved-FFC8>..<reserved-FFC9>
FFD0..FFD1    ; Cn #   [2] <reserved-FFD0>..<reserved-FFD1>
FFD8..FFD9    ; Cn #   [2] <reserved-FFD8>..<reserved-FFD9>
FFDD..FFDF    ; Cn #   [3] <reserved-FFDD>..<reserved-FFDF>
FFE7          ; Cn #       <reserved-FFE7>
FFEF..FFF8    ; Cn #  [10] <reserved-FFEF>..<reserved-FFF8>
FFFE..FFFF    ; Cn #   [2] <noncharacter-FFFE>..<noncharacter-FFFF>
1000C         ; Cn #       <reserved-1000C>
10027         ; Cn #       <reserved-10027>
1003B         ; Cn #       <reserved-1003B>
1003E         ; Cn #       <reserved-1003E>
1004E..1004F  ; Cn #   [2] <reserved-1004E>..<reserved-1004F>
1005E..1007F  ; Cn #  [34] <reserved-1005E>..<reserved-1007F>
100FB..100FF  ; Cn #   [5] <reserved-100FB>..<reserved-100FF>
10103..10106  ; Cn #   [4] <reserved-10103>..<reserved-10106>
10134..10136  ; Cn #   [3] <reserved-10134>..<reserved-10136>
1018F         ; Cn #       <reserved-1018F>
1019D..1019F  ; Cn #   [3] <reserved-1019D>..<reserved-1019F>
101A1..101CF  ; Cn #  [47] <reserved-101A1>..<reserved-101CF>
101FE..1027F  ; Cn # [130] <reserved-101FE>..<reserved-1027F>
1029D..1029F  ; Cn #   [3] <reserved-1029D>..<reserved-1029F>
102D1..102DF  ; Cn #  [15] <reserved-102D1>..<reserved-102DF>
102FC..102FF  ; Cn #   [4] <reserved-102FC>..<reserved-102FF>
10324..1032C  ; Cn #   [9] <reserved-10324>..<reserved-1032C>
1034B..1034F  ; Cn #   [5] <reserved-1034B>..<reserved-1034F>
1037B..1037F  ; Cn #   [5] <reserved-1037B>..<reserved-1037F>
1039E         ; Cn #       <reserved-1039E>
103C4..103C7  ; Cn #   [4] <reserved-103C4>..<reserved-103C7>
103D6..103FF  ; Cn #  [42] <reserved-103D6>..<reserved-103FF>
1049E..1049F  ; Cn #   [2] <reserved-1049E>..<reserved-1049F>
104AA..104AF  ; Cn #   [6] <reserved-104AA>..<reserved-104AF>
104D4..104D7  ; Cn #   [4] <reserved-104D4>..<reserved-104D7>
104FC..104FF  ; Cn #   [4] <reserved-104FC>..<reserved-104FF>
10528..1052F  ; Cn #   [8] <reserved-10528>..<reserved-1052F>
10564..1056E  ; Cn #  [11] <reserved-10564>..<reserved-1056E>
1057B         ; Cn #       <reserved-1057B>
1058B         ; Cn #       <reserved-1058B>
10593         ; Cn #       <reserved-10593>
10596         ; Cn #       <reserved-10596>
105A2         ; Cn #       <reserved-105A2>
105B2         ; Cn #       <reserved-105B2>
105BA         ; Cn #       <reserved-105BA>
105BD..105FF  ; Cn #  [67] <reserved-105BD>..<reserved-105FF>
10737..1073F  ; Cn #   [9] <reserved-10737>..<reserved-1073F>
10756..1075F  ; Cn #  [10] <reserved-10756>..<reserved-1075F>
10768..1077F  ; Cn #  [24] <reserved-10768>..<reserved-1077F>
10786         ; Cn #       <reserved-10786>
107B1         ; Cn #       <reserved-107B1>
107BB..107FF  ; Cn #  [69] <reserved-107BB>..<reserved-107FF>
10806..10807  ; Cn #   [2] <reserved-10806>..<reserved-10807>
10809         ; Cn #       <reserved-10809>
10836         ; Cn #       <reserved-10836>
10839..1083B  ; Cn #   [3] <reserved-10839>..<reserved-1083B>
1083D..1083E  ; Cn #   [2] <reserved-1083D>..<reserved-1083E>
10856         ; Cn #       <reserved-10856>
1089F..108A6  ; Cn #   [8] <reserved-1089F>..<reserved-108A6>
108B0..108DF  ; Cn #  [48] <reserved-108B0>..<reserved-108DF>
108F3         ; Cn #       <reserved-108F3>
108F6..108FA  ; Cn #   [5] <reserved-108F6>..<reserved-108FA>
1091C..1091E  ; Cn #   [3] <reserved-1091C>..<reserved-1091E>
1093A..1093E  ; Cn #   [5] <reserved-1093A>..<reserved-1093E>
10940..1097F  ; Cn #  [64] <reserved-10940>..<reserved-1097F>
109B8..109BB  ; Cn #   [4] <reserved-109B8>..<reserved-109BB>
109D0..109D1  ; Cn #   [2] <reserved-109D0>..<reserved-109D1>
10A04         ; Cn #       <reserved-10A04>
10A07..10A0B  ; Cn #   [5] <reserved-10A07>..<reserved-10A0B>
10A14         ; Cn #       <reserved-10A14>
10A18         ; Cn #       <reserved-10A18>
10A36..10A37  ; Cn #   [2] <reserved-10A36>..<reserved-10A37>
10A3B..10A3E  ; Cn #   [4] <reserved-10A3B>..<reserved-10A3E>
10A49..10A4F  ; Cn #   [7] <reserved-10A49>..<reserved-10A4F>
10A59..10A5F  ; Cn #   [7] <reserved-10A59>..<reserved-10A5F>
10AA0..10ABF  ; Cn #  [32] <reserved-10AA0>..<reserved-10ABF>
10AE7..10AEA  ; Cn #   [4] <reserved-10AE7>..<reserved-10AEA>
10AF7..10AFF  ; Cn #   [9] <reserved-10AF7>..<reserved-10AFF>
10B36..10B38  ; Cn #   [3] <reserved-10B36>..<reserved-10B38>
10B56..10B57  ; Cn #   [2] <reserved-10B56>..<reserved-10B57>
10B73..10B77  ; Cn #   [5] <reserved-10B73>..<reserved-10B77>
10B92..10B98  ; Cn #   [7] <reserved-10B92>..<reserved-10B98>
10B9D..10BA8  ; Cn #  [12] <reserved-10B9D>..<reserved-10BA8>
10BB0..10BFF  ; Cn #  [80] <reserved-10BB0>..<reserved-10BFF>
10C49..10C7F  ; Cn #  [55] <reserved-10C49>..<reserved-10C7F>
10CB3..10CBF  ; Cn #  [13] <reserved-10CB3>..<reserved-10CBF>
10CF3..10CF9  ; Cn #   [7] <reserved-10CF3>..<reserved-10CF9>
10D28..10D2F  ; Cn #   [8] <reserved-10D28>..<reserved-10D2F>
10D3A..10E5F  ; Cn # [294] <reserved-10D3A>..<reserved-10E5F>
10E7F         ; Cn #       <reserved-10E7F>
10EAA         ; Cn #       <reserved-10EAA>
10EAE..10EAF  ; Cn #   [2] <reserved-10EAE>..<reserved-10EAF>
10EB2..10EC1  ; Cn #  [16] <reserved-10EB2>..<reserved-10EC1>
10EC5..10EFC  ; Cn #  [56] <reserved-10EC5>..<reserved-10EFC>
10F28..10F2F  ; Cn #   [8] <reserved-10F28>..<reserved-10F2F>
10F5A..10F6F  ; Cn #  [22] <reserved-10F5A>..<reserved-10F6F>
10F8A..10FAF  ; Cn #  [38] <reserved-10F8A>..<reserved-10FAF>
10FCC..10FDF  ; Cn #  [20] <reserved-10FCC>..<reserved-10FDF>
10FF7..10FFF  ; Cn #   [9] <reserved-10FF7>..<reserved-10FFF>
1104E..11051  ; Cn #   [4] <reserved-1104E>..<reserved-11051>
11076..1107E  ; Cn #   [9] <reserved-11076>..<reserved-1107E>
110C3..110CC  ; Cn #  [10] <reserved-110C3>..<reserved-110CC>
110CE..110CF  ; Cn #   [2] <reserved-110CE>..<reserved-110CF>
110E9..110EF  ; Cn #   [7] <reserved-110E9>..<reserved-110EF>
110FA..110FF  ; Cn #   [6] <reserved-110FA>..<reserved-110FF>
11135         ; Cn #       <reserved-11135>
11148..1114F  ; Cn #   [8] <reserved-11148>..<reserved-1114F>
11177..1117F  ; Cn #   [9] <reserved-11177>..<reserved-1117F>
111E0         ; Cn #       <reserved-111E0>
111F5..111FF  ; Cn #  [11] <reserved-111F5>..<reserved-111FF>
11212         ; Cn #       <reserved-11212>
11242..1127F  ; Cn #  [62] <reserved-11242>..<reserved-1127F>
11287         ; Cn #       <reserved-11287>
11289         ; Cn #       <reserved-11289>
1128E         ; Cn #       <reserved-1128E>
1129E         ; Cn #       <reserved-1129E>
112AA..112AF  ; Cn #   [6] <reserved-112AA>..<reserved-112AF>
112EB..112EF  ; Cn #   [5] <reserved-112EB>..<reserved-112EF>
112FA..112FF  ; Cn #   [6] <reserved-112FA>..<reserved-112FF>
11304         ; Cn #       <reserved-11304>
1130D..1130E  ; Cn #   [2] <reserved-1130D>..<reserved-1130E>
11311..11312  ; Cn #   [2] <reserved-11311>..<reserved-11312>
11329         ; Cn #       <reserved-11329>
11331         ; Cn #       <reserved-11331>
11334         ; Cn #       <reserved-11334>
1133A         ; Cn #       <reserved-1133A>
11345..11346  ; Cn #   [2] <reserved-11345>..<reserved-11346>
11349..1134A  ; Cn #   [2] <reserved-11349>..<reserved-1134A>
1134E..1134F  ; Cn #   [2] <reserved-1134E>..<reserved-1134F>
11351..11356  ; Cn #   [6] <reserved-11351>..<reserved-11356>
11358..1135C  ; Cn #   [5] <reserved-11358>..<reserved-1135C>
11364..11365  ; Cn #   [2] <reserved-11364>..<reserved-11365>
1136D..1136F  ; Cn #   [3] <reserved-1136D>..<reserved-1136F>
11375..113FF  ; Cn # [139] <reserved-11375>..<reserved-113FF>
1145C         ; Cn #       <reserved-1145C>
11462..1147F  ; Cn #  [30] <reserved-11462>..<reserved-1147F>
114C8..114CF  ; Cn #   [8] <reserved-114C8>..<reserved-114CF>
114DA..1157F  ; Cn # [166] <reserved-114DA>..<reserved-1157F>
115B6..115B7  ; Cn #   [2] <reserved-115B6>..<reserved-115B7>
115DE..115FF  ; Cn #  [34] <reserved-115DE>..<reserved-115FF>
11645..1164F  ; Cn #  [11] <reserved-11645>..<reserved-1164F>
1165A..1165F  ; Cn #   [6] <reserved-1165A>..<reserved-1165F>
1166D..1167F  ; Cn #  [19] <reserved-1166D>..<reserved-1167F>
116BA..116BF  ; Cn #   [6] <reserved-116BA>..<reserved-116BF>
116CA..116FF  ; Cn #  [54] <reserved-116CA>..<reserved-116FF>
1171B..1171C  ; Cn #   [2] <reserved-1171B>..<reserved-1171C>
1172C..1172F  ; Cn #   [4] <reserved-1172C>..<reserved-1172F>
11747..117FF  ; Cn # [185] <reserved-11747>..<reserved-117FF>
1183C..1189F  ; Cn # [100] <reserved-1183C>..<reserved-1189F>
118F3..118FE  ; Cn #  [12] <reserved-118F3>..<reserved-118FE>
11907..11908  ; Cn #   [2] <reserved-11907>..<reserved-11908>
1190A..1190B  ; Cn #   [2] <reserved-1190A>..<reserved-1190B>
11914         ; Cn #       <reserved-11914>
11917         ; Cn #       <reserved-11917>
11936         ; Cn #       <reserved-11936>
11939..1193A  ; Cn #   [2] <reserved-11939>..<reserved-1193A>
11947..1194F  ; Cn #   [9] <reserved-11947>..<reserved-1194F>
1195A..1199F  ; Cn #  [70] <reserved-1195A>..<reserved-1199F>
119A8..119A9  ; Cn #   [2] <reserved-119A8>..<reserved-119A9>
119D8..119D9  ; Cn #   [2] <reserved-119D8>..<reserved-119D9>
119E5..119FF  ; Cn #  [27] <reserved-119E5>..<reserved-119FF>
11A48..11A4F  ; Cn #   [8] <reserved-11A48>..<reserved-11A4F>
11AA3..11AAF  ; Cn #  [13] <reserved-11AA3>..<reserved-11AAF>
11AF9..11AFF  ; Cn #   [7] <reserved-11AF9>..<reserved-11AFF>
11B0A..11BFF  ; Cn # [246] <reserved-11B0A>..<reserved-11BFF>
11C09         ; Cn #       <reserved-11C09>
11C37         ; Cn #       <reserved-11C37>
11C46..11C4F  ; Cn #  [10] <reserved-11C46>..<reserved-11C4F>
11C6D..11C6F  ; Cn #   [3] <reserved-11C6D>..<reserved-11C6F>
11C90..11C91  ; Cn #   [2] <reserved-11C90>..<reserved-11C91>
11CA8         ; Cn #       <reserved-11CA8>
11CB7..11CFF  ; Cn #  [73] <reserved-11CB7>..<reserved-11CFF>
11D07         ; Cn #       <reserved-11D07>
11D0A         ; Cn #       <reserved-11D0A>
11D37..11D39  ; Cn #   [3] <reserved-11D37>..<reserved-11D39>
11D3B         ; Cn #       <reserved-11D3B>
11D3E         ; Cn #       <reserved-11D3E>
11D48..11D4F  ; Cn #   [8] <reserved-11D48>..<reserved-11D4F>
11D5A..11D5F  ; Cn #   [6] <reserved-11D5A>..<reserved-11D5F>
11D66         ; Cn #       <reserved-11D66>
11D69         ; Cn #       <reserved-11D69>
11D8F         ; Cn #       <reserved-11D8F>
11D92         ; Cn #       <reserved-11D92>
11D99..11D9F  ; Cn #   [7] <reserved-11D99>..<reserved-11D9F>
11DAA..11EDF  ; Cn # [310] <reserved-11DAA>..<reserved-11EDF>
11EF9..11EFF  ; Cn #   [7] <reserved-11EF9>..<reserved-11EFF>
11F11         ; Cn #       <reserved-11F11>
11F3B..11F3D  ; Cn #   [3] <reserved-11F3B>..<reserved-11F3D>
11F5A..11FAF  ; Cn #  [86] <reserved-11F5A>..<reserved-11FAF>
11FB1..11FBF  ; Cn #  [15] <reserved-11FB1>..<reserved-11FBF>
11FF2..11FFE  ; Cn #  [13] <reserved-11FF2>..<reserved-11FFE>
1239A..123FF  ; Cn # [102] <reserved-1239A>..<reserved-123FF>
1246F         ; Cn #       <reserved-1246F>
12475..1247F  ; Cn #  [11] <reserved-12475>..<reserved-1247F>
12544..12F8F  ; Cn # [2636] <reserved-12544>..<reserved-12F8F>
12FF3..12FFF  ; Cn #  [13] <reserved-12FF3>..<reserved-12FFF>
13456..143FF  ; Cn # [4010] <reserved-13456>..<reserved-143FF>
14647..167FF  ; Cn # [8633] <reserved-14647>..<reserved-167FF>
16A39..16A3F  ; Cn #   [7] <reserved-16A39>..<reserved-16A3F>
16A5F         ; Cn #       <reserved-16A5F>
16A6A..16A6D  ; Cn #   [4] <reserved-16A6A>..<reserved-16A6D>
16ABF         ; Cn #       <reserved-16ABF>
16ACA..16ACF  ; Cn #   [6] <reserved-16ACA>..<reserved-16ACF>
16AEE..16AEF  ; Cn #   [2] <reserved-16AEE>..<reserved-16AEF>
16AF6..16AFF  ; Cn #  [10] <reserved-16AF6>..<reserved-16AFF>
16B46..16B4F  ; Cn #  [10] <reserved-16B46>..<reserved-16B4F>
16B5A         ; Cn #       <reserved-16B5A>
16B62         ; Cn #       <reserved-16B62>
16B78..16B7C  ; Cn #   [5] <reserved-16B78>..<reserved-16B7C>
16B90..16E3F  ; Cn # [688] <reserved-16B90>..<reserved-16E3F>
16E9B..16EFF  ; Cn # [101] <reserved-16E9B>..<reserved-16EFF>
16F4B..16F4E  ; Cn #   [4] <reserved-16F4B>..<reserved-16F4E>
16F88..16F8E  ; Cn #   [7] <reserved-16F88>..<reserved-16F8E>
16FA0..16FDF  ; Cn #  [64] <reserved-16FA0>..<reserved-16FDF>
16FE5..16FEF  ; Cn #  [11] <reserved-16FE5>..<reserved-16FEF>
16FF2..16FFF  ; Cn #  [14] <reserved-16FF2>..<reserved-16FFF>
187F8..187FF  ; Cn #   [8] <reserved-187F8>..<reserved-187FF>
18CD6..18CFF  ; Cn #  [42] <reserved-18CD6>..<reserved-18CFF>
18D09..1AFEF  ; Cn # [8935] <reserved-18D09>..<reserved-1AFEF>
1AFF4         ; Cn #       <reserved-1AFF4>
1AFFC         ; Cn #       <reserved-1AFFC>
1AFFF         ; Cn #       <reserved-1AFFF>
1B123..1B131  ; Cn #  [15] <reserved-1B123>..<reserved-1B131>
1B133..1B14F  ; Cn #  [29] <reserved-1B133>..<reserved-1B14F>
1B153..1B154  ; Cn #   [2] <reserved-1B153>..<reserved-1B154>
1B156..1B163  ; Cn #  [14] <reserved-1B156>..<reserved-1B163>
1B168..1B16F  ; Cn #   [8] <reserved-1B168>..<reserved-1B16F>
1B2FC..1BBFF  ; Cn # [2308] <reserved-1B2FC>..<reserved-1BBFF>
1BC6B..1BC6F  ; Cn #   [5] <reserved-1BC6B>..<reserved-1BC6F>
1BC7D..1BC7F  ; Cn #   [3] <reserved-1BC7D>..<reserved-1BC7F>
1BC89..1BC8F  ; Cn #   [7] <reserved-1BC89>..<reserved-1BC8F>
1BC9A..1BC9B  ; Cn #   [2] <reserved-1BC9A>..<reserved-1BC9B>
1BCA4..1CEFF  ; Cn # [4700] <reserved-1BCA4>..<reserved-1CEFF>
1CF2E..1CF2F  ; Cn #   [2] <reserved-1CF2E>..<reserved-1CF2F>
1CF47..1CF4F  ; Cn #   [9] <reserved-1CF47>..<reserved-1CF4F>
1CFC4..1CFFF  ; Cn #  [60] <reserved-1CFC4>..<reserved-1CFFF>
1D0F6..1D0FF  ; Cn #  [10] <reserved-1D0F6>..<reserved-1D0FF>
1D127..1D128  ; Cn #   [2] <reserved-1D127>..<reserved-1D128>
1D1EB..1D1FF  ; Cn #  [21] <reserved-1D1EB>..<reserved-1D1FF>
1D246..1D2BF  ; Cn # [122] <reserved-1D246>..<reserved-1D2BF>
1D2D4..1D2DF  ; Cn #  [12] <reserved-1D2D4>..<reserved-1D2DF>
1D2F4..1D2FF  ; Cn #  [12] <reserved-1D2F4>..<reserved-1D2FF>
1D357..1D35F  ; Cn #   [9] <reserved-1D357>..<reserved-1D35F>
1D379..1D3FF  ; Cn # [135] <reserved-1D379>..<reserved-1D3FF>
1D455         ; Cn #       <reserved-1D455>
1D49D         ; Cn #       <reserved-1D49D>
1D4A0..1D4A1  ; Cn #   [2] <reserved-1D4A0>..<reserved-1D4A1>
1D4A3..1D4A4  ; Cn #   [2] <reserved-1D4A3>..<reserved-1D4A4>
1D4A7..1D4A8  ; Cn #   [2] <reserved-1D4A7>..<reserved-1D4A8>
1D4AD         ; Cn #       <reserved-1D4AD>
1D4BA         ; Cn #       <reserved-1D4BA>
1D4BC         ; Cn #       <reserved-1D4BC>
1D4C4         ; Cn #       <reserved-1D4C4>
1D506         ; Cn #       <reserved-1D506>
1D50B..1D50C  ; Cn #   [2] <reserved-1D50B>..<reserved-1D50C>
1D515         ; Cn #       <reserved-1D515>
1D51D         ; Cn #       <reserved-1D51D>
1D53A         ; Cn #       <reserved-1D53A>
1D53F         ; Cn #       <reserved-1D53F>
1D545         ; Cn #       <reserved-1D545>
1D547..1D549  ; Cn #   [3] <reserved-1D547>..<reserved-1D549>
1D551         ; Cn #       <reserved-1D551>
1D6A6..1D6A7  ; Cn #   [2] <reserved-1D6A6>..<reserved-1D6A7>
1D7CC..1D7CD  ; Cn #   [2] <reserved-1D7CC>..<reserved-1D7CD>
1DA8C..1DA9A  ; Cn #  [15] <reserved-1DA8C>..<reserved-1DA9A>
1DAA0         ; Cn #       <reserved-1DAA0>
1DAB0..1DEFF  ; Cn # [1104] <reserved-1DAB0>..<reserved-1DEFF>
1DF1F..1DF24  ; Cn #   [6] <reserved-1DF1F>..<reserved-1DF24>
1DF2B..1DFFF  ; Cn # [213] <reserved-1DF2B>..<reserved-1DFFF>
1E007         ; Cn #       <reserved-1E007>
1E019..1E01A  ; Cn #   [2] <reserved-1E019>..<reserved-1E01A>
1E022         ; Cn #       <reserved-1E022>
1E025         ; Cn #       <reserved-1E025>
1E02B..1E02F  ; Cn #   [5] <reserved-1E02B>..<reserved-1E02F>
1E06E..1E08E  ; Cn #  [33] <reserved-1E06E>..<reserved-1E08E>
1E090..1E0FF  ; Cn # [112] <reserved-1E090>..<reserved-1E0FF>
1E12D..1E12F  ; Cn #   [3] <reserved-1E12D>..<reserved-1E12F>
1E13E..1E13F  ; Cn #   [2] <reserved-1E13E>..<reserved-1E13F>
1E14A..1E14D  ; Cn #   [4] <reserved-1E14A>..<reserved-1E14D>
1E150..1E28F  ; Cn # [320] <reserved-1E150>..<reserved-1E28F>
1E2AF..1E2BF  ; Cn #  [17] <reserved-1E2AF>..<reserved-1E2BF>
1E2FA..1E2FE  ; Cn #   [5] <reserved-1E2FA>..<reserved-1E2FE>
1E300..1E4CF  ; Cn # [464] <reserved-1E300>..<reserved-1E4CF>
1E4FA..1E7DF  ; Cn # [742] <reserved-1E4FA>..<reserved-1E7DF>
1E7E7         ; Cn #       <reserved-1E7E7>
1E7EC         ; Cn #       <reserved-1E7EC>
1E7EF         ; Cn #       <reserved-1E7EF>
1E7FF         ; Cn #       <reserved-1E7FF>
1E8C5..1E8C6  ; Cn #   [2] <reserved-1E8C5>..<reserved-1E8C6>
1E8D7..1E8FF  ; Cn #  [41] <reserved-1E8D7>..<reserved-1E8FF>
1E94C..1E94F  ; Cn #   [4] <reserved-1E94C>..<reserved-1E94F>
1E95A..1E95D  ; Cn #   [4] <reserved-1E95A>..<reserved-1E95D>
1E960..1EC70  ; Cn # [785] <reserved-1E960>..<reserved-1EC70>
1ECB5..1ED00  ; Cn #  [76] <reserved-1ECB5>..<reserved-1ED00>
1ED3E..1EDFF  ; Cn # [194] <reserved-1ED3E>..<reserved-1EDFF>
1EE04         ; Cn #       <reserved-1EE04>
1EE20         ; Cn #       <reserved-1EE20>
1EE23         ; Cn #       <reserved-1EE23>
1EE25..1EE26  ; Cn #   [2] <reserved-1EE25>..<reserved-1EE26>
1EE28         ; Cn #       <reserved-1EE28>
1EE33         ; Cn #       <reserved-1EE33>
1EE38         ; Cn #       <reserved-1EE38>
1EE3A         ; Cn #       <reserved-1EE3A>
1EE3C..1EE41  ; Cn #   [6] <reserved-1EE3C>..<reserved-1EE41>
1EE43..1EE46  ; Cn #   [4] <reserved-1EE43>..<reserved-1EE46>
1EE48         ; Cn #       <reserved-1EE48>
1EE4A         ; Cn #       <reserved-1EE4A>
1EE4C         ; Cn #       <reserved-1EE4C>
1EE50         ; Cn #       <reserved-1EE50>
1EE53         ; Cn #       <reserved-1EE53>
1EE55..1EE56  ; Cn #   [2] <reserved-1EE55>..<reserved-1EE56>
1EE58         ; Cn #       <reserved-1EE58>
1EE5A         ; Cn #       <reserved-1EE5A>
1EE5C         ; Cn #       <reserved-1EE5C>
1EE5E         ; Cn #       <reserved-1EE5E>
1EE60         ; Cn #       <reserved-1EE60>
1EE63         ; Cn #       <reserved-1EE63>
1EE65..1EE66  ; Cn #   [2] <reserved-1EE65>..<reserved-1EE66>
1EE6B         ; Cn #       <reserved-1EE6B>
1EE73         ; Cn #       <reserved-1EE73>
1EE78         ; Cn #       <reserved-1EE78>
1EE7D         ; Cn #       <reserved-1EE7D>
1EE7F         ; Cn #       <reserved-1EE7F>
1EE8A         ; Cn #       <reserved-1EE8A>
1EE9C..1EEA0  ; Cn #   [5] <reserved-1EE9C>..<reserved-1EEA0>
1EEA4         ; Cn #       <reserved-1EEA4>
1EEAA         ; Cn #       <reserved-1EEAA>
1EEBC..1EEEF  ; Cn #  [52] <reserved-1EEBC>..<reserved-1EEEF>
1EEF2..1EFFF  ; Cn # [270] <reserved-1EEF2>..<reserved-1EFFF>
1F02C..1F02F  ; Cn #   [4] <reserved-1F02C>..<reserved-1F02F>
1F094..1F09F  ; Cn #  [12] <reserved-1F094>..<reserved-1F09F>
1F0AF..1F0B0  ; Cn #   [2] <reserved-1F0AF>..<reserved-1F0B0>
1F0C0         ; Cn #       <reserved-1F0C0>
1F0D0         ; Cn #       <reserved-1F0D0>
1F0F6..1F0FF  ; Cn #  [10] <reserved-1F0F6>..<reserved-1F0FF>
1F1AE..1F1E5  ; Cn #  [56] <reserved-1F1AE>..<reserved-1F1E5>
1F203..1F20F  ; Cn #  [13] <reserved-1F203>..<reserved-1F20F>
1F23C..1F23F  ; Cn #   [4] <reserved-1F23C>..<reserved-1F23F>
1F249..1F24F  ; Cn #   [7] <reserved-1F249>..<reserved-1F24F>
1F252..1F25F  ; Cn #  [14] <reserved-1F252>..<reserved-1F25F>
1F266..1F2FF  ; Cn # [154] <reserved-1F266>..<reserved-1F2FF>
1F6D8..1F6DB  ; Cn #   [4] <reserved-1F6D8>..<reserved-1F6DB>
1F6ED..1F6EF  ; Cn #   [3] <reserved-1F6ED>..<reserved-1F6EF>
1F6FD..1F6FF  ; Cn #   [3] <reserved-1F6FD>..<reserved-1F6FF>
1F777..1F77A  ; Cn #   [4] <reserved-1F777>..<reserved-1F77A>
1F7DA..1F7DF  ; Cn #   [6] <reserved-1F7DA>..<reserved-1F7DF>
1F7EC..1F7EF  ; Cn #   [4] <reserved-1F7EC>..<reserved-1F7EF>
1F7F1..1F7FF  ; Cn #  [15] <reserved-1F7F1>..<reserved-1F7FF>
1F80C..1F80F  ; Cn #   [4] <reserved-1F80C>..<reserved-1F80F>
1F848..1F84F  ; Cn #   [8] <reserved-1F848>..<reserved-1F84F>
1F85A..1F85F  ; Cn #   [6] <reserved-1F85A>..<reserved-1F85F>
1F888..1F88F  ; Cn #   [8] <reserved-1F888>..<reserved-1F88F>
1F8AE..1F8AF  ; Cn #   [2] <reserved-1F8AE>..<reserved-1F8AF>
1F8B2..1F8FF  ; Cn #  [78] <reserved-1F8B2>..<reserved-1F8FF>
1FA54..1FA5F  ; Cn #  [12] <reserved-1FA54>..<reserved-1FA5F>
1FA6E..1FA6F  ; Cn #   [2] <reserved-1FA6E>..<reserved-1FA6F>
1FA7D..1FA7F  ; Cn #   [3] <reserved-1FA7D>..<reserved-1FA7F>
1FA89..1FA8F  ; Cn #   [7] <reserved-1FA89>..<reserved-1FA8F>
1FABE         ; Cn #       <reserved-1FABE>
1FAC6..1FACD  ; Cn #   [8] <reserved-1FAC6>..<reserved-1FACD>
1FADC..1FADF  ; Cn #   [4] <reserved-1FADC>..<reserved-1FADF>
1FAE9..1FAEF  ; Cn #   [7] <reserved-1FAE9>..<reserved-1FAEF>
1FAF9..1FAFF  ; Cn #   [7] <reserved-1FAF9>..<reserved-1FAFF>
1FB93         ; Cn #       <reserved-1FB93>
1FBCB..1FBEF  ; Cn #  [37] <reserved-1FBCB>..<reserved-1FBEF>
1FBFA..1FFFF  ; Cn # [1030] <reserved-1FBFA>..<noncharacter-1FFFF>
2A6E0..2A6FF  ; Cn #  [32] <reserved-2A6E0>..<reserved-2A6FF>
2B73A..2B73F  ; Cn #   [6] <reserved-2B73A>..<reserved-2B73F>
2B81E..2B81F  ; Cn #   [2] <reserved-2B81E>..<reserved-2B81F>
2CEA2..2CEAF  ; Cn #  [14] <reserved-2CEA2>..<reserved-2CEAF>
2EBE1..2EBEF  ; Cn #  [15] <reserved-2EBE1>..<reserved-2EBEF>
2EE5E..2F7FF  ; Cn # [2466] <reserved-2EE5E>..<reserved-2F7FF>
2FA1E..2FFFF  ; Cn # [1506] <reserved-2FA1E>..<noncharacter-2FFFF>
3134B..3134F  ; Cn #   [5] <reserved-3134B>..<reserved-3134F>
323B0..E0000  ; Cn # [711761] <reserved-323B0>..<reserved-E0000>
E0002..E001F  ; Cn #  [30] <reserved-E0002>..<reserved-E001F>
E0080..E00FF  ; Cn # [128] <reserved-E0080>..<reserved-E00FF>
E01F0..EFFFF  ; Cn # [65040] <reserved-E01F0>..<noncharacter-EFFFF>
FFFFE..FFFFF  ; Cn #   [2] <noncharacter-FFFFE>..<noncharacter-FFFFF>
10FFFE..10FFFF; Cn #   [2] <noncharacter-10FFFE>..<noncharacter-10FFFF>

<<<<<<< HEAD
# Total code points: 824716
=======
# Total code points: 824714
>>>>>>> db60be5b

# ================================================

# General_Category=Uppercase_Letter

0041..005A    ; Lu #  [26] LATIN CAPITAL LETTER A..LATIN CAPITAL LETTER Z
00C0..00D6    ; Lu #  [23] LATIN CAPITAL LETTER A WITH GRAVE..LATIN CAPITAL LETTER O WITH DIAERESIS
00D8..00DE    ; Lu #   [7] LATIN CAPITAL LETTER O WITH STROKE..LATIN CAPITAL LETTER THORN
0100          ; Lu #       LATIN CAPITAL LETTER A WITH MACRON
0102          ; Lu #       LATIN CAPITAL LETTER A WITH BREVE
0104          ; Lu #       LATIN CAPITAL LETTER A WITH OGONEK
0106          ; Lu #       LATIN CAPITAL LETTER C WITH ACUTE
0108          ; Lu #       LATIN CAPITAL LETTER C WITH CIRCUMFLEX
010A          ; Lu #       LATIN CAPITAL LETTER C WITH DOT ABOVE
010C          ; Lu #       LATIN CAPITAL LETTER C WITH CARON
010E          ; Lu #       LATIN CAPITAL LETTER D WITH CARON
0110          ; Lu #       LATIN CAPITAL LETTER D WITH STROKE
0112          ; Lu #       LATIN CAPITAL LETTER E WITH MACRON
0114          ; Lu #       LATIN CAPITAL LETTER E WITH BREVE
0116          ; Lu #       LATIN CAPITAL LETTER E WITH DOT ABOVE
0118          ; Lu #       LATIN CAPITAL LETTER E WITH OGONEK
011A          ; Lu #       LATIN CAPITAL LETTER E WITH CARON
011C          ; Lu #       LATIN CAPITAL LETTER G WITH CIRCUMFLEX
011E          ; Lu #       LATIN CAPITAL LETTER G WITH BREVE
0120          ; Lu #       LATIN CAPITAL LETTER G WITH DOT ABOVE
0122          ; Lu #       LATIN CAPITAL LETTER G WITH CEDILLA
0124          ; Lu #       LATIN CAPITAL LETTER H WITH CIRCUMFLEX
0126          ; Lu #       LATIN CAPITAL LETTER H WITH STROKE
0128          ; Lu #       LATIN CAPITAL LETTER I WITH TILDE
012A          ; Lu #       LATIN CAPITAL LETTER I WITH MACRON
012C          ; Lu #       LATIN CAPITAL LETTER I WITH BREVE
012E          ; Lu #       LATIN CAPITAL LETTER I WITH OGONEK
0130          ; Lu #       LATIN CAPITAL LETTER I WITH DOT ABOVE
0132          ; Lu #       LATIN CAPITAL LIGATURE IJ
0134          ; Lu #       LATIN CAPITAL LETTER J WITH CIRCUMFLEX
0136          ; Lu #       LATIN CAPITAL LETTER K WITH CEDILLA
0139          ; Lu #       LATIN CAPITAL LETTER L WITH ACUTE
013B          ; Lu #       LATIN CAPITAL LETTER L WITH CEDILLA
013D          ; Lu #       LATIN CAPITAL LETTER L WITH CARON
013F          ; Lu #       LATIN CAPITAL LETTER L WITH MIDDLE DOT
0141          ; Lu #       LATIN CAPITAL LETTER L WITH STROKE
0143          ; Lu #       LATIN CAPITAL LETTER N WITH ACUTE
0145          ; Lu #       LATIN CAPITAL LETTER N WITH CEDILLA
0147          ; Lu #       LATIN CAPITAL LETTER N WITH CARON
014A          ; Lu #       LATIN CAPITAL LETTER ENG
014C          ; Lu #       LATIN CAPITAL LETTER O WITH MACRON
014E          ; Lu #       LATIN CAPITAL LETTER O WITH BREVE
0150          ; Lu #       LATIN CAPITAL LETTER O WITH DOUBLE ACUTE
0152          ; Lu #       LATIN CAPITAL LIGATURE OE
0154          ; Lu #       LATIN CAPITAL LETTER R WITH ACUTE
0156          ; Lu #       LATIN CAPITAL LETTER R WITH CEDILLA
0158          ; Lu #       LATIN CAPITAL LETTER R WITH CARON
015A          ; Lu #       LATIN CAPITAL LETTER S WITH ACUTE
015C          ; Lu #       LATIN CAPITAL LETTER S WITH CIRCUMFLEX
015E          ; Lu #       LATIN CAPITAL LETTER S WITH CEDILLA
0160          ; Lu #       LATIN CAPITAL LETTER S WITH CARON
0162          ; Lu #       LATIN CAPITAL LETTER T WITH CEDILLA
0164          ; Lu #       LATIN CAPITAL LETTER T WITH CARON
0166          ; Lu #       LATIN CAPITAL LETTER T WITH STROKE
0168          ; Lu #       LATIN CAPITAL LETTER U WITH TILDE
016A          ; Lu #       LATIN CAPITAL LETTER U WITH MACRON
016C          ; Lu #       LATIN CAPITAL LETTER U WITH BREVE
016E          ; Lu #       LATIN CAPITAL LETTER U WITH RING ABOVE
0170          ; Lu #       LATIN CAPITAL LETTER U WITH DOUBLE ACUTE
0172          ; Lu #       LATIN CAPITAL LETTER U WITH OGONEK
0174          ; Lu #       LATIN CAPITAL LETTER W WITH CIRCUMFLEX
0176          ; Lu #       LATIN CAPITAL LETTER Y WITH CIRCUMFLEX
0178..0179    ; Lu #   [2] LATIN CAPITAL LETTER Y WITH DIAERESIS..LATIN CAPITAL LETTER Z WITH ACUTE
017B          ; Lu #       LATIN CAPITAL LETTER Z WITH DOT ABOVE
017D          ; Lu #       LATIN CAPITAL LETTER Z WITH CARON
0181..0182    ; Lu #   [2] LATIN CAPITAL LETTER B WITH HOOK..LATIN CAPITAL LETTER B WITH TOPBAR
0184          ; Lu #       LATIN CAPITAL LETTER TONE SIX
0186..0187    ; Lu #   [2] LATIN CAPITAL LETTER OPEN O..LATIN CAPITAL LETTER C WITH HOOK
0189..018B    ; Lu #   [3] LATIN CAPITAL LETTER AFRICAN D..LATIN CAPITAL LETTER D WITH TOPBAR
018E..0191    ; Lu #   [4] LATIN CAPITAL LETTER REVERSED E..LATIN CAPITAL LETTER F WITH HOOK
0193..0194    ; Lu #   [2] LATIN CAPITAL LETTER G WITH HOOK..LATIN CAPITAL LETTER GAMMA
0196..0198    ; Lu #   [3] LATIN CAPITAL LETTER IOTA..LATIN CAPITAL LETTER K WITH HOOK
019C..019D    ; Lu #   [2] LATIN CAPITAL LETTER TURNED M..LATIN CAPITAL LETTER N WITH LEFT HOOK
019F..01A0    ; Lu #   [2] LATIN CAPITAL LETTER O WITH MIDDLE TILDE..LATIN CAPITAL LETTER O WITH HORN
01A2          ; Lu #       LATIN CAPITAL LETTER OI
01A4          ; Lu #       LATIN CAPITAL LETTER P WITH HOOK
01A6..01A7    ; Lu #   [2] LATIN LETTER YR..LATIN CAPITAL LETTER TONE TWO
01A9          ; Lu #       LATIN CAPITAL LETTER ESH
01AC          ; Lu #       LATIN CAPITAL LETTER T WITH HOOK
01AE..01AF    ; Lu #   [2] LATIN CAPITAL LETTER T WITH RETROFLEX HOOK..LATIN CAPITAL LETTER U WITH HORN
01B1..01B3    ; Lu #   [3] LATIN CAPITAL LETTER UPSILON..LATIN CAPITAL LETTER Y WITH HOOK
01B5          ; Lu #       LATIN CAPITAL LETTER Z WITH STROKE
01B7..01B8    ; Lu #   [2] LATIN CAPITAL LETTER EZH..LATIN CAPITAL LETTER EZH REVERSED
01BC          ; Lu #       LATIN CAPITAL LETTER TONE FIVE
01C4          ; Lu #       LATIN CAPITAL LETTER DZ WITH CARON
01C7          ; Lu #       LATIN CAPITAL LETTER LJ
01CA          ; Lu #       LATIN CAPITAL LETTER NJ
01CD          ; Lu #       LATIN CAPITAL LETTER A WITH CARON
01CF          ; Lu #       LATIN CAPITAL LETTER I WITH CARON
01D1          ; Lu #       LATIN CAPITAL LETTER O WITH CARON
01D3          ; Lu #       LATIN CAPITAL LETTER U WITH CARON
01D5          ; Lu #       LATIN CAPITAL LETTER U WITH DIAERESIS AND MACRON
01D7          ; Lu #       LATIN CAPITAL LETTER U WITH DIAERESIS AND ACUTE
01D9          ; Lu #       LATIN CAPITAL LETTER U WITH DIAERESIS AND CARON
01DB          ; Lu #       LATIN CAPITAL LETTER U WITH DIAERESIS AND GRAVE
01DE          ; Lu #       LATIN CAPITAL LETTER A WITH DIAERESIS AND MACRON
01E0          ; Lu #       LATIN CAPITAL LETTER A WITH DOT ABOVE AND MACRON
01E2          ; Lu #       LATIN CAPITAL LETTER AE WITH MACRON
01E4          ; Lu #       LATIN CAPITAL LETTER G WITH STROKE
01E6          ; Lu #       LATIN CAPITAL LETTER G WITH CARON
01E8          ; Lu #       LATIN CAPITAL LETTER K WITH CARON
01EA          ; Lu #       LATIN CAPITAL LETTER O WITH OGONEK
01EC          ; Lu #       LATIN CAPITAL LETTER O WITH OGONEK AND MACRON
01EE          ; Lu #       LATIN CAPITAL LETTER EZH WITH CARON
01F1          ; Lu #       LATIN CAPITAL LETTER DZ
01F4          ; Lu #       LATIN CAPITAL LETTER G WITH ACUTE
01F6..01F8    ; Lu #   [3] LATIN CAPITAL LETTER HWAIR..LATIN CAPITAL LETTER N WITH GRAVE
01FA          ; Lu #       LATIN CAPITAL LETTER A WITH RING ABOVE AND ACUTE
01FC          ; Lu #       LATIN CAPITAL LETTER AE WITH ACUTE
01FE          ; Lu #       LATIN CAPITAL LETTER O WITH STROKE AND ACUTE
0200          ; Lu #       LATIN CAPITAL LETTER A WITH DOUBLE GRAVE
0202          ; Lu #       LATIN CAPITAL LETTER A WITH INVERTED BREVE
0204          ; Lu #       LATIN CAPITAL LETTER E WITH DOUBLE GRAVE
0206          ; Lu #       LATIN CAPITAL LETTER E WITH INVERTED BREVE
0208          ; Lu #       LATIN CAPITAL LETTER I WITH DOUBLE GRAVE
020A          ; Lu #       LATIN CAPITAL LETTER I WITH INVERTED BREVE
020C          ; Lu #       LATIN CAPITAL LETTER O WITH DOUBLE GRAVE
020E          ; Lu #       LATIN CAPITAL LETTER O WITH INVERTED BREVE
0210          ; Lu #       LATIN CAPITAL LETTER R WITH DOUBLE GRAVE
0212          ; Lu #       LATIN CAPITAL LETTER R WITH INVERTED BREVE
0214          ; Lu #       LATIN CAPITAL LETTER U WITH DOUBLE GRAVE
0216          ; Lu #       LATIN CAPITAL LETTER U WITH INVERTED BREVE
0218          ; Lu #       LATIN CAPITAL LETTER S WITH COMMA BELOW
021A          ; Lu #       LATIN CAPITAL LETTER T WITH COMMA BELOW
021C          ; Lu #       LATIN CAPITAL LETTER YOGH
021E          ; Lu #       LATIN CAPITAL LETTER H WITH CARON
0220          ; Lu #       LATIN CAPITAL LETTER N WITH LONG RIGHT LEG
0222          ; Lu #       LATIN CAPITAL LETTER OU
0224          ; Lu #       LATIN CAPITAL LETTER Z WITH HOOK
0226          ; Lu #       LATIN CAPITAL LETTER A WITH DOT ABOVE
0228          ; Lu #       LATIN CAPITAL LETTER E WITH CEDILLA
022A          ; Lu #       LATIN CAPITAL LETTER O WITH DIAERESIS AND MACRON
022C          ; Lu #       LATIN CAPITAL LETTER O WITH TILDE AND MACRON
022E          ; Lu #       LATIN CAPITAL LETTER O WITH DOT ABOVE
0230          ; Lu #       LATIN CAPITAL LETTER O WITH DOT ABOVE AND MACRON
0232          ; Lu #       LATIN CAPITAL LETTER Y WITH MACRON
023A..023B    ; Lu #   [2] LATIN CAPITAL LETTER A WITH STROKE..LATIN CAPITAL LETTER C WITH STROKE
023D..023E    ; Lu #   [2] LATIN CAPITAL LETTER L WITH BAR..LATIN CAPITAL LETTER T WITH DIAGONAL STROKE
0241          ; Lu #       LATIN CAPITAL LETTER GLOTTAL STOP
0243..0246    ; Lu #   [4] LATIN CAPITAL LETTER B WITH STROKE..LATIN CAPITAL LETTER E WITH STROKE
0248          ; Lu #       LATIN CAPITAL LETTER J WITH STROKE
024A          ; Lu #       LATIN CAPITAL LETTER SMALL Q WITH HOOK TAIL
024C          ; Lu #       LATIN CAPITAL LETTER R WITH STROKE
024E          ; Lu #       LATIN CAPITAL LETTER Y WITH STROKE
0370          ; Lu #       GREEK CAPITAL LETTER HETA
0372          ; Lu #       GREEK CAPITAL LETTER ARCHAIC SAMPI
0376          ; Lu #       GREEK CAPITAL LETTER PAMPHYLIAN DIGAMMA
037F          ; Lu #       GREEK CAPITAL LETTER YOT
0386          ; Lu #       GREEK CAPITAL LETTER ALPHA WITH TONOS
0388..038A    ; Lu #   [3] GREEK CAPITAL LETTER EPSILON WITH TONOS..GREEK CAPITAL LETTER IOTA WITH TONOS
038C          ; Lu #       GREEK CAPITAL LETTER OMICRON WITH TONOS
038E..038F    ; Lu #   [2] GREEK CAPITAL LETTER UPSILON WITH TONOS..GREEK CAPITAL LETTER OMEGA WITH TONOS
0391..03A1    ; Lu #  [17] GREEK CAPITAL LETTER ALPHA..GREEK CAPITAL LETTER RHO
03A3..03AB    ; Lu #   [9] GREEK CAPITAL LETTER SIGMA..GREEK CAPITAL LETTER UPSILON WITH DIALYTIKA
03CF          ; Lu #       GREEK CAPITAL KAI SYMBOL
03D2..03D4    ; Lu #   [3] GREEK UPSILON WITH HOOK SYMBOL..GREEK UPSILON WITH DIAERESIS AND HOOK SYMBOL
03D8          ; Lu #       GREEK LETTER ARCHAIC KOPPA
03DA          ; Lu #       GREEK LETTER STIGMA
03DC          ; Lu #       GREEK LETTER DIGAMMA
03DE          ; Lu #       GREEK LETTER KOPPA
03E0          ; Lu #       GREEK LETTER SAMPI
03E2          ; Lu #       COPTIC CAPITAL LETTER SHEI
03E4          ; Lu #       COPTIC CAPITAL LETTER FEI
03E6          ; Lu #       COPTIC CAPITAL LETTER KHEI
03E8          ; Lu #       COPTIC CAPITAL LETTER HORI
03EA          ; Lu #       COPTIC CAPITAL LETTER GANGIA
03EC          ; Lu #       COPTIC CAPITAL LETTER SHIMA
03EE          ; Lu #       COPTIC CAPITAL LETTER DEI
03F4          ; Lu #       GREEK CAPITAL THETA SYMBOL
03F7          ; Lu #       GREEK CAPITAL LETTER SHO
03F9..03FA    ; Lu #   [2] GREEK CAPITAL LUNATE SIGMA SYMBOL..GREEK CAPITAL LETTER SAN
03FD..042F    ; Lu #  [51] GREEK CAPITAL REVERSED LUNATE SIGMA SYMBOL..CYRILLIC CAPITAL LETTER YA
0460          ; Lu #       CYRILLIC CAPITAL LETTER OMEGA
0462          ; Lu #       CYRILLIC CAPITAL LETTER YAT
0464          ; Lu #       CYRILLIC CAPITAL LETTER IOTIFIED E
0466          ; Lu #       CYRILLIC CAPITAL LETTER LITTLE YUS
0468          ; Lu #       CYRILLIC CAPITAL LETTER IOTIFIED LITTLE YUS
046A          ; Lu #       CYRILLIC CAPITAL LETTER BIG YUS
046C          ; Lu #       CYRILLIC CAPITAL LETTER IOTIFIED BIG YUS
046E          ; Lu #       CYRILLIC CAPITAL LETTER KSI
0470          ; Lu #       CYRILLIC CAPITAL LETTER PSI
0472          ; Lu #       CYRILLIC CAPITAL LETTER FITA
0474          ; Lu #       CYRILLIC CAPITAL LETTER IZHITSA
0476          ; Lu #       CYRILLIC CAPITAL LETTER IZHITSA WITH DOUBLE GRAVE ACCENT
0478          ; Lu #       CYRILLIC CAPITAL LETTER UK
047A          ; Lu #       CYRILLIC CAPITAL LETTER ROUND OMEGA
047C          ; Lu #       CYRILLIC CAPITAL LETTER OMEGA WITH TITLO
047E          ; Lu #       CYRILLIC CAPITAL LETTER OT
0480          ; Lu #       CYRILLIC CAPITAL LETTER KOPPA
048A          ; Lu #       CYRILLIC CAPITAL LETTER SHORT I WITH TAIL
048C          ; Lu #       CYRILLIC CAPITAL LETTER SEMISOFT SIGN
048E          ; Lu #       CYRILLIC CAPITAL LETTER ER WITH TICK
0490          ; Lu #       CYRILLIC CAPITAL LETTER GHE WITH UPTURN
0492          ; Lu #       CYRILLIC CAPITAL LETTER GHE WITH STROKE
0494          ; Lu #       CYRILLIC CAPITAL LETTER GHE WITH MIDDLE HOOK
0496          ; Lu #       CYRILLIC CAPITAL LETTER ZHE WITH DESCENDER
0498          ; Lu #       CYRILLIC CAPITAL LETTER ZE WITH DESCENDER
049A          ; Lu #       CYRILLIC CAPITAL LETTER KA WITH DESCENDER
049C          ; Lu #       CYRILLIC CAPITAL LETTER KA WITH VERTICAL STROKE
049E          ; Lu #       CYRILLIC CAPITAL LETTER KA WITH STROKE
04A0          ; Lu #       CYRILLIC CAPITAL LETTER BASHKIR KA
04A2          ; Lu #       CYRILLIC CAPITAL LETTER EN WITH DESCENDER
04A4          ; Lu #       CYRILLIC CAPITAL LIGATURE EN GHE
04A6          ; Lu #       CYRILLIC CAPITAL LETTER PE WITH MIDDLE HOOK
04A8          ; Lu #       CYRILLIC CAPITAL LETTER ABKHASIAN HA
04AA          ; Lu #       CYRILLIC CAPITAL LETTER ES WITH DESCENDER
04AC          ; Lu #       CYRILLIC CAPITAL LETTER TE WITH DESCENDER
04AE          ; Lu #       CYRILLIC CAPITAL LETTER STRAIGHT U
04B0          ; Lu #       CYRILLIC CAPITAL LETTER STRAIGHT U WITH STROKE
04B2          ; Lu #       CYRILLIC CAPITAL LETTER HA WITH DESCENDER
04B4          ; Lu #       CYRILLIC CAPITAL LIGATURE TE TSE
04B6          ; Lu #       CYRILLIC CAPITAL LETTER CHE WITH DESCENDER
04B8          ; Lu #       CYRILLIC CAPITAL LETTER CHE WITH VERTICAL STROKE
04BA          ; Lu #       CYRILLIC CAPITAL LETTER SHHA
04BC          ; Lu #       CYRILLIC CAPITAL LETTER ABKHASIAN CHE
04BE          ; Lu #       CYRILLIC CAPITAL LETTER ABKHASIAN CHE WITH DESCENDER
04C0..04C1    ; Lu #   [2] CYRILLIC LETTER PALOCHKA..CYRILLIC CAPITAL LETTER ZHE WITH BREVE
04C3          ; Lu #       CYRILLIC CAPITAL LETTER KA WITH HOOK
04C5          ; Lu #       CYRILLIC CAPITAL LETTER EL WITH TAIL
04C7          ; Lu #       CYRILLIC CAPITAL LETTER EN WITH HOOK
04C9          ; Lu #       CYRILLIC CAPITAL LETTER EN WITH TAIL
04CB          ; Lu #       CYRILLIC CAPITAL LETTER KHAKASSIAN CHE
04CD          ; Lu #       CYRILLIC CAPITAL LETTER EM WITH TAIL
04D0          ; Lu #       CYRILLIC CAPITAL LETTER A WITH BREVE
04D2          ; Lu #       CYRILLIC CAPITAL LETTER A WITH DIAERESIS
04D4          ; Lu #       CYRILLIC CAPITAL LIGATURE A IE
04D6          ; Lu #       CYRILLIC CAPITAL LETTER IE WITH BREVE
04D8          ; Lu #       CYRILLIC CAPITAL LETTER SCHWA
04DA          ; Lu #       CYRILLIC CAPITAL LETTER SCHWA WITH DIAERESIS
04DC          ; Lu #       CYRILLIC CAPITAL LETTER ZHE WITH DIAERESIS
04DE          ; Lu #       CYRILLIC CAPITAL LETTER ZE WITH DIAERESIS
04E0          ; Lu #       CYRILLIC CAPITAL LETTER ABKHASIAN DZE
04E2          ; Lu #       CYRILLIC CAPITAL LETTER I WITH MACRON
04E4          ; Lu #       CYRILLIC CAPITAL LETTER I WITH DIAERESIS
04E6          ; Lu #       CYRILLIC CAPITAL LETTER O WITH DIAERESIS
04E8          ; Lu #       CYRILLIC CAPITAL LETTER BARRED O
04EA          ; Lu #       CYRILLIC CAPITAL LETTER BARRED O WITH DIAERESIS
04EC          ; Lu #       CYRILLIC CAPITAL LETTER E WITH DIAERESIS
04EE          ; Lu #       CYRILLIC CAPITAL LETTER U WITH MACRON
04F0          ; Lu #       CYRILLIC CAPITAL LETTER U WITH DIAERESIS
04F2          ; Lu #       CYRILLIC CAPITAL LETTER U WITH DOUBLE ACUTE
04F4          ; Lu #       CYRILLIC CAPITAL LETTER CHE WITH DIAERESIS
04F6          ; Lu #       CYRILLIC CAPITAL LETTER GHE WITH DESCENDER
04F8          ; Lu #       CYRILLIC CAPITAL LETTER YERU WITH DIAERESIS
04FA          ; Lu #       CYRILLIC CAPITAL LETTER GHE WITH STROKE AND HOOK
04FC          ; Lu #       CYRILLIC CAPITAL LETTER HA WITH HOOK
04FE          ; Lu #       CYRILLIC CAPITAL LETTER HA WITH STROKE
0500          ; Lu #       CYRILLIC CAPITAL LETTER KOMI DE
0502          ; Lu #       CYRILLIC CAPITAL LETTER KOMI DJE
0504          ; Lu #       CYRILLIC CAPITAL LETTER KOMI ZJE
0506          ; Lu #       CYRILLIC CAPITAL LETTER KOMI DZJE
0508          ; Lu #       CYRILLIC CAPITAL LETTER KOMI LJE
050A          ; Lu #       CYRILLIC CAPITAL LETTER KOMI NJE
050C          ; Lu #       CYRILLIC CAPITAL LETTER KOMI SJE
050E          ; Lu #       CYRILLIC CAPITAL LETTER KOMI TJE
0510          ; Lu #       CYRILLIC CAPITAL LETTER REVERSED ZE
0512          ; Lu #       CYRILLIC CAPITAL LETTER EL WITH HOOK
0514          ; Lu #       CYRILLIC CAPITAL LETTER LHA
0516          ; Lu #       CYRILLIC CAPITAL LETTER RHA
0518          ; Lu #       CYRILLIC CAPITAL LETTER YAE
051A          ; Lu #       CYRILLIC CAPITAL LETTER QA
051C          ; Lu #       CYRILLIC CAPITAL LETTER WE
051E          ; Lu #       CYRILLIC CAPITAL LETTER ALEUT KA
0520          ; Lu #       CYRILLIC CAPITAL LETTER EL WITH MIDDLE HOOK
0522          ; Lu #       CYRILLIC CAPITAL LETTER EN WITH MIDDLE HOOK
0524          ; Lu #       CYRILLIC CAPITAL LETTER PE WITH DESCENDER
0526          ; Lu #       CYRILLIC CAPITAL LETTER SHHA WITH DESCENDER
0528          ; Lu #       CYRILLIC CAPITAL LETTER EN WITH LEFT HOOK
052A          ; Lu #       CYRILLIC CAPITAL LETTER DZZHE
052C          ; Lu #       CYRILLIC CAPITAL LETTER DCHE
052E          ; Lu #       CYRILLIC CAPITAL LETTER EL WITH DESCENDER
0531..0556    ; Lu #  [38] ARMENIAN CAPITAL LETTER AYB..ARMENIAN CAPITAL LETTER FEH
10A0..10C5    ; Lu #  [38] GEORGIAN CAPITAL LETTER AN..GEORGIAN CAPITAL LETTER HOE
10C7          ; Lu #       GEORGIAN CAPITAL LETTER YN
10CD          ; Lu #       GEORGIAN CAPITAL LETTER AEN
13A0..13F5    ; Lu #  [86] CHEROKEE LETTER A..CHEROKEE LETTER MV
1C89          ; Lu #       CYRILLIC CAPITAL LETTER TJE
1C90..1CBA    ; Lu #  [43] GEORGIAN MTAVRULI CAPITAL LETTER AN..GEORGIAN MTAVRULI CAPITAL LETTER AIN
1CBD..1CBF    ; Lu #   [3] GEORGIAN MTAVRULI CAPITAL LETTER AEN..GEORGIAN MTAVRULI CAPITAL LETTER LABIAL SIGN
1E00          ; Lu #       LATIN CAPITAL LETTER A WITH RING BELOW
1E02          ; Lu #       LATIN CAPITAL LETTER B WITH DOT ABOVE
1E04          ; Lu #       LATIN CAPITAL LETTER B WITH DOT BELOW
1E06          ; Lu #       LATIN CAPITAL LETTER B WITH LINE BELOW
1E08          ; Lu #       LATIN CAPITAL LETTER C WITH CEDILLA AND ACUTE
1E0A          ; Lu #       LATIN CAPITAL LETTER D WITH DOT ABOVE
1E0C          ; Lu #       LATIN CAPITAL LETTER D WITH DOT BELOW
1E0E          ; Lu #       LATIN CAPITAL LETTER D WITH LINE BELOW
1E10          ; Lu #       LATIN CAPITAL LETTER D WITH CEDILLA
1E12          ; Lu #       LATIN CAPITAL LETTER D WITH CIRCUMFLEX BELOW
1E14          ; Lu #       LATIN CAPITAL LETTER E WITH MACRON AND GRAVE
1E16          ; Lu #       LATIN CAPITAL LETTER E WITH MACRON AND ACUTE
1E18          ; Lu #       LATIN CAPITAL LETTER E WITH CIRCUMFLEX BELOW
1E1A          ; Lu #       LATIN CAPITAL LETTER E WITH TILDE BELOW
1E1C          ; Lu #       LATIN CAPITAL LETTER E WITH CEDILLA AND BREVE
1E1E          ; Lu #       LATIN CAPITAL LETTER F WITH DOT ABOVE
1E20          ; Lu #       LATIN CAPITAL LETTER G WITH MACRON
1E22          ; Lu #       LATIN CAPITAL LETTER H WITH DOT ABOVE
1E24          ; Lu #       LATIN CAPITAL LETTER H WITH DOT BELOW
1E26          ; Lu #       LATIN CAPITAL LETTER H WITH DIAERESIS
1E28          ; Lu #       LATIN CAPITAL LETTER H WITH CEDILLA
1E2A          ; Lu #       LATIN CAPITAL LETTER H WITH BREVE BELOW
1E2C          ; Lu #       LATIN CAPITAL LETTER I WITH TILDE BELOW
1E2E          ; Lu #       LATIN CAPITAL LETTER I WITH DIAERESIS AND ACUTE
1E30          ; Lu #       LATIN CAPITAL LETTER K WITH ACUTE
1E32          ; Lu #       LATIN CAPITAL LETTER K WITH DOT BELOW
1E34          ; Lu #       LATIN CAPITAL LETTER K WITH LINE BELOW
1E36          ; Lu #       LATIN CAPITAL LETTER L WITH DOT BELOW
1E38          ; Lu #       LATIN CAPITAL LETTER L WITH DOT BELOW AND MACRON
1E3A          ; Lu #       LATIN CAPITAL LETTER L WITH LINE BELOW
1E3C          ; Lu #       LATIN CAPITAL LETTER L WITH CIRCUMFLEX BELOW
1E3E          ; Lu #       LATIN CAPITAL LETTER M WITH ACUTE
1E40          ; Lu #       LATIN CAPITAL LETTER M WITH DOT ABOVE
1E42          ; Lu #       LATIN CAPITAL LETTER M WITH DOT BELOW
1E44          ; Lu #       LATIN CAPITAL LETTER N WITH DOT ABOVE
1E46          ; Lu #       LATIN CAPITAL LETTER N WITH DOT BELOW
1E48          ; Lu #       LATIN CAPITAL LETTER N WITH LINE BELOW
1E4A          ; Lu #       LATIN CAPITAL LETTER N WITH CIRCUMFLEX BELOW
1E4C          ; Lu #       LATIN CAPITAL LETTER O WITH TILDE AND ACUTE
1E4E          ; Lu #       LATIN CAPITAL LETTER O WITH TILDE AND DIAERESIS
1E50          ; Lu #       LATIN CAPITAL LETTER O WITH MACRON AND GRAVE
1E52          ; Lu #       LATIN CAPITAL LETTER O WITH MACRON AND ACUTE
1E54          ; Lu #       LATIN CAPITAL LETTER P WITH ACUTE
1E56          ; Lu #       LATIN CAPITAL LETTER P WITH DOT ABOVE
1E58          ; Lu #       LATIN CAPITAL LETTER R WITH DOT ABOVE
1E5A          ; Lu #       LATIN CAPITAL LETTER R WITH DOT BELOW
1E5C          ; Lu #       LATIN CAPITAL LETTER R WITH DOT BELOW AND MACRON
1E5E          ; Lu #       LATIN CAPITAL LETTER R WITH LINE BELOW
1E60          ; Lu #       LATIN CAPITAL LETTER S WITH DOT ABOVE
1E62          ; Lu #       LATIN CAPITAL LETTER S WITH DOT BELOW
1E64          ; Lu #       LATIN CAPITAL LETTER S WITH ACUTE AND DOT ABOVE
1E66          ; Lu #       LATIN CAPITAL LETTER S WITH CARON AND DOT ABOVE
1E68          ; Lu #       LATIN CAPITAL LETTER S WITH DOT BELOW AND DOT ABOVE
1E6A          ; Lu #       LATIN CAPITAL LETTER T WITH DOT ABOVE
1E6C          ; Lu #       LATIN CAPITAL LETTER T WITH DOT BELOW
1E6E          ; Lu #       LATIN CAPITAL LETTER T WITH LINE BELOW
1E70          ; Lu #       LATIN CAPITAL LETTER T WITH CIRCUMFLEX BELOW
1E72          ; Lu #       LATIN CAPITAL LETTER U WITH DIAERESIS BELOW
1E74          ; Lu #       LATIN CAPITAL LETTER U WITH TILDE BELOW
1E76          ; Lu #       LATIN CAPITAL LETTER U WITH CIRCUMFLEX BELOW
1E78          ; Lu #       LATIN CAPITAL LETTER U WITH TILDE AND ACUTE
1E7A          ; Lu #       LATIN CAPITAL LETTER U WITH MACRON AND DIAERESIS
1E7C          ; Lu #       LATIN CAPITAL LETTER V WITH TILDE
1E7E          ; Lu #       LATIN CAPITAL LETTER V WITH DOT BELOW
1E80          ; Lu #       LATIN CAPITAL LETTER W WITH GRAVE
1E82          ; Lu #       LATIN CAPITAL LETTER W WITH ACUTE
1E84          ; Lu #       LATIN CAPITAL LETTER W WITH DIAERESIS
1E86          ; Lu #       LATIN CAPITAL LETTER W WITH DOT ABOVE
1E88          ; Lu #       LATIN CAPITAL LETTER W WITH DOT BELOW
1E8A          ; Lu #       LATIN CAPITAL LETTER X WITH DOT ABOVE
1E8C          ; Lu #       LATIN CAPITAL LETTER X WITH DIAERESIS
1E8E          ; Lu #       LATIN CAPITAL LETTER Y WITH DOT ABOVE
1E90          ; Lu #       LATIN CAPITAL LETTER Z WITH CIRCUMFLEX
1E92          ; Lu #       LATIN CAPITAL LETTER Z WITH DOT BELOW
1E94          ; Lu #       LATIN CAPITAL LETTER Z WITH LINE BELOW
1E9E          ; Lu #       LATIN CAPITAL LETTER SHARP S
1EA0          ; Lu #       LATIN CAPITAL LETTER A WITH DOT BELOW
1EA2          ; Lu #       LATIN CAPITAL LETTER A WITH HOOK ABOVE
1EA4          ; Lu #       LATIN CAPITAL LETTER A WITH CIRCUMFLEX AND ACUTE
1EA6          ; Lu #       LATIN CAPITAL LETTER A WITH CIRCUMFLEX AND GRAVE
1EA8          ; Lu #       LATIN CAPITAL LETTER A WITH CIRCUMFLEX AND HOOK ABOVE
1EAA          ; Lu #       LATIN CAPITAL LETTER A WITH CIRCUMFLEX AND TILDE
1EAC          ; Lu #       LATIN CAPITAL LETTER A WITH CIRCUMFLEX AND DOT BELOW
1EAE          ; Lu #       LATIN CAPITAL LETTER A WITH BREVE AND ACUTE
1EB0          ; Lu #       LATIN CAPITAL LETTER A WITH BREVE AND GRAVE
1EB2          ; Lu #       LATIN CAPITAL LETTER A WITH BREVE AND HOOK ABOVE
1EB4          ; Lu #       LATIN CAPITAL LETTER A WITH BREVE AND TILDE
1EB6          ; Lu #       LATIN CAPITAL LETTER A WITH BREVE AND DOT BELOW
1EB8          ; Lu #       LATIN CAPITAL LETTER E WITH DOT BELOW
1EBA          ; Lu #       LATIN CAPITAL LETTER E WITH HOOK ABOVE
1EBC          ; Lu #       LATIN CAPITAL LETTER E WITH TILDE
1EBE          ; Lu #       LATIN CAPITAL LETTER E WITH CIRCUMFLEX AND ACUTE
1EC0          ; Lu #       LATIN CAPITAL LETTER E WITH CIRCUMFLEX AND GRAVE
1EC2          ; Lu #       LATIN CAPITAL LETTER E WITH CIRCUMFLEX AND HOOK ABOVE
1EC4          ; Lu #       LATIN CAPITAL LETTER E WITH CIRCUMFLEX AND TILDE
1EC6          ; Lu #       LATIN CAPITAL LETTER E WITH CIRCUMFLEX AND DOT BELOW
1EC8          ; Lu #       LATIN CAPITAL LETTER I WITH HOOK ABOVE
1ECA          ; Lu #       LATIN CAPITAL LETTER I WITH DOT BELOW
1ECC          ; Lu #       LATIN CAPITAL LETTER O WITH DOT BELOW
1ECE          ; Lu #       LATIN CAPITAL LETTER O WITH HOOK ABOVE
1ED0          ; Lu #       LATIN CAPITAL LETTER O WITH CIRCUMFLEX AND ACUTE
1ED2          ; Lu #       LATIN CAPITAL LETTER O WITH CIRCUMFLEX AND GRAVE
1ED4          ; Lu #       LATIN CAPITAL LETTER O WITH CIRCUMFLEX AND HOOK ABOVE
1ED6          ; Lu #       LATIN CAPITAL LETTER O WITH CIRCUMFLEX AND TILDE
1ED8          ; Lu #       LATIN CAPITAL LETTER O WITH CIRCUMFLEX AND DOT BELOW
1EDA          ; Lu #       LATIN CAPITAL LETTER O WITH HORN AND ACUTE
1EDC          ; Lu #       LATIN CAPITAL LETTER O WITH HORN AND GRAVE
1EDE          ; Lu #       LATIN CAPITAL LETTER O WITH HORN AND HOOK ABOVE
1EE0          ; Lu #       LATIN CAPITAL LETTER O WITH HORN AND TILDE
1EE2          ; Lu #       LATIN CAPITAL LETTER O WITH HORN AND DOT BELOW
1EE4          ; Lu #       LATIN CAPITAL LETTER U WITH DOT BELOW
1EE6          ; Lu #       LATIN CAPITAL LETTER U WITH HOOK ABOVE
1EE8          ; Lu #       LATIN CAPITAL LETTER U WITH HORN AND ACUTE
1EEA          ; Lu #       LATIN CAPITAL LETTER U WITH HORN AND GRAVE
1EEC          ; Lu #       LATIN CAPITAL LETTER U WITH HORN AND HOOK ABOVE
1EEE          ; Lu #       LATIN CAPITAL LETTER U WITH HORN AND TILDE
1EF0          ; Lu #       LATIN CAPITAL LETTER U WITH HORN AND DOT BELOW
1EF2          ; Lu #       LATIN CAPITAL LETTER Y WITH GRAVE
1EF4          ; Lu #       LATIN CAPITAL LETTER Y WITH DOT BELOW
1EF6          ; Lu #       LATIN CAPITAL LETTER Y WITH HOOK ABOVE
1EF8          ; Lu #       LATIN CAPITAL LETTER Y WITH TILDE
1EFA          ; Lu #       LATIN CAPITAL LETTER MIDDLE-WELSH LL
1EFC          ; Lu #       LATIN CAPITAL LETTER MIDDLE-WELSH V
1EFE          ; Lu #       LATIN CAPITAL LETTER Y WITH LOOP
1F08..1F0F    ; Lu #   [8] GREEK CAPITAL LETTER ALPHA WITH PSILI..GREEK CAPITAL LETTER ALPHA WITH DASIA AND PERISPOMENI
1F18..1F1D    ; Lu #   [6] GREEK CAPITAL LETTER EPSILON WITH PSILI..GREEK CAPITAL LETTER EPSILON WITH DASIA AND OXIA
1F28..1F2F    ; Lu #   [8] GREEK CAPITAL LETTER ETA WITH PSILI..GREEK CAPITAL LETTER ETA WITH DASIA AND PERISPOMENI
1F38..1F3F    ; Lu #   [8] GREEK CAPITAL LETTER IOTA WITH PSILI..GREEK CAPITAL LETTER IOTA WITH DASIA AND PERISPOMENI
1F48..1F4D    ; Lu #   [6] GREEK CAPITAL LETTER OMICRON WITH PSILI..GREEK CAPITAL LETTER OMICRON WITH DASIA AND OXIA
1F59          ; Lu #       GREEK CAPITAL LETTER UPSILON WITH DASIA
1F5B          ; Lu #       GREEK CAPITAL LETTER UPSILON WITH DASIA AND VARIA
1F5D          ; Lu #       GREEK CAPITAL LETTER UPSILON WITH DASIA AND OXIA
1F5F          ; Lu #       GREEK CAPITAL LETTER UPSILON WITH DASIA AND PERISPOMENI
1F68..1F6F    ; Lu #   [8] GREEK CAPITAL LETTER OMEGA WITH PSILI..GREEK CAPITAL LETTER OMEGA WITH DASIA AND PERISPOMENI
1FB8..1FBB    ; Lu #   [4] GREEK CAPITAL LETTER ALPHA WITH VRACHY..GREEK CAPITAL LETTER ALPHA WITH OXIA
1FC8..1FCB    ; Lu #   [4] GREEK CAPITAL LETTER EPSILON WITH VARIA..GREEK CAPITAL LETTER ETA WITH OXIA
1FD8..1FDB    ; Lu #   [4] GREEK CAPITAL LETTER IOTA WITH VRACHY..GREEK CAPITAL LETTER IOTA WITH OXIA
1FE8..1FEC    ; Lu #   [5] GREEK CAPITAL LETTER UPSILON WITH VRACHY..GREEK CAPITAL LETTER RHO WITH DASIA
1FF8..1FFB    ; Lu #   [4] GREEK CAPITAL LETTER OMICRON WITH VARIA..GREEK CAPITAL LETTER OMEGA WITH OXIA
2102          ; Lu #       DOUBLE-STRUCK CAPITAL C
2107          ; Lu #       EULER CONSTANT
210B..210D    ; Lu #   [3] SCRIPT CAPITAL H..DOUBLE-STRUCK CAPITAL H
2110..2112    ; Lu #   [3] SCRIPT CAPITAL I..SCRIPT CAPITAL L
2115          ; Lu #       DOUBLE-STRUCK CAPITAL N
2119..211D    ; Lu #   [5] DOUBLE-STRUCK CAPITAL P..DOUBLE-STRUCK CAPITAL R
2124          ; Lu #       DOUBLE-STRUCK CAPITAL Z
2126          ; Lu #       OHM SIGN
2128          ; Lu #       BLACK-LETTER CAPITAL Z
212A..212D    ; Lu #   [4] KELVIN SIGN..BLACK-LETTER CAPITAL C
2130..2133    ; Lu #   [4] SCRIPT CAPITAL E..SCRIPT CAPITAL M
213E..213F    ; Lu #   [2] DOUBLE-STRUCK CAPITAL GAMMA..DOUBLE-STRUCK CAPITAL PI
2145          ; Lu #       DOUBLE-STRUCK ITALIC CAPITAL D
2183          ; Lu #       ROMAN NUMERAL REVERSED ONE HUNDRED
2C00..2C2F    ; Lu #  [48] GLAGOLITIC CAPITAL LETTER AZU..GLAGOLITIC CAPITAL LETTER CAUDATE CHRIVI
2C60          ; Lu #       LATIN CAPITAL LETTER L WITH DOUBLE BAR
2C62..2C64    ; Lu #   [3] LATIN CAPITAL LETTER L WITH MIDDLE TILDE..LATIN CAPITAL LETTER R WITH TAIL
2C67          ; Lu #       LATIN CAPITAL LETTER H WITH DESCENDER
2C69          ; Lu #       LATIN CAPITAL LETTER K WITH DESCENDER
2C6B          ; Lu #       LATIN CAPITAL LETTER Z WITH DESCENDER
2C6D..2C70    ; Lu #   [4] LATIN CAPITAL LETTER ALPHA..LATIN CAPITAL LETTER TURNED ALPHA
2C72          ; Lu #       LATIN CAPITAL LETTER W WITH HOOK
2C75          ; Lu #       LATIN CAPITAL LETTER HALF H
2C7E..2C80    ; Lu #   [3] LATIN CAPITAL LETTER S WITH SWASH TAIL..COPTIC CAPITAL LETTER ALFA
2C82          ; Lu #       COPTIC CAPITAL LETTER VIDA
2C84          ; Lu #       COPTIC CAPITAL LETTER GAMMA
2C86          ; Lu #       COPTIC CAPITAL LETTER DALDA
2C88          ; Lu #       COPTIC CAPITAL LETTER EIE
2C8A          ; Lu #       COPTIC CAPITAL LETTER SOU
2C8C          ; Lu #       COPTIC CAPITAL LETTER ZATA
2C8E          ; Lu #       COPTIC CAPITAL LETTER HATE
2C90          ; Lu #       COPTIC CAPITAL LETTER THETHE
2C92          ; Lu #       COPTIC CAPITAL LETTER IAUDA
2C94          ; Lu #       COPTIC CAPITAL LETTER KAPA
2C96          ; Lu #       COPTIC CAPITAL LETTER LAULA
2C98          ; Lu #       COPTIC CAPITAL LETTER MI
2C9A          ; Lu #       COPTIC CAPITAL LETTER NI
2C9C          ; Lu #       COPTIC CAPITAL LETTER KSI
2C9E          ; Lu #       COPTIC CAPITAL LETTER O
2CA0          ; Lu #       COPTIC CAPITAL LETTER PI
2CA2          ; Lu #       COPTIC CAPITAL LETTER RO
2CA4          ; Lu #       COPTIC CAPITAL LETTER SIMA
2CA6          ; Lu #       COPTIC CAPITAL LETTER TAU
2CA8          ; Lu #       COPTIC CAPITAL LETTER UA
2CAA          ; Lu #       COPTIC CAPITAL LETTER FI
2CAC          ; Lu #       COPTIC CAPITAL LETTER KHI
2CAE          ; Lu #       COPTIC CAPITAL LETTER PSI
2CB0          ; Lu #       COPTIC CAPITAL LETTER OOU
2CB2          ; Lu #       COPTIC CAPITAL LETTER DIALECT-P ALEF
2CB4          ; Lu #       COPTIC CAPITAL LETTER OLD COPTIC AIN
2CB6          ; Lu #       COPTIC CAPITAL LETTER CRYPTOGRAMMIC EIE
2CB8          ; Lu #       COPTIC CAPITAL LETTER DIALECT-P KAPA
2CBA          ; Lu #       COPTIC CAPITAL LETTER DIALECT-P NI
2CBC          ; Lu #       COPTIC CAPITAL LETTER CRYPTOGRAMMIC NI
2CBE          ; Lu #       COPTIC CAPITAL LETTER OLD COPTIC OOU
2CC0          ; Lu #       COPTIC CAPITAL LETTER SAMPI
2CC2          ; Lu #       COPTIC CAPITAL LETTER CROSSED SHEI
2CC4          ; Lu #       COPTIC CAPITAL LETTER OLD COPTIC SHEI
2CC6          ; Lu #       COPTIC CAPITAL LETTER OLD COPTIC ESH
2CC8          ; Lu #       COPTIC CAPITAL LETTER AKHMIMIC KHEI
2CCA          ; Lu #       COPTIC CAPITAL LETTER DIALECT-P HORI
2CCC          ; Lu #       COPTIC CAPITAL LETTER OLD COPTIC HORI
2CCE          ; Lu #       COPTIC CAPITAL LETTER OLD COPTIC HA
2CD0          ; Lu #       COPTIC CAPITAL LETTER L-SHAPED HA
2CD2          ; Lu #       COPTIC CAPITAL LETTER OLD COPTIC HEI
2CD4          ; Lu #       COPTIC CAPITAL LETTER OLD COPTIC HAT
2CD6          ; Lu #       COPTIC CAPITAL LETTER OLD COPTIC GANGIA
2CD8          ; Lu #       COPTIC CAPITAL LETTER OLD COPTIC DJA
2CDA          ; Lu #       COPTIC CAPITAL LETTER OLD COPTIC SHIMA
2CDC          ; Lu #       COPTIC CAPITAL LETTER OLD NUBIAN SHIMA
2CDE          ; Lu #       COPTIC CAPITAL LETTER OLD NUBIAN NGI
2CE0          ; Lu #       COPTIC CAPITAL LETTER OLD NUBIAN NYI
2CE2          ; Lu #       COPTIC CAPITAL LETTER OLD NUBIAN WAU
2CEB          ; Lu #       COPTIC CAPITAL LETTER CRYPTOGRAMMIC SHEI
2CED          ; Lu #       COPTIC CAPITAL LETTER CRYPTOGRAMMIC GANGIA
2CF2          ; Lu #       COPTIC CAPITAL LETTER BOHAIRIC KHEI
A640          ; Lu #       CYRILLIC CAPITAL LETTER ZEMLYA
A642          ; Lu #       CYRILLIC CAPITAL LETTER DZELO
A644          ; Lu #       CYRILLIC CAPITAL LETTER REVERSED DZE
A646          ; Lu #       CYRILLIC CAPITAL LETTER IOTA
A648          ; Lu #       CYRILLIC CAPITAL LETTER DJERV
A64A          ; Lu #       CYRILLIC CAPITAL LETTER MONOGRAPH UK
A64C          ; Lu #       CYRILLIC CAPITAL LETTER BROAD OMEGA
A64E          ; Lu #       CYRILLIC CAPITAL LETTER NEUTRAL YER
A650          ; Lu #       CYRILLIC CAPITAL LETTER YERU WITH BACK YER
A652          ; Lu #       CYRILLIC CAPITAL LETTER IOTIFIED YAT
A654          ; Lu #       CYRILLIC CAPITAL LETTER REVERSED YU
A656          ; Lu #       CYRILLIC CAPITAL LETTER IOTIFIED A
A658          ; Lu #       CYRILLIC CAPITAL LETTER CLOSED LITTLE YUS
A65A          ; Lu #       CYRILLIC CAPITAL LETTER BLENDED YUS
A65C          ; Lu #       CYRILLIC CAPITAL LETTER IOTIFIED CLOSED LITTLE YUS
A65E          ; Lu #       CYRILLIC CAPITAL LETTER YN
A660          ; Lu #       CYRILLIC CAPITAL LETTER REVERSED TSE
A662          ; Lu #       CYRILLIC CAPITAL LETTER SOFT DE
A664          ; Lu #       CYRILLIC CAPITAL LETTER SOFT EL
A666          ; Lu #       CYRILLIC CAPITAL LETTER SOFT EM
A668          ; Lu #       CYRILLIC CAPITAL LETTER MONOCULAR O
A66A          ; Lu #       CYRILLIC CAPITAL LETTER BINOCULAR O
A66C          ; Lu #       CYRILLIC CAPITAL LETTER DOUBLE MONOCULAR O
A680          ; Lu #       CYRILLIC CAPITAL LETTER DWE
A682          ; Lu #       CYRILLIC CAPITAL LETTER DZWE
A684          ; Lu #       CYRILLIC CAPITAL LETTER ZHWE
A686          ; Lu #       CYRILLIC CAPITAL LETTER CCHE
A688          ; Lu #       CYRILLIC CAPITAL LETTER DZZE
A68A          ; Lu #       CYRILLIC CAPITAL LETTER TE WITH MIDDLE HOOK
A68C          ; Lu #       CYRILLIC CAPITAL LETTER TWE
A68E          ; Lu #       CYRILLIC CAPITAL LETTER TSWE
A690          ; Lu #       CYRILLIC CAPITAL LETTER TSSE
A692          ; Lu #       CYRILLIC CAPITAL LETTER TCHE
A694          ; Lu #       CYRILLIC CAPITAL LETTER HWE
A696          ; Lu #       CYRILLIC CAPITAL LETTER SHWE
A698          ; Lu #       CYRILLIC CAPITAL LETTER DOUBLE O
A69A          ; Lu #       CYRILLIC CAPITAL LETTER CROSSED O
A722          ; Lu #       LATIN CAPITAL LETTER EGYPTOLOGICAL ALEF
A724          ; Lu #       LATIN CAPITAL LETTER EGYPTOLOGICAL AIN
A726          ; Lu #       LATIN CAPITAL LETTER HENG
A728          ; Lu #       LATIN CAPITAL LETTER TZ
A72A          ; Lu #       LATIN CAPITAL LETTER TRESILLO
A72C          ; Lu #       LATIN CAPITAL LETTER CUATRILLO
A72E          ; Lu #       LATIN CAPITAL LETTER CUATRILLO WITH COMMA
A732          ; Lu #       LATIN CAPITAL LETTER AA
A734          ; Lu #       LATIN CAPITAL LETTER AO
A736          ; Lu #       LATIN CAPITAL LETTER AU
A738          ; Lu #       LATIN CAPITAL LETTER AV
A73A          ; Lu #       LATIN CAPITAL LETTER AV WITH HORIZONTAL BAR
A73C          ; Lu #       LATIN CAPITAL LETTER AY
A73E          ; Lu #       LATIN CAPITAL LETTER REVERSED C WITH DOT
A740          ; Lu #       LATIN CAPITAL LETTER K WITH STROKE
A742          ; Lu #       LATIN CAPITAL LETTER K WITH DIAGONAL STROKE
A744          ; Lu #       LATIN CAPITAL LETTER K WITH STROKE AND DIAGONAL STROKE
A746          ; Lu #       LATIN CAPITAL LETTER BROKEN L
A748          ; Lu #       LATIN CAPITAL LETTER L WITH HIGH STROKE
A74A          ; Lu #       LATIN CAPITAL LETTER O WITH LONG STROKE OVERLAY
A74C          ; Lu #       LATIN CAPITAL LETTER O WITH LOOP
A74E          ; Lu #       LATIN CAPITAL LETTER OO
A750          ; Lu #       LATIN CAPITAL LETTER P WITH STROKE THROUGH DESCENDER
A752          ; Lu #       LATIN CAPITAL LETTER P WITH FLOURISH
A754          ; Lu #       LATIN CAPITAL LETTER P WITH SQUIRREL TAIL
A756          ; Lu #       LATIN CAPITAL LETTER Q WITH STROKE THROUGH DESCENDER
A758          ; Lu #       LATIN CAPITAL LETTER Q WITH DIAGONAL STROKE
A75A          ; Lu #       LATIN CAPITAL LETTER R ROTUNDA
A75C          ; Lu #       LATIN CAPITAL LETTER RUM ROTUNDA
A75E          ; Lu #       LATIN CAPITAL LETTER V WITH DIAGONAL STROKE
A760          ; Lu #       LATIN CAPITAL LETTER VY
A762          ; Lu #       LATIN CAPITAL LETTER VISIGOTHIC Z
A764          ; Lu #       LATIN CAPITAL LETTER THORN WITH STROKE
A766          ; Lu #       LATIN CAPITAL LETTER THORN WITH STROKE THROUGH DESCENDER
A768          ; Lu #       LATIN CAPITAL LETTER VEND
A76A          ; Lu #       LATIN CAPITAL LETTER ET
A76C          ; Lu #       LATIN CAPITAL LETTER IS
A76E          ; Lu #       LATIN CAPITAL LETTER CON
A779          ; Lu #       LATIN CAPITAL LETTER INSULAR D
A77B          ; Lu #       LATIN CAPITAL LETTER INSULAR F
A77D..A77E    ; Lu #   [2] LATIN CAPITAL LETTER INSULAR G..LATIN CAPITAL LETTER TURNED INSULAR G
A780          ; Lu #       LATIN CAPITAL LETTER TURNED L
A782          ; Lu #       LATIN CAPITAL LETTER INSULAR R
A784          ; Lu #       LATIN CAPITAL LETTER INSULAR S
A786          ; Lu #       LATIN CAPITAL LETTER INSULAR T
A78B          ; Lu #       LATIN CAPITAL LETTER SALTILLO
A78D          ; Lu #       LATIN CAPITAL LETTER TURNED H
A790          ; Lu #       LATIN CAPITAL LETTER N WITH DESCENDER
A792          ; Lu #       LATIN CAPITAL LETTER C WITH BAR
A796          ; Lu #       LATIN CAPITAL LETTER B WITH FLOURISH
A798          ; Lu #       LATIN CAPITAL LETTER F WITH STROKE
A79A          ; Lu #       LATIN CAPITAL LETTER VOLAPUK AE
A79C          ; Lu #       LATIN CAPITAL LETTER VOLAPUK OE
A79E          ; Lu #       LATIN CAPITAL LETTER VOLAPUK UE
A7A0          ; Lu #       LATIN CAPITAL LETTER G WITH OBLIQUE STROKE
A7A2          ; Lu #       LATIN CAPITAL LETTER K WITH OBLIQUE STROKE
A7A4          ; Lu #       LATIN CAPITAL LETTER N WITH OBLIQUE STROKE
A7A6          ; Lu #       LATIN CAPITAL LETTER R WITH OBLIQUE STROKE
A7A8          ; Lu #       LATIN CAPITAL LETTER S WITH OBLIQUE STROKE
A7AA..A7AE    ; Lu #   [5] LATIN CAPITAL LETTER H WITH HOOK..LATIN CAPITAL LETTER SMALL CAPITAL I
A7B0..A7B4    ; Lu #   [5] LATIN CAPITAL LETTER TURNED K..LATIN CAPITAL LETTER BETA
A7B6          ; Lu #       LATIN CAPITAL LETTER OMEGA
A7B8          ; Lu #       LATIN CAPITAL LETTER U WITH STROKE
A7BA          ; Lu #       LATIN CAPITAL LETTER GLOTTAL A
A7BC          ; Lu #       LATIN CAPITAL LETTER GLOTTAL I
A7BE          ; Lu #       LATIN CAPITAL LETTER GLOTTAL U
A7C0          ; Lu #       LATIN CAPITAL LETTER OLD POLISH O
A7C2          ; Lu #       LATIN CAPITAL LETTER ANGLICANA W
A7C4..A7C7    ; Lu #   [4] LATIN CAPITAL LETTER C WITH PALATAL HOOK..LATIN CAPITAL LETTER D WITH SHORT STROKE OVERLAY
A7C9          ; Lu #       LATIN CAPITAL LETTER S WITH SHORT STROKE OVERLAY
A7D0          ; Lu #       LATIN CAPITAL LETTER CLOSED INSULAR G
A7D6          ; Lu #       LATIN CAPITAL LETTER MIDDLE SCOTS S
A7D8          ; Lu #       LATIN CAPITAL LETTER SIGMOID S
A7F5          ; Lu #       LATIN CAPITAL LETTER REVERSED HALF H
FF21..FF3A    ; Lu #  [26] FULLWIDTH LATIN CAPITAL LETTER A..FULLWIDTH LATIN CAPITAL LETTER Z
10400..10427  ; Lu #  [40] DESERET CAPITAL LETTER LONG I..DESERET CAPITAL LETTER EW
104B0..104D3  ; Lu #  [36] OSAGE CAPITAL LETTER A..OSAGE CAPITAL LETTER ZHA
10570..1057A  ; Lu #  [11] VITHKUQI CAPITAL LETTER A..VITHKUQI CAPITAL LETTER GA
1057C..1058A  ; Lu #  [15] VITHKUQI CAPITAL LETTER HA..VITHKUQI CAPITAL LETTER RE
1058C..10592  ; Lu #   [7] VITHKUQI CAPITAL LETTER SE..VITHKUQI CAPITAL LETTER XE
10594..10595  ; Lu #   [2] VITHKUQI CAPITAL LETTER Y..VITHKUQI CAPITAL LETTER ZE
10C80..10CB2  ; Lu #  [51] OLD HUNGARIAN CAPITAL LETTER A..OLD HUNGARIAN CAPITAL LETTER US
118A0..118BF  ; Lu #  [32] WARANG CITI CAPITAL LETTER NGAA..WARANG CITI CAPITAL LETTER VIYO
16E40..16E5F  ; Lu #  [32] MEDEFAIDRIN CAPITAL LETTER M..MEDEFAIDRIN CAPITAL LETTER Y
1D400..1D419  ; Lu #  [26] MATHEMATICAL BOLD CAPITAL A..MATHEMATICAL BOLD CAPITAL Z
1D434..1D44D  ; Lu #  [26] MATHEMATICAL ITALIC CAPITAL A..MATHEMATICAL ITALIC CAPITAL Z
1D468..1D481  ; Lu #  [26] MATHEMATICAL BOLD ITALIC CAPITAL A..MATHEMATICAL BOLD ITALIC CAPITAL Z
1D49C         ; Lu #       MATHEMATICAL SCRIPT CAPITAL A
1D49E..1D49F  ; Lu #   [2] MATHEMATICAL SCRIPT CAPITAL C..MATHEMATICAL SCRIPT CAPITAL D
1D4A2         ; Lu #       MATHEMATICAL SCRIPT CAPITAL G
1D4A5..1D4A6  ; Lu #   [2] MATHEMATICAL SCRIPT CAPITAL J..MATHEMATICAL SCRIPT CAPITAL K
1D4A9..1D4AC  ; Lu #   [4] MATHEMATICAL SCRIPT CAPITAL N..MATHEMATICAL SCRIPT CAPITAL Q
1D4AE..1D4B5  ; Lu #   [8] MATHEMATICAL SCRIPT CAPITAL S..MATHEMATICAL SCRIPT CAPITAL Z
1D4D0..1D4E9  ; Lu #  [26] MATHEMATICAL BOLD SCRIPT CAPITAL A..MATHEMATICAL BOLD SCRIPT CAPITAL Z
1D504..1D505  ; Lu #   [2] MATHEMATICAL FRAKTUR CAPITAL A..MATHEMATICAL FRAKTUR CAPITAL B
1D507..1D50A  ; Lu #   [4] MATHEMATICAL FRAKTUR CAPITAL D..MATHEMATICAL FRAKTUR CAPITAL G
1D50D..1D514  ; Lu #   [8] MATHEMATICAL FRAKTUR CAPITAL J..MATHEMATICAL FRAKTUR CAPITAL Q
1D516..1D51C  ; Lu #   [7] MATHEMATICAL FRAKTUR CAPITAL S..MATHEMATICAL FRAKTUR CAPITAL Y
1D538..1D539  ; Lu #   [2] MATHEMATICAL DOUBLE-STRUCK CAPITAL A..MATHEMATICAL DOUBLE-STRUCK CAPITAL B
1D53B..1D53E  ; Lu #   [4] MATHEMATICAL DOUBLE-STRUCK CAPITAL D..MATHEMATICAL DOUBLE-STRUCK CAPITAL G
1D540..1D544  ; Lu #   [5] MATHEMATICAL DOUBLE-STRUCK CAPITAL I..MATHEMATICAL DOUBLE-STRUCK CAPITAL M
1D546         ; Lu #       MATHEMATICAL DOUBLE-STRUCK CAPITAL O
1D54A..1D550  ; Lu #   [7] MATHEMATICAL DOUBLE-STRUCK CAPITAL S..MATHEMATICAL DOUBLE-STRUCK CAPITAL Y
1D56C..1D585  ; Lu #  [26] MATHEMATICAL BOLD FRAKTUR CAPITAL A..MATHEMATICAL BOLD FRAKTUR CAPITAL Z
1D5A0..1D5B9  ; Lu #  [26] MATHEMATICAL SANS-SERIF CAPITAL A..MATHEMATICAL SANS-SERIF CAPITAL Z
1D5D4..1D5ED  ; Lu #  [26] MATHEMATICAL SANS-SERIF BOLD CAPITAL A..MATHEMATICAL SANS-SERIF BOLD CAPITAL Z
1D608..1D621  ; Lu #  [26] MATHEMATICAL SANS-SERIF ITALIC CAPITAL A..MATHEMATICAL SANS-SERIF ITALIC CAPITAL Z
1D63C..1D655  ; Lu #  [26] MATHEMATICAL SANS-SERIF BOLD ITALIC CAPITAL A..MATHEMATICAL SANS-SERIF BOLD ITALIC CAPITAL Z
1D670..1D689  ; Lu #  [26] MATHEMATICAL MONOSPACE CAPITAL A..MATHEMATICAL MONOSPACE CAPITAL Z
1D6A8..1D6C0  ; Lu #  [25] MATHEMATICAL BOLD CAPITAL ALPHA..MATHEMATICAL BOLD CAPITAL OMEGA
1D6E2..1D6FA  ; Lu #  [25] MATHEMATICAL ITALIC CAPITAL ALPHA..MATHEMATICAL ITALIC CAPITAL OMEGA
1D71C..1D734  ; Lu #  [25] MATHEMATICAL BOLD ITALIC CAPITAL ALPHA..MATHEMATICAL BOLD ITALIC CAPITAL OMEGA
1D756..1D76E  ; Lu #  [25] MATHEMATICAL SANS-SERIF BOLD CAPITAL ALPHA..MATHEMATICAL SANS-SERIF BOLD CAPITAL OMEGA
1D790..1D7A8  ; Lu #  [25] MATHEMATICAL SANS-SERIF BOLD ITALIC CAPITAL ALPHA..MATHEMATICAL SANS-SERIF BOLD ITALIC CAPITAL OMEGA
1D7CA         ; Lu #       MATHEMATICAL BOLD CAPITAL DIGAMMA
1E900..1E921  ; Lu #  [34] ADLAM CAPITAL LETTER ALIF..ADLAM CAPITAL LETTER SHA

# Total code points: 1832

# ================================================

# General_Category=Lowercase_Letter

0061..007A    ; Ll #  [26] LATIN SMALL LETTER A..LATIN SMALL LETTER Z
00B5          ; Ll #       MICRO SIGN
00DF..00F6    ; Ll #  [24] LATIN SMALL LETTER SHARP S..LATIN SMALL LETTER O WITH DIAERESIS
00F8..00FF    ; Ll #   [8] LATIN SMALL LETTER O WITH STROKE..LATIN SMALL LETTER Y WITH DIAERESIS
0101          ; Ll #       LATIN SMALL LETTER A WITH MACRON
0103          ; Ll #       LATIN SMALL LETTER A WITH BREVE
0105          ; Ll #       LATIN SMALL LETTER A WITH OGONEK
0107          ; Ll #       LATIN SMALL LETTER C WITH ACUTE
0109          ; Ll #       LATIN SMALL LETTER C WITH CIRCUMFLEX
010B          ; Ll #       LATIN SMALL LETTER C WITH DOT ABOVE
010D          ; Ll #       LATIN SMALL LETTER C WITH CARON
010F          ; Ll #       LATIN SMALL LETTER D WITH CARON
0111          ; Ll #       LATIN SMALL LETTER D WITH STROKE
0113          ; Ll #       LATIN SMALL LETTER E WITH MACRON
0115          ; Ll #       LATIN SMALL LETTER E WITH BREVE
0117          ; Ll #       LATIN SMALL LETTER E WITH DOT ABOVE
0119          ; Ll #       LATIN SMALL LETTER E WITH OGONEK
011B          ; Ll #       LATIN SMALL LETTER E WITH CARON
011D          ; Ll #       LATIN SMALL LETTER G WITH CIRCUMFLEX
011F          ; Ll #       LATIN SMALL LETTER G WITH BREVE
0121          ; Ll #       LATIN SMALL LETTER G WITH DOT ABOVE
0123          ; Ll #       LATIN SMALL LETTER G WITH CEDILLA
0125          ; Ll #       LATIN SMALL LETTER H WITH CIRCUMFLEX
0127          ; Ll #       LATIN SMALL LETTER H WITH STROKE
0129          ; Ll #       LATIN SMALL LETTER I WITH TILDE
012B          ; Ll #       LATIN SMALL LETTER I WITH MACRON
012D          ; Ll #       LATIN SMALL LETTER I WITH BREVE
012F          ; Ll #       LATIN SMALL LETTER I WITH OGONEK
0131          ; Ll #       LATIN SMALL LETTER DOTLESS I
0133          ; Ll #       LATIN SMALL LIGATURE IJ
0135          ; Ll #       LATIN SMALL LETTER J WITH CIRCUMFLEX
0137..0138    ; Ll #   [2] LATIN SMALL LETTER K WITH CEDILLA..LATIN SMALL LETTER KRA
013A          ; Ll #       LATIN SMALL LETTER L WITH ACUTE
013C          ; Ll #       LATIN SMALL LETTER L WITH CEDILLA
013E          ; Ll #       LATIN SMALL LETTER L WITH CARON
0140          ; Ll #       LATIN SMALL LETTER L WITH MIDDLE DOT
0142          ; Ll #       LATIN SMALL LETTER L WITH STROKE
0144          ; Ll #       LATIN SMALL LETTER N WITH ACUTE
0146          ; Ll #       LATIN SMALL LETTER N WITH CEDILLA
0148..0149    ; Ll #   [2] LATIN SMALL LETTER N WITH CARON..LATIN SMALL LETTER N PRECEDED BY APOSTROPHE
014B          ; Ll #       LATIN SMALL LETTER ENG
014D          ; Ll #       LATIN SMALL LETTER O WITH MACRON
014F          ; Ll #       LATIN SMALL LETTER O WITH BREVE
0151          ; Ll #       LATIN SMALL LETTER O WITH DOUBLE ACUTE
0153          ; Ll #       LATIN SMALL LIGATURE OE
0155          ; Ll #       LATIN SMALL LETTER R WITH ACUTE
0157          ; Ll #       LATIN SMALL LETTER R WITH CEDILLA
0159          ; Ll #       LATIN SMALL LETTER R WITH CARON
015B          ; Ll #       LATIN SMALL LETTER S WITH ACUTE
015D          ; Ll #       LATIN SMALL LETTER S WITH CIRCUMFLEX
015F          ; Ll #       LATIN SMALL LETTER S WITH CEDILLA
0161          ; Ll #       LATIN SMALL LETTER S WITH CARON
0163          ; Ll #       LATIN SMALL LETTER T WITH CEDILLA
0165          ; Ll #       LATIN SMALL LETTER T WITH CARON
0167          ; Ll #       LATIN SMALL LETTER T WITH STROKE
0169          ; Ll #       LATIN SMALL LETTER U WITH TILDE
016B          ; Ll #       LATIN SMALL LETTER U WITH MACRON
016D          ; Ll #       LATIN SMALL LETTER U WITH BREVE
016F          ; Ll #       LATIN SMALL LETTER U WITH RING ABOVE
0171          ; Ll #       LATIN SMALL LETTER U WITH DOUBLE ACUTE
0173          ; Ll #       LATIN SMALL LETTER U WITH OGONEK
0175          ; Ll #       LATIN SMALL LETTER W WITH CIRCUMFLEX
0177          ; Ll #       LATIN SMALL LETTER Y WITH CIRCUMFLEX
017A          ; Ll #       LATIN SMALL LETTER Z WITH ACUTE
017C          ; Ll #       LATIN SMALL LETTER Z WITH DOT ABOVE
017E..0180    ; Ll #   [3] LATIN SMALL LETTER Z WITH CARON..LATIN SMALL LETTER B WITH STROKE
0183          ; Ll #       LATIN SMALL LETTER B WITH TOPBAR
0185          ; Ll #       LATIN SMALL LETTER TONE SIX
0188          ; Ll #       LATIN SMALL LETTER C WITH HOOK
018C..018D    ; Ll #   [2] LATIN SMALL LETTER D WITH TOPBAR..LATIN SMALL LETTER TURNED DELTA
0192          ; Ll #       LATIN SMALL LETTER F WITH HOOK
0195          ; Ll #       LATIN SMALL LETTER HV
0199..019B    ; Ll #   [3] LATIN SMALL LETTER K WITH HOOK..LATIN SMALL LETTER LAMBDA WITH STROKE
019E          ; Ll #       LATIN SMALL LETTER N WITH LONG RIGHT LEG
01A1          ; Ll #       LATIN SMALL LETTER O WITH HORN
01A3          ; Ll #       LATIN SMALL LETTER OI
01A5          ; Ll #       LATIN SMALL LETTER P WITH HOOK
01A8          ; Ll #       LATIN SMALL LETTER TONE TWO
01AA..01AB    ; Ll #   [2] LATIN LETTER REVERSED ESH LOOP..LATIN SMALL LETTER T WITH PALATAL HOOK
01AD          ; Ll #       LATIN SMALL LETTER T WITH HOOK
01B0          ; Ll #       LATIN SMALL LETTER U WITH HORN
01B4          ; Ll #       LATIN SMALL LETTER Y WITH HOOK
01B6          ; Ll #       LATIN SMALL LETTER Z WITH STROKE
01B9..01BA    ; Ll #   [2] LATIN SMALL LETTER EZH REVERSED..LATIN SMALL LETTER EZH WITH TAIL
01BD..01BF    ; Ll #   [3] LATIN SMALL LETTER TONE FIVE..LATIN LETTER WYNN
01C6          ; Ll #       LATIN SMALL LETTER DZ WITH CARON
01C9          ; Ll #       LATIN SMALL LETTER LJ
01CC          ; Ll #       LATIN SMALL LETTER NJ
01CE          ; Ll #       LATIN SMALL LETTER A WITH CARON
01D0          ; Ll #       LATIN SMALL LETTER I WITH CARON
01D2          ; Ll #       LATIN SMALL LETTER O WITH CARON
01D4          ; Ll #       LATIN SMALL LETTER U WITH CARON
01D6          ; Ll #       LATIN SMALL LETTER U WITH DIAERESIS AND MACRON
01D8          ; Ll #       LATIN SMALL LETTER U WITH DIAERESIS AND ACUTE
01DA          ; Ll #       LATIN SMALL LETTER U WITH DIAERESIS AND CARON
01DC..01DD    ; Ll #   [2] LATIN SMALL LETTER U WITH DIAERESIS AND GRAVE..LATIN SMALL LETTER TURNED E
01DF          ; Ll #       LATIN SMALL LETTER A WITH DIAERESIS AND MACRON
01E1          ; Ll #       LATIN SMALL LETTER A WITH DOT ABOVE AND MACRON
01E3          ; Ll #       LATIN SMALL LETTER AE WITH MACRON
01E5          ; Ll #       LATIN SMALL LETTER G WITH STROKE
01E7          ; Ll #       LATIN SMALL LETTER G WITH CARON
01E9          ; Ll #       LATIN SMALL LETTER K WITH CARON
01EB          ; Ll #       LATIN SMALL LETTER O WITH OGONEK
01ED          ; Ll #       LATIN SMALL LETTER O WITH OGONEK AND MACRON
01EF..01F0    ; Ll #   [2] LATIN SMALL LETTER EZH WITH CARON..LATIN SMALL LETTER J WITH CARON
01F3          ; Ll #       LATIN SMALL LETTER DZ
01F5          ; Ll #       LATIN SMALL LETTER G WITH ACUTE
01F9          ; Ll #       LATIN SMALL LETTER N WITH GRAVE
01FB          ; Ll #       LATIN SMALL LETTER A WITH RING ABOVE AND ACUTE
01FD          ; Ll #       LATIN SMALL LETTER AE WITH ACUTE
01FF          ; Ll #       LATIN SMALL LETTER O WITH STROKE AND ACUTE
0201          ; Ll #       LATIN SMALL LETTER A WITH DOUBLE GRAVE
0203          ; Ll #       LATIN SMALL LETTER A WITH INVERTED BREVE
0205          ; Ll #       LATIN SMALL LETTER E WITH DOUBLE GRAVE
0207          ; Ll #       LATIN SMALL LETTER E WITH INVERTED BREVE
0209          ; Ll #       LATIN SMALL LETTER I WITH DOUBLE GRAVE
020B          ; Ll #       LATIN SMALL LETTER I WITH INVERTED BREVE
020D          ; Ll #       LATIN SMALL LETTER O WITH DOUBLE GRAVE
020F          ; Ll #       LATIN SMALL LETTER O WITH INVERTED BREVE
0211          ; Ll #       LATIN SMALL LETTER R WITH DOUBLE GRAVE
0213          ; Ll #       LATIN SMALL LETTER R WITH INVERTED BREVE
0215          ; Ll #       LATIN SMALL LETTER U WITH DOUBLE GRAVE
0217          ; Ll #       LATIN SMALL LETTER U WITH INVERTED BREVE
0219          ; Ll #       LATIN SMALL LETTER S WITH COMMA BELOW
021B          ; Ll #       LATIN SMALL LETTER T WITH COMMA BELOW
021D          ; Ll #       LATIN SMALL LETTER YOGH
021F          ; Ll #       LATIN SMALL LETTER H WITH CARON
0221          ; Ll #       LATIN SMALL LETTER D WITH CURL
0223          ; Ll #       LATIN SMALL LETTER OU
0225          ; Ll #       LATIN SMALL LETTER Z WITH HOOK
0227          ; Ll #       LATIN SMALL LETTER A WITH DOT ABOVE
0229          ; Ll #       LATIN SMALL LETTER E WITH CEDILLA
022B          ; Ll #       LATIN SMALL LETTER O WITH DIAERESIS AND MACRON
022D          ; Ll #       LATIN SMALL LETTER O WITH TILDE AND MACRON
022F          ; Ll #       LATIN SMALL LETTER O WITH DOT ABOVE
0231          ; Ll #       LATIN SMALL LETTER O WITH DOT ABOVE AND MACRON
0233..0239    ; Ll #   [7] LATIN SMALL LETTER Y WITH MACRON..LATIN SMALL LETTER QP DIGRAPH
023C          ; Ll #       LATIN SMALL LETTER C WITH STROKE
023F..0240    ; Ll #   [2] LATIN SMALL LETTER S WITH SWASH TAIL..LATIN SMALL LETTER Z WITH SWASH TAIL
0242          ; Ll #       LATIN SMALL LETTER GLOTTAL STOP
0247          ; Ll #       LATIN SMALL LETTER E WITH STROKE
0249          ; Ll #       LATIN SMALL LETTER J WITH STROKE
024B          ; Ll #       LATIN SMALL LETTER Q WITH HOOK TAIL
024D          ; Ll #       LATIN SMALL LETTER R WITH STROKE
024F..0293    ; Ll #  [69] LATIN SMALL LETTER Y WITH STROKE..LATIN SMALL LETTER EZH WITH CURL
0295..02AF    ; Ll #  [27] LATIN LETTER PHARYNGEAL VOICED FRICATIVE..LATIN SMALL LETTER TURNED H WITH FISHHOOK AND TAIL
0371          ; Ll #       GREEK SMALL LETTER HETA
0373          ; Ll #       GREEK SMALL LETTER ARCHAIC SAMPI
0377          ; Ll #       GREEK SMALL LETTER PAMPHYLIAN DIGAMMA
037B..037D    ; Ll #   [3] GREEK SMALL REVERSED LUNATE SIGMA SYMBOL..GREEK SMALL REVERSED DOTTED LUNATE SIGMA SYMBOL
0390          ; Ll #       GREEK SMALL LETTER IOTA WITH DIALYTIKA AND TONOS
03AC..03CE    ; Ll #  [35] GREEK SMALL LETTER ALPHA WITH TONOS..GREEK SMALL LETTER OMEGA WITH TONOS
03D0..03D1    ; Ll #   [2] GREEK BETA SYMBOL..GREEK THETA SYMBOL
03D5..03D7    ; Ll #   [3] GREEK PHI SYMBOL..GREEK KAI SYMBOL
03D9          ; Ll #       GREEK SMALL LETTER ARCHAIC KOPPA
03DB          ; Ll #       GREEK SMALL LETTER STIGMA
03DD          ; Ll #       GREEK SMALL LETTER DIGAMMA
03DF          ; Ll #       GREEK SMALL LETTER KOPPA
03E1          ; Ll #       GREEK SMALL LETTER SAMPI
03E3          ; Ll #       COPTIC SMALL LETTER SHEI
03E5          ; Ll #       COPTIC SMALL LETTER FEI
03E7          ; Ll #       COPTIC SMALL LETTER KHEI
03E9          ; Ll #       COPTIC SMALL LETTER HORI
03EB          ; Ll #       COPTIC SMALL LETTER GANGIA
03ED          ; Ll #       COPTIC SMALL LETTER SHIMA
03EF..03F3    ; Ll #   [5] COPTIC SMALL LETTER DEI..GREEK LETTER YOT
03F5          ; Ll #       GREEK LUNATE EPSILON SYMBOL
03F8          ; Ll #       GREEK SMALL LETTER SHO
03FB..03FC    ; Ll #   [2] GREEK SMALL LETTER SAN..GREEK RHO WITH STROKE SYMBOL
0430..045F    ; Ll #  [48] CYRILLIC SMALL LETTER A..CYRILLIC SMALL LETTER DZHE
0461          ; Ll #       CYRILLIC SMALL LETTER OMEGA
0463          ; Ll #       CYRILLIC SMALL LETTER YAT
0465          ; Ll #       CYRILLIC SMALL LETTER IOTIFIED E
0467          ; Ll #       CYRILLIC SMALL LETTER LITTLE YUS
0469          ; Ll #       CYRILLIC SMALL LETTER IOTIFIED LITTLE YUS
046B          ; Ll #       CYRILLIC SMALL LETTER BIG YUS
046D          ; Ll #       CYRILLIC SMALL LETTER IOTIFIED BIG YUS
046F          ; Ll #       CYRILLIC SMALL LETTER KSI
0471          ; Ll #       CYRILLIC SMALL LETTER PSI
0473          ; Ll #       CYRILLIC SMALL LETTER FITA
0475          ; Ll #       CYRILLIC SMALL LETTER IZHITSA
0477          ; Ll #       CYRILLIC SMALL LETTER IZHITSA WITH DOUBLE GRAVE ACCENT
0479          ; Ll #       CYRILLIC SMALL LETTER UK
047B          ; Ll #       CYRILLIC SMALL LETTER ROUND OMEGA
047D          ; Ll #       CYRILLIC SMALL LETTER OMEGA WITH TITLO
047F          ; Ll #       CYRILLIC SMALL LETTER OT
0481          ; Ll #       CYRILLIC SMALL LETTER KOPPA
048B          ; Ll #       CYRILLIC SMALL LETTER SHORT I WITH TAIL
048D          ; Ll #       CYRILLIC SMALL LETTER SEMISOFT SIGN
048F          ; Ll #       CYRILLIC SMALL LETTER ER WITH TICK
0491          ; Ll #       CYRILLIC SMALL LETTER GHE WITH UPTURN
0493          ; Ll #       CYRILLIC SMALL LETTER GHE WITH STROKE
0495          ; Ll #       CYRILLIC SMALL LETTER GHE WITH MIDDLE HOOK
0497          ; Ll #       CYRILLIC SMALL LETTER ZHE WITH DESCENDER
0499          ; Ll #       CYRILLIC SMALL LETTER ZE WITH DESCENDER
049B          ; Ll #       CYRILLIC SMALL LETTER KA WITH DESCENDER
049D          ; Ll #       CYRILLIC SMALL LETTER KA WITH VERTICAL STROKE
049F          ; Ll #       CYRILLIC SMALL LETTER KA WITH STROKE
04A1          ; Ll #       CYRILLIC SMALL LETTER BASHKIR KA
04A3          ; Ll #       CYRILLIC SMALL LETTER EN WITH DESCENDER
04A5          ; Ll #       CYRILLIC SMALL LIGATURE EN GHE
04A7          ; Ll #       CYRILLIC SMALL LETTER PE WITH MIDDLE HOOK
04A9          ; Ll #       CYRILLIC SMALL LETTER ABKHASIAN HA
04AB          ; Ll #       CYRILLIC SMALL LETTER ES WITH DESCENDER
04AD          ; Ll #       CYRILLIC SMALL LETTER TE WITH DESCENDER
04AF          ; Ll #       CYRILLIC SMALL LETTER STRAIGHT U
04B1          ; Ll #       CYRILLIC SMALL LETTER STRAIGHT U WITH STROKE
04B3          ; Ll #       CYRILLIC SMALL LETTER HA WITH DESCENDER
04B5          ; Ll #       CYRILLIC SMALL LIGATURE TE TSE
04B7          ; Ll #       CYRILLIC SMALL LETTER CHE WITH DESCENDER
04B9          ; Ll #       CYRILLIC SMALL LETTER CHE WITH VERTICAL STROKE
04BB          ; Ll #       CYRILLIC SMALL LETTER SHHA
04BD          ; Ll #       CYRILLIC SMALL LETTER ABKHASIAN CHE
04BF          ; Ll #       CYRILLIC SMALL LETTER ABKHASIAN CHE WITH DESCENDER
04C2          ; Ll #       CYRILLIC SMALL LETTER ZHE WITH BREVE
04C4          ; Ll #       CYRILLIC SMALL LETTER KA WITH HOOK
04C6          ; Ll #       CYRILLIC SMALL LETTER EL WITH TAIL
04C8          ; Ll #       CYRILLIC SMALL LETTER EN WITH HOOK
04CA          ; Ll #       CYRILLIC SMALL LETTER EN WITH TAIL
04CC          ; Ll #       CYRILLIC SMALL LETTER KHAKASSIAN CHE
04CE..04CF    ; Ll #   [2] CYRILLIC SMALL LETTER EM WITH TAIL..CYRILLIC SMALL LETTER PALOCHKA
04D1          ; Ll #       CYRILLIC SMALL LETTER A WITH BREVE
04D3          ; Ll #       CYRILLIC SMALL LETTER A WITH DIAERESIS
04D5          ; Ll #       CYRILLIC SMALL LIGATURE A IE
04D7          ; Ll #       CYRILLIC SMALL LETTER IE WITH BREVE
04D9          ; Ll #       CYRILLIC SMALL LETTER SCHWA
04DB          ; Ll #       CYRILLIC SMALL LETTER SCHWA WITH DIAERESIS
04DD          ; Ll #       CYRILLIC SMALL LETTER ZHE WITH DIAERESIS
04DF          ; Ll #       CYRILLIC SMALL LETTER ZE WITH DIAERESIS
04E1          ; Ll #       CYRILLIC SMALL LETTER ABKHASIAN DZE
04E3          ; Ll #       CYRILLIC SMALL LETTER I WITH MACRON
04E5          ; Ll #       CYRILLIC SMALL LETTER I WITH DIAERESIS
04E7          ; Ll #       CYRILLIC SMALL LETTER O WITH DIAERESIS
04E9          ; Ll #       CYRILLIC SMALL LETTER BARRED O
04EB          ; Ll #       CYRILLIC SMALL LETTER BARRED O WITH DIAERESIS
04ED          ; Ll #       CYRILLIC SMALL LETTER E WITH DIAERESIS
04EF          ; Ll #       CYRILLIC SMALL LETTER U WITH MACRON
04F1          ; Ll #       CYRILLIC SMALL LETTER U WITH DIAERESIS
04F3          ; Ll #       CYRILLIC SMALL LETTER U WITH DOUBLE ACUTE
04F5          ; Ll #       CYRILLIC SMALL LETTER CHE WITH DIAERESIS
04F7          ; Ll #       CYRILLIC SMALL LETTER GHE WITH DESCENDER
04F9          ; Ll #       CYRILLIC SMALL LETTER YERU WITH DIAERESIS
04FB          ; Ll #       CYRILLIC SMALL LETTER GHE WITH STROKE AND HOOK
04FD          ; Ll #       CYRILLIC SMALL LETTER HA WITH HOOK
04FF          ; Ll #       CYRILLIC SMALL LETTER HA WITH STROKE
0501          ; Ll #       CYRILLIC SMALL LETTER KOMI DE
0503          ; Ll #       CYRILLIC SMALL LETTER KOMI DJE
0505          ; Ll #       CYRILLIC SMALL LETTER KOMI ZJE
0507          ; Ll #       CYRILLIC SMALL LETTER KOMI DZJE
0509          ; Ll #       CYRILLIC SMALL LETTER KOMI LJE
050B          ; Ll #       CYRILLIC SMALL LETTER KOMI NJE
050D          ; Ll #       CYRILLIC SMALL LETTER KOMI SJE
050F          ; Ll #       CYRILLIC SMALL LETTER KOMI TJE
0511          ; Ll #       CYRILLIC SMALL LETTER REVERSED ZE
0513          ; Ll #       CYRILLIC SMALL LETTER EL WITH HOOK
0515          ; Ll #       CYRILLIC SMALL LETTER LHA
0517          ; Ll #       CYRILLIC SMALL LETTER RHA
0519          ; Ll #       CYRILLIC SMALL LETTER YAE
051B          ; Ll #       CYRILLIC SMALL LETTER QA
051D          ; Ll #       CYRILLIC SMALL LETTER WE
051F          ; Ll #       CYRILLIC SMALL LETTER ALEUT KA
0521          ; Ll #       CYRILLIC SMALL LETTER EL WITH MIDDLE HOOK
0523          ; Ll #       CYRILLIC SMALL LETTER EN WITH MIDDLE HOOK
0525          ; Ll #       CYRILLIC SMALL LETTER PE WITH DESCENDER
0527          ; Ll #       CYRILLIC SMALL LETTER SHHA WITH DESCENDER
0529          ; Ll #       CYRILLIC SMALL LETTER EN WITH LEFT HOOK
052B          ; Ll #       CYRILLIC SMALL LETTER DZZHE
052D          ; Ll #       CYRILLIC SMALL LETTER DCHE
052F          ; Ll #       CYRILLIC SMALL LETTER EL WITH DESCENDER
0560..0588    ; Ll #  [41] ARMENIAN SMALL LETTER TURNED AYB..ARMENIAN SMALL LETTER YI WITH STROKE
10D0..10FA    ; Ll #  [43] GEORGIAN LETTER AN..GEORGIAN LETTER AIN
10FD..10FF    ; Ll #   [3] GEORGIAN LETTER AEN..GEORGIAN LETTER LABIAL SIGN
13F8..13FD    ; Ll #   [6] CHEROKEE SMALL LETTER YE..CHEROKEE SMALL LETTER MV
1C80..1C88    ; Ll #   [9] CYRILLIC SMALL LETTER ROUNDED VE..CYRILLIC SMALL LETTER UNBLENDED UK
1C8A          ; Ll #       CYRILLIC SMALL LETTER TJE
1D00..1D2B    ; Ll #  [44] LATIN LETTER SMALL CAPITAL A..CYRILLIC LETTER SMALL CAPITAL EL
1D6B..1D77    ; Ll #  [13] LATIN SMALL LETTER UE..LATIN SMALL LETTER TURNED G
1D79..1D9A    ; Ll #  [34] LATIN SMALL LETTER INSULAR G..LATIN SMALL LETTER EZH WITH RETROFLEX HOOK
1E01          ; Ll #       LATIN SMALL LETTER A WITH RING BELOW
1E03          ; Ll #       LATIN SMALL LETTER B WITH DOT ABOVE
1E05          ; Ll #       LATIN SMALL LETTER B WITH DOT BELOW
1E07          ; Ll #       LATIN SMALL LETTER B WITH LINE BELOW
1E09          ; Ll #       LATIN SMALL LETTER C WITH CEDILLA AND ACUTE
1E0B          ; Ll #       LATIN SMALL LETTER D WITH DOT ABOVE
1E0D          ; Ll #       LATIN SMALL LETTER D WITH DOT BELOW
1E0F          ; Ll #       LATIN SMALL LETTER D WITH LINE BELOW
1E11          ; Ll #       LATIN SMALL LETTER D WITH CEDILLA
1E13          ; Ll #       LATIN SMALL LETTER D WITH CIRCUMFLEX BELOW
1E15          ; Ll #       LATIN SMALL LETTER E WITH MACRON AND GRAVE
1E17          ; Ll #       LATIN SMALL LETTER E WITH MACRON AND ACUTE
1E19          ; Ll #       LATIN SMALL LETTER E WITH CIRCUMFLEX BELOW
1E1B          ; Ll #       LATIN SMALL LETTER E WITH TILDE BELOW
1E1D          ; Ll #       LATIN SMALL LETTER E WITH CEDILLA AND BREVE
1E1F          ; Ll #       LATIN SMALL LETTER F WITH DOT ABOVE
1E21          ; Ll #       LATIN SMALL LETTER G WITH MACRON
1E23          ; Ll #       LATIN SMALL LETTER H WITH DOT ABOVE
1E25          ; Ll #       LATIN SMALL LETTER H WITH DOT BELOW
1E27          ; Ll #       LATIN SMALL LETTER H WITH DIAERESIS
1E29          ; Ll #       LATIN SMALL LETTER H WITH CEDILLA
1E2B          ; Ll #       LATIN SMALL LETTER H WITH BREVE BELOW
1E2D          ; Ll #       LATIN SMALL LETTER I WITH TILDE BELOW
1E2F          ; Ll #       LATIN SMALL LETTER I WITH DIAERESIS AND ACUTE
1E31          ; Ll #       LATIN SMALL LETTER K WITH ACUTE
1E33          ; Ll #       LATIN SMALL LETTER K WITH DOT BELOW
1E35          ; Ll #       LATIN SMALL LETTER K WITH LINE BELOW
1E37          ; Ll #       LATIN SMALL LETTER L WITH DOT BELOW
1E39          ; Ll #       LATIN SMALL LETTER L WITH DOT BELOW AND MACRON
1E3B          ; Ll #       LATIN SMALL LETTER L WITH LINE BELOW
1E3D          ; Ll #       LATIN SMALL LETTER L WITH CIRCUMFLEX BELOW
1E3F          ; Ll #       LATIN SMALL LETTER M WITH ACUTE
1E41          ; Ll #       LATIN SMALL LETTER M WITH DOT ABOVE
1E43          ; Ll #       LATIN SMALL LETTER M WITH DOT BELOW
1E45          ; Ll #       LATIN SMALL LETTER N WITH DOT ABOVE
1E47          ; Ll #       LATIN SMALL LETTER N WITH DOT BELOW
1E49          ; Ll #       LATIN SMALL LETTER N WITH LINE BELOW
1E4B          ; Ll #       LATIN SMALL LETTER N WITH CIRCUMFLEX BELOW
1E4D          ; Ll #       LATIN SMALL LETTER O WITH TILDE AND ACUTE
1E4F          ; Ll #       LATIN SMALL LETTER O WITH TILDE AND DIAERESIS
1E51          ; Ll #       LATIN SMALL LETTER O WITH MACRON AND GRAVE
1E53          ; Ll #       LATIN SMALL LETTER O WITH MACRON AND ACUTE
1E55          ; Ll #       LATIN SMALL LETTER P WITH ACUTE
1E57          ; Ll #       LATIN SMALL LETTER P WITH DOT ABOVE
1E59          ; Ll #       LATIN SMALL LETTER R WITH DOT ABOVE
1E5B          ; Ll #       LATIN SMALL LETTER R WITH DOT BELOW
1E5D          ; Ll #       LATIN SMALL LETTER R WITH DOT BELOW AND MACRON
1E5F          ; Ll #       LATIN SMALL LETTER R WITH LINE BELOW
1E61          ; Ll #       LATIN SMALL LETTER S WITH DOT ABOVE
1E63          ; Ll #       LATIN SMALL LETTER S WITH DOT BELOW
1E65          ; Ll #       LATIN SMALL LETTER S WITH ACUTE AND DOT ABOVE
1E67          ; Ll #       LATIN SMALL LETTER S WITH CARON AND DOT ABOVE
1E69          ; Ll #       LATIN SMALL LETTER S WITH DOT BELOW AND DOT ABOVE
1E6B          ; Ll #       LATIN SMALL LETTER T WITH DOT ABOVE
1E6D          ; Ll #       LATIN SMALL LETTER T WITH DOT BELOW
1E6F          ; Ll #       LATIN SMALL LETTER T WITH LINE BELOW
1E71          ; Ll #       LATIN SMALL LETTER T WITH CIRCUMFLEX BELOW
1E73          ; Ll #       LATIN SMALL LETTER U WITH DIAERESIS BELOW
1E75          ; Ll #       LATIN SMALL LETTER U WITH TILDE BELOW
1E77          ; Ll #       LATIN SMALL LETTER U WITH CIRCUMFLEX BELOW
1E79          ; Ll #       LATIN SMALL LETTER U WITH TILDE AND ACUTE
1E7B          ; Ll #       LATIN SMALL LETTER U WITH MACRON AND DIAERESIS
1E7D          ; Ll #       LATIN SMALL LETTER V WITH TILDE
1E7F          ; Ll #       LATIN SMALL LETTER V WITH DOT BELOW
1E81          ; Ll #       LATIN SMALL LETTER W WITH GRAVE
1E83          ; Ll #       LATIN SMALL LETTER W WITH ACUTE
1E85          ; Ll #       LATIN SMALL LETTER W WITH DIAERESIS
1E87          ; Ll #       LATIN SMALL LETTER W WITH DOT ABOVE
1E89          ; Ll #       LATIN SMALL LETTER W WITH DOT BELOW
1E8B          ; Ll #       LATIN SMALL LETTER X WITH DOT ABOVE
1E8D          ; Ll #       LATIN SMALL LETTER X WITH DIAERESIS
1E8F          ; Ll #       LATIN SMALL LETTER Y WITH DOT ABOVE
1E91          ; Ll #       LATIN SMALL LETTER Z WITH CIRCUMFLEX
1E93          ; Ll #       LATIN SMALL LETTER Z WITH DOT BELOW
1E95..1E9D    ; Ll #   [9] LATIN SMALL LETTER Z WITH LINE BELOW..LATIN SMALL LETTER LONG S WITH HIGH STROKE
1E9F          ; Ll #       LATIN SMALL LETTER DELTA
1EA1          ; Ll #       LATIN SMALL LETTER A WITH DOT BELOW
1EA3          ; Ll #       LATIN SMALL LETTER A WITH HOOK ABOVE
1EA5          ; Ll #       LATIN SMALL LETTER A WITH CIRCUMFLEX AND ACUTE
1EA7          ; Ll #       LATIN SMALL LETTER A WITH CIRCUMFLEX AND GRAVE
1EA9          ; Ll #       LATIN SMALL LETTER A WITH CIRCUMFLEX AND HOOK ABOVE
1EAB          ; Ll #       LATIN SMALL LETTER A WITH CIRCUMFLEX AND TILDE
1EAD          ; Ll #       LATIN SMALL LETTER A WITH CIRCUMFLEX AND DOT BELOW
1EAF          ; Ll #       LATIN SMALL LETTER A WITH BREVE AND ACUTE
1EB1          ; Ll #       LATIN SMALL LETTER A WITH BREVE AND GRAVE
1EB3          ; Ll #       LATIN SMALL LETTER A WITH BREVE AND HOOK ABOVE
1EB5          ; Ll #       LATIN SMALL LETTER A WITH BREVE AND TILDE
1EB7          ; Ll #       LATIN SMALL LETTER A WITH BREVE AND DOT BELOW
1EB9          ; Ll #       LATIN SMALL LETTER E WITH DOT BELOW
1EBB          ; Ll #       LATIN SMALL LETTER E WITH HOOK ABOVE
1EBD          ; Ll #       LATIN SMALL LETTER E WITH TILDE
1EBF          ; Ll #       LATIN SMALL LETTER E WITH CIRCUMFLEX AND ACUTE
1EC1          ; Ll #       LATIN SMALL LETTER E WITH CIRCUMFLEX AND GRAVE
1EC3          ; Ll #       LATIN SMALL LETTER E WITH CIRCUMFLEX AND HOOK ABOVE
1EC5          ; Ll #       LATIN SMALL LETTER E WITH CIRCUMFLEX AND TILDE
1EC7          ; Ll #       LATIN SMALL LETTER E WITH CIRCUMFLEX AND DOT BELOW
1EC9          ; Ll #       LATIN SMALL LETTER I WITH HOOK ABOVE
1ECB          ; Ll #       LATIN SMALL LETTER I WITH DOT BELOW
1ECD          ; Ll #       LATIN SMALL LETTER O WITH DOT BELOW
1ECF          ; Ll #       LATIN SMALL LETTER O WITH HOOK ABOVE
1ED1          ; Ll #       LATIN SMALL LETTER O WITH CIRCUMFLEX AND ACUTE
1ED3          ; Ll #       LATIN SMALL LETTER O WITH CIRCUMFLEX AND GRAVE
1ED5          ; Ll #       LATIN SMALL LETTER O WITH CIRCUMFLEX AND HOOK ABOVE
1ED7          ; Ll #       LATIN SMALL LETTER O WITH CIRCUMFLEX AND TILDE
1ED9          ; Ll #       LATIN SMALL LETTER O WITH CIRCUMFLEX AND DOT BELOW
1EDB          ; Ll #       LATIN SMALL LETTER O WITH HORN AND ACUTE
1EDD          ; Ll #       LATIN SMALL LETTER O WITH HORN AND GRAVE
1EDF          ; Ll #       LATIN SMALL LETTER O WITH HORN AND HOOK ABOVE
1EE1          ; Ll #       LATIN SMALL LETTER O WITH HORN AND TILDE
1EE3          ; Ll #       LATIN SMALL LETTER O WITH HORN AND DOT BELOW
1EE5          ; Ll #       LATIN SMALL LETTER U WITH DOT BELOW
1EE7          ; Ll #       LATIN SMALL LETTER U WITH HOOK ABOVE
1EE9          ; Ll #       LATIN SMALL LETTER U WITH HORN AND ACUTE
1EEB          ; Ll #       LATIN SMALL LETTER U WITH HORN AND GRAVE
1EED          ; Ll #       LATIN SMALL LETTER U WITH HORN AND HOOK ABOVE
1EEF          ; Ll #       LATIN SMALL LETTER U WITH HORN AND TILDE
1EF1          ; Ll #       LATIN SMALL LETTER U WITH HORN AND DOT BELOW
1EF3          ; Ll #       LATIN SMALL LETTER Y WITH GRAVE
1EF5          ; Ll #       LATIN SMALL LETTER Y WITH DOT BELOW
1EF7          ; Ll #       LATIN SMALL LETTER Y WITH HOOK ABOVE
1EF9          ; Ll #       LATIN SMALL LETTER Y WITH TILDE
1EFB          ; Ll #       LATIN SMALL LETTER MIDDLE-WELSH LL
1EFD          ; Ll #       LATIN SMALL LETTER MIDDLE-WELSH V
1EFF..1F07    ; Ll #   [9] LATIN SMALL LETTER Y WITH LOOP..GREEK SMALL LETTER ALPHA WITH DASIA AND PERISPOMENI
1F10..1F15    ; Ll #   [6] GREEK SMALL LETTER EPSILON WITH PSILI..GREEK SMALL LETTER EPSILON WITH DASIA AND OXIA
1F20..1F27    ; Ll #   [8] GREEK SMALL LETTER ETA WITH PSILI..GREEK SMALL LETTER ETA WITH DASIA AND PERISPOMENI
1F30..1F37    ; Ll #   [8] GREEK SMALL LETTER IOTA WITH PSILI..GREEK SMALL LETTER IOTA WITH DASIA AND PERISPOMENI
1F40..1F45    ; Ll #   [6] GREEK SMALL LETTER OMICRON WITH PSILI..GREEK SMALL LETTER OMICRON WITH DASIA AND OXIA
1F50..1F57    ; Ll #   [8] GREEK SMALL LETTER UPSILON WITH PSILI..GREEK SMALL LETTER UPSILON WITH DASIA AND PERISPOMENI
1F60..1F67    ; Ll #   [8] GREEK SMALL LETTER OMEGA WITH PSILI..GREEK SMALL LETTER OMEGA WITH DASIA AND PERISPOMENI
1F70..1F7D    ; Ll #  [14] GREEK SMALL LETTER ALPHA WITH VARIA..GREEK SMALL LETTER OMEGA WITH OXIA
1F80..1F87    ; Ll #   [8] GREEK SMALL LETTER ALPHA WITH PSILI AND YPOGEGRAMMENI..GREEK SMALL LETTER ALPHA WITH DASIA AND PERISPOMENI AND YPOGEGRAMMENI
1F90..1F97    ; Ll #   [8] GREEK SMALL LETTER ETA WITH PSILI AND YPOGEGRAMMENI..GREEK SMALL LETTER ETA WITH DASIA AND PERISPOMENI AND YPOGEGRAMMENI
1FA0..1FA7    ; Ll #   [8] GREEK SMALL LETTER OMEGA WITH PSILI AND YPOGEGRAMMENI..GREEK SMALL LETTER OMEGA WITH DASIA AND PERISPOMENI AND YPOGEGRAMMENI
1FB0..1FB4    ; Ll #   [5] GREEK SMALL LETTER ALPHA WITH VRACHY..GREEK SMALL LETTER ALPHA WITH OXIA AND YPOGEGRAMMENI
1FB6..1FB7    ; Ll #   [2] GREEK SMALL LETTER ALPHA WITH PERISPOMENI..GREEK SMALL LETTER ALPHA WITH PERISPOMENI AND YPOGEGRAMMENI
1FBE          ; Ll #       GREEK PROSGEGRAMMENI
1FC2..1FC4    ; Ll #   [3] GREEK SMALL LETTER ETA WITH VARIA AND YPOGEGRAMMENI..GREEK SMALL LETTER ETA WITH OXIA AND YPOGEGRAMMENI
1FC6..1FC7    ; Ll #   [2] GREEK SMALL LETTER ETA WITH PERISPOMENI..GREEK SMALL LETTER ETA WITH PERISPOMENI AND YPOGEGRAMMENI
1FD0..1FD3    ; Ll #   [4] GREEK SMALL LETTER IOTA WITH VRACHY..GREEK SMALL LETTER IOTA WITH DIALYTIKA AND OXIA
1FD6..1FD7    ; Ll #   [2] GREEK SMALL LETTER IOTA WITH PERISPOMENI..GREEK SMALL LETTER IOTA WITH DIALYTIKA AND PERISPOMENI
1FE0..1FE7    ; Ll #   [8] GREEK SMALL LETTER UPSILON WITH VRACHY..GREEK SMALL LETTER UPSILON WITH DIALYTIKA AND PERISPOMENI
1FF2..1FF4    ; Ll #   [3] GREEK SMALL LETTER OMEGA WITH VARIA AND YPOGEGRAMMENI..GREEK SMALL LETTER OMEGA WITH OXIA AND YPOGEGRAMMENI
1FF6..1FF7    ; Ll #   [2] GREEK SMALL LETTER OMEGA WITH PERISPOMENI..GREEK SMALL LETTER OMEGA WITH PERISPOMENI AND YPOGEGRAMMENI
210A          ; Ll #       SCRIPT SMALL G
210E..210F    ; Ll #   [2] PLANCK CONSTANT..PLANCK CONSTANT OVER TWO PI
2113          ; Ll #       SCRIPT SMALL L
212F          ; Ll #       SCRIPT SMALL E
2134          ; Ll #       SCRIPT SMALL O
2139          ; Ll #       INFORMATION SOURCE
213C..213D    ; Ll #   [2] DOUBLE-STRUCK SMALL PI..DOUBLE-STRUCK SMALL GAMMA
2146..2149    ; Ll #   [4] DOUBLE-STRUCK ITALIC SMALL D..DOUBLE-STRUCK ITALIC SMALL J
214E          ; Ll #       TURNED SMALL F
2184          ; Ll #       LATIN SMALL LETTER REVERSED C
2C30..2C5F    ; Ll #  [48] GLAGOLITIC SMALL LETTER AZU..GLAGOLITIC SMALL LETTER CAUDATE CHRIVI
2C61          ; Ll #       LATIN SMALL LETTER L WITH DOUBLE BAR
2C65..2C66    ; Ll #   [2] LATIN SMALL LETTER A WITH STROKE..LATIN SMALL LETTER T WITH DIAGONAL STROKE
2C68          ; Ll #       LATIN SMALL LETTER H WITH DESCENDER
2C6A          ; Ll #       LATIN SMALL LETTER K WITH DESCENDER
2C6C          ; Ll #       LATIN SMALL LETTER Z WITH DESCENDER
2C71          ; Ll #       LATIN SMALL LETTER V WITH RIGHT HOOK
2C73..2C74    ; Ll #   [2] LATIN SMALL LETTER W WITH HOOK..LATIN SMALL LETTER V WITH CURL
2C76..2C7B    ; Ll #   [6] LATIN SMALL LETTER HALF H..LATIN LETTER SMALL CAPITAL TURNED E
2C81          ; Ll #       COPTIC SMALL LETTER ALFA
2C83          ; Ll #       COPTIC SMALL LETTER VIDA
2C85          ; Ll #       COPTIC SMALL LETTER GAMMA
2C87          ; Ll #       COPTIC SMALL LETTER DALDA
2C89          ; Ll #       COPTIC SMALL LETTER EIE
2C8B          ; Ll #       COPTIC SMALL LETTER SOU
2C8D          ; Ll #       COPTIC SMALL LETTER ZATA
2C8F          ; Ll #       COPTIC SMALL LETTER HATE
2C91          ; Ll #       COPTIC SMALL LETTER THETHE
2C93          ; Ll #       COPTIC SMALL LETTER IAUDA
2C95          ; Ll #       COPTIC SMALL LETTER KAPA
2C97          ; Ll #       COPTIC SMALL LETTER LAULA
2C99          ; Ll #       COPTIC SMALL LETTER MI
2C9B          ; Ll #       COPTIC SMALL LETTER NI
2C9D          ; Ll #       COPTIC SMALL LETTER KSI
2C9F          ; Ll #       COPTIC SMALL LETTER O
2CA1          ; Ll #       COPTIC SMALL LETTER PI
2CA3          ; Ll #       COPTIC SMALL LETTER RO
2CA5          ; Ll #       COPTIC SMALL LETTER SIMA
2CA7          ; Ll #       COPTIC SMALL LETTER TAU
2CA9          ; Ll #       COPTIC SMALL LETTER UA
2CAB          ; Ll #       COPTIC SMALL LETTER FI
2CAD          ; Ll #       COPTIC SMALL LETTER KHI
2CAF          ; Ll #       COPTIC SMALL LETTER PSI
2CB1          ; Ll #       COPTIC SMALL LETTER OOU
2CB3          ; Ll #       COPTIC SMALL LETTER DIALECT-P ALEF
2CB5          ; Ll #       COPTIC SMALL LETTER OLD COPTIC AIN
2CB7          ; Ll #       COPTIC SMALL LETTER CRYPTOGRAMMIC EIE
2CB9          ; Ll #       COPTIC SMALL LETTER DIALECT-P KAPA
2CBB          ; Ll #       COPTIC SMALL LETTER DIALECT-P NI
2CBD          ; Ll #       COPTIC SMALL LETTER CRYPTOGRAMMIC NI
2CBF          ; Ll #       COPTIC SMALL LETTER OLD COPTIC OOU
2CC1          ; Ll #       COPTIC SMALL LETTER SAMPI
2CC3          ; Ll #       COPTIC SMALL LETTER CROSSED SHEI
2CC5          ; Ll #       COPTIC SMALL LETTER OLD COPTIC SHEI
2CC7          ; Ll #       COPTIC SMALL LETTER OLD COPTIC ESH
2CC9          ; Ll #       COPTIC SMALL LETTER AKHMIMIC KHEI
2CCB          ; Ll #       COPTIC SMALL LETTER DIALECT-P HORI
2CCD          ; Ll #       COPTIC SMALL LETTER OLD COPTIC HORI
2CCF          ; Ll #       COPTIC SMALL LETTER OLD COPTIC HA
2CD1          ; Ll #       COPTIC SMALL LETTER L-SHAPED HA
2CD3          ; Ll #       COPTIC SMALL LETTER OLD COPTIC HEI
2CD5          ; Ll #       COPTIC SMALL LETTER OLD COPTIC HAT
2CD7          ; Ll #       COPTIC SMALL LETTER OLD COPTIC GANGIA
2CD9          ; Ll #       COPTIC SMALL LETTER OLD COPTIC DJA
2CDB          ; Ll #       COPTIC SMALL LETTER OLD COPTIC SHIMA
2CDD          ; Ll #       COPTIC SMALL LETTER OLD NUBIAN SHIMA
2CDF          ; Ll #       COPTIC SMALL LETTER OLD NUBIAN NGI
2CE1          ; Ll #       COPTIC SMALL LETTER OLD NUBIAN NYI
2CE3..2CE4    ; Ll #   [2] COPTIC SMALL LETTER OLD NUBIAN WAU..COPTIC SYMBOL KAI
2CEC          ; Ll #       COPTIC SMALL LETTER CRYPTOGRAMMIC SHEI
2CEE          ; Ll #       COPTIC SMALL LETTER CRYPTOGRAMMIC GANGIA
2CF3          ; Ll #       COPTIC SMALL LETTER BOHAIRIC KHEI
2D00..2D25    ; Ll #  [38] GEORGIAN SMALL LETTER AN..GEORGIAN SMALL LETTER HOE
2D27          ; Ll #       GEORGIAN SMALL LETTER YN
2D2D          ; Ll #       GEORGIAN SMALL LETTER AEN
A641          ; Ll #       CYRILLIC SMALL LETTER ZEMLYA
A643          ; Ll #       CYRILLIC SMALL LETTER DZELO
A645          ; Ll #       CYRILLIC SMALL LETTER REVERSED DZE
A647          ; Ll #       CYRILLIC SMALL LETTER IOTA
A649          ; Ll #       CYRILLIC SMALL LETTER DJERV
A64B          ; Ll #       CYRILLIC SMALL LETTER MONOGRAPH UK
A64D          ; Ll #       CYRILLIC SMALL LETTER BROAD OMEGA
A64F          ; Ll #       CYRILLIC SMALL LETTER NEUTRAL YER
A651          ; Ll #       CYRILLIC SMALL LETTER YERU WITH BACK YER
A653          ; Ll #       CYRILLIC SMALL LETTER IOTIFIED YAT
A655          ; Ll #       CYRILLIC SMALL LETTER REVERSED YU
A657          ; Ll #       CYRILLIC SMALL LETTER IOTIFIED A
A659          ; Ll #       CYRILLIC SMALL LETTER CLOSED LITTLE YUS
A65B          ; Ll #       CYRILLIC SMALL LETTER BLENDED YUS
A65D          ; Ll #       CYRILLIC SMALL LETTER IOTIFIED CLOSED LITTLE YUS
A65F          ; Ll #       CYRILLIC SMALL LETTER YN
A661          ; Ll #       CYRILLIC SMALL LETTER REVERSED TSE
A663          ; Ll #       CYRILLIC SMALL LETTER SOFT DE
A665          ; Ll #       CYRILLIC SMALL LETTER SOFT EL
A667          ; Ll #       CYRILLIC SMALL LETTER SOFT EM
A669          ; Ll #       CYRILLIC SMALL LETTER MONOCULAR O
A66B          ; Ll #       CYRILLIC SMALL LETTER BINOCULAR O
A66D          ; Ll #       CYRILLIC SMALL LETTER DOUBLE MONOCULAR O
A681          ; Ll #       CYRILLIC SMALL LETTER DWE
A683          ; Ll #       CYRILLIC SMALL LETTER DZWE
A685          ; Ll #       CYRILLIC SMALL LETTER ZHWE
A687          ; Ll #       CYRILLIC SMALL LETTER CCHE
A689          ; Ll #       CYRILLIC SMALL LETTER DZZE
A68B          ; Ll #       CYRILLIC SMALL LETTER TE WITH MIDDLE HOOK
A68D          ; Ll #       CYRILLIC SMALL LETTER TWE
A68F          ; Ll #       CYRILLIC SMALL LETTER TSWE
A691          ; Ll #       CYRILLIC SMALL LETTER TSSE
A693          ; Ll #       CYRILLIC SMALL LETTER TCHE
A695          ; Ll #       CYRILLIC SMALL LETTER HWE
A697          ; Ll #       CYRILLIC SMALL LETTER SHWE
A699          ; Ll #       CYRILLIC SMALL LETTER DOUBLE O
A69B          ; Ll #       CYRILLIC SMALL LETTER CROSSED O
A723          ; Ll #       LATIN SMALL LETTER EGYPTOLOGICAL ALEF
A725          ; Ll #       LATIN SMALL LETTER EGYPTOLOGICAL AIN
A727          ; Ll #       LATIN SMALL LETTER HENG
A729          ; Ll #       LATIN SMALL LETTER TZ
A72B          ; Ll #       LATIN SMALL LETTER TRESILLO
A72D          ; Ll #       LATIN SMALL LETTER CUATRILLO
A72F..A731    ; Ll #   [3] LATIN SMALL LETTER CUATRILLO WITH COMMA..LATIN LETTER SMALL CAPITAL S
A733          ; Ll #       LATIN SMALL LETTER AA
A735          ; Ll #       LATIN SMALL LETTER AO
A737          ; Ll #       LATIN SMALL LETTER AU
A739          ; Ll #       LATIN SMALL LETTER AV
A73B          ; Ll #       LATIN SMALL LETTER AV WITH HORIZONTAL BAR
A73D          ; Ll #       LATIN SMALL LETTER AY
A73F          ; Ll #       LATIN SMALL LETTER REVERSED C WITH DOT
A741          ; Ll #       LATIN SMALL LETTER K WITH STROKE
A743          ; Ll #       LATIN SMALL LETTER K WITH DIAGONAL STROKE
A745          ; Ll #       LATIN SMALL LETTER K WITH STROKE AND DIAGONAL STROKE
A747          ; Ll #       LATIN SMALL LETTER BROKEN L
A749          ; Ll #       LATIN SMALL LETTER L WITH HIGH STROKE
A74B          ; Ll #       LATIN SMALL LETTER O WITH LONG STROKE OVERLAY
A74D          ; Ll #       LATIN SMALL LETTER O WITH LOOP
A74F          ; Ll #       LATIN SMALL LETTER OO
A751          ; Ll #       LATIN SMALL LETTER P WITH STROKE THROUGH DESCENDER
A753          ; Ll #       LATIN SMALL LETTER P WITH FLOURISH
A755          ; Ll #       LATIN SMALL LETTER P WITH SQUIRREL TAIL
A757          ; Ll #       LATIN SMALL LETTER Q WITH STROKE THROUGH DESCENDER
A759          ; Ll #       LATIN SMALL LETTER Q WITH DIAGONAL STROKE
A75B          ; Ll #       LATIN SMALL LETTER R ROTUNDA
A75D          ; Ll #       LATIN SMALL LETTER RUM ROTUNDA
A75F          ; Ll #       LATIN SMALL LETTER V WITH DIAGONAL STROKE
A761          ; Ll #       LATIN SMALL LETTER VY
A763          ; Ll #       LATIN SMALL LETTER VISIGOTHIC Z
A765          ; Ll #       LATIN SMALL LETTER THORN WITH STROKE
A767          ; Ll #       LATIN SMALL LETTER THORN WITH STROKE THROUGH DESCENDER
A769          ; Ll #       LATIN SMALL LETTER VEND
A76B          ; Ll #       LATIN SMALL LETTER ET
A76D          ; Ll #       LATIN SMALL LETTER IS
A76F          ; Ll #       LATIN SMALL LETTER CON
A771..A778    ; Ll #   [8] LATIN SMALL LETTER DUM..LATIN SMALL LETTER UM
A77A          ; Ll #       LATIN SMALL LETTER INSULAR D
A77C          ; Ll #       LATIN SMALL LETTER INSULAR F
A77F          ; Ll #       LATIN SMALL LETTER TURNED INSULAR G
A781          ; Ll #       LATIN SMALL LETTER TURNED L
A783          ; Ll #       LATIN SMALL LETTER INSULAR R
A785          ; Ll #       LATIN SMALL LETTER INSULAR S
A787          ; Ll #       LATIN SMALL LETTER INSULAR T
A78C          ; Ll #       LATIN SMALL LETTER SALTILLO
A78E          ; Ll #       LATIN SMALL LETTER L WITH RETROFLEX HOOK AND BELT
A791          ; Ll #       LATIN SMALL LETTER N WITH DESCENDER
A793..A795    ; Ll #   [3] LATIN SMALL LETTER C WITH BAR..LATIN SMALL LETTER H WITH PALATAL HOOK
A797          ; Ll #       LATIN SMALL LETTER B WITH FLOURISH
A799          ; Ll #       LATIN SMALL LETTER F WITH STROKE
A79B          ; Ll #       LATIN SMALL LETTER VOLAPUK AE
A79D          ; Ll #       LATIN SMALL LETTER VOLAPUK OE
A79F          ; Ll #       LATIN SMALL LETTER VOLAPUK UE
A7A1          ; Ll #       LATIN SMALL LETTER G WITH OBLIQUE STROKE
A7A3          ; Ll #       LATIN SMALL LETTER K WITH OBLIQUE STROKE
A7A5          ; Ll #       LATIN SMALL LETTER N WITH OBLIQUE STROKE
A7A7          ; Ll #       LATIN SMALL LETTER R WITH OBLIQUE STROKE
A7A9          ; Ll #       LATIN SMALL LETTER S WITH OBLIQUE STROKE
A7AF          ; Ll #       LATIN LETTER SMALL CAPITAL Q
A7B5          ; Ll #       LATIN SMALL LETTER BETA
A7B7          ; Ll #       LATIN SMALL LETTER OMEGA
A7B9          ; Ll #       LATIN SMALL LETTER U WITH STROKE
A7BB          ; Ll #       LATIN SMALL LETTER GLOTTAL A
A7BD          ; Ll #       LATIN SMALL LETTER GLOTTAL I
A7BF          ; Ll #       LATIN SMALL LETTER GLOTTAL U
A7C1          ; Ll #       LATIN SMALL LETTER OLD POLISH O
A7C3          ; Ll #       LATIN SMALL LETTER ANGLICANA W
A7C8          ; Ll #       LATIN SMALL LETTER D WITH SHORT STROKE OVERLAY
A7CA          ; Ll #       LATIN SMALL LETTER S WITH SHORT STROKE OVERLAY
A7D1          ; Ll #       LATIN SMALL LETTER CLOSED INSULAR G
A7D3          ; Ll #       LATIN SMALL LETTER DOUBLE THORN
A7D5          ; Ll #       LATIN SMALL LETTER DOUBLE WYNN
A7D7          ; Ll #       LATIN SMALL LETTER MIDDLE SCOTS S
A7D9          ; Ll #       LATIN SMALL LETTER SIGMOID S
A7F6          ; Ll #       LATIN SMALL LETTER REVERSED HALF H
A7FA          ; Ll #       LATIN LETTER SMALL CAPITAL TURNED M
AB30..AB5A    ; Ll #  [43] LATIN SMALL LETTER BARRED ALPHA..LATIN SMALL LETTER Y WITH SHORT RIGHT LEG
AB60..AB68    ; Ll #   [9] LATIN SMALL LETTER SAKHA YAT..LATIN SMALL LETTER TURNED R WITH MIDDLE TILDE
AB70..ABBF    ; Ll #  [80] CHEROKEE SMALL LETTER A..CHEROKEE SMALL LETTER YA
FB00..FB06    ; Ll #   [7] LATIN SMALL LIGATURE FF..LATIN SMALL LIGATURE ST
FB13..FB17    ; Ll #   [5] ARMENIAN SMALL LIGATURE MEN NOW..ARMENIAN SMALL LIGATURE MEN XEH
FF41..FF5A    ; Ll #  [26] FULLWIDTH LATIN SMALL LETTER A..FULLWIDTH LATIN SMALL LETTER Z
10428..1044F  ; Ll #  [40] DESERET SMALL LETTER LONG I..DESERET SMALL LETTER EW
104D8..104FB  ; Ll #  [36] OSAGE SMALL LETTER A..OSAGE SMALL LETTER ZHA
10597..105A1  ; Ll #  [11] VITHKUQI SMALL LETTER A..VITHKUQI SMALL LETTER GA
105A3..105B1  ; Ll #  [15] VITHKUQI SMALL LETTER HA..VITHKUQI SMALL LETTER RE
105B3..105B9  ; Ll #   [7] VITHKUQI SMALL LETTER SE..VITHKUQI SMALL LETTER XE
105BB..105BC  ; Ll #   [2] VITHKUQI SMALL LETTER Y..VITHKUQI SMALL LETTER ZE
10CC0..10CF2  ; Ll #  [51] OLD HUNGARIAN SMALL LETTER A..OLD HUNGARIAN SMALL LETTER US
118C0..118DF  ; Ll #  [32] WARANG CITI SMALL LETTER NGAA..WARANG CITI SMALL LETTER VIYO
16E60..16E7F  ; Ll #  [32] MEDEFAIDRIN SMALL LETTER M..MEDEFAIDRIN SMALL LETTER Y
1D41A..1D433  ; Ll #  [26] MATHEMATICAL BOLD SMALL A..MATHEMATICAL BOLD SMALL Z
1D44E..1D454  ; Ll #   [7] MATHEMATICAL ITALIC SMALL A..MATHEMATICAL ITALIC SMALL G
1D456..1D467  ; Ll #  [18] MATHEMATICAL ITALIC SMALL I..MATHEMATICAL ITALIC SMALL Z
1D482..1D49B  ; Ll #  [26] MATHEMATICAL BOLD ITALIC SMALL A..MATHEMATICAL BOLD ITALIC SMALL Z
1D4B6..1D4B9  ; Ll #   [4] MATHEMATICAL SCRIPT SMALL A..MATHEMATICAL SCRIPT SMALL D
1D4BB         ; Ll #       MATHEMATICAL SCRIPT SMALL F
1D4BD..1D4C3  ; Ll #   [7] MATHEMATICAL SCRIPT SMALL H..MATHEMATICAL SCRIPT SMALL N
1D4C5..1D4CF  ; Ll #  [11] MATHEMATICAL SCRIPT SMALL P..MATHEMATICAL SCRIPT SMALL Z
1D4EA..1D503  ; Ll #  [26] MATHEMATICAL BOLD SCRIPT SMALL A..MATHEMATICAL BOLD SCRIPT SMALL Z
1D51E..1D537  ; Ll #  [26] MATHEMATICAL FRAKTUR SMALL A..MATHEMATICAL FRAKTUR SMALL Z
1D552..1D56B  ; Ll #  [26] MATHEMATICAL DOUBLE-STRUCK SMALL A..MATHEMATICAL DOUBLE-STRUCK SMALL Z
1D586..1D59F  ; Ll #  [26] MATHEMATICAL BOLD FRAKTUR SMALL A..MATHEMATICAL BOLD FRAKTUR SMALL Z
1D5BA..1D5D3  ; Ll #  [26] MATHEMATICAL SANS-SERIF SMALL A..MATHEMATICAL SANS-SERIF SMALL Z
1D5EE..1D607  ; Ll #  [26] MATHEMATICAL SANS-SERIF BOLD SMALL A..MATHEMATICAL SANS-SERIF BOLD SMALL Z
1D622..1D63B  ; Ll #  [26] MATHEMATICAL SANS-SERIF ITALIC SMALL A..MATHEMATICAL SANS-SERIF ITALIC SMALL Z
1D656..1D66F  ; Ll #  [26] MATHEMATICAL SANS-SERIF BOLD ITALIC SMALL A..MATHEMATICAL SANS-SERIF BOLD ITALIC SMALL Z
1D68A..1D6A5  ; Ll #  [28] MATHEMATICAL MONOSPACE SMALL A..MATHEMATICAL ITALIC SMALL DOTLESS J
1D6C2..1D6DA  ; Ll #  [25] MATHEMATICAL BOLD SMALL ALPHA..MATHEMATICAL BOLD SMALL OMEGA
1D6DC..1D6E1  ; Ll #   [6] MATHEMATICAL BOLD EPSILON SYMBOL..MATHEMATICAL BOLD PI SYMBOL
1D6FC..1D714  ; Ll #  [25] MATHEMATICAL ITALIC SMALL ALPHA..MATHEMATICAL ITALIC SMALL OMEGA
1D716..1D71B  ; Ll #   [6] MATHEMATICAL ITALIC EPSILON SYMBOL..MATHEMATICAL ITALIC PI SYMBOL
1D736..1D74E  ; Ll #  [25] MATHEMATICAL BOLD ITALIC SMALL ALPHA..MATHEMATICAL BOLD ITALIC SMALL OMEGA
1D750..1D755  ; Ll #   [6] MATHEMATICAL BOLD ITALIC EPSILON SYMBOL..MATHEMATICAL BOLD ITALIC PI SYMBOL
1D770..1D788  ; Ll #  [25] MATHEMATICAL SANS-SERIF BOLD SMALL ALPHA..MATHEMATICAL SANS-SERIF BOLD SMALL OMEGA
1D78A..1D78F  ; Ll #   [6] MATHEMATICAL SANS-SERIF BOLD EPSILON SYMBOL..MATHEMATICAL SANS-SERIF BOLD PI SYMBOL
1D7AA..1D7C2  ; Ll #  [25] MATHEMATICAL SANS-SERIF BOLD ITALIC SMALL ALPHA..MATHEMATICAL SANS-SERIF BOLD ITALIC SMALL OMEGA
1D7C4..1D7C9  ; Ll #   [6] MATHEMATICAL SANS-SERIF BOLD ITALIC EPSILON SYMBOL..MATHEMATICAL SANS-SERIF BOLD ITALIC PI SYMBOL
1D7CB         ; Ll #       MATHEMATICAL BOLD SMALL DIGAMMA
1DF00..1DF09  ; Ll #  [10] LATIN SMALL LETTER FENG DIGRAPH WITH TRILL..LATIN SMALL LETTER T WITH HOOK AND RETROFLEX HOOK
1DF0B..1DF1E  ; Ll #  [20] LATIN SMALL LETTER ESH WITH DOUBLE BAR..LATIN SMALL LETTER S WITH CURL
1DF25..1DF2A  ; Ll #   [6] LATIN SMALL LETTER D WITH MID-HEIGHT LEFT HOOK..LATIN SMALL LETTER T WITH MID-HEIGHT LEFT HOOK
1E922..1E943  ; Ll #  [34] ADLAM SMALL LETTER ALIF..ADLAM SMALL LETTER SHA

# Total code points: 2234

# ================================================

# General_Category=Titlecase_Letter

01C5          ; Lt #       LATIN CAPITAL LETTER D WITH SMALL LETTER Z WITH CARON
01C8          ; Lt #       LATIN CAPITAL LETTER L WITH SMALL LETTER J
01CB          ; Lt #       LATIN CAPITAL LETTER N WITH SMALL LETTER J
01F2          ; Lt #       LATIN CAPITAL LETTER D WITH SMALL LETTER Z
1F88..1F8F    ; Lt #   [8] GREEK CAPITAL LETTER ALPHA WITH PSILI AND PROSGEGRAMMENI..GREEK CAPITAL LETTER ALPHA WITH DASIA AND PERISPOMENI AND PROSGEGRAMMENI
1F98..1F9F    ; Lt #   [8] GREEK CAPITAL LETTER ETA WITH PSILI AND PROSGEGRAMMENI..GREEK CAPITAL LETTER ETA WITH DASIA AND PERISPOMENI AND PROSGEGRAMMENI
1FA8..1FAF    ; Lt #   [8] GREEK CAPITAL LETTER OMEGA WITH PSILI AND PROSGEGRAMMENI..GREEK CAPITAL LETTER OMEGA WITH DASIA AND PERISPOMENI AND PROSGEGRAMMENI
1FBC          ; Lt #       GREEK CAPITAL LETTER ALPHA WITH PROSGEGRAMMENI
1FCC          ; Lt #       GREEK CAPITAL LETTER ETA WITH PROSGEGRAMMENI
1FFC          ; Lt #       GREEK CAPITAL LETTER OMEGA WITH PROSGEGRAMMENI

# Total code points: 31

# ================================================

# General_Category=Modifier_Letter

02B0..02C1    ; Lm #  [18] MODIFIER LETTER SMALL H..MODIFIER LETTER REVERSED GLOTTAL STOP
02C6..02D1    ; Lm #  [12] MODIFIER LETTER CIRCUMFLEX ACCENT..MODIFIER LETTER HALF TRIANGULAR COLON
02E0..02E4    ; Lm #   [5] MODIFIER LETTER SMALL GAMMA..MODIFIER LETTER SMALL REVERSED GLOTTAL STOP
02EC          ; Lm #       MODIFIER LETTER VOICING
02EE          ; Lm #       MODIFIER LETTER DOUBLE APOSTROPHE
0374          ; Lm #       GREEK NUMERAL SIGN
037A          ; Lm #       GREEK YPOGEGRAMMENI
0559          ; Lm #       ARMENIAN MODIFIER LETTER LEFT HALF RING
0640          ; Lm #       ARABIC TATWEEL
06E5..06E6    ; Lm #   [2] ARABIC SMALL WAW..ARABIC SMALL YEH
07F4..07F5    ; Lm #   [2] NKO HIGH TONE APOSTROPHE..NKO LOW TONE APOSTROPHE
07FA          ; Lm #       NKO LAJANYALAN
081A          ; Lm #       SAMARITAN MODIFIER LETTER EPENTHETIC YUT
0824          ; Lm #       SAMARITAN MODIFIER LETTER SHORT A
0828          ; Lm #       SAMARITAN MODIFIER LETTER I
08C9          ; Lm #       ARABIC SMALL FARSI YEH
0971          ; Lm #       DEVANAGARI SIGN HIGH SPACING DOT
0E46          ; Lm #       THAI CHARACTER MAIYAMOK
0EC6          ; Lm #       LAO KO LA
10FC          ; Lm #       MODIFIER LETTER GEORGIAN NAR
17D7          ; Lm #       KHMER SIGN LEK TOO
1843          ; Lm #       MONGOLIAN LETTER TODO LONG VOWEL SIGN
1AA7          ; Lm #       TAI THAM SIGN MAI YAMOK
1C78..1C7D    ; Lm #   [6] OL CHIKI MU TTUDDAG..OL CHIKI AHAD
1D2C..1D6A    ; Lm #  [63] MODIFIER LETTER CAPITAL A..GREEK SUBSCRIPT SMALL LETTER CHI
1D78          ; Lm #       MODIFIER LETTER CYRILLIC EN
1D9B..1DBF    ; Lm #  [37] MODIFIER LETTER SMALL TURNED ALPHA..MODIFIER LETTER SMALL THETA
2071          ; Lm #       SUPERSCRIPT LATIN SMALL LETTER I
207F          ; Lm #       SUPERSCRIPT LATIN SMALL LETTER N
2090..209C    ; Lm #  [13] LATIN SUBSCRIPT SMALL LETTER A..LATIN SUBSCRIPT SMALL LETTER T
2C7C..2C7D    ; Lm #   [2] LATIN SUBSCRIPT SMALL LETTER J..MODIFIER LETTER CAPITAL V
2D6F          ; Lm #       TIFINAGH MODIFIER LETTER LABIALIZATION MARK
2E2F          ; Lm #       VERTICAL TILDE
3005          ; Lm #       IDEOGRAPHIC ITERATION MARK
3031..3035    ; Lm #   [5] VERTICAL KANA REPEAT MARK..VERTICAL KANA REPEAT MARK LOWER HALF
303B          ; Lm #       VERTICAL IDEOGRAPHIC ITERATION MARK
309D..309E    ; Lm #   [2] HIRAGANA ITERATION MARK..HIRAGANA VOICED ITERATION MARK
30FC..30FE    ; Lm #   [3] KATAKANA-HIRAGANA PROLONGED SOUND MARK..KATAKANA VOICED ITERATION MARK
A015          ; Lm #       YI SYLLABLE WU
A4F8..A4FD    ; Lm #   [6] LISU LETTER TONE MYA TI..LISU LETTER TONE MYA JEU
A60C          ; Lm #       VAI SYLLABLE LENGTHENER
A67F          ; Lm #       CYRILLIC PAYEROK
A69C..A69D    ; Lm #   [2] MODIFIER LETTER CYRILLIC HARD SIGN..MODIFIER LETTER CYRILLIC SOFT SIGN
A717..A71F    ; Lm #   [9] MODIFIER LETTER DOT VERTICAL BAR..MODIFIER LETTER LOW INVERTED EXCLAMATION MARK
A770          ; Lm #       MODIFIER LETTER US
A788          ; Lm #       MODIFIER LETTER LOW CIRCUMFLEX ACCENT
A7F2..A7F4    ; Lm #   [3] MODIFIER LETTER CAPITAL C..MODIFIER LETTER CAPITAL Q
A7F8..A7F9    ; Lm #   [2] MODIFIER LETTER CAPITAL H WITH STROKE..MODIFIER LETTER SMALL LIGATURE OE
A9CF          ; Lm #       JAVANESE PANGRANGKEP
A9E6          ; Lm #       MYANMAR MODIFIER LETTER SHAN REDUPLICATION
AA70          ; Lm #       MYANMAR MODIFIER LETTER KHAMTI REDUPLICATION
AADD          ; Lm #       TAI VIET SYMBOL SAM
AAF3..AAF4    ; Lm #   [2] MEETEI MAYEK SYLLABLE REPETITION MARK..MEETEI MAYEK WORD REPETITION MARK
AB5C..AB5F    ; Lm #   [4] MODIFIER LETTER SMALL HENG..MODIFIER LETTER SMALL U WITH LEFT HOOK
AB69          ; Lm #       MODIFIER LETTER SMALL TURNED W
FF70          ; Lm #       HALFWIDTH KATAKANA-HIRAGANA PROLONGED SOUND MARK
FF9E..FF9F    ; Lm #   [2] HALFWIDTH KATAKANA VOICED SOUND MARK..HALFWIDTH KATAKANA SEMI-VOICED SOUND MARK
10780..10785  ; Lm #   [6] MODIFIER LETTER SMALL CAPITAL AA..MODIFIER LETTER SMALL B WITH HOOK
10787..107B0  ; Lm #  [42] MODIFIER LETTER SMALL DZ DIGRAPH..MODIFIER LETTER SMALL V WITH RIGHT HOOK
107B2..107BA  ; Lm #   [9] MODIFIER LETTER SMALL CAPITAL Y..MODIFIER LETTER SMALL S WITH CURL
16B40..16B43  ; Lm #   [4] PAHAWH HMONG SIGN VOS SEEV..PAHAWH HMONG SIGN IB YAM
16F93..16F9F  ; Lm #  [13] MIAO LETTER TONE-2..MIAO LETTER REFORMED TONE-8
16FE0..16FE1  ; Lm #   [2] TANGUT ITERATION MARK..NUSHU ITERATION MARK
16FE3         ; Lm #       OLD CHINESE ITERATION MARK
1AFF0..1AFF3  ; Lm #   [4] KATAKANA LETTER MINNAN TONE-2..KATAKANA LETTER MINNAN TONE-5
1AFF5..1AFFB  ; Lm #   [7] KATAKANA LETTER MINNAN TONE-7..KATAKANA LETTER MINNAN NASALIZED TONE-5
1AFFD..1AFFE  ; Lm #   [2] KATAKANA LETTER MINNAN NASALIZED TONE-7..KATAKANA LETTER MINNAN NASALIZED TONE-8
1E030..1E06D  ; Lm #  [62] MODIFIER LETTER CYRILLIC SMALL A..MODIFIER LETTER CYRILLIC SMALL STRAIGHT U WITH STROKE
1E137..1E13D  ; Lm #   [7] NYIAKENG PUACHUE HMONG SIGN FOR PERSON..NYIAKENG PUACHUE HMONG SYLLABLE LENGTHENER
1E4EB         ; Lm #       NAG MUNDARI SIGN OJOD
1E94B         ; Lm #       ADLAM NASALIZATION MARK

# Total code points: 397

# ================================================

# General_Category=Other_Letter

00AA          ; Lo #       FEMININE ORDINAL INDICATOR
00BA          ; Lo #       MASCULINE ORDINAL INDICATOR
01BB          ; Lo #       LATIN LETTER TWO WITH STROKE
01C0..01C3    ; Lo #   [4] LATIN LETTER DENTAL CLICK..LATIN LETTER RETROFLEX CLICK
0294          ; Lo #       LATIN LETTER GLOTTAL STOP
05D0..05EA    ; Lo #  [27] HEBREW LETTER ALEF..HEBREW LETTER TAV
05EF..05F2    ; Lo #   [4] HEBREW YOD TRIANGLE..HEBREW LIGATURE YIDDISH DOUBLE YOD
0620..063F    ; Lo #  [32] ARABIC LETTER KASHMIRI YEH..ARABIC LETTER FARSI YEH WITH THREE DOTS ABOVE
0641..064A    ; Lo #  [10] ARABIC LETTER FEH..ARABIC LETTER YEH
066E..066F    ; Lo #   [2] ARABIC LETTER DOTLESS BEH..ARABIC LETTER DOTLESS QAF
0671..06D3    ; Lo #  [99] ARABIC LETTER ALEF WASLA..ARABIC LETTER YEH BARREE WITH HAMZA ABOVE
06D5          ; Lo #       ARABIC LETTER AE
06EE..06EF    ; Lo #   [2] ARABIC LETTER DAL WITH INVERTED V..ARABIC LETTER REH WITH INVERTED V
06FA..06FC    ; Lo #   [3] ARABIC LETTER SHEEN WITH DOT BELOW..ARABIC LETTER GHAIN WITH DOT BELOW
06FF          ; Lo #       ARABIC LETTER HEH WITH INVERTED V
0710          ; Lo #       SYRIAC LETTER ALAPH
0712..072F    ; Lo #  [30] SYRIAC LETTER BETH..SYRIAC LETTER PERSIAN DHALATH
074D..07A5    ; Lo #  [89] SYRIAC LETTER SOGDIAN ZHAIN..THAANA LETTER WAAVU
07B1          ; Lo #       THAANA LETTER NAA
07CA..07EA    ; Lo #  [33] NKO LETTER A..NKO LETTER JONA RA
0800..0815    ; Lo #  [22] SAMARITAN LETTER ALAF..SAMARITAN LETTER TAAF
0840..0858    ; Lo #  [25] MANDAIC LETTER HALQA..MANDAIC LETTER AIN
0860..086A    ; Lo #  [11] SYRIAC LETTER MALAYALAM NGA..SYRIAC LETTER MALAYALAM SSA
0870..0887    ; Lo #  [24] ARABIC LETTER ALEF WITH ATTACHED FATHA..ARABIC BASELINE ROUND DOT
0889..088E    ; Lo #   [6] ARABIC LETTER NOON WITH INVERTED SMALL V..ARABIC VERTICAL TAIL
08A0..08C8    ; Lo #  [41] ARABIC LETTER BEH WITH SMALL V BELOW..ARABIC LETTER GRAF
0904..0939    ; Lo #  [54] DEVANAGARI LETTER SHORT A..DEVANAGARI LETTER HA
093D          ; Lo #       DEVANAGARI SIGN AVAGRAHA
0950          ; Lo #       DEVANAGARI OM
0958..0961    ; Lo #  [10] DEVANAGARI LETTER QA..DEVANAGARI LETTER VOCALIC LL
0972..0980    ; Lo #  [15] DEVANAGARI LETTER CANDRA A..BENGALI ANJI
0985..098C    ; Lo #   [8] BENGALI LETTER A..BENGALI LETTER VOCALIC L
098F..0990    ; Lo #   [2] BENGALI LETTER E..BENGALI LETTER AI
0993..09A8    ; Lo #  [22] BENGALI LETTER O..BENGALI LETTER NA
09AA..09B0    ; Lo #   [7] BENGALI LETTER PA..BENGALI LETTER RA
09B2          ; Lo #       BENGALI LETTER LA
09B6..09B9    ; Lo #   [4] BENGALI LETTER SHA..BENGALI LETTER HA
09BD          ; Lo #       BENGALI SIGN AVAGRAHA
09CE          ; Lo #       BENGALI LETTER KHANDA TA
09DC..09DD    ; Lo #   [2] BENGALI LETTER RRA..BENGALI LETTER RHA
09DF..09E1    ; Lo #   [3] BENGALI LETTER YYA..BENGALI LETTER VOCALIC LL
09F0..09F1    ; Lo #   [2] BENGALI LETTER RA WITH MIDDLE DIAGONAL..BENGALI LETTER RA WITH LOWER DIAGONAL
09FC          ; Lo #       BENGALI LETTER VEDIC ANUSVARA
0A05..0A0A    ; Lo #   [6] GURMUKHI LETTER A..GURMUKHI LETTER UU
0A0F..0A10    ; Lo #   [2] GURMUKHI LETTER EE..GURMUKHI LETTER AI
0A13..0A28    ; Lo #  [22] GURMUKHI LETTER OO..GURMUKHI LETTER NA
0A2A..0A30    ; Lo #   [7] GURMUKHI LETTER PA..GURMUKHI LETTER RA
0A32..0A33    ; Lo #   [2] GURMUKHI LETTER LA..GURMUKHI LETTER LLA
0A35..0A36    ; Lo #   [2] GURMUKHI LETTER VA..GURMUKHI LETTER SHA
0A38..0A39    ; Lo #   [2] GURMUKHI LETTER SA..GURMUKHI LETTER HA
0A59..0A5C    ; Lo #   [4] GURMUKHI LETTER KHHA..GURMUKHI LETTER RRA
0A5E          ; Lo #       GURMUKHI LETTER FA
0A72..0A74    ; Lo #   [3] GURMUKHI IRI..GURMUKHI EK ONKAR
0A85..0A8D    ; Lo #   [9] GUJARATI LETTER A..GUJARATI VOWEL CANDRA E
0A8F..0A91    ; Lo #   [3] GUJARATI LETTER E..GUJARATI VOWEL CANDRA O
0A93..0AA8    ; Lo #  [22] GUJARATI LETTER O..GUJARATI LETTER NA
0AAA..0AB0    ; Lo #   [7] GUJARATI LETTER PA..GUJARATI LETTER RA
0AB2..0AB3    ; Lo #   [2] GUJARATI LETTER LA..GUJARATI LETTER LLA
0AB5..0AB9    ; Lo #   [5] GUJARATI LETTER VA..GUJARATI LETTER HA
0ABD          ; Lo #       GUJARATI SIGN AVAGRAHA
0AD0          ; Lo #       GUJARATI OM
0AE0..0AE1    ; Lo #   [2] GUJARATI LETTER VOCALIC RR..GUJARATI LETTER VOCALIC LL
0AF9          ; Lo #       GUJARATI LETTER ZHA
0B05..0B0C    ; Lo #   [8] ORIYA LETTER A..ORIYA LETTER VOCALIC L
0B0F..0B10    ; Lo #   [2] ORIYA LETTER E..ORIYA LETTER AI
0B13..0B28    ; Lo #  [22] ORIYA LETTER O..ORIYA LETTER NA
0B2A..0B30    ; Lo #   [7] ORIYA LETTER PA..ORIYA LETTER RA
0B32..0B33    ; Lo #   [2] ORIYA LETTER LA..ORIYA LETTER LLA
0B35..0B39    ; Lo #   [5] ORIYA LETTER VA..ORIYA LETTER HA
0B3D          ; Lo #       ORIYA SIGN AVAGRAHA
0B5C..0B5D    ; Lo #   [2] ORIYA LETTER RRA..ORIYA LETTER RHA
0B5F..0B61    ; Lo #   [3] ORIYA LETTER YYA..ORIYA LETTER VOCALIC LL
0B71          ; Lo #       ORIYA LETTER WA
0B83          ; Lo #       TAMIL SIGN VISARGA
0B85..0B8A    ; Lo #   [6] TAMIL LETTER A..TAMIL LETTER UU
0B8E..0B90    ; Lo #   [3] TAMIL LETTER E..TAMIL LETTER AI
0B92..0B95    ; Lo #   [4] TAMIL LETTER O..TAMIL LETTER KA
0B99..0B9A    ; Lo #   [2] TAMIL LETTER NGA..TAMIL LETTER CA
0B9C          ; Lo #       TAMIL LETTER JA
0B9E..0B9F    ; Lo #   [2] TAMIL LETTER NYA..TAMIL LETTER TTA
0BA3..0BA4    ; Lo #   [2] TAMIL LETTER NNA..TAMIL LETTER TA
0BA8..0BAA    ; Lo #   [3] TAMIL LETTER NA..TAMIL LETTER PA
0BAE..0BB9    ; Lo #  [12] TAMIL LETTER MA..TAMIL LETTER HA
0BD0          ; Lo #       TAMIL OM
0C05..0C0C    ; Lo #   [8] TELUGU LETTER A..TELUGU LETTER VOCALIC L
0C0E..0C10    ; Lo #   [3] TELUGU LETTER E..TELUGU LETTER AI
0C12..0C28    ; Lo #  [23] TELUGU LETTER O..TELUGU LETTER NA
0C2A..0C39    ; Lo #  [16] TELUGU LETTER PA..TELUGU LETTER HA
0C3D          ; Lo #       TELUGU SIGN AVAGRAHA
0C58..0C5A    ; Lo #   [3] TELUGU LETTER TSA..TELUGU LETTER RRRA
0C5D          ; Lo #       TELUGU LETTER NAKAARA POLLU
0C60..0C61    ; Lo #   [2] TELUGU LETTER VOCALIC RR..TELUGU LETTER VOCALIC LL
0C80          ; Lo #       KANNADA SIGN SPACING CANDRABINDU
0C85..0C8C    ; Lo #   [8] KANNADA LETTER A..KANNADA LETTER VOCALIC L
0C8E..0C90    ; Lo #   [3] KANNADA LETTER E..KANNADA LETTER AI
0C92..0CA8    ; Lo #  [23] KANNADA LETTER O..KANNADA LETTER NA
0CAA..0CB3    ; Lo #  [10] KANNADA LETTER PA..KANNADA LETTER LLA
0CB5..0CB9    ; Lo #   [5] KANNADA LETTER VA..KANNADA LETTER HA
0CBD          ; Lo #       KANNADA SIGN AVAGRAHA
0CDD..0CDE    ; Lo #   [2] KANNADA LETTER NAKAARA POLLU..KANNADA LETTER FA
0CE0..0CE1    ; Lo #   [2] KANNADA LETTER VOCALIC RR..KANNADA LETTER VOCALIC LL
0CF1..0CF2    ; Lo #   [2] KANNADA SIGN JIHVAMULIYA..KANNADA SIGN UPADHMANIYA
0D04..0D0C    ; Lo #   [9] MALAYALAM LETTER VEDIC ANUSVARA..MALAYALAM LETTER VOCALIC L
0D0E..0D10    ; Lo #   [3] MALAYALAM LETTER E..MALAYALAM LETTER AI
0D12..0D3A    ; Lo #  [41] MALAYALAM LETTER O..MALAYALAM LETTER TTTA
0D3D          ; Lo #       MALAYALAM SIGN AVAGRAHA
0D4E          ; Lo #       MALAYALAM LETTER DOT REPH
0D54..0D56    ; Lo #   [3] MALAYALAM LETTER CHILLU M..MALAYALAM LETTER CHILLU LLL
0D5F..0D61    ; Lo #   [3] MALAYALAM LETTER ARCHAIC II..MALAYALAM LETTER VOCALIC LL
0D7A..0D7F    ; Lo #   [6] MALAYALAM LETTER CHILLU NN..MALAYALAM LETTER CHILLU K
0D85..0D96    ; Lo #  [18] SINHALA LETTER AYANNA..SINHALA LETTER AUYANNA
0D9A..0DB1    ; Lo #  [24] SINHALA LETTER ALPAPRAANA KAYANNA..SINHALA LETTER DANTAJA NAYANNA
0DB3..0DBB    ; Lo #   [9] SINHALA LETTER SANYAKA DAYANNA..SINHALA LETTER RAYANNA
0DBD          ; Lo #       SINHALA LETTER DANTAJA LAYANNA
0DC0..0DC6    ; Lo #   [7] SINHALA LETTER VAYANNA..SINHALA LETTER FAYANNA
0E01..0E30    ; Lo #  [48] THAI CHARACTER KO KAI..THAI CHARACTER SARA A
0E32..0E33    ; Lo #   [2] THAI CHARACTER SARA AA..THAI CHARACTER SARA AM
0E40..0E45    ; Lo #   [6] THAI CHARACTER SARA E..THAI CHARACTER LAKKHANGYAO
0E81..0E82    ; Lo #   [2] LAO LETTER KO..LAO LETTER KHO SUNG
0E84          ; Lo #       LAO LETTER KHO TAM
0E86..0E8A    ; Lo #   [5] LAO LETTER PALI GHA..LAO LETTER SO TAM
0E8C..0EA3    ; Lo #  [24] LAO LETTER PALI JHA..LAO LETTER LO LING
0EA5          ; Lo #       LAO LETTER LO LOOT
0EA7..0EB0    ; Lo #  [10] LAO LETTER WO..LAO VOWEL SIGN A
0EB2..0EB3    ; Lo #   [2] LAO VOWEL SIGN AA..LAO VOWEL SIGN AM
0EBD          ; Lo #       LAO SEMIVOWEL SIGN NYO
0EC0..0EC4    ; Lo #   [5] LAO VOWEL SIGN E..LAO VOWEL SIGN AI
0EDC..0EDF    ; Lo #   [4] LAO HO NO..LAO LETTER KHMU NYO
0F00          ; Lo #       TIBETAN SYLLABLE OM
0F40..0F47    ; Lo #   [8] TIBETAN LETTER KA..TIBETAN LETTER JA
0F49..0F6C    ; Lo #  [36] TIBETAN LETTER NYA..TIBETAN LETTER RRA
0F88..0F8C    ; Lo #   [5] TIBETAN SIGN LCE TSA CAN..TIBETAN SIGN INVERTED MCHU CAN
1000..102A    ; Lo #  [43] MYANMAR LETTER KA..MYANMAR LETTER AU
103F          ; Lo #       MYANMAR LETTER GREAT SA
1050..1055    ; Lo #   [6] MYANMAR LETTER SHA..MYANMAR LETTER VOCALIC LL
105A..105D    ; Lo #   [4] MYANMAR LETTER MON NGA..MYANMAR LETTER MON BBE
1061          ; Lo #       MYANMAR LETTER SGAW KAREN SHA
1065..1066    ; Lo #   [2] MYANMAR LETTER WESTERN PWO KAREN THA..MYANMAR LETTER WESTERN PWO KAREN PWA
106E..1070    ; Lo #   [3] MYANMAR LETTER EASTERN PWO KAREN NNA..MYANMAR LETTER EASTERN PWO KAREN GHWA
1075..1081    ; Lo #  [13] MYANMAR LETTER SHAN KA..MYANMAR LETTER SHAN HA
108E          ; Lo #       MYANMAR LETTER RUMAI PALAUNG FA
1100..1248    ; Lo # [329] HANGUL CHOSEONG KIYEOK..ETHIOPIC SYLLABLE QWA
124A..124D    ; Lo #   [4] ETHIOPIC SYLLABLE QWI..ETHIOPIC SYLLABLE QWE
1250..1256    ; Lo #   [7] ETHIOPIC SYLLABLE QHA..ETHIOPIC SYLLABLE QHO
1258          ; Lo #       ETHIOPIC SYLLABLE QHWA
125A..125D    ; Lo #   [4] ETHIOPIC SYLLABLE QHWI..ETHIOPIC SYLLABLE QHWE
1260..1288    ; Lo #  [41] ETHIOPIC SYLLABLE BA..ETHIOPIC SYLLABLE XWA
128A..128D    ; Lo #   [4] ETHIOPIC SYLLABLE XWI..ETHIOPIC SYLLABLE XWE
1290..12B0    ; Lo #  [33] ETHIOPIC SYLLABLE NA..ETHIOPIC SYLLABLE KWA
12B2..12B5    ; Lo #   [4] ETHIOPIC SYLLABLE KWI..ETHIOPIC SYLLABLE KWE
12B8..12BE    ; Lo #   [7] ETHIOPIC SYLLABLE KXA..ETHIOPIC SYLLABLE KXO
12C0          ; Lo #       ETHIOPIC SYLLABLE KXWA
12C2..12C5    ; Lo #   [4] ETHIOPIC SYLLABLE KXWI..ETHIOPIC SYLLABLE KXWE
12C8..12D6    ; Lo #  [15] ETHIOPIC SYLLABLE WA..ETHIOPIC SYLLABLE PHARYNGEAL O
12D8..1310    ; Lo #  [57] ETHIOPIC SYLLABLE ZA..ETHIOPIC SYLLABLE GWA
1312..1315    ; Lo #   [4] ETHIOPIC SYLLABLE GWI..ETHIOPIC SYLLABLE GWE
1318..135A    ; Lo #  [67] ETHIOPIC SYLLABLE GGA..ETHIOPIC SYLLABLE FYA
1380..138F    ; Lo #  [16] ETHIOPIC SYLLABLE SEBATBEIT MWA..ETHIOPIC SYLLABLE PWE
1401..166C    ; Lo # [620] CANADIAN SYLLABICS E..CANADIAN SYLLABICS CARRIER TTSA
166F..167F    ; Lo #  [17] CANADIAN SYLLABICS QAI..CANADIAN SYLLABICS BLACKFOOT W
1681..169A    ; Lo #  [26] OGHAM LETTER BEITH..OGHAM LETTER PEITH
16A0..16EA    ; Lo #  [75] RUNIC LETTER FEHU FEOH FE F..RUNIC LETTER X
16F1..16F8    ; Lo #   [8] RUNIC LETTER K..RUNIC LETTER FRANKS CASKET AESC
1700..1711    ; Lo #  [18] TAGALOG LETTER A..TAGALOG LETTER HA
171F..1731    ; Lo #  [19] TAGALOG LETTER ARCHAIC RA..HANUNOO LETTER HA
1740..1751    ; Lo #  [18] BUHID LETTER A..BUHID LETTER HA
1760..176C    ; Lo #  [13] TAGBANWA LETTER A..TAGBANWA LETTER YA
176E..1770    ; Lo #   [3] TAGBANWA LETTER LA..TAGBANWA LETTER SA
1780..17B3    ; Lo #  [52] KHMER LETTER KA..KHMER INDEPENDENT VOWEL QAU
17DC          ; Lo #       KHMER SIGN AVAKRAHASANYA
1820..1842    ; Lo #  [35] MONGOLIAN LETTER A..MONGOLIAN LETTER CHI
1844..1878    ; Lo #  [53] MONGOLIAN LETTER TODO E..MONGOLIAN LETTER CHA WITH TWO DOTS
1880..1884    ; Lo #   [5] MONGOLIAN LETTER ALI GALI ANUSVARA ONE..MONGOLIAN LETTER ALI GALI INVERTED UBADAMA
1887..18A8    ; Lo #  [34] MONGOLIAN LETTER ALI GALI A..MONGOLIAN LETTER MANCHU ALI GALI BHA
18AA          ; Lo #       MONGOLIAN LETTER MANCHU ALI GALI LHA
18B0..18F5    ; Lo #  [70] CANADIAN SYLLABICS OY..CANADIAN SYLLABICS CARRIER DENTAL S
1900..191E    ; Lo #  [31] LIMBU VOWEL-CARRIER LETTER..LIMBU LETTER TRA
1950..196D    ; Lo #  [30] TAI LE LETTER KA..TAI LE LETTER AI
1970..1974    ; Lo #   [5] TAI LE LETTER TONE-2..TAI LE LETTER TONE-6
1980..19AB    ; Lo #  [44] NEW TAI LUE LETTER HIGH QA..NEW TAI LUE LETTER LOW SUA
19B0..19C9    ; Lo #  [26] NEW TAI LUE VOWEL SIGN VOWEL SHORTENER..NEW TAI LUE TONE MARK-2
1A00..1A16    ; Lo #  [23] BUGINESE LETTER KA..BUGINESE LETTER HA
1A20..1A54    ; Lo #  [53] TAI THAM LETTER HIGH KA..TAI THAM LETTER GREAT SA
1B05..1B33    ; Lo #  [47] BALINESE LETTER AKARA..BALINESE LETTER HA
1B45..1B4C    ; Lo #   [8] BALINESE LETTER KAF SASAK..BALINESE LETTER ARCHAIC JNYA
1B83..1BA0    ; Lo #  [30] SUNDANESE LETTER A..SUNDANESE LETTER HA
1BAE..1BAF    ; Lo #   [2] SUNDANESE LETTER KHA..SUNDANESE LETTER SYA
1BBA..1BE5    ; Lo #  [44] SUNDANESE AVAGRAHA..BATAK LETTER U
1C00..1C23    ; Lo #  [36] LEPCHA LETTER KA..LEPCHA LETTER A
1C4D..1C4F    ; Lo #   [3] LEPCHA LETTER TTA..LEPCHA LETTER DDA
1C5A..1C77    ; Lo #  [30] OL CHIKI LETTER LA..OL CHIKI LETTER OH
1CE9..1CEC    ; Lo #   [4] VEDIC SIGN ANUSVARA ANTARGOMUKHA..VEDIC SIGN ANUSVARA VAMAGOMUKHA WITH TAIL
1CEE..1CF3    ; Lo #   [6] VEDIC SIGN HEXIFORM LONG ANUSVARA..VEDIC SIGN ROTATED ARDHAVISARGA
1CF5..1CF6    ; Lo #   [2] VEDIC SIGN JIHVAMULIYA..VEDIC SIGN UPADHMANIYA
1CFA          ; Lo #       VEDIC SIGN DOUBLE ANUSVARA ANTARGOMUKHA
2135..2138    ; Lo #   [4] ALEF SYMBOL..DALET SYMBOL
2D30..2D67    ; Lo #  [56] TIFINAGH LETTER YA..TIFINAGH LETTER YO
2D80..2D96    ; Lo #  [23] ETHIOPIC SYLLABLE LOA..ETHIOPIC SYLLABLE GGWE
2DA0..2DA6    ; Lo #   [7] ETHIOPIC SYLLABLE SSA..ETHIOPIC SYLLABLE SSO
2DA8..2DAE    ; Lo #   [7] ETHIOPIC SYLLABLE CCA..ETHIOPIC SYLLABLE CCO
2DB0..2DB6    ; Lo #   [7] ETHIOPIC SYLLABLE ZZA..ETHIOPIC SYLLABLE ZZO
2DB8..2DBE    ; Lo #   [7] ETHIOPIC SYLLABLE CCHA..ETHIOPIC SYLLABLE CCHO
2DC0..2DC6    ; Lo #   [7] ETHIOPIC SYLLABLE QYA..ETHIOPIC SYLLABLE QYO
2DC8..2DCE    ; Lo #   [7] ETHIOPIC SYLLABLE KYA..ETHIOPIC SYLLABLE KYO
2DD0..2DD6    ; Lo #   [7] ETHIOPIC SYLLABLE XYA..ETHIOPIC SYLLABLE XYO
2DD8..2DDE    ; Lo #   [7] ETHIOPIC SYLLABLE GYA..ETHIOPIC SYLLABLE GYO
3006          ; Lo #       IDEOGRAPHIC CLOSING MARK
303C          ; Lo #       MASU MARK
3041..3096    ; Lo #  [86] HIRAGANA LETTER SMALL A..HIRAGANA LETTER SMALL KE
309F          ; Lo #       HIRAGANA DIGRAPH YORI
30A1..30FA    ; Lo #  [90] KATAKANA LETTER SMALL A..KATAKANA LETTER VO
30FF          ; Lo #       KATAKANA DIGRAPH KOTO
3105..312F    ; Lo #  [43] BOPOMOFO LETTER B..BOPOMOFO LETTER NN
3131..318E    ; Lo #  [94] HANGUL LETTER KIYEOK..HANGUL LETTER ARAEAE
31A0..31BF    ; Lo #  [32] BOPOMOFO LETTER BU..BOPOMOFO LETTER AH
31F0..31FF    ; Lo #  [16] KATAKANA LETTER SMALL KU..KATAKANA LETTER SMALL RO
3400..4DBF    ; Lo # [6592] CJK UNIFIED IDEOGRAPH-3400..CJK UNIFIED IDEOGRAPH-4DBF
4E00..A014    ; Lo # [21013] CJK UNIFIED IDEOGRAPH-4E00..YI SYLLABLE E
A016..A48C    ; Lo # [1143] YI SYLLABLE BIT..YI SYLLABLE YYR
A4D0..A4F7    ; Lo #  [40] LISU LETTER BA..LISU LETTER OE
A500..A60B    ; Lo # [268] VAI SYLLABLE EE..VAI SYLLABLE NG
A610..A61F    ; Lo #  [16] VAI SYLLABLE NDOLE FA..VAI SYMBOL JONG
A62A..A62B    ; Lo #   [2] VAI SYLLABLE NDOLE MA..VAI SYLLABLE NDOLE DO
A66E          ; Lo #       CYRILLIC LETTER MULTIOCULAR O
A6A0..A6E5    ; Lo #  [70] BAMUM LETTER A..BAMUM LETTER KI
A78F          ; Lo #       LATIN LETTER SINOLOGICAL DOT
A7F7          ; Lo #       LATIN EPIGRAPHIC LETTER SIDEWAYS I
A7FB..A801    ; Lo #   [7] LATIN EPIGRAPHIC LETTER REVERSED F..SYLOTI NAGRI LETTER I
A803..A805    ; Lo #   [3] SYLOTI NAGRI LETTER U..SYLOTI NAGRI LETTER O
A807..A80A    ; Lo #   [4] SYLOTI NAGRI LETTER KO..SYLOTI NAGRI LETTER GHO
A80C..A822    ; Lo #  [23] SYLOTI NAGRI LETTER CO..SYLOTI NAGRI LETTER HO
A840..A873    ; Lo #  [52] PHAGS-PA LETTER KA..PHAGS-PA LETTER CANDRABINDU
A882..A8B3    ; Lo #  [50] SAURASHTRA LETTER A..SAURASHTRA LETTER LLA
A8F2..A8F7    ; Lo #   [6] DEVANAGARI SIGN SPACING CANDRABINDU..DEVANAGARI SIGN CANDRABINDU AVAGRAHA
A8FB          ; Lo #       DEVANAGARI HEADSTROKE
A8FD..A8FE    ; Lo #   [2] DEVANAGARI JAIN OM..DEVANAGARI LETTER AY
A90A..A925    ; Lo #  [28] KAYAH LI LETTER KA..KAYAH LI LETTER OO
A930..A946    ; Lo #  [23] REJANG LETTER KA..REJANG LETTER A
A960..A97C    ; Lo #  [29] HANGUL CHOSEONG TIKEUT-MIEUM..HANGUL CHOSEONG SSANGYEORINHIEUH
A984..A9B2    ; Lo #  [47] JAVANESE LETTER A..JAVANESE LETTER HA
A9E0..A9E4    ; Lo #   [5] MYANMAR LETTER SHAN GHA..MYANMAR LETTER SHAN BHA
A9E7..A9EF    ; Lo #   [9] MYANMAR LETTER TAI LAING NYA..MYANMAR LETTER TAI LAING NNA
A9FA..A9FE    ; Lo #   [5] MYANMAR LETTER TAI LAING LLA..MYANMAR LETTER TAI LAING BHA
AA00..AA28    ; Lo #  [41] CHAM LETTER A..CHAM LETTER HA
AA40..AA42    ; Lo #   [3] CHAM LETTER FINAL K..CHAM LETTER FINAL NG
AA44..AA4B    ; Lo #   [8] CHAM LETTER FINAL CH..CHAM LETTER FINAL SS
AA60..AA6F    ; Lo #  [16] MYANMAR LETTER KHAMTI GA..MYANMAR LETTER KHAMTI FA
AA71..AA76    ; Lo #   [6] MYANMAR LETTER KHAMTI XA..MYANMAR LOGOGRAM KHAMTI HM
AA7A          ; Lo #       MYANMAR LETTER AITON RA
AA7E..AAAF    ; Lo #  [50] MYANMAR LETTER SHWE PALAUNG CHA..TAI VIET LETTER HIGH O
AAB1          ; Lo #       TAI VIET VOWEL AA
AAB5..AAB6    ; Lo #   [2] TAI VIET VOWEL E..TAI VIET VOWEL O
AAB9..AABD    ; Lo #   [5] TAI VIET VOWEL UEA..TAI VIET VOWEL AN
AAC0          ; Lo #       TAI VIET TONE MAI NUENG
AAC2          ; Lo #       TAI VIET TONE MAI SONG
AADB..AADC    ; Lo #   [2] TAI VIET SYMBOL KON..TAI VIET SYMBOL NUENG
AAE0..AAEA    ; Lo #  [11] MEETEI MAYEK LETTER E..MEETEI MAYEK LETTER SSA
AAF2          ; Lo #       MEETEI MAYEK ANJI
AB01..AB06    ; Lo #   [6] ETHIOPIC SYLLABLE TTHU..ETHIOPIC SYLLABLE TTHO
AB09..AB0E    ; Lo #   [6] ETHIOPIC SYLLABLE DDHU..ETHIOPIC SYLLABLE DDHO
AB11..AB16    ; Lo #   [6] ETHIOPIC SYLLABLE DZU..ETHIOPIC SYLLABLE DZO
AB20..AB26    ; Lo #   [7] ETHIOPIC SYLLABLE CCHHA..ETHIOPIC SYLLABLE CCHHO
AB28..AB2E    ; Lo #   [7] ETHIOPIC SYLLABLE BBA..ETHIOPIC SYLLABLE BBO
ABC0..ABE2    ; Lo #  [35] MEETEI MAYEK LETTER KOK..MEETEI MAYEK LETTER I LONSUM
AC00..D7A3    ; Lo # [11172] HANGUL SYLLABLE GA..HANGUL SYLLABLE HIH
D7B0..D7C6    ; Lo #  [23] HANGUL JUNGSEONG O-YEO..HANGUL JUNGSEONG ARAEA-E
D7CB..D7FB    ; Lo #  [49] HANGUL JONGSEONG NIEUN-RIEUL..HANGUL JONGSEONG PHIEUPH-THIEUTH
F900..FA6D    ; Lo # [366] CJK COMPATIBILITY IDEOGRAPH-F900..CJK COMPATIBILITY IDEOGRAPH-FA6D
FA70..FAD9    ; Lo # [106] CJK COMPATIBILITY IDEOGRAPH-FA70..CJK COMPATIBILITY IDEOGRAPH-FAD9
FB1D          ; Lo #       HEBREW LETTER YOD WITH HIRIQ
FB1F..FB28    ; Lo #  [10] HEBREW LIGATURE YIDDISH YOD YOD PATAH..HEBREW LETTER WIDE TAV
FB2A..FB36    ; Lo #  [13] HEBREW LETTER SHIN WITH SHIN DOT..HEBREW LETTER ZAYIN WITH DAGESH
FB38..FB3C    ; Lo #   [5] HEBREW LETTER TET WITH DAGESH..HEBREW LETTER LAMED WITH DAGESH
FB3E          ; Lo #       HEBREW LETTER MEM WITH DAGESH
FB40..FB41    ; Lo #   [2] HEBREW LETTER NUN WITH DAGESH..HEBREW LETTER SAMEKH WITH DAGESH
FB43..FB44    ; Lo #   [2] HEBREW LETTER FINAL PE WITH DAGESH..HEBREW LETTER PE WITH DAGESH
FB46..FBB1    ; Lo # [108] HEBREW LETTER TSADI WITH DAGESH..ARABIC LETTER YEH BARREE WITH HAMZA ABOVE FINAL FORM
FBD3..FD3D    ; Lo # [363] ARABIC LETTER NG ISOLATED FORM..ARABIC LIGATURE ALEF WITH FATHATAN ISOLATED FORM
FD50..FD8F    ; Lo #  [64] ARABIC LIGATURE TEH WITH JEEM WITH MEEM INITIAL FORM..ARABIC LIGATURE MEEM WITH KHAH WITH MEEM INITIAL FORM
FD92..FDC7    ; Lo #  [54] ARABIC LIGATURE MEEM WITH JEEM WITH KHAH INITIAL FORM..ARABIC LIGATURE NOON WITH JEEM WITH YEH FINAL FORM
FDF0..FDFB    ; Lo #  [12] ARABIC LIGATURE SALLA USED AS KORANIC STOP SIGN ISOLATED FORM..ARABIC LIGATURE JALLAJALALOUHOU
FE70..FE74    ; Lo #   [5] ARABIC FATHATAN ISOLATED FORM..ARABIC KASRATAN ISOLATED FORM
FE76..FEFC    ; Lo # [135] ARABIC FATHA ISOLATED FORM..ARABIC LIGATURE LAM WITH ALEF FINAL FORM
FF66..FF6F    ; Lo #  [10] HALFWIDTH KATAKANA LETTER WO..HALFWIDTH KATAKANA LETTER SMALL TU
FF71..FF9D    ; Lo #  [45] HALFWIDTH KATAKANA LETTER A..HALFWIDTH KATAKANA LETTER N
FFA0..FFBE    ; Lo #  [31] HALFWIDTH HANGUL FILLER..HALFWIDTH HANGUL LETTER HIEUH
FFC2..FFC7    ; Lo #   [6] HALFWIDTH HANGUL LETTER A..HALFWIDTH HANGUL LETTER E
FFCA..FFCF    ; Lo #   [6] HALFWIDTH HANGUL LETTER YEO..HALFWIDTH HANGUL LETTER OE
FFD2..FFD7    ; Lo #   [6] HALFWIDTH HANGUL LETTER YO..HALFWIDTH HANGUL LETTER YU
FFDA..FFDC    ; Lo #   [3] HALFWIDTH HANGUL LETTER EU..HALFWIDTH HANGUL LETTER I
10000..1000B  ; Lo #  [12] LINEAR B SYLLABLE B008 A..LINEAR B SYLLABLE B046 JE
1000D..10026  ; Lo #  [26] LINEAR B SYLLABLE B036 JO..LINEAR B SYLLABLE B032 QO
10028..1003A  ; Lo #  [19] LINEAR B SYLLABLE B060 RA..LINEAR B SYLLABLE B042 WO
1003C..1003D  ; Lo #   [2] LINEAR B SYLLABLE B017 ZA..LINEAR B SYLLABLE B074 ZE
1003F..1004D  ; Lo #  [15] LINEAR B SYLLABLE B020 ZO..LINEAR B SYLLABLE B091 TWO
10050..1005D  ; Lo #  [14] LINEAR B SYMBOL B018..LINEAR B SYMBOL B089
10080..100FA  ; Lo # [123] LINEAR B IDEOGRAM B100 MAN..LINEAR B IDEOGRAM VESSEL B305
10280..1029C  ; Lo #  [29] LYCIAN LETTER A..LYCIAN LETTER X
102A0..102D0  ; Lo #  [49] CARIAN LETTER A..CARIAN LETTER UUU3
10300..1031F  ; Lo #  [32] OLD ITALIC LETTER A..OLD ITALIC LETTER ESS
1032D..10340  ; Lo #  [20] OLD ITALIC LETTER YE..GOTHIC LETTER PAIRTHRA
10342..10349  ; Lo #   [8] GOTHIC LETTER RAIDA..GOTHIC LETTER OTHAL
10350..10375  ; Lo #  [38] OLD PERMIC LETTER AN..OLD PERMIC LETTER IA
10380..1039D  ; Lo #  [30] UGARITIC LETTER ALPA..UGARITIC LETTER SSU
103A0..103C3  ; Lo #  [36] OLD PERSIAN SIGN A..OLD PERSIAN SIGN HA
103C8..103CF  ; Lo #   [8] OLD PERSIAN SIGN AURAMAZDAA..OLD PERSIAN SIGN BUUMISH
10450..1049D  ; Lo #  [78] SHAVIAN LETTER PEEP..OSMANYA LETTER OO
10500..10527  ; Lo #  [40] ELBASAN LETTER A..ELBASAN LETTER KHE
10530..10563  ; Lo #  [52] CAUCASIAN ALBANIAN LETTER ALT..CAUCASIAN ALBANIAN LETTER KIW
10600..10736  ; Lo # [311] LINEAR A SIGN AB001..LINEAR A SIGN A664
10740..10755  ; Lo #  [22] LINEAR A SIGN A701 A..LINEAR A SIGN A732 JE
10760..10767  ; Lo #   [8] LINEAR A SIGN A800..LINEAR A SIGN A807
10800..10805  ; Lo #   [6] CYPRIOT SYLLABLE A..CYPRIOT SYLLABLE JA
10808         ; Lo #       CYPRIOT SYLLABLE JO
1080A..10835  ; Lo #  [44] CYPRIOT SYLLABLE KA..CYPRIOT SYLLABLE WO
10837..10838  ; Lo #   [2] CYPRIOT SYLLABLE XA..CYPRIOT SYLLABLE XE
1083C         ; Lo #       CYPRIOT SYLLABLE ZA
1083F..10855  ; Lo #  [23] CYPRIOT SYLLABLE ZO..IMPERIAL ARAMAIC LETTER TAW
10860..10876  ; Lo #  [23] PALMYRENE LETTER ALEPH..PALMYRENE LETTER TAW
10880..1089E  ; Lo #  [31] NABATAEAN LETTER FINAL ALEPH..NABATAEAN LETTER TAW
108E0..108F2  ; Lo #  [19] HATRAN LETTER ALEPH..HATRAN LETTER QOPH
108F4..108F5  ; Lo #   [2] HATRAN LETTER SHIN..HATRAN LETTER TAW
10900..10915  ; Lo #  [22] PHOENICIAN LETTER ALF..PHOENICIAN LETTER TAU
10920..10939  ; Lo #  [26] LYDIAN LETTER A..LYDIAN LETTER C
10980..109B7  ; Lo #  [56] MEROITIC HIEROGLYPHIC LETTER A..MEROITIC CURSIVE LETTER DA
109BE..109BF  ; Lo #   [2] MEROITIC CURSIVE LOGOGRAM RMT..MEROITIC CURSIVE LOGOGRAM IMN
10A00         ; Lo #       KHAROSHTHI LETTER A
10A10..10A13  ; Lo #   [4] KHAROSHTHI LETTER KA..KHAROSHTHI LETTER GHA
10A15..10A17  ; Lo #   [3] KHAROSHTHI LETTER CA..KHAROSHTHI LETTER JA
10A19..10A35  ; Lo #  [29] KHAROSHTHI LETTER NYA..KHAROSHTHI LETTER VHA
10A60..10A7C  ; Lo #  [29] OLD SOUTH ARABIAN LETTER HE..OLD SOUTH ARABIAN LETTER THETH
10A80..10A9C  ; Lo #  [29] OLD NORTH ARABIAN LETTER HEH..OLD NORTH ARABIAN LETTER ZAH
10AC0..10AC7  ; Lo #   [8] MANICHAEAN LETTER ALEPH..MANICHAEAN LETTER WAW
10AC9..10AE4  ; Lo #  [28] MANICHAEAN LETTER ZAYIN..MANICHAEAN LETTER TAW
10B00..10B35  ; Lo #  [54] AVESTAN LETTER A..AVESTAN LETTER HE
10B40..10B55  ; Lo #  [22] INSCRIPTIONAL PARTHIAN LETTER ALEPH..INSCRIPTIONAL PARTHIAN LETTER TAW
10B60..10B72  ; Lo #  [19] INSCRIPTIONAL PAHLAVI LETTER ALEPH..INSCRIPTIONAL PAHLAVI LETTER TAW
10B80..10B91  ; Lo #  [18] PSALTER PAHLAVI LETTER ALEPH..PSALTER PAHLAVI LETTER TAW
10C00..10C48  ; Lo #  [73] OLD TURKIC LETTER ORKHON A..OLD TURKIC LETTER ORKHON BASH
10D00..10D23  ; Lo #  [36] HANIFI ROHINGYA LETTER A..HANIFI ROHINGYA MARK NA KHONNA
10E80..10EA9  ; Lo #  [42] YEZIDI LETTER ELIF..YEZIDI LETTER ET
10EB0..10EB1  ; Lo #   [2] YEZIDI LETTER LAM WITH DOT ABOVE..YEZIDI LETTER YOT WITH CIRCUMFLEX ABOVE
10EC2..10EC4  ; Lo #   [3] ARABIC LETTER DAL WITH TWO DOTS VERTICALLY BELOW..ARABIC LETTER KAF WITH TWO DOTS VERTICALLY BELOW
10F00..10F1C  ; Lo #  [29] OLD SOGDIAN LETTER ALEPH..OLD SOGDIAN LETTER FINAL TAW WITH VERTICAL TAIL
10F27         ; Lo #       OLD SOGDIAN LIGATURE AYIN-DALETH
10F30..10F45  ; Lo #  [22] SOGDIAN LETTER ALEPH..SOGDIAN INDEPENDENT SHIN
10F70..10F81  ; Lo #  [18] OLD UYGHUR LETTER ALEPH..OLD UYGHUR LETTER LESH
10FB0..10FC4  ; Lo #  [21] CHORASMIAN LETTER ALEPH..CHORASMIAN LETTER TAW
10FE0..10FF6  ; Lo #  [23] ELYMAIC LETTER ALEPH..ELYMAIC LIGATURE ZAYIN-YODH
11003..11037  ; Lo #  [53] BRAHMI SIGN JIHVAMULIYA..BRAHMI LETTER OLD TAMIL NNNA
11071..11072  ; Lo #   [2] BRAHMI LETTER OLD TAMIL SHORT E..BRAHMI LETTER OLD TAMIL SHORT O
11075         ; Lo #       BRAHMI LETTER OLD TAMIL LLA
11083..110AF  ; Lo #  [45] KAITHI LETTER A..KAITHI LETTER HA
110D0..110E8  ; Lo #  [25] SORA SOMPENG LETTER SAH..SORA SOMPENG LETTER MAE
11103..11126  ; Lo #  [36] CHAKMA LETTER AA..CHAKMA LETTER HAA
11144         ; Lo #       CHAKMA LETTER LHAA
11147         ; Lo #       CHAKMA LETTER VAA
11150..11172  ; Lo #  [35] MAHAJANI LETTER A..MAHAJANI LETTER RRA
11176         ; Lo #       MAHAJANI LIGATURE SHRI
11183..111B2  ; Lo #  [48] SHARADA LETTER A..SHARADA LETTER HA
111C1..111C4  ; Lo #   [4] SHARADA SIGN AVAGRAHA..SHARADA OM
111DA         ; Lo #       SHARADA EKAM
111DC         ; Lo #       SHARADA HEADSTROKE
11200..11211  ; Lo #  [18] KHOJKI LETTER A..KHOJKI LETTER JJA
11213..1122B  ; Lo #  [25] KHOJKI LETTER NYA..KHOJKI LETTER LLA
1123F..11240  ; Lo #   [2] KHOJKI LETTER QA..KHOJKI LETTER SHORT I
11280..11286  ; Lo #   [7] MULTANI LETTER A..MULTANI LETTER GA
11288         ; Lo #       MULTANI LETTER GHA
1128A..1128D  ; Lo #   [4] MULTANI LETTER CA..MULTANI LETTER JJA
1128F..1129D  ; Lo #  [15] MULTANI LETTER NYA..MULTANI LETTER BA
1129F..112A8  ; Lo #  [10] MULTANI LETTER BHA..MULTANI LETTER RHA
112B0..112DE  ; Lo #  [47] KHUDAWADI LETTER A..KHUDAWADI LETTER HA
11305..1130C  ; Lo #   [8] GRANTHA LETTER A..GRANTHA LETTER VOCALIC L
1130F..11310  ; Lo #   [2] GRANTHA LETTER EE..GRANTHA LETTER AI
11313..11328  ; Lo #  [22] GRANTHA LETTER OO..GRANTHA LETTER NA
1132A..11330  ; Lo #   [7] GRANTHA LETTER PA..GRANTHA LETTER RA
11332..11333  ; Lo #   [2] GRANTHA LETTER LA..GRANTHA LETTER LLA
11335..11339  ; Lo #   [5] GRANTHA LETTER VA..GRANTHA LETTER HA
1133D         ; Lo #       GRANTHA SIGN AVAGRAHA
11350         ; Lo #       GRANTHA OM
1135D..11361  ; Lo #   [5] GRANTHA SIGN PLUTA..GRANTHA LETTER VOCALIC LL
11400..11434  ; Lo #  [53] NEWA LETTER A..NEWA LETTER HA
11447..1144A  ; Lo #   [4] NEWA SIGN AVAGRAHA..NEWA SIDDHI
1145F..11461  ; Lo #   [3] NEWA LETTER VEDIC ANUSVARA..NEWA SIGN UPADHMANIYA
11480..114AF  ; Lo #  [48] TIRHUTA ANJI..TIRHUTA LETTER HA
114C4..114C5  ; Lo #   [2] TIRHUTA SIGN AVAGRAHA..TIRHUTA GVANG
114C7         ; Lo #       TIRHUTA OM
11580..115AE  ; Lo #  [47] SIDDHAM LETTER A..SIDDHAM LETTER HA
115D8..115DB  ; Lo #   [4] SIDDHAM LETTER THREE-CIRCLE ALTERNATE I..SIDDHAM LETTER ALTERNATE U
11600..1162F  ; Lo #  [48] MODI LETTER A..MODI LETTER LLA
11644         ; Lo #       MODI SIGN HUVA
11680..116AA  ; Lo #  [43] TAKRI LETTER A..TAKRI LETTER RRA
116B8         ; Lo #       TAKRI LETTER ARCHAIC KHA
11700..1171A  ; Lo #  [27] AHOM LETTER KA..AHOM LETTER ALTERNATE BA
11740..11746  ; Lo #   [7] AHOM LETTER CA..AHOM LETTER LLA
11800..1182B  ; Lo #  [44] DOGRA LETTER A..DOGRA LETTER RRA
118FF..11906  ; Lo #   [8] WARANG CITI OM..DIVES AKURU LETTER E
11909         ; Lo #       DIVES AKURU LETTER O
1190C..11913  ; Lo #   [8] DIVES AKURU LETTER KA..DIVES AKURU LETTER JA
11915..11916  ; Lo #   [2] DIVES AKURU LETTER NYA..DIVES AKURU LETTER TTA
11918..1192F  ; Lo #  [24] DIVES AKURU LETTER DDA..DIVES AKURU LETTER ZA
1193F         ; Lo #       DIVES AKURU PREFIXED NASAL SIGN
11941         ; Lo #       DIVES AKURU INITIAL RA
119A0..119A7  ; Lo #   [8] NANDINAGARI LETTER A..NANDINAGARI LETTER VOCALIC RR
119AA..119D0  ; Lo #  [39] NANDINAGARI LETTER E..NANDINAGARI LETTER RRA
119E1         ; Lo #       NANDINAGARI SIGN AVAGRAHA
119E3         ; Lo #       NANDINAGARI HEADSTROKE
11A00         ; Lo #       ZANABAZAR SQUARE LETTER A
11A0B..11A32  ; Lo #  [40] ZANABAZAR SQUARE LETTER KA..ZANABAZAR SQUARE LETTER KSSA
11A3A         ; Lo #       ZANABAZAR SQUARE CLUSTER-INITIAL LETTER RA
11A50         ; Lo #       SOYOMBO LETTER A
11A5C..11A89  ; Lo #  [46] SOYOMBO LETTER KA..SOYOMBO CLUSTER-INITIAL LETTER SA
11A9D         ; Lo #       SOYOMBO MARK PLUTA
11AB0..11AF8  ; Lo #  [73] CANADIAN SYLLABICS NATTILIK HI..PAU CIN HAU GLOTTAL STOP FINAL
11C00..11C08  ; Lo #   [9] BHAIKSUKI LETTER A..BHAIKSUKI LETTER VOCALIC L
11C0A..11C2E  ; Lo #  [37] BHAIKSUKI LETTER E..BHAIKSUKI LETTER HA
11C40         ; Lo #       BHAIKSUKI SIGN AVAGRAHA
11C72..11C8F  ; Lo #  [30] MARCHEN LETTER KA..MARCHEN LETTER A
11D00..11D06  ; Lo #   [7] MASARAM GONDI LETTER A..MASARAM GONDI LETTER E
11D08..11D09  ; Lo #   [2] MASARAM GONDI LETTER AI..MASARAM GONDI LETTER O
11D0B..11D30  ; Lo #  [38] MASARAM GONDI LETTER AU..MASARAM GONDI LETTER TRA
11D46         ; Lo #       MASARAM GONDI REPHA
11D60..11D65  ; Lo #   [6] GUNJALA GONDI LETTER A..GUNJALA GONDI LETTER UU
11D67..11D68  ; Lo #   [2] GUNJALA GONDI LETTER EE..GUNJALA GONDI LETTER AI
11D6A..11D89  ; Lo #  [32] GUNJALA GONDI LETTER OO..GUNJALA GONDI LETTER SA
11D98         ; Lo #       GUNJALA GONDI OM
11EE0..11EF2  ; Lo #  [19] MAKASAR LETTER KA..MAKASAR ANGKA
11F02         ; Lo #       KAWI SIGN REPHA
11F04..11F10  ; Lo #  [13] KAWI LETTER A..KAWI LETTER O
11F12..11F33  ; Lo #  [34] KAWI LETTER KA..KAWI LETTER JNYA
11FB0         ; Lo #       LISU LETTER YHA
12000..12399  ; Lo # [922] CUNEIFORM SIGN A..CUNEIFORM SIGN U U
12480..12543  ; Lo # [196] CUNEIFORM SIGN AB TIMES NUN TENU..CUNEIFORM SIGN ZU5 TIMES THREE DISH TENU
12F90..12FF0  ; Lo #  [97] CYPRO-MINOAN SIGN CM001..CYPRO-MINOAN SIGN CM114
13000..1342F  ; Lo # [1072] EGYPTIAN HIEROGLYPH A001..EGYPTIAN HIEROGLYPH V011D
13441..13446  ; Lo #   [6] EGYPTIAN HIEROGLYPH FULL BLANK..EGYPTIAN HIEROGLYPH WIDE LOST SIGN
14400..14646  ; Lo # [583] ANATOLIAN HIEROGLYPH A001..ANATOLIAN HIEROGLYPH A530
16800..16A38  ; Lo # [569] BAMUM LETTER PHASE-A NGKUE MFON..BAMUM LETTER PHASE-F VUEQ
16A40..16A5E  ; Lo #  [31] MRO LETTER TA..MRO LETTER TEK
16A70..16ABE  ; Lo #  [79] TANGSA LETTER OZ..TANGSA LETTER ZA
16AD0..16AED  ; Lo #  [30] BASSA VAH LETTER ENNI..BASSA VAH LETTER I
16B00..16B2F  ; Lo #  [48] PAHAWH HMONG VOWEL KEEB..PAHAWH HMONG CONSONANT CAU
16B63..16B77  ; Lo #  [21] PAHAWH HMONG SIGN VOS LUB..PAHAWH HMONG SIGN CIM NRES TOS
16B7D..16B8F  ; Lo #  [19] PAHAWH HMONG CLAN SIGN TSHEEJ..PAHAWH HMONG CLAN SIGN VWJ
16F00..16F4A  ; Lo #  [75] MIAO LETTER PA..MIAO LETTER RTE
16F50         ; Lo #       MIAO LETTER NASALIZATION
17000..187F7  ; Lo # [6136] TANGUT IDEOGRAPH-17000..TANGUT IDEOGRAPH-187F7
18800..18CD5  ; Lo # [1238] TANGUT COMPONENT-001..KHITAN SMALL SCRIPT CHARACTER-18CD5
18D00..18D08  ; Lo #   [9] TANGUT IDEOGRAPH-18D00..TANGUT IDEOGRAPH-18D08
1B000..1B122  ; Lo # [291] KATAKANA LETTER ARCHAIC E..KATAKANA LETTER ARCHAIC WU
1B132         ; Lo #       HIRAGANA LETTER SMALL KO
1B150..1B152  ; Lo #   [3] HIRAGANA LETTER SMALL WI..HIRAGANA LETTER SMALL WO
1B155         ; Lo #       KATAKANA LETTER SMALL KO
1B164..1B167  ; Lo #   [4] KATAKANA LETTER SMALL WI..KATAKANA LETTER SMALL N
1B170..1B2FB  ; Lo # [396] NUSHU CHARACTER-1B170..NUSHU CHARACTER-1B2FB
1BC00..1BC6A  ; Lo # [107] DUPLOYAN LETTER H..DUPLOYAN LETTER VOCALIC M
1BC70..1BC7C  ; Lo #  [13] DUPLOYAN AFFIX LEFT HORIZONTAL SECANT..DUPLOYAN AFFIX ATTACHED TANGENT HOOK
1BC80..1BC88  ; Lo #   [9] DUPLOYAN AFFIX HIGH ACUTE..DUPLOYAN AFFIX HIGH VERTICAL
1BC90..1BC99  ; Lo #  [10] DUPLOYAN AFFIX LOW ACUTE..DUPLOYAN AFFIX LOW ARROW
1DF0A         ; Lo #       LATIN LETTER RETROFLEX CLICK WITH RETROFLEX HOOK
1E100..1E12C  ; Lo #  [45] NYIAKENG PUACHUE HMONG LETTER MA..NYIAKENG PUACHUE HMONG LETTER W
1E14E         ; Lo #       NYIAKENG PUACHUE HMONG LOGOGRAM NYAJ
1E290..1E2AD  ; Lo #  [30] TOTO LETTER PA..TOTO LETTER A
1E2C0..1E2EB  ; Lo #  [44] WANCHO LETTER AA..WANCHO LETTER YIH
1E4D0..1E4EA  ; Lo #  [27] NAG MUNDARI LETTER O..NAG MUNDARI LETTER ELL
1E7E0..1E7E6  ; Lo #   [7] ETHIOPIC SYLLABLE HHYA..ETHIOPIC SYLLABLE HHYO
1E7E8..1E7EB  ; Lo #   [4] ETHIOPIC SYLLABLE GURAGE HHWA..ETHIOPIC SYLLABLE HHWE
1E7ED..1E7EE  ; Lo #   [2] ETHIOPIC SYLLABLE GURAGE MWI..ETHIOPIC SYLLABLE GURAGE MWEE
1E7F0..1E7FE  ; Lo #  [15] ETHIOPIC SYLLABLE GURAGE QWI..ETHIOPIC SYLLABLE GURAGE PWEE
1E800..1E8C4  ; Lo # [197] MENDE KIKAKUI SYLLABLE M001 KI..MENDE KIKAKUI SYLLABLE M060 NYON
1EE00..1EE03  ; Lo #   [4] ARABIC MATHEMATICAL ALEF..ARABIC MATHEMATICAL DAL
1EE05..1EE1F  ; Lo #  [27] ARABIC MATHEMATICAL WAW..ARABIC MATHEMATICAL DOTLESS QAF
1EE21..1EE22  ; Lo #   [2] ARABIC MATHEMATICAL INITIAL BEH..ARABIC MATHEMATICAL INITIAL JEEM
1EE24         ; Lo #       ARABIC MATHEMATICAL INITIAL HEH
1EE27         ; Lo #       ARABIC MATHEMATICAL INITIAL HAH
1EE29..1EE32  ; Lo #  [10] ARABIC MATHEMATICAL INITIAL YEH..ARABIC MATHEMATICAL INITIAL QAF
1EE34..1EE37  ; Lo #   [4] ARABIC MATHEMATICAL INITIAL SHEEN..ARABIC MATHEMATICAL INITIAL KHAH
1EE39         ; Lo #       ARABIC MATHEMATICAL INITIAL DAD
1EE3B         ; Lo #       ARABIC MATHEMATICAL INITIAL GHAIN
1EE42         ; Lo #       ARABIC MATHEMATICAL TAILED JEEM
1EE47         ; Lo #       ARABIC MATHEMATICAL TAILED HAH
1EE49         ; Lo #       ARABIC MATHEMATICAL TAILED YEH
1EE4B         ; Lo #       ARABIC MATHEMATICAL TAILED LAM
1EE4D..1EE4F  ; Lo #   [3] ARABIC MATHEMATICAL TAILED NOON..ARABIC MATHEMATICAL TAILED AIN
1EE51..1EE52  ; Lo #   [2] ARABIC MATHEMATICAL TAILED SAD..ARABIC MATHEMATICAL TAILED QAF
1EE54         ; Lo #       ARABIC MATHEMATICAL TAILED SHEEN
1EE57         ; Lo #       ARABIC MATHEMATICAL TAILED KHAH
1EE59         ; Lo #       ARABIC MATHEMATICAL TAILED DAD
1EE5B         ; Lo #       ARABIC MATHEMATICAL TAILED GHAIN
1EE5D         ; Lo #       ARABIC MATHEMATICAL TAILED DOTLESS NOON
1EE5F         ; Lo #       ARABIC MATHEMATICAL TAILED DOTLESS QAF
1EE61..1EE62  ; Lo #   [2] ARABIC MATHEMATICAL STRETCHED BEH..ARABIC MATHEMATICAL STRETCHED JEEM
1EE64         ; Lo #       ARABIC MATHEMATICAL STRETCHED HEH
1EE67..1EE6A  ; Lo #   [4] ARABIC MATHEMATICAL STRETCHED HAH..ARABIC MATHEMATICAL STRETCHED KAF
1EE6C..1EE72  ; Lo #   [7] ARABIC MATHEMATICAL STRETCHED MEEM..ARABIC MATHEMATICAL STRETCHED QAF
1EE74..1EE77  ; Lo #   [4] ARABIC MATHEMATICAL STRETCHED SHEEN..ARABIC MATHEMATICAL STRETCHED KHAH
1EE79..1EE7C  ; Lo #   [4] ARABIC MATHEMATICAL STRETCHED DAD..ARABIC MATHEMATICAL STRETCHED DOTLESS BEH
1EE7E         ; Lo #       ARABIC MATHEMATICAL STRETCHED DOTLESS FEH
1EE80..1EE89  ; Lo #  [10] ARABIC MATHEMATICAL LOOPED ALEF..ARABIC MATHEMATICAL LOOPED YEH
1EE8B..1EE9B  ; Lo #  [17] ARABIC MATHEMATICAL LOOPED LAM..ARABIC MATHEMATICAL LOOPED GHAIN
1EEA1..1EEA3  ; Lo #   [3] ARABIC MATHEMATICAL DOUBLE-STRUCK BEH..ARABIC MATHEMATICAL DOUBLE-STRUCK DAL
1EEA5..1EEA9  ; Lo #   [5] ARABIC MATHEMATICAL DOUBLE-STRUCK WAW..ARABIC MATHEMATICAL DOUBLE-STRUCK YEH
1EEAB..1EEBB  ; Lo #  [17] ARABIC MATHEMATICAL DOUBLE-STRUCK LAM..ARABIC MATHEMATICAL DOUBLE-STRUCK GHAIN
20000..2A6DF  ; Lo # [42720] CJK UNIFIED IDEOGRAPH-20000..CJK UNIFIED IDEOGRAPH-2A6DF
2A700..2B739  ; Lo # [4154] CJK UNIFIED IDEOGRAPH-2A700..CJK UNIFIED IDEOGRAPH-2B739
2B740..2B81D  ; Lo # [222] CJK UNIFIED IDEOGRAPH-2B740..CJK UNIFIED IDEOGRAPH-2B81D
2B820..2CEA1  ; Lo # [5762] CJK UNIFIED IDEOGRAPH-2B820..CJK UNIFIED IDEOGRAPH-2CEA1
2CEB0..2EBE0  ; Lo # [7473] CJK UNIFIED IDEOGRAPH-2CEB0..CJK UNIFIED IDEOGRAPH-2EBE0
2EBF0..2EE5D  ; Lo # [622] CJK UNIFIED IDEOGRAPH-2EBF0..CJK UNIFIED IDEOGRAPH-2EE5D
2F800..2FA1D  ; Lo # [542] CJK COMPATIBILITY IDEOGRAPH-2F800..CJK COMPATIBILITY IDEOGRAPH-2FA1D
30000..3134A  ; Lo # [4939] CJK UNIFIED IDEOGRAPH-30000..CJK UNIFIED IDEOGRAPH-3134A
31350..323AF  ; Lo # [4192] CJK UNIFIED IDEOGRAPH-31350..CJK UNIFIED IDEOGRAPH-323AF

# Total code points: 132237

# ================================================

# General_Category=Nonspacing_Mark

0300..036F    ; Mn # [112] COMBINING GRAVE ACCENT..COMBINING LATIN SMALL LETTER X
0483..0487    ; Mn #   [5] COMBINING CYRILLIC TITLO..COMBINING CYRILLIC POKRYTIE
0591..05BD    ; Mn #  [45] HEBREW ACCENT ETNAHTA..HEBREW POINT METEG
05BF          ; Mn #       HEBREW POINT RAFE
05C1..05C2    ; Mn #   [2] HEBREW POINT SHIN DOT..HEBREW POINT SIN DOT
05C4..05C5    ; Mn #   [2] HEBREW MARK UPPER DOT..HEBREW MARK LOWER DOT
05C7          ; Mn #       HEBREW POINT QAMATS QATAN
0610..061A    ; Mn #  [11] ARABIC SIGN SALLALLAHOU ALAYHE WASSALLAM..ARABIC SMALL KASRA
064B..065F    ; Mn #  [21] ARABIC FATHATAN..ARABIC WAVY HAMZA BELOW
0670          ; Mn #       ARABIC LETTER SUPERSCRIPT ALEF
06D6..06DC    ; Mn #   [7] ARABIC SMALL HIGH LIGATURE SAD WITH LAM WITH ALEF MAKSURA..ARABIC SMALL HIGH SEEN
06DF..06E4    ; Mn #   [6] ARABIC SMALL HIGH ROUNDED ZERO..ARABIC SMALL HIGH MADDA
06E7..06E8    ; Mn #   [2] ARABIC SMALL HIGH YEH..ARABIC SMALL HIGH NOON
06EA..06ED    ; Mn #   [4] ARABIC EMPTY CENTRE LOW STOP..ARABIC SMALL LOW MEEM
0711          ; Mn #       SYRIAC LETTER SUPERSCRIPT ALAPH
0730..074A    ; Mn #  [27] SYRIAC PTHAHA ABOVE..SYRIAC BARREKH
07A6..07B0    ; Mn #  [11] THAANA ABAFILI..THAANA SUKUN
07EB..07F3    ; Mn #   [9] NKO COMBINING SHORT HIGH TONE..NKO COMBINING DOUBLE DOT ABOVE
07FD          ; Mn #       NKO DANTAYALAN
0816..0819    ; Mn #   [4] SAMARITAN MARK IN..SAMARITAN MARK DAGESH
081B..0823    ; Mn #   [9] SAMARITAN MARK EPENTHETIC YUT..SAMARITAN VOWEL SIGN A
0825..0827    ; Mn #   [3] SAMARITAN VOWEL SIGN SHORT A..SAMARITAN VOWEL SIGN U
0829..082D    ; Mn #   [5] SAMARITAN VOWEL SIGN LONG I..SAMARITAN MARK NEQUDAA
0859..085B    ; Mn #   [3] MANDAIC AFFRICATION MARK..MANDAIC GEMINATION MARK
0897..089F    ; Mn #   [9] ARABIC PEPET..ARABIC HALF MADDA OVER MADDA
08CA..08E1    ; Mn #  [24] ARABIC SMALL HIGH FARSI YEH..ARABIC SMALL HIGH SIGN SAFHA
08E3..0902    ; Mn #  [32] ARABIC TURNED DAMMA BELOW..DEVANAGARI SIGN ANUSVARA
093A          ; Mn #       DEVANAGARI VOWEL SIGN OE
093C          ; Mn #       DEVANAGARI SIGN NUKTA
0941..0948    ; Mn #   [8] DEVANAGARI VOWEL SIGN U..DEVANAGARI VOWEL SIGN AI
094D          ; Mn #       DEVANAGARI SIGN VIRAMA
0951..0957    ; Mn #   [7] DEVANAGARI STRESS SIGN UDATTA..DEVANAGARI VOWEL SIGN UUE
0962..0963    ; Mn #   [2] DEVANAGARI VOWEL SIGN VOCALIC L..DEVANAGARI VOWEL SIGN VOCALIC LL
0981          ; Mn #       BENGALI SIGN CANDRABINDU
09BC          ; Mn #       BENGALI SIGN NUKTA
09C1..09C4    ; Mn #   [4] BENGALI VOWEL SIGN U..BENGALI VOWEL SIGN VOCALIC RR
09CD          ; Mn #       BENGALI SIGN VIRAMA
09E2..09E3    ; Mn #   [2] BENGALI VOWEL SIGN VOCALIC L..BENGALI VOWEL SIGN VOCALIC LL
09FE          ; Mn #       BENGALI SANDHI MARK
0A01..0A02    ; Mn #   [2] GURMUKHI SIGN ADAK BINDI..GURMUKHI SIGN BINDI
0A3C          ; Mn #       GURMUKHI SIGN NUKTA
0A41..0A42    ; Mn #   [2] GURMUKHI VOWEL SIGN U..GURMUKHI VOWEL SIGN UU
0A47..0A48    ; Mn #   [2] GURMUKHI VOWEL SIGN EE..GURMUKHI VOWEL SIGN AI
0A4B..0A4D    ; Mn #   [3] GURMUKHI VOWEL SIGN OO..GURMUKHI SIGN VIRAMA
0A51          ; Mn #       GURMUKHI SIGN UDAAT
0A70..0A71    ; Mn #   [2] GURMUKHI TIPPI..GURMUKHI ADDAK
0A75          ; Mn #       GURMUKHI SIGN YAKASH
0A81..0A82    ; Mn #   [2] GUJARATI SIGN CANDRABINDU..GUJARATI SIGN ANUSVARA
0ABC          ; Mn #       GUJARATI SIGN NUKTA
0AC1..0AC5    ; Mn #   [5] GUJARATI VOWEL SIGN U..GUJARATI VOWEL SIGN CANDRA E
0AC7..0AC8    ; Mn #   [2] GUJARATI VOWEL SIGN E..GUJARATI VOWEL SIGN AI
0ACD          ; Mn #       GUJARATI SIGN VIRAMA
0AE2..0AE3    ; Mn #   [2] GUJARATI VOWEL SIGN VOCALIC L..GUJARATI VOWEL SIGN VOCALIC LL
0AFA..0AFF    ; Mn #   [6] GUJARATI SIGN SUKUN..GUJARATI SIGN TWO-CIRCLE NUKTA ABOVE
0B01          ; Mn #       ORIYA SIGN CANDRABINDU
0B3C          ; Mn #       ORIYA SIGN NUKTA
0B3F          ; Mn #       ORIYA VOWEL SIGN I
0B41..0B44    ; Mn #   [4] ORIYA VOWEL SIGN U..ORIYA VOWEL SIGN VOCALIC RR
0B4D          ; Mn #       ORIYA SIGN VIRAMA
0B55..0B56    ; Mn #   [2] ORIYA SIGN OVERLINE..ORIYA AI LENGTH MARK
0B62..0B63    ; Mn #   [2] ORIYA VOWEL SIGN VOCALIC L..ORIYA VOWEL SIGN VOCALIC LL
0B82          ; Mn #       TAMIL SIGN ANUSVARA
0BC0          ; Mn #       TAMIL VOWEL SIGN II
0BCD          ; Mn #       TAMIL SIGN VIRAMA
0C00          ; Mn #       TELUGU SIGN COMBINING CANDRABINDU ABOVE
0C04          ; Mn #       TELUGU SIGN COMBINING ANUSVARA ABOVE
0C3C          ; Mn #       TELUGU SIGN NUKTA
0C3E..0C40    ; Mn #   [3] TELUGU VOWEL SIGN AA..TELUGU VOWEL SIGN II
0C46..0C48    ; Mn #   [3] TELUGU VOWEL SIGN E..TELUGU VOWEL SIGN AI
0C4A..0C4D    ; Mn #   [4] TELUGU VOWEL SIGN O..TELUGU SIGN VIRAMA
0C55..0C56    ; Mn #   [2] TELUGU LENGTH MARK..TELUGU AI LENGTH MARK
0C62..0C63    ; Mn #   [2] TELUGU VOWEL SIGN VOCALIC L..TELUGU VOWEL SIGN VOCALIC LL
0C81          ; Mn #       KANNADA SIGN CANDRABINDU
0CBC          ; Mn #       KANNADA SIGN NUKTA
0CBF          ; Mn #       KANNADA VOWEL SIGN I
0CC6          ; Mn #       KANNADA VOWEL SIGN E
0CCC..0CCD    ; Mn #   [2] KANNADA VOWEL SIGN AU..KANNADA SIGN VIRAMA
0CE2..0CE3    ; Mn #   [2] KANNADA VOWEL SIGN VOCALIC L..KANNADA VOWEL SIGN VOCALIC LL
0D00..0D01    ; Mn #   [2] MALAYALAM SIGN COMBINING ANUSVARA ABOVE..MALAYALAM SIGN CANDRABINDU
0D3B..0D3C    ; Mn #   [2] MALAYALAM SIGN VERTICAL BAR VIRAMA..MALAYALAM SIGN CIRCULAR VIRAMA
0D41..0D44    ; Mn #   [4] MALAYALAM VOWEL SIGN U..MALAYALAM VOWEL SIGN VOCALIC RR
0D4D          ; Mn #       MALAYALAM SIGN VIRAMA
0D62..0D63    ; Mn #   [2] MALAYALAM VOWEL SIGN VOCALIC L..MALAYALAM VOWEL SIGN VOCALIC LL
0D81          ; Mn #       SINHALA SIGN CANDRABINDU
0DCA          ; Mn #       SINHALA SIGN AL-LAKUNA
0DD2..0DD4    ; Mn #   [3] SINHALA VOWEL SIGN KETTI IS-PILLA..SINHALA VOWEL SIGN KETTI PAA-PILLA
0DD6          ; Mn #       SINHALA VOWEL SIGN DIGA PAA-PILLA
0E31          ; Mn #       THAI CHARACTER MAI HAN-AKAT
0E34..0E3A    ; Mn #   [7] THAI CHARACTER SARA I..THAI CHARACTER PHINTHU
0E47..0E4E    ; Mn #   [8] THAI CHARACTER MAITAIKHU..THAI CHARACTER YAMAKKAN
0EB1          ; Mn #       LAO VOWEL SIGN MAI KAN
0EB4..0EBC    ; Mn #   [9] LAO VOWEL SIGN I..LAO SEMIVOWEL SIGN LO
0EC8..0ECE    ; Mn #   [7] LAO TONE MAI EK..LAO YAMAKKAN
0F18..0F19    ; Mn #   [2] TIBETAN ASTROLOGICAL SIGN -KHYUD PA..TIBETAN ASTROLOGICAL SIGN SDONG TSHUGS
0F35          ; Mn #       TIBETAN MARK NGAS BZUNG NYI ZLA
0F37          ; Mn #       TIBETAN MARK NGAS BZUNG SGOR RTAGS
0F39          ; Mn #       TIBETAN MARK TSA -PHRU
0F71..0F7E    ; Mn #  [14] TIBETAN VOWEL SIGN AA..TIBETAN SIGN RJES SU NGA RO
0F80..0F84    ; Mn #   [5] TIBETAN VOWEL SIGN REVERSED I..TIBETAN MARK HALANTA
0F86..0F87    ; Mn #   [2] TIBETAN SIGN LCI RTAGS..TIBETAN SIGN YANG RTAGS
0F8D..0F97    ; Mn #  [11] TIBETAN SUBJOINED SIGN LCE TSA CAN..TIBETAN SUBJOINED LETTER JA
0F99..0FBC    ; Mn #  [36] TIBETAN SUBJOINED LETTER NYA..TIBETAN SUBJOINED LETTER FIXED-FORM RA
0FC6          ; Mn #       TIBETAN SYMBOL PADMA GDAN
102D..1030    ; Mn #   [4] MYANMAR VOWEL SIGN I..MYANMAR VOWEL SIGN UU
1032..1037    ; Mn #   [6] MYANMAR VOWEL SIGN AI..MYANMAR SIGN DOT BELOW
1039..103A    ; Mn #   [2] MYANMAR SIGN VIRAMA..MYANMAR SIGN ASAT
103D..103E    ; Mn #   [2] MYANMAR CONSONANT SIGN MEDIAL WA..MYANMAR CONSONANT SIGN MEDIAL HA
1058..1059    ; Mn #   [2] MYANMAR VOWEL SIGN VOCALIC L..MYANMAR VOWEL SIGN VOCALIC LL
105E..1060    ; Mn #   [3] MYANMAR CONSONANT SIGN MON MEDIAL NA..MYANMAR CONSONANT SIGN MON MEDIAL LA
1071..1074    ; Mn #   [4] MYANMAR VOWEL SIGN GEBA KAREN I..MYANMAR VOWEL SIGN KAYAH EE
1082          ; Mn #       MYANMAR CONSONANT SIGN SHAN MEDIAL WA
1085..1086    ; Mn #   [2] MYANMAR VOWEL SIGN SHAN E ABOVE..MYANMAR VOWEL SIGN SHAN FINAL Y
108D          ; Mn #       MYANMAR SIGN SHAN COUNCIL EMPHATIC TONE
109D          ; Mn #       MYANMAR VOWEL SIGN AITON AI
135D..135F    ; Mn #   [3] ETHIOPIC COMBINING GEMINATION AND VOWEL LENGTH MARK..ETHIOPIC COMBINING GEMINATION MARK
1712..1714    ; Mn #   [3] TAGALOG VOWEL SIGN I..TAGALOG SIGN VIRAMA
1732..1733    ; Mn #   [2] HANUNOO VOWEL SIGN I..HANUNOO VOWEL SIGN U
1752..1753    ; Mn #   [2] BUHID VOWEL SIGN I..BUHID VOWEL SIGN U
1772..1773    ; Mn #   [2] TAGBANWA VOWEL SIGN I..TAGBANWA VOWEL SIGN U
17B4..17B5    ; Mn #   [2] KHMER VOWEL INHERENT AQ..KHMER VOWEL INHERENT AA
17B7..17BD    ; Mn #   [7] KHMER VOWEL SIGN I..KHMER VOWEL SIGN UA
17C6          ; Mn #       KHMER SIGN NIKAHIT
17C9..17D3    ; Mn #  [11] KHMER SIGN MUUSIKATOAN..KHMER SIGN BATHAMASAT
17DD          ; Mn #       KHMER SIGN ATTHACAN
180B..180D    ; Mn #   [3] MONGOLIAN FREE VARIATION SELECTOR ONE..MONGOLIAN FREE VARIATION SELECTOR THREE
180F          ; Mn #       MONGOLIAN FREE VARIATION SELECTOR FOUR
1885..1886    ; Mn #   [2] MONGOLIAN LETTER ALI GALI BALUDA..MONGOLIAN LETTER ALI GALI THREE BALUDA
18A9          ; Mn #       MONGOLIAN LETTER ALI GALI DAGALGA
1920..1922    ; Mn #   [3] LIMBU VOWEL SIGN A..LIMBU VOWEL SIGN U
1927..1928    ; Mn #   [2] LIMBU VOWEL SIGN E..LIMBU VOWEL SIGN O
1932          ; Mn #       LIMBU SMALL LETTER ANUSVARA
1939..193B    ; Mn #   [3] LIMBU SIGN MUKPHRENG..LIMBU SIGN SA-I
1A17..1A18    ; Mn #   [2] BUGINESE VOWEL SIGN I..BUGINESE VOWEL SIGN U
1A1B          ; Mn #       BUGINESE VOWEL SIGN AE
1A56          ; Mn #       TAI THAM CONSONANT SIGN MEDIAL LA
1A58..1A5E    ; Mn #   [7] TAI THAM SIGN MAI KANG LAI..TAI THAM CONSONANT SIGN SA
1A60          ; Mn #       TAI THAM SIGN SAKOT
1A62          ; Mn #       TAI THAM VOWEL SIGN MAI SAT
1A65..1A6C    ; Mn #   [8] TAI THAM VOWEL SIGN I..TAI THAM VOWEL SIGN OA BELOW
1A73..1A7C    ; Mn #  [10] TAI THAM VOWEL SIGN OA ABOVE..TAI THAM SIGN KHUEN-LUE KARAN
1A7F          ; Mn #       TAI THAM COMBINING CRYPTOGRAMMIC DOT
1AB0..1ABD    ; Mn #  [14] COMBINING DOUBLED CIRCUMFLEX ACCENT..COMBINING PARENTHESES BELOW
1ABF..1ACE    ; Mn #  [16] COMBINING LATIN SMALL LETTER W BELOW..COMBINING LATIN SMALL LETTER INSULAR T
1B00..1B03    ; Mn #   [4] BALINESE SIGN ULU RICEM..BALINESE SIGN SURANG
1B34          ; Mn #       BALINESE SIGN REREKAN
1B36..1B3A    ; Mn #   [5] BALINESE VOWEL SIGN ULU..BALINESE VOWEL SIGN RA REPA
1B3C          ; Mn #       BALINESE VOWEL SIGN LA LENGA
1B42          ; Mn #       BALINESE VOWEL SIGN PEPET
1B6B..1B73    ; Mn #   [9] BALINESE MUSICAL SYMBOL COMBINING TEGEH..BALINESE MUSICAL SYMBOL COMBINING GONG
1B80..1B81    ; Mn #   [2] SUNDANESE SIGN PANYECEK..SUNDANESE SIGN PANGLAYAR
1BA2..1BA5    ; Mn #   [4] SUNDANESE CONSONANT SIGN PANYAKRA..SUNDANESE VOWEL SIGN PANYUKU
1BA8..1BA9    ; Mn #   [2] SUNDANESE VOWEL SIGN PAMEPET..SUNDANESE VOWEL SIGN PANEULEUNG
1BAB..1BAD    ; Mn #   [3] SUNDANESE SIGN VIRAMA..SUNDANESE CONSONANT SIGN PASANGAN WA
1BE6          ; Mn #       BATAK SIGN TOMPI
1BE8..1BE9    ; Mn #   [2] BATAK VOWEL SIGN PAKPAK E..BATAK VOWEL SIGN EE
1BED          ; Mn #       BATAK VOWEL SIGN KARO O
1BEF..1BF1    ; Mn #   [3] BATAK VOWEL SIGN U FOR SIMALUNGUN SA..BATAK CONSONANT SIGN H
1C2C..1C33    ; Mn #   [8] LEPCHA VOWEL SIGN E..LEPCHA CONSONANT SIGN T
1C36..1C37    ; Mn #   [2] LEPCHA SIGN RAN..LEPCHA SIGN NUKTA
1CD0..1CD2    ; Mn #   [3] VEDIC TONE KARSHANA..VEDIC TONE PRENKHA
1CD4..1CE0    ; Mn #  [13] VEDIC SIGN YAJURVEDIC MIDLINE SVARITA..VEDIC TONE RIGVEDIC KASHMIRI INDEPENDENT SVARITA
1CE2..1CE8    ; Mn #   [7] VEDIC SIGN VISARGA SVARITA..VEDIC SIGN VISARGA ANUDATTA WITH TAIL
1CED          ; Mn #       VEDIC SIGN TIRYAK
1CF4          ; Mn #       VEDIC TONE CANDRA ABOVE
1CF8..1CF9    ; Mn #   [2] VEDIC TONE RING ABOVE..VEDIC TONE DOUBLE RING ABOVE
1DC0..1DFF    ; Mn #  [64] COMBINING DOTTED GRAVE ACCENT..COMBINING RIGHT ARROWHEAD AND DOWN ARROWHEAD BELOW
20D0..20DC    ; Mn #  [13] COMBINING LEFT HARPOON ABOVE..COMBINING FOUR DOTS ABOVE
20E1          ; Mn #       COMBINING LEFT RIGHT ARROW ABOVE
20E5..20F0    ; Mn #  [12] COMBINING REVERSE SOLIDUS OVERLAY..COMBINING ASTERISK ABOVE
2CEF..2CF1    ; Mn #   [3] COPTIC COMBINING NI ABOVE..COPTIC COMBINING SPIRITUS LENIS
2D7F          ; Mn #       TIFINAGH CONSONANT JOINER
2DE0..2DFF    ; Mn #  [32] COMBINING CYRILLIC LETTER BE..COMBINING CYRILLIC LETTER IOTIFIED BIG YUS
302A..302D    ; Mn #   [4] IDEOGRAPHIC LEVEL TONE MARK..IDEOGRAPHIC ENTERING TONE MARK
3099..309A    ; Mn #   [2] COMBINING KATAKANA-HIRAGANA VOICED SOUND MARK..COMBINING KATAKANA-HIRAGANA SEMI-VOICED SOUND MARK
A66F          ; Mn #       COMBINING CYRILLIC VZMET
A674..A67D    ; Mn #  [10] COMBINING CYRILLIC LETTER UKRAINIAN IE..COMBINING CYRILLIC PAYEROK
A69E..A69F    ; Mn #   [2] COMBINING CYRILLIC LETTER EF..COMBINING CYRILLIC LETTER IOTIFIED E
A6F0..A6F1    ; Mn #   [2] BAMUM COMBINING MARK KOQNDON..BAMUM COMBINING MARK TUKWENTIS
A802          ; Mn #       SYLOTI NAGRI SIGN DVISVARA
A806          ; Mn #       SYLOTI NAGRI SIGN HASANTA
A80B          ; Mn #       SYLOTI NAGRI SIGN ANUSVARA
A825..A826    ; Mn #   [2] SYLOTI NAGRI VOWEL SIGN U..SYLOTI NAGRI VOWEL SIGN E
A82C          ; Mn #       SYLOTI NAGRI SIGN ALTERNATE HASANTA
A8C4..A8C5    ; Mn #   [2] SAURASHTRA SIGN VIRAMA..SAURASHTRA SIGN CANDRABINDU
A8E0..A8F1    ; Mn #  [18] COMBINING DEVANAGARI DIGIT ZERO..COMBINING DEVANAGARI SIGN AVAGRAHA
A8FF          ; Mn #       DEVANAGARI VOWEL SIGN AY
A926..A92D    ; Mn #   [8] KAYAH LI VOWEL UE..KAYAH LI TONE CALYA PLOPHU
A947..A951    ; Mn #  [11] REJANG VOWEL SIGN I..REJANG CONSONANT SIGN R
A980..A982    ; Mn #   [3] JAVANESE SIGN PANYANGGA..JAVANESE SIGN LAYAR
A9B3          ; Mn #       JAVANESE SIGN CECAK TELU
A9B6..A9B9    ; Mn #   [4] JAVANESE VOWEL SIGN WULU..JAVANESE VOWEL SIGN SUKU MENDUT
A9BC..A9BD    ; Mn #   [2] JAVANESE VOWEL SIGN PEPET..JAVANESE CONSONANT SIGN KERET
A9E5          ; Mn #       MYANMAR SIGN SHAN SAW
AA29..AA2E    ; Mn #   [6] CHAM VOWEL SIGN AA..CHAM VOWEL SIGN OE
AA31..AA32    ; Mn #   [2] CHAM VOWEL SIGN AU..CHAM VOWEL SIGN UE
AA35..AA36    ; Mn #   [2] CHAM CONSONANT SIGN LA..CHAM CONSONANT SIGN WA
AA43          ; Mn #       CHAM CONSONANT SIGN FINAL NG
AA4C          ; Mn #       CHAM CONSONANT SIGN FINAL M
AA7C          ; Mn #       MYANMAR SIGN TAI LAING TONE-2
AAB0          ; Mn #       TAI VIET MAI KANG
AAB2..AAB4    ; Mn #   [3] TAI VIET VOWEL I..TAI VIET VOWEL U
AAB7..AAB8    ; Mn #   [2] TAI VIET MAI KHIT..TAI VIET VOWEL IA
AABE..AABF    ; Mn #   [2] TAI VIET VOWEL AM..TAI VIET TONE MAI EK
AAC1          ; Mn #       TAI VIET TONE MAI THO
AAEC..AAED    ; Mn #   [2] MEETEI MAYEK VOWEL SIGN UU..MEETEI MAYEK VOWEL SIGN AAI
AAF6          ; Mn #       MEETEI MAYEK VIRAMA
ABE5          ; Mn #       MEETEI MAYEK VOWEL SIGN ANAP
ABE8          ; Mn #       MEETEI MAYEK VOWEL SIGN UNAP
ABED          ; Mn #       MEETEI MAYEK APUN IYEK
FB1E          ; Mn #       HEBREW POINT JUDEO-SPANISH VARIKA
FE00..FE0F    ; Mn #  [16] VARIATION SELECTOR-1..VARIATION SELECTOR-16
FE20..FE2F    ; Mn #  [16] COMBINING LIGATURE LEFT HALF..COMBINING CYRILLIC TITLO RIGHT HALF
101FD         ; Mn #       PHAISTOS DISC SIGN COMBINING OBLIQUE STROKE
102E0         ; Mn #       COPTIC EPACT THOUSANDS MARK
10376..1037A  ; Mn #   [5] COMBINING OLD PERMIC LETTER AN..COMBINING OLD PERMIC LETTER SII
10A01..10A03  ; Mn #   [3] KHAROSHTHI VOWEL SIGN I..KHAROSHTHI VOWEL SIGN VOCALIC R
10A05..10A06  ; Mn #   [2] KHAROSHTHI VOWEL SIGN E..KHAROSHTHI VOWEL SIGN O
10A0C..10A0F  ; Mn #   [4] KHAROSHTHI VOWEL LENGTH MARK..KHAROSHTHI SIGN VISARGA
10A38..10A3A  ; Mn #   [3] KHAROSHTHI SIGN BAR ABOVE..KHAROSHTHI SIGN DOT BELOW
10A3F         ; Mn #       KHAROSHTHI VIRAMA
10AE5..10AE6  ; Mn #   [2] MANICHAEAN ABBREVIATION MARK ABOVE..MANICHAEAN ABBREVIATION MARK BELOW
10D24..10D27  ; Mn #   [4] HANIFI ROHINGYA SIGN HARBAHAY..HANIFI ROHINGYA SIGN TASSI
10EAB..10EAC  ; Mn #   [2] YEZIDI COMBINING HAMZA MARK..YEZIDI COMBINING MADDA MARK
10EFD..10EFF  ; Mn #   [3] ARABIC SMALL LOW WORD SAKTA..ARABIC SMALL LOW WORD MADDA
10F46..10F50  ; Mn #  [11] SOGDIAN COMBINING DOT BELOW..SOGDIAN COMBINING STROKE BELOW
10F82..10F85  ; Mn #   [4] OLD UYGHUR COMBINING DOT ABOVE..OLD UYGHUR COMBINING TWO DOTS BELOW
11001         ; Mn #       BRAHMI SIGN ANUSVARA
11038..11046  ; Mn #  [15] BRAHMI VOWEL SIGN AA..BRAHMI VIRAMA
11070         ; Mn #       BRAHMI SIGN OLD TAMIL VIRAMA
11073..11074  ; Mn #   [2] BRAHMI VOWEL SIGN OLD TAMIL SHORT E..BRAHMI VOWEL SIGN OLD TAMIL SHORT O
1107F..11081  ; Mn #   [3] BRAHMI NUMBER JOINER..KAITHI SIGN ANUSVARA
110B3..110B6  ; Mn #   [4] KAITHI VOWEL SIGN U..KAITHI VOWEL SIGN AI
110B9..110BA  ; Mn #   [2] KAITHI SIGN VIRAMA..KAITHI SIGN NUKTA
110C2         ; Mn #       KAITHI VOWEL SIGN VOCALIC R
11100..11102  ; Mn #   [3] CHAKMA SIGN CANDRABINDU..CHAKMA SIGN VISARGA
11127..1112B  ; Mn #   [5] CHAKMA VOWEL SIGN A..CHAKMA VOWEL SIGN UU
1112D..11134  ; Mn #   [8] CHAKMA VOWEL SIGN AI..CHAKMA MAAYYAA
11173         ; Mn #       MAHAJANI SIGN NUKTA
11180..11181  ; Mn #   [2] SHARADA SIGN CANDRABINDU..SHARADA SIGN ANUSVARA
111B6..111BE  ; Mn #   [9] SHARADA VOWEL SIGN U..SHARADA VOWEL SIGN O
111C9..111CC  ; Mn #   [4] SHARADA SANDHI MARK..SHARADA EXTRA SHORT VOWEL MARK
111CF         ; Mn #       SHARADA SIGN INVERTED CANDRABINDU
1122F..11231  ; Mn #   [3] KHOJKI VOWEL SIGN U..KHOJKI VOWEL SIGN AI
11234         ; Mn #       KHOJKI SIGN ANUSVARA
11236..11237  ; Mn #   [2] KHOJKI SIGN NUKTA..KHOJKI SIGN SHADDA
1123E         ; Mn #       KHOJKI SIGN SUKUN
11241         ; Mn #       KHOJKI VOWEL SIGN VOCALIC R
112DF         ; Mn #       KHUDAWADI SIGN ANUSVARA
112E3..112EA  ; Mn #   [8] KHUDAWADI VOWEL SIGN U..KHUDAWADI SIGN VIRAMA
11300..11301  ; Mn #   [2] GRANTHA SIGN COMBINING ANUSVARA ABOVE..GRANTHA SIGN CANDRABINDU
1133B..1133C  ; Mn #   [2] COMBINING BINDU BELOW..GRANTHA SIGN NUKTA
11340         ; Mn #       GRANTHA VOWEL SIGN II
11366..1136C  ; Mn #   [7] COMBINING GRANTHA DIGIT ZERO..COMBINING GRANTHA DIGIT SIX
11370..11374  ; Mn #   [5] COMBINING GRANTHA LETTER A..COMBINING GRANTHA LETTER PA
11438..1143F  ; Mn #   [8] NEWA VOWEL SIGN U..NEWA VOWEL SIGN AI
11442..11444  ; Mn #   [3] NEWA SIGN VIRAMA..NEWA SIGN ANUSVARA
11446         ; Mn #       NEWA SIGN NUKTA
1145E         ; Mn #       NEWA SANDHI MARK
114B3..114B8  ; Mn #   [6] TIRHUTA VOWEL SIGN U..TIRHUTA VOWEL SIGN VOCALIC LL
114BA         ; Mn #       TIRHUTA VOWEL SIGN SHORT E
114BF..114C0  ; Mn #   [2] TIRHUTA SIGN CANDRABINDU..TIRHUTA SIGN ANUSVARA
114C2..114C3  ; Mn #   [2] TIRHUTA SIGN VIRAMA..TIRHUTA SIGN NUKTA
115B2..115B5  ; Mn #   [4] SIDDHAM VOWEL SIGN U..SIDDHAM VOWEL SIGN VOCALIC RR
115BC..115BD  ; Mn #   [2] SIDDHAM SIGN CANDRABINDU..SIDDHAM SIGN ANUSVARA
115BF..115C0  ; Mn #   [2] SIDDHAM SIGN VIRAMA..SIDDHAM SIGN NUKTA
115DC..115DD  ; Mn #   [2] SIDDHAM VOWEL SIGN ALTERNATE U..SIDDHAM VOWEL SIGN ALTERNATE UU
11633..1163A  ; Mn #   [8] MODI VOWEL SIGN U..MODI VOWEL SIGN AI
1163D         ; Mn #       MODI SIGN ANUSVARA
1163F..11640  ; Mn #   [2] MODI SIGN VIRAMA..MODI SIGN ARDHACANDRA
116AB         ; Mn #       TAKRI SIGN ANUSVARA
116AD         ; Mn #       TAKRI VOWEL SIGN AA
116B0..116B5  ; Mn #   [6] TAKRI VOWEL SIGN U..TAKRI VOWEL SIGN AU
116B7         ; Mn #       TAKRI SIGN NUKTA
1171D..1171F  ; Mn #   [3] AHOM CONSONANT SIGN MEDIAL LA..AHOM CONSONANT SIGN MEDIAL LIGATING RA
11722..11725  ; Mn #   [4] AHOM VOWEL SIGN I..AHOM VOWEL SIGN UU
11727..1172B  ; Mn #   [5] AHOM VOWEL SIGN AW..AHOM SIGN KILLER
1182F..11837  ; Mn #   [9] DOGRA VOWEL SIGN U..DOGRA SIGN ANUSVARA
11839..1183A  ; Mn #   [2] DOGRA SIGN VIRAMA..DOGRA SIGN NUKTA
1193B..1193C  ; Mn #   [2] DIVES AKURU SIGN ANUSVARA..DIVES AKURU SIGN CANDRABINDU
1193E         ; Mn #       DIVES AKURU VIRAMA
11943         ; Mn #       DIVES AKURU SIGN NUKTA
119D4..119D7  ; Mn #   [4] NANDINAGARI VOWEL SIGN U..NANDINAGARI VOWEL SIGN VOCALIC RR
119DA..119DB  ; Mn #   [2] NANDINAGARI VOWEL SIGN E..NANDINAGARI VOWEL SIGN AI
119E0         ; Mn #       NANDINAGARI SIGN VIRAMA
11A01..11A0A  ; Mn #  [10] ZANABAZAR SQUARE VOWEL SIGN I..ZANABAZAR SQUARE VOWEL LENGTH MARK
11A33..11A38  ; Mn #   [6] ZANABAZAR SQUARE FINAL CONSONANT MARK..ZANABAZAR SQUARE SIGN ANUSVARA
11A3B..11A3E  ; Mn #   [4] ZANABAZAR SQUARE CLUSTER-FINAL LETTER YA..ZANABAZAR SQUARE CLUSTER-FINAL LETTER VA
11A47         ; Mn #       ZANABAZAR SQUARE SUBJOINER
11A51..11A56  ; Mn #   [6] SOYOMBO VOWEL SIGN I..SOYOMBO VOWEL SIGN OE
11A59..11A5B  ; Mn #   [3] SOYOMBO VOWEL SIGN VOCALIC R..SOYOMBO VOWEL LENGTH MARK
11A8A..11A96  ; Mn #  [13] SOYOMBO FINAL CONSONANT SIGN G..SOYOMBO SIGN ANUSVARA
11A98..11A99  ; Mn #   [2] SOYOMBO GEMINATION MARK..SOYOMBO SUBJOINER
11C30..11C36  ; Mn #   [7] BHAIKSUKI VOWEL SIGN I..BHAIKSUKI VOWEL SIGN VOCALIC L
11C38..11C3D  ; Mn #   [6] BHAIKSUKI VOWEL SIGN E..BHAIKSUKI SIGN ANUSVARA
11C3F         ; Mn #       BHAIKSUKI SIGN VIRAMA
11C92..11CA7  ; Mn #  [22] MARCHEN SUBJOINED LETTER KA..MARCHEN SUBJOINED LETTER ZA
11CAA..11CB0  ; Mn #   [7] MARCHEN SUBJOINED LETTER RA..MARCHEN VOWEL SIGN AA
11CB2..11CB3  ; Mn #   [2] MARCHEN VOWEL SIGN U..MARCHEN VOWEL SIGN E
11CB5..11CB6  ; Mn #   [2] MARCHEN SIGN ANUSVARA..MARCHEN SIGN CANDRABINDU
11D31..11D36  ; Mn #   [6] MASARAM GONDI VOWEL SIGN AA..MASARAM GONDI VOWEL SIGN VOCALIC R
11D3A         ; Mn #       MASARAM GONDI VOWEL SIGN E
11D3C..11D3D  ; Mn #   [2] MASARAM GONDI VOWEL SIGN AI..MASARAM GONDI VOWEL SIGN O
11D3F..11D45  ; Mn #   [7] MASARAM GONDI VOWEL SIGN AU..MASARAM GONDI VIRAMA
11D47         ; Mn #       MASARAM GONDI RA-KARA
11D90..11D91  ; Mn #   [2] GUNJALA GONDI VOWEL SIGN EE..GUNJALA GONDI VOWEL SIGN AI
11D95         ; Mn #       GUNJALA GONDI SIGN ANUSVARA
11D97         ; Mn #       GUNJALA GONDI VIRAMA
11EF3..11EF4  ; Mn #   [2] MAKASAR VOWEL SIGN I..MAKASAR VOWEL SIGN U
11F00..11F01  ; Mn #   [2] KAWI SIGN CANDRABINDU..KAWI SIGN ANUSVARA
11F36..11F3A  ; Mn #   [5] KAWI VOWEL SIGN I..KAWI VOWEL SIGN VOCALIC R
11F40         ; Mn #       KAWI VOWEL SIGN EU
11F42         ; Mn #       KAWI CONJOINER
13440         ; Mn #       EGYPTIAN HIEROGLYPH MIRROR HORIZONTALLY
13447..13455  ; Mn #  [15] EGYPTIAN HIEROGLYPH MODIFIER DAMAGED AT TOP START..EGYPTIAN HIEROGLYPH MODIFIER DAMAGED
16AF0..16AF4  ; Mn #   [5] BASSA VAH COMBINING HIGH TONE..BASSA VAH COMBINING HIGH-LOW TONE
16B30..16B36  ; Mn #   [7] PAHAWH HMONG MARK CIM TUB..PAHAWH HMONG MARK CIM TAUM
16F4F         ; Mn #       MIAO SIGN CONSONANT MODIFIER BAR
16F8F..16F92  ; Mn #   [4] MIAO TONE RIGHT..MIAO TONE BELOW
16FE4         ; Mn #       KHITAN SMALL SCRIPT FILLER
1BC9D..1BC9E  ; Mn #   [2] DUPLOYAN THICK LETTER SELECTOR..DUPLOYAN DOUBLE MARK
1CF00..1CF2D  ; Mn #  [46] ZNAMENNY COMBINING MARK GORAZDO NIZKO S KRYZHEM ON LEFT..ZNAMENNY COMBINING MARK KRYZH ON LEFT
1CF30..1CF46  ; Mn #  [23] ZNAMENNY COMBINING TONAL RANGE MARK MRACHNO..ZNAMENNY PRIZNAK MODIFIER ROG
1D167..1D169  ; Mn #   [3] MUSICAL SYMBOL COMBINING TREMOLO-1..MUSICAL SYMBOL COMBINING TREMOLO-3
1D17B..1D182  ; Mn #   [8] MUSICAL SYMBOL COMBINING ACCENT..MUSICAL SYMBOL COMBINING LOURE
1D185..1D18B  ; Mn #   [7] MUSICAL SYMBOL COMBINING DOIT..MUSICAL SYMBOL COMBINING TRIPLE TONGUE
1D1AA..1D1AD  ; Mn #   [4] MUSICAL SYMBOL COMBINING DOWN BOW..MUSICAL SYMBOL COMBINING SNAP PIZZICATO
1D242..1D244  ; Mn #   [3] COMBINING GREEK MUSICAL TRISEME..COMBINING GREEK MUSICAL PENTASEME
1DA00..1DA36  ; Mn #  [55] SIGNWRITING HEAD RIM..SIGNWRITING AIR SUCKING IN
1DA3B..1DA6C  ; Mn #  [50] SIGNWRITING MOUTH CLOSED NEUTRAL..SIGNWRITING EXCITEMENT
1DA75         ; Mn #       SIGNWRITING UPPER BODY TILTING FROM HIP JOINTS
1DA84         ; Mn #       SIGNWRITING LOCATION HEAD NECK
1DA9B..1DA9F  ; Mn #   [5] SIGNWRITING FILL MODIFIER-2..SIGNWRITING FILL MODIFIER-6
1DAA1..1DAAF  ; Mn #  [15] SIGNWRITING ROTATION MODIFIER-2..SIGNWRITING ROTATION MODIFIER-16
1E000..1E006  ; Mn #   [7] COMBINING GLAGOLITIC LETTER AZU..COMBINING GLAGOLITIC LETTER ZHIVETE
1E008..1E018  ; Mn #  [17] COMBINING GLAGOLITIC LETTER ZEMLJA..COMBINING GLAGOLITIC LETTER HERU
1E01B..1E021  ; Mn #   [7] COMBINING GLAGOLITIC LETTER SHTA..COMBINING GLAGOLITIC LETTER YATI
1E023..1E024  ; Mn #   [2] COMBINING GLAGOLITIC LETTER YU..COMBINING GLAGOLITIC LETTER SMALL YUS
1E026..1E02A  ; Mn #   [5] COMBINING GLAGOLITIC LETTER YO..COMBINING GLAGOLITIC LETTER FITA
1E08F         ; Mn #       COMBINING CYRILLIC SMALL LETTER BYELORUSSIAN-UKRAINIAN I
1E130..1E136  ; Mn #   [7] NYIAKENG PUACHUE HMONG TONE-B..NYIAKENG PUACHUE HMONG TONE-D
1E2AE         ; Mn #       TOTO SIGN RISING TONE
1E2EC..1E2EF  ; Mn #   [4] WANCHO TONE TUP..WANCHO TONE KOINI
1E4EC..1E4EF  ; Mn #   [4] NAG MUNDARI SIGN MUHOR..NAG MUNDARI SIGN SUTUH
1E8D0..1E8D6  ; Mn #   [7] MENDE KIKAKUI COMBINING NUMBER TEENS..MENDE KIKAKUI COMBINING NUMBER MILLIONS
1E944..1E94A  ; Mn #   [7] ADLAM ALIF LENGTHENER..ADLAM NUKTA
E0100..E01EF  ; Mn # [240] VARIATION SELECTOR-17..VARIATION SELECTOR-256

# Total code points: 1986

# ================================================

# General_Category=Enclosing_Mark

0488..0489    ; Me #   [2] COMBINING CYRILLIC HUNDRED THOUSANDS SIGN..COMBINING CYRILLIC MILLIONS SIGN
1ABE          ; Me #       COMBINING PARENTHESES OVERLAY
20DD..20E0    ; Me #   [4] COMBINING ENCLOSING CIRCLE..COMBINING ENCLOSING CIRCLE BACKSLASH
20E2..20E4    ; Me #   [3] COMBINING ENCLOSING SCREEN..COMBINING ENCLOSING UPWARD POINTING TRIANGLE
A670..A672    ; Me #   [3] COMBINING CYRILLIC TEN MILLIONS SIGN..COMBINING CYRILLIC THOUSAND MILLIONS SIGN

# Total code points: 13

# ================================================

# General_Category=Spacing_Mark

0903          ; Mc #       DEVANAGARI SIGN VISARGA
093B          ; Mc #       DEVANAGARI VOWEL SIGN OOE
093E..0940    ; Mc #   [3] DEVANAGARI VOWEL SIGN AA..DEVANAGARI VOWEL SIGN II
0949..094C    ; Mc #   [4] DEVANAGARI VOWEL SIGN CANDRA O..DEVANAGARI VOWEL SIGN AU
094E..094F    ; Mc #   [2] DEVANAGARI VOWEL SIGN PRISHTHAMATRA E..DEVANAGARI VOWEL SIGN AW
0982..0983    ; Mc #   [2] BENGALI SIGN ANUSVARA..BENGALI SIGN VISARGA
09BE..09C0    ; Mc #   [3] BENGALI VOWEL SIGN AA..BENGALI VOWEL SIGN II
09C7..09C8    ; Mc #   [2] BENGALI VOWEL SIGN E..BENGALI VOWEL SIGN AI
09CB..09CC    ; Mc #   [2] BENGALI VOWEL SIGN O..BENGALI VOWEL SIGN AU
09D7          ; Mc #       BENGALI AU LENGTH MARK
0A03          ; Mc #       GURMUKHI SIGN VISARGA
0A3E..0A40    ; Mc #   [3] GURMUKHI VOWEL SIGN AA..GURMUKHI VOWEL SIGN II
0A83          ; Mc #       GUJARATI SIGN VISARGA
0ABE..0AC0    ; Mc #   [3] GUJARATI VOWEL SIGN AA..GUJARATI VOWEL SIGN II
0AC9          ; Mc #       GUJARATI VOWEL SIGN CANDRA O
0ACB..0ACC    ; Mc #   [2] GUJARATI VOWEL SIGN O..GUJARATI VOWEL SIGN AU
0B02..0B03    ; Mc #   [2] ORIYA SIGN ANUSVARA..ORIYA SIGN VISARGA
0B3E          ; Mc #       ORIYA VOWEL SIGN AA
0B40          ; Mc #       ORIYA VOWEL SIGN II
0B47..0B48    ; Mc #   [2] ORIYA VOWEL SIGN E..ORIYA VOWEL SIGN AI
0B4B..0B4C    ; Mc #   [2] ORIYA VOWEL SIGN O..ORIYA VOWEL SIGN AU
0B57          ; Mc #       ORIYA AU LENGTH MARK
0BBE..0BBF    ; Mc #   [2] TAMIL VOWEL SIGN AA..TAMIL VOWEL SIGN I
0BC1..0BC2    ; Mc #   [2] TAMIL VOWEL SIGN U..TAMIL VOWEL SIGN UU
0BC6..0BC8    ; Mc #   [3] TAMIL VOWEL SIGN E..TAMIL VOWEL SIGN AI
0BCA..0BCC    ; Mc #   [3] TAMIL VOWEL SIGN O..TAMIL VOWEL SIGN AU
0BD7          ; Mc #       TAMIL AU LENGTH MARK
0C01..0C03    ; Mc #   [3] TELUGU SIGN CANDRABINDU..TELUGU SIGN VISARGA
0C41..0C44    ; Mc #   [4] TELUGU VOWEL SIGN U..TELUGU VOWEL SIGN VOCALIC RR
0C82..0C83    ; Mc #   [2] KANNADA SIGN ANUSVARA..KANNADA SIGN VISARGA
0CBE          ; Mc #       KANNADA VOWEL SIGN AA
0CC0..0CC4    ; Mc #   [5] KANNADA VOWEL SIGN II..KANNADA VOWEL SIGN VOCALIC RR
0CC7..0CC8    ; Mc #   [2] KANNADA VOWEL SIGN EE..KANNADA VOWEL SIGN AI
0CCA..0CCB    ; Mc #   [2] KANNADA VOWEL SIGN O..KANNADA VOWEL SIGN OO
0CD5..0CD6    ; Mc #   [2] KANNADA LENGTH MARK..KANNADA AI LENGTH MARK
0CF3          ; Mc #       KANNADA SIGN COMBINING ANUSVARA ABOVE RIGHT
0D02..0D03    ; Mc #   [2] MALAYALAM SIGN ANUSVARA..MALAYALAM SIGN VISARGA
0D3E..0D40    ; Mc #   [3] MALAYALAM VOWEL SIGN AA..MALAYALAM VOWEL SIGN II
0D46..0D48    ; Mc #   [3] MALAYALAM VOWEL SIGN E..MALAYALAM VOWEL SIGN AI
0D4A..0D4C    ; Mc #   [3] MALAYALAM VOWEL SIGN O..MALAYALAM VOWEL SIGN AU
0D57          ; Mc #       MALAYALAM AU LENGTH MARK
0D82..0D83    ; Mc #   [2] SINHALA SIGN ANUSVARAYA..SINHALA SIGN VISARGAYA
0DCF..0DD1    ; Mc #   [3] SINHALA VOWEL SIGN AELA-PILLA..SINHALA VOWEL SIGN DIGA AEDA-PILLA
0DD8..0DDF    ; Mc #   [8] SINHALA VOWEL SIGN GAETTA-PILLA..SINHALA VOWEL SIGN GAYANUKITTA
0DF2..0DF3    ; Mc #   [2] SINHALA VOWEL SIGN DIGA GAETTA-PILLA..SINHALA VOWEL SIGN DIGA GAYANUKITTA
0F3E..0F3F    ; Mc #   [2] TIBETAN SIGN YAR TSHES..TIBETAN SIGN MAR TSHES
0F7F          ; Mc #       TIBETAN SIGN RNAM BCAD
102B..102C    ; Mc #   [2] MYANMAR VOWEL SIGN TALL AA..MYANMAR VOWEL SIGN AA
1031          ; Mc #       MYANMAR VOWEL SIGN E
1038          ; Mc #       MYANMAR SIGN VISARGA
103B..103C    ; Mc #   [2] MYANMAR CONSONANT SIGN MEDIAL YA..MYANMAR CONSONANT SIGN MEDIAL RA
1056..1057    ; Mc #   [2] MYANMAR VOWEL SIGN VOCALIC R..MYANMAR VOWEL SIGN VOCALIC RR
1062..1064    ; Mc #   [3] MYANMAR VOWEL SIGN SGAW KAREN EU..MYANMAR TONE MARK SGAW KAREN KE PHO
1067..106D    ; Mc #   [7] MYANMAR VOWEL SIGN WESTERN PWO KAREN EU..MYANMAR SIGN WESTERN PWO KAREN TONE-5
1083..1084    ; Mc #   [2] MYANMAR VOWEL SIGN SHAN AA..MYANMAR VOWEL SIGN SHAN E
1087..108C    ; Mc #   [6] MYANMAR SIGN SHAN TONE-2..MYANMAR SIGN SHAN COUNCIL TONE-3
108F          ; Mc #       MYANMAR SIGN RUMAI PALAUNG TONE-5
109A..109C    ; Mc #   [3] MYANMAR SIGN KHAMTI TONE-1..MYANMAR VOWEL SIGN AITON A
1715          ; Mc #       TAGALOG SIGN PAMUDPOD
1734          ; Mc #       HANUNOO SIGN PAMUDPOD
17B6          ; Mc #       KHMER VOWEL SIGN AA
17BE..17C5    ; Mc #   [8] KHMER VOWEL SIGN OE..KHMER VOWEL SIGN AU
17C7..17C8    ; Mc #   [2] KHMER SIGN REAHMUK..KHMER SIGN YUUKALEAPINTU
1923..1926    ; Mc #   [4] LIMBU VOWEL SIGN EE..LIMBU VOWEL SIGN AU
1929..192B    ; Mc #   [3] LIMBU SUBJOINED LETTER YA..LIMBU SUBJOINED LETTER WA
1930..1931    ; Mc #   [2] LIMBU SMALL LETTER KA..LIMBU SMALL LETTER NGA
1933..1938    ; Mc #   [6] LIMBU SMALL LETTER TA..LIMBU SMALL LETTER LA
1A19..1A1A    ; Mc #   [2] BUGINESE VOWEL SIGN E..BUGINESE VOWEL SIGN O
1A55          ; Mc #       TAI THAM CONSONANT SIGN MEDIAL RA
1A57          ; Mc #       TAI THAM CONSONANT SIGN LA TANG LAI
1A61          ; Mc #       TAI THAM VOWEL SIGN A
1A63..1A64    ; Mc #   [2] TAI THAM VOWEL SIGN AA..TAI THAM VOWEL SIGN TALL AA
1A6D..1A72    ; Mc #   [6] TAI THAM VOWEL SIGN OY..TAI THAM VOWEL SIGN THAM AI
1B04          ; Mc #       BALINESE SIGN BISAH
1B35          ; Mc #       BALINESE VOWEL SIGN TEDUNG
1B3B          ; Mc #       BALINESE VOWEL SIGN RA REPA TEDUNG
1B3D..1B41    ; Mc #   [5] BALINESE VOWEL SIGN LA LENGA TEDUNG..BALINESE VOWEL SIGN TALING REPA TEDUNG
1B43..1B44    ; Mc #   [2] BALINESE VOWEL SIGN PEPET TEDUNG..BALINESE ADEG ADEG
1B82          ; Mc #       SUNDANESE SIGN PANGWISAD
1BA1          ; Mc #       SUNDANESE CONSONANT SIGN PAMINGKAL
1BA6..1BA7    ; Mc #   [2] SUNDANESE VOWEL SIGN PANAELAENG..SUNDANESE VOWEL SIGN PANOLONG
1BAA          ; Mc #       SUNDANESE SIGN PAMAAEH
1BE7          ; Mc #       BATAK VOWEL SIGN E
1BEA..1BEC    ; Mc #   [3] BATAK VOWEL SIGN I..BATAK VOWEL SIGN O
1BEE          ; Mc #       BATAK VOWEL SIGN U
1BF2..1BF3    ; Mc #   [2] BATAK PANGOLAT..BATAK PANONGONAN
1C24..1C2B    ; Mc #   [8] LEPCHA SUBJOINED LETTER YA..LEPCHA VOWEL SIGN UU
1C34..1C35    ; Mc #   [2] LEPCHA CONSONANT SIGN NYIN-DO..LEPCHA CONSONANT SIGN KANG
1CE1          ; Mc #       VEDIC TONE ATHARVAVEDIC INDEPENDENT SVARITA
1CF7          ; Mc #       VEDIC SIGN ATIKRAMA
302E..302F    ; Mc #   [2] HANGUL SINGLE DOT TONE MARK..HANGUL DOUBLE DOT TONE MARK
A823..A824    ; Mc #   [2] SYLOTI NAGRI VOWEL SIGN A..SYLOTI NAGRI VOWEL SIGN I
A827          ; Mc #       SYLOTI NAGRI VOWEL SIGN OO
A880..A881    ; Mc #   [2] SAURASHTRA SIGN ANUSVARA..SAURASHTRA SIGN VISARGA
A8B4..A8C3    ; Mc #  [16] SAURASHTRA CONSONANT SIGN HAARU..SAURASHTRA VOWEL SIGN AU
A952..A953    ; Mc #   [2] REJANG CONSONANT SIGN H..REJANG VIRAMA
A983          ; Mc #       JAVANESE SIGN WIGNYAN
A9B4..A9B5    ; Mc #   [2] JAVANESE VOWEL SIGN TARUNG..JAVANESE VOWEL SIGN TOLONG
A9BA..A9BB    ; Mc #   [2] JAVANESE VOWEL SIGN TALING..JAVANESE VOWEL SIGN DIRGA MURE
A9BE..A9C0    ; Mc #   [3] JAVANESE CONSONANT SIGN PENGKAL..JAVANESE PANGKON
AA2F..AA30    ; Mc #   [2] CHAM VOWEL SIGN O..CHAM VOWEL SIGN AI
AA33..AA34    ; Mc #   [2] CHAM CONSONANT SIGN YA..CHAM CONSONANT SIGN RA
AA4D          ; Mc #       CHAM CONSONANT SIGN FINAL H
AA7B          ; Mc #       MYANMAR SIGN PAO KAREN TONE
AA7D          ; Mc #       MYANMAR SIGN TAI LAING TONE-5
AAEB          ; Mc #       MEETEI MAYEK VOWEL SIGN II
AAEE..AAEF    ; Mc #   [2] MEETEI MAYEK VOWEL SIGN AU..MEETEI MAYEK VOWEL SIGN AAU
AAF5          ; Mc #       MEETEI MAYEK VOWEL SIGN VISARGA
ABE3..ABE4    ; Mc #   [2] MEETEI MAYEK VOWEL SIGN ONAP..MEETEI MAYEK VOWEL SIGN INAP
ABE6..ABE7    ; Mc #   [2] MEETEI MAYEK VOWEL SIGN YENAP..MEETEI MAYEK VOWEL SIGN SOUNAP
ABE9..ABEA    ; Mc #   [2] MEETEI MAYEK VOWEL SIGN CHEINAP..MEETEI MAYEK VOWEL SIGN NUNG
ABEC          ; Mc #       MEETEI MAYEK LUM IYEK
11000         ; Mc #       BRAHMI SIGN CANDRABINDU
11002         ; Mc #       BRAHMI SIGN VISARGA
11082         ; Mc #       KAITHI SIGN VISARGA
110B0..110B2  ; Mc #   [3] KAITHI VOWEL SIGN AA..KAITHI VOWEL SIGN II
110B7..110B8  ; Mc #   [2] KAITHI VOWEL SIGN O..KAITHI VOWEL SIGN AU
1112C         ; Mc #       CHAKMA VOWEL SIGN E
11145..11146  ; Mc #   [2] CHAKMA VOWEL SIGN AA..CHAKMA VOWEL SIGN EI
11182         ; Mc #       SHARADA SIGN VISARGA
111B3..111B5  ; Mc #   [3] SHARADA VOWEL SIGN AA..SHARADA VOWEL SIGN II
111BF..111C0  ; Mc #   [2] SHARADA VOWEL SIGN AU..SHARADA SIGN VIRAMA
111CE         ; Mc #       SHARADA VOWEL SIGN PRISHTHAMATRA E
1122C..1122E  ; Mc #   [3] KHOJKI VOWEL SIGN AA..KHOJKI VOWEL SIGN II
11232..11233  ; Mc #   [2] KHOJKI VOWEL SIGN O..KHOJKI VOWEL SIGN AU
11235         ; Mc #       KHOJKI SIGN VIRAMA
112E0..112E2  ; Mc #   [3] KHUDAWADI VOWEL SIGN AA..KHUDAWADI VOWEL SIGN II
11302..11303  ; Mc #   [2] GRANTHA SIGN ANUSVARA..GRANTHA SIGN VISARGA
1133E..1133F  ; Mc #   [2] GRANTHA VOWEL SIGN AA..GRANTHA VOWEL SIGN I
11341..11344  ; Mc #   [4] GRANTHA VOWEL SIGN U..GRANTHA VOWEL SIGN VOCALIC RR
11347..11348  ; Mc #   [2] GRANTHA VOWEL SIGN EE..GRANTHA VOWEL SIGN AI
1134B..1134D  ; Mc #   [3] GRANTHA VOWEL SIGN OO..GRANTHA SIGN VIRAMA
11357         ; Mc #       GRANTHA AU LENGTH MARK
11362..11363  ; Mc #   [2] GRANTHA VOWEL SIGN VOCALIC L..GRANTHA VOWEL SIGN VOCALIC LL
11435..11437  ; Mc #   [3] NEWA VOWEL SIGN AA..NEWA VOWEL SIGN II
11440..11441  ; Mc #   [2] NEWA VOWEL SIGN O..NEWA VOWEL SIGN AU
11445         ; Mc #       NEWA SIGN VISARGA
114B0..114B2  ; Mc #   [3] TIRHUTA VOWEL SIGN AA..TIRHUTA VOWEL SIGN II
114B9         ; Mc #       TIRHUTA VOWEL SIGN E
114BB..114BE  ; Mc #   [4] TIRHUTA VOWEL SIGN AI..TIRHUTA VOWEL SIGN AU
114C1         ; Mc #       TIRHUTA SIGN VISARGA
115AF..115B1  ; Mc #   [3] SIDDHAM VOWEL SIGN AA..SIDDHAM VOWEL SIGN II
115B8..115BB  ; Mc #   [4] SIDDHAM VOWEL SIGN E..SIDDHAM VOWEL SIGN AU
115BE         ; Mc #       SIDDHAM SIGN VISARGA
11630..11632  ; Mc #   [3] MODI VOWEL SIGN AA..MODI VOWEL SIGN II
1163B..1163C  ; Mc #   [2] MODI VOWEL SIGN O..MODI VOWEL SIGN AU
1163E         ; Mc #       MODI SIGN VISARGA
116AC         ; Mc #       TAKRI SIGN VISARGA
116AE..116AF  ; Mc #   [2] TAKRI VOWEL SIGN I..TAKRI VOWEL SIGN II
116B6         ; Mc #       TAKRI SIGN VIRAMA
11720..11721  ; Mc #   [2] AHOM VOWEL SIGN A..AHOM VOWEL SIGN AA
11726         ; Mc #       AHOM VOWEL SIGN E
1182C..1182E  ; Mc #   [3] DOGRA VOWEL SIGN AA..DOGRA VOWEL SIGN II
11838         ; Mc #       DOGRA SIGN VISARGA
11930..11935  ; Mc #   [6] DIVES AKURU VOWEL SIGN AA..DIVES AKURU VOWEL SIGN E
11937..11938  ; Mc #   [2] DIVES AKURU VOWEL SIGN AI..DIVES AKURU VOWEL SIGN O
1193D         ; Mc #       DIVES AKURU SIGN HALANTA
11940         ; Mc #       DIVES AKURU MEDIAL YA
11942         ; Mc #       DIVES AKURU MEDIAL RA
119D1..119D3  ; Mc #   [3] NANDINAGARI VOWEL SIGN AA..NANDINAGARI VOWEL SIGN II
119DC..119DF  ; Mc #   [4] NANDINAGARI VOWEL SIGN O..NANDINAGARI SIGN VISARGA
119E4         ; Mc #       NANDINAGARI VOWEL SIGN PRISHTHAMATRA E
11A39         ; Mc #       ZANABAZAR SQUARE SIGN VISARGA
11A57..11A58  ; Mc #   [2] SOYOMBO VOWEL SIGN AI..SOYOMBO VOWEL SIGN AU
11A97         ; Mc #       SOYOMBO SIGN VISARGA
11C2F         ; Mc #       BHAIKSUKI VOWEL SIGN AA
11C3E         ; Mc #       BHAIKSUKI SIGN VISARGA
11CA9         ; Mc #       MARCHEN SUBJOINED LETTER YA
11CB1         ; Mc #       MARCHEN VOWEL SIGN I
11CB4         ; Mc #       MARCHEN VOWEL SIGN O
11D8A..11D8E  ; Mc #   [5] GUNJALA GONDI VOWEL SIGN AA..GUNJALA GONDI VOWEL SIGN UU
11D93..11D94  ; Mc #   [2] GUNJALA GONDI VOWEL SIGN OO..GUNJALA GONDI VOWEL SIGN AU
11D96         ; Mc #       GUNJALA GONDI SIGN VISARGA
11EF5..11EF6  ; Mc #   [2] MAKASAR VOWEL SIGN E..MAKASAR VOWEL SIGN O
11F03         ; Mc #       KAWI SIGN VISARGA
11F34..11F35  ; Mc #   [2] KAWI VOWEL SIGN AA..KAWI VOWEL SIGN ALTERNATE AA
11F3E..11F3F  ; Mc #   [2] KAWI VOWEL SIGN E..KAWI VOWEL SIGN AI
11F41         ; Mc #       KAWI SIGN KILLER
16F51..16F87  ; Mc #  [55] MIAO SIGN ASPIRATION..MIAO VOWEL SIGN UI
16FF0..16FF1  ; Mc #   [2] VIETNAMESE ALTERNATE READING MARK CA..VIETNAMESE ALTERNATE READING MARK NHAY
1D165..1D166  ; Mc #   [2] MUSICAL SYMBOL COMBINING STEM..MUSICAL SYMBOL COMBINING SPRECHGESANG STEM
1D16D..1D172  ; Mc #   [6] MUSICAL SYMBOL COMBINING AUGMENTATION DOT..MUSICAL SYMBOL COMBINING FLAG-5

# Total code points: 452

# ================================================

# General_Category=Decimal_Number

0030..0039    ; Nd #  [10] DIGIT ZERO..DIGIT NINE
0660..0669    ; Nd #  [10] ARABIC-INDIC DIGIT ZERO..ARABIC-INDIC DIGIT NINE
06F0..06F9    ; Nd #  [10] EXTENDED ARABIC-INDIC DIGIT ZERO..EXTENDED ARABIC-INDIC DIGIT NINE
07C0..07C9    ; Nd #  [10] NKO DIGIT ZERO..NKO DIGIT NINE
0966..096F    ; Nd #  [10] DEVANAGARI DIGIT ZERO..DEVANAGARI DIGIT NINE
09E6..09EF    ; Nd #  [10] BENGALI DIGIT ZERO..BENGALI DIGIT NINE
0A66..0A6F    ; Nd #  [10] GURMUKHI DIGIT ZERO..GURMUKHI DIGIT NINE
0AE6..0AEF    ; Nd #  [10] GUJARATI DIGIT ZERO..GUJARATI DIGIT NINE
0B66..0B6F    ; Nd #  [10] ORIYA DIGIT ZERO..ORIYA DIGIT NINE
0BE6..0BEF    ; Nd #  [10] TAMIL DIGIT ZERO..TAMIL DIGIT NINE
0C66..0C6F    ; Nd #  [10] TELUGU DIGIT ZERO..TELUGU DIGIT NINE
0CE6..0CEF    ; Nd #  [10] KANNADA DIGIT ZERO..KANNADA DIGIT NINE
0D66..0D6F    ; Nd #  [10] MALAYALAM DIGIT ZERO..MALAYALAM DIGIT NINE
0DE6..0DEF    ; Nd #  [10] SINHALA LITH DIGIT ZERO..SINHALA LITH DIGIT NINE
0E50..0E59    ; Nd #  [10] THAI DIGIT ZERO..THAI DIGIT NINE
0ED0..0ED9    ; Nd #  [10] LAO DIGIT ZERO..LAO DIGIT NINE
0F20..0F29    ; Nd #  [10] TIBETAN DIGIT ZERO..TIBETAN DIGIT NINE
1040..1049    ; Nd #  [10] MYANMAR DIGIT ZERO..MYANMAR DIGIT NINE
1090..1099    ; Nd #  [10] MYANMAR SHAN DIGIT ZERO..MYANMAR SHAN DIGIT NINE
17E0..17E9    ; Nd #  [10] KHMER DIGIT ZERO..KHMER DIGIT NINE
1810..1819    ; Nd #  [10] MONGOLIAN DIGIT ZERO..MONGOLIAN DIGIT NINE
1946..194F    ; Nd #  [10] LIMBU DIGIT ZERO..LIMBU DIGIT NINE
19D0..19D9    ; Nd #  [10] NEW TAI LUE DIGIT ZERO..NEW TAI LUE DIGIT NINE
1A80..1A89    ; Nd #  [10] TAI THAM HORA DIGIT ZERO..TAI THAM HORA DIGIT NINE
1A90..1A99    ; Nd #  [10] TAI THAM THAM DIGIT ZERO..TAI THAM THAM DIGIT NINE
1B50..1B59    ; Nd #  [10] BALINESE DIGIT ZERO..BALINESE DIGIT NINE
1BB0..1BB9    ; Nd #  [10] SUNDANESE DIGIT ZERO..SUNDANESE DIGIT NINE
1C40..1C49    ; Nd #  [10] LEPCHA DIGIT ZERO..LEPCHA DIGIT NINE
1C50..1C59    ; Nd #  [10] OL CHIKI DIGIT ZERO..OL CHIKI DIGIT NINE
A620..A629    ; Nd #  [10] VAI DIGIT ZERO..VAI DIGIT NINE
A8D0..A8D9    ; Nd #  [10] SAURASHTRA DIGIT ZERO..SAURASHTRA DIGIT NINE
A900..A909    ; Nd #  [10] KAYAH LI DIGIT ZERO..KAYAH LI DIGIT NINE
A9D0..A9D9    ; Nd #  [10] JAVANESE DIGIT ZERO..JAVANESE DIGIT NINE
A9F0..A9F9    ; Nd #  [10] MYANMAR TAI LAING DIGIT ZERO..MYANMAR TAI LAING DIGIT NINE
AA50..AA59    ; Nd #  [10] CHAM DIGIT ZERO..CHAM DIGIT NINE
ABF0..ABF9    ; Nd #  [10] MEETEI MAYEK DIGIT ZERO..MEETEI MAYEK DIGIT NINE
FF10..FF19    ; Nd #  [10] FULLWIDTH DIGIT ZERO..FULLWIDTH DIGIT NINE
104A0..104A9  ; Nd #  [10] OSMANYA DIGIT ZERO..OSMANYA DIGIT NINE
10D30..10D39  ; Nd #  [10] HANIFI ROHINGYA DIGIT ZERO..HANIFI ROHINGYA DIGIT NINE
11066..1106F  ; Nd #  [10] BRAHMI DIGIT ZERO..BRAHMI DIGIT NINE
110F0..110F9  ; Nd #  [10] SORA SOMPENG DIGIT ZERO..SORA SOMPENG DIGIT NINE
11136..1113F  ; Nd #  [10] CHAKMA DIGIT ZERO..CHAKMA DIGIT NINE
111D0..111D9  ; Nd #  [10] SHARADA DIGIT ZERO..SHARADA DIGIT NINE
112F0..112F9  ; Nd #  [10] KHUDAWADI DIGIT ZERO..KHUDAWADI DIGIT NINE
11450..11459  ; Nd #  [10] NEWA DIGIT ZERO..NEWA DIGIT NINE
114D0..114D9  ; Nd #  [10] TIRHUTA DIGIT ZERO..TIRHUTA DIGIT NINE
11650..11659  ; Nd #  [10] MODI DIGIT ZERO..MODI DIGIT NINE
116C0..116C9  ; Nd #  [10] TAKRI DIGIT ZERO..TAKRI DIGIT NINE
11730..11739  ; Nd #  [10] AHOM DIGIT ZERO..AHOM DIGIT NINE
118E0..118E9  ; Nd #  [10] WARANG CITI DIGIT ZERO..WARANG CITI DIGIT NINE
11950..11959  ; Nd #  [10] DIVES AKURU DIGIT ZERO..DIVES AKURU DIGIT NINE
11C50..11C59  ; Nd #  [10] BHAIKSUKI DIGIT ZERO..BHAIKSUKI DIGIT NINE
11D50..11D59  ; Nd #  [10] MASARAM GONDI DIGIT ZERO..MASARAM GONDI DIGIT NINE
11DA0..11DA9  ; Nd #  [10] GUNJALA GONDI DIGIT ZERO..GUNJALA GONDI DIGIT NINE
11F50..11F59  ; Nd #  [10] KAWI DIGIT ZERO..KAWI DIGIT NINE
16A60..16A69  ; Nd #  [10] MRO DIGIT ZERO..MRO DIGIT NINE
16AC0..16AC9  ; Nd #  [10] TANGSA DIGIT ZERO..TANGSA DIGIT NINE
16B50..16B59  ; Nd #  [10] PAHAWH HMONG DIGIT ZERO..PAHAWH HMONG DIGIT NINE
1D7CE..1D7FF  ; Nd #  [50] MATHEMATICAL BOLD DIGIT ZERO..MATHEMATICAL MONOSPACE DIGIT NINE
1E140..1E149  ; Nd #  [10] NYIAKENG PUACHUE HMONG DIGIT ZERO..NYIAKENG PUACHUE HMONG DIGIT NINE
1E2F0..1E2F9  ; Nd #  [10] WANCHO DIGIT ZERO..WANCHO DIGIT NINE
1E4F0..1E4F9  ; Nd #  [10] NAG MUNDARI DIGIT ZERO..NAG MUNDARI DIGIT NINE
1E950..1E959  ; Nd #  [10] ADLAM DIGIT ZERO..ADLAM DIGIT NINE
1FBF0..1FBF9  ; Nd #  [10] SEGMENTED DIGIT ZERO..SEGMENTED DIGIT NINE

# Total code points: 680

# ================================================

# General_Category=Letter_Number

16EE..16F0    ; Nl #   [3] RUNIC ARLAUG SYMBOL..RUNIC BELGTHOR SYMBOL
2160..2182    ; Nl #  [35] ROMAN NUMERAL ONE..ROMAN NUMERAL TEN THOUSAND
2185..2188    ; Nl #   [4] ROMAN NUMERAL SIX LATE FORM..ROMAN NUMERAL ONE HUNDRED THOUSAND
3007          ; Nl #       IDEOGRAPHIC NUMBER ZERO
3021..3029    ; Nl #   [9] HANGZHOU NUMERAL ONE..HANGZHOU NUMERAL NINE
3038..303A    ; Nl #   [3] HANGZHOU NUMERAL TEN..HANGZHOU NUMERAL THIRTY
A6E6..A6EF    ; Nl #  [10] BAMUM LETTER MO..BAMUM LETTER KOGHOM
10140..10174  ; Nl #  [53] GREEK ACROPHONIC ATTIC ONE QUARTER..GREEK ACROPHONIC STRATIAN FIFTY MNAS
10341         ; Nl #       GOTHIC LETTER NINETY
1034A         ; Nl #       GOTHIC LETTER NINE HUNDRED
103D1..103D5  ; Nl #   [5] OLD PERSIAN NUMBER ONE..OLD PERSIAN NUMBER HUNDRED
12400..1246E  ; Nl # [111] CUNEIFORM NUMERIC SIGN TWO ASH..CUNEIFORM NUMERIC SIGN NINE U VARIANT FORM

# Total code points: 236

# ================================================

# General_Category=Other_Number

00B2..00B3    ; No #   [2] SUPERSCRIPT TWO..SUPERSCRIPT THREE
00B9          ; No #       SUPERSCRIPT ONE
00BC..00BE    ; No #   [3] VULGAR FRACTION ONE QUARTER..VULGAR FRACTION THREE QUARTERS
09F4..09F9    ; No #   [6] BENGALI CURRENCY NUMERATOR ONE..BENGALI CURRENCY DENOMINATOR SIXTEEN
0B72..0B77    ; No #   [6] ORIYA FRACTION ONE QUARTER..ORIYA FRACTION THREE SIXTEENTHS
0BF0..0BF2    ; No #   [3] TAMIL NUMBER TEN..TAMIL NUMBER ONE THOUSAND
0C78..0C7E    ; No #   [7] TELUGU FRACTION DIGIT ZERO FOR ODD POWERS OF FOUR..TELUGU FRACTION DIGIT THREE FOR EVEN POWERS OF FOUR
0D58..0D5E    ; No #   [7] MALAYALAM FRACTION ONE ONE-HUNDRED-AND-SIXTIETH..MALAYALAM FRACTION ONE FIFTH
0D70..0D78    ; No #   [9] MALAYALAM NUMBER TEN..MALAYALAM FRACTION THREE SIXTEENTHS
0F2A..0F33    ; No #  [10] TIBETAN DIGIT HALF ONE..TIBETAN DIGIT HALF ZERO
1369..137C    ; No #  [20] ETHIOPIC DIGIT ONE..ETHIOPIC NUMBER TEN THOUSAND
17F0..17F9    ; No #  [10] KHMER SYMBOL LEK ATTAK SON..KHMER SYMBOL LEK ATTAK PRAM-BUON
19DA          ; No #       NEW TAI LUE THAM DIGIT ONE
2070          ; No #       SUPERSCRIPT ZERO
2074..2079    ; No #   [6] SUPERSCRIPT FOUR..SUPERSCRIPT NINE
2080..2089    ; No #  [10] SUBSCRIPT ZERO..SUBSCRIPT NINE
2150..215F    ; No #  [16] VULGAR FRACTION ONE SEVENTH..FRACTION NUMERATOR ONE
2189          ; No #       VULGAR FRACTION ZERO THIRDS
2460..249B    ; No #  [60] CIRCLED DIGIT ONE..NUMBER TWENTY FULL STOP
24EA..24FF    ; No #  [22] CIRCLED DIGIT ZERO..NEGATIVE CIRCLED DIGIT ZERO
2776..2793    ; No #  [30] DINGBAT NEGATIVE CIRCLED DIGIT ONE..DINGBAT NEGATIVE CIRCLED SANS-SERIF NUMBER TEN
2CFD          ; No #       COPTIC FRACTION ONE HALF
3192..3195    ; No #   [4] IDEOGRAPHIC ANNOTATION ONE MARK..IDEOGRAPHIC ANNOTATION FOUR MARK
3220..3229    ; No #  [10] PARENTHESIZED IDEOGRAPH ONE..PARENTHESIZED IDEOGRAPH TEN
3248..324F    ; No #   [8] CIRCLED NUMBER TEN ON BLACK SQUARE..CIRCLED NUMBER EIGHTY ON BLACK SQUARE
3251..325F    ; No #  [15] CIRCLED NUMBER TWENTY ONE..CIRCLED NUMBER THIRTY FIVE
3280..3289    ; No #  [10] CIRCLED IDEOGRAPH ONE..CIRCLED IDEOGRAPH TEN
32B1..32BF    ; No #  [15] CIRCLED NUMBER THIRTY SIX..CIRCLED NUMBER FIFTY
A830..A835    ; No #   [6] NORTH INDIC FRACTION ONE QUARTER..NORTH INDIC FRACTION THREE SIXTEENTHS
10107..10133  ; No #  [45] AEGEAN NUMBER ONE..AEGEAN NUMBER NINETY THOUSAND
10175..10178  ; No #   [4] GREEK ONE HALF SIGN..GREEK THREE QUARTERS SIGN
1018A..1018B  ; No #   [2] GREEK ZERO SIGN..GREEK ONE QUARTER SIGN
102E1..102FB  ; No #  [27] COPTIC EPACT DIGIT ONE..COPTIC EPACT NUMBER NINE HUNDRED
10320..10323  ; No #   [4] OLD ITALIC NUMERAL ONE..OLD ITALIC NUMERAL FIFTY
10858..1085F  ; No #   [8] IMPERIAL ARAMAIC NUMBER ONE..IMPERIAL ARAMAIC NUMBER TEN THOUSAND
10879..1087F  ; No #   [7] PALMYRENE NUMBER ONE..PALMYRENE NUMBER TWENTY
108A7..108AF  ; No #   [9] NABATAEAN NUMBER ONE..NABATAEAN NUMBER ONE HUNDRED
108FB..108FF  ; No #   [5] HATRAN NUMBER ONE..HATRAN NUMBER ONE HUNDRED
10916..1091B  ; No #   [6] PHOENICIAN NUMBER ONE..PHOENICIAN NUMBER THREE
109BC..109BD  ; No #   [2] MEROITIC CURSIVE FRACTION ELEVEN TWELFTHS..MEROITIC CURSIVE FRACTION ONE HALF
109C0..109CF  ; No #  [16] MEROITIC CURSIVE NUMBER ONE..MEROITIC CURSIVE NUMBER SEVENTY
109D2..109FF  ; No #  [46] MEROITIC CURSIVE NUMBER ONE HUNDRED..MEROITIC CURSIVE FRACTION TEN TWELFTHS
10A40..10A48  ; No #   [9] KHAROSHTHI DIGIT ONE..KHAROSHTHI FRACTION ONE HALF
10A7D..10A7E  ; No #   [2] OLD SOUTH ARABIAN NUMBER ONE..OLD SOUTH ARABIAN NUMBER FIFTY
10A9D..10A9F  ; No #   [3] OLD NORTH ARABIAN NUMBER ONE..OLD NORTH ARABIAN NUMBER TWENTY
10AEB..10AEF  ; No #   [5] MANICHAEAN NUMBER ONE..MANICHAEAN NUMBER ONE HUNDRED
10B58..10B5F  ; No #   [8] INSCRIPTIONAL PARTHIAN NUMBER ONE..INSCRIPTIONAL PARTHIAN NUMBER ONE THOUSAND
10B78..10B7F  ; No #   [8] INSCRIPTIONAL PAHLAVI NUMBER ONE..INSCRIPTIONAL PAHLAVI NUMBER ONE THOUSAND
10BA9..10BAF  ; No #   [7] PSALTER PAHLAVI NUMBER ONE..PSALTER PAHLAVI NUMBER ONE HUNDRED
10CFA..10CFF  ; No #   [6] OLD HUNGARIAN NUMBER ONE..OLD HUNGARIAN NUMBER ONE THOUSAND
10E60..10E7E  ; No #  [31] RUMI DIGIT ONE..RUMI FRACTION TWO THIRDS
10F1D..10F26  ; No #  [10] OLD SOGDIAN NUMBER ONE..OLD SOGDIAN FRACTION ONE HALF
10F51..10F54  ; No #   [4] SOGDIAN NUMBER ONE..SOGDIAN NUMBER ONE HUNDRED
10FC5..10FCB  ; No #   [7] CHORASMIAN NUMBER ONE..CHORASMIAN NUMBER ONE HUNDRED
11052..11065  ; No #  [20] BRAHMI NUMBER ONE..BRAHMI NUMBER ONE THOUSAND
111E1..111F4  ; No #  [20] SINHALA ARCHAIC DIGIT ONE..SINHALA ARCHAIC NUMBER ONE THOUSAND
1173A..1173B  ; No #   [2] AHOM NUMBER TEN..AHOM NUMBER TWENTY
118EA..118F2  ; No #   [9] WARANG CITI NUMBER TEN..WARANG CITI NUMBER NINETY
11C5A..11C6C  ; No #  [19] BHAIKSUKI NUMBER ONE..BHAIKSUKI HUNDREDS UNIT MARK
11FC0..11FD4  ; No #  [21] TAMIL FRACTION ONE THREE-HUNDRED-AND-TWENTIETH..TAMIL FRACTION DOWNSCALING FACTOR KIIZH
16B5B..16B61  ; No #   [7] PAHAWH HMONG NUMBER TENS..PAHAWH HMONG NUMBER TRILLIONS
16E80..16E96  ; No #  [23] MEDEFAIDRIN DIGIT ZERO..MEDEFAIDRIN DIGIT THREE ALTERNATE FORM
1D2C0..1D2D3  ; No #  [20] KAKTOVIK NUMERAL ZERO..KAKTOVIK NUMERAL NINETEEN
1D2E0..1D2F3  ; No #  [20] MAYAN NUMERAL ZERO..MAYAN NUMERAL NINETEEN
1D360..1D378  ; No #  [25] COUNTING ROD UNIT DIGIT ONE..TALLY MARK FIVE
1E8C7..1E8CF  ; No #   [9] MENDE KIKAKUI DIGIT ONE..MENDE KIKAKUI DIGIT NINE
1EC71..1ECAB  ; No #  [59] INDIC SIYAQ NUMBER ONE..INDIC SIYAQ NUMBER PREFIXED NINE
1ECAD..1ECAF  ; No #   [3] INDIC SIYAQ FRACTION ONE QUARTER..INDIC SIYAQ FRACTION THREE QUARTERS
1ECB1..1ECB4  ; No #   [4] INDIC SIYAQ NUMBER ALTERNATE ONE..INDIC SIYAQ ALTERNATE LAKH MARK
1ED01..1ED2D  ; No #  [45] OTTOMAN SIYAQ NUMBER ONE..OTTOMAN SIYAQ NUMBER NINETY THOUSAND
1ED2F..1ED3D  ; No #  [15] OTTOMAN SIYAQ ALTERNATE NUMBER TWO..OTTOMAN SIYAQ FRACTION ONE SIXTH
1F100..1F10C  ; No #  [13] DIGIT ZERO FULL STOP..DINGBAT NEGATIVE CIRCLED SANS-SERIF DIGIT ZERO

# Total code points: 915

# ================================================

# General_Category=Space_Separator

0020          ; Zs #       SPACE
00A0          ; Zs #       NO-BREAK SPACE
1680          ; Zs #       OGHAM SPACE MARK
2000..200A    ; Zs #  [11] EN QUAD..HAIR SPACE
202F          ; Zs #       NARROW NO-BREAK SPACE
205F          ; Zs #       MEDIUM MATHEMATICAL SPACE
3000          ; Zs #       IDEOGRAPHIC SPACE

# Total code points: 17

# ================================================

# General_Category=Line_Separator

2028          ; Zl #       LINE SEPARATOR

# Total code points: 1

# ================================================

# General_Category=Paragraph_Separator

2029          ; Zp #       PARAGRAPH SEPARATOR

# Total code points: 1

# ================================================

# General_Category=Control

0000..001F    ; Cc #  [32] <control-0000>..<control-001F>
007F..009F    ; Cc #  [33] <control-007F>..<control-009F>

# Total code points: 65

# ================================================

# General_Category=Format

00AD          ; Cf #       SOFT HYPHEN
0600..0605    ; Cf #   [6] ARABIC NUMBER SIGN..ARABIC NUMBER MARK ABOVE
061C          ; Cf #       ARABIC LETTER MARK
06DD          ; Cf #       ARABIC END OF AYAH
070F          ; Cf #       SYRIAC ABBREVIATION MARK
0890..0891    ; Cf #   [2] ARABIC POUND MARK ABOVE..ARABIC PIASTRE MARK ABOVE
08E2          ; Cf #       ARABIC DISPUTED END OF AYAH
180E          ; Cf #       MONGOLIAN VOWEL SEPARATOR
200B..200F    ; Cf #   [5] ZERO WIDTH SPACE..RIGHT-TO-LEFT MARK
202A..202E    ; Cf #   [5] LEFT-TO-RIGHT EMBEDDING..RIGHT-TO-LEFT OVERRIDE
2060..2064    ; Cf #   [5] WORD JOINER..INVISIBLE PLUS
2066..206F    ; Cf #  [10] LEFT-TO-RIGHT ISOLATE..NOMINAL DIGIT SHAPES
FEFF          ; Cf #       ZERO WIDTH NO-BREAK SPACE
FFF9..FFFB    ; Cf #   [3] INTERLINEAR ANNOTATION ANCHOR..INTERLINEAR ANNOTATION TERMINATOR
110BD         ; Cf #       KAITHI NUMBER SIGN
110CD         ; Cf #       KAITHI NUMBER SIGN ABOVE
13430..1343F  ; Cf #  [16] EGYPTIAN HIEROGLYPH VERTICAL JOINER..EGYPTIAN HIEROGLYPH END WALLED ENCLOSURE
1BCA0..1BCA3  ; Cf #   [4] SHORTHAND FORMAT LETTER OVERLAP..SHORTHAND FORMAT UP STEP
1D173..1D17A  ; Cf #   [8] MUSICAL SYMBOL BEGIN BEAM..MUSICAL SYMBOL END PHRASE
E0001         ; Cf #       LANGUAGE TAG
E0020..E007F  ; Cf #  [96] TAG SPACE..CANCEL TAG

# Total code points: 170

# ================================================

# General_Category=Private_Use

E000..F8FF    ; Co # [6400] <private-use-E000>..<private-use-F8FF>
F0000..FFFFD  ; Co # [65534] <private-use-F0000>..<private-use-FFFFD>
100000..10FFFD; Co # [65534] <private-use-100000>..<private-use-10FFFD>

# Total code points: 137468

# ================================================

# General_Category=Surrogate

D800..DFFF    ; Cs # [2048] <surrogate-D800>..<surrogate-DFFF>

# Total code points: 2048

# ================================================

# General_Category=Dash_Punctuation

002D          ; Pd #       HYPHEN-MINUS
058A          ; Pd #       ARMENIAN HYPHEN
05BE          ; Pd #       HEBREW PUNCTUATION MAQAF
1400          ; Pd #       CANADIAN SYLLABICS HYPHEN
1806          ; Pd #       MONGOLIAN TODO SOFT HYPHEN
2010..2015    ; Pd #   [6] HYPHEN..HORIZONTAL BAR
2E17          ; Pd #       DOUBLE OBLIQUE HYPHEN
2E1A          ; Pd #       HYPHEN WITH DIAERESIS
2E3A..2E3B    ; Pd #   [2] TWO-EM DASH..THREE-EM DASH
2E40          ; Pd #       DOUBLE HYPHEN
2E5D          ; Pd #       OBLIQUE HYPHEN
301C          ; Pd #       WAVE DASH
3030          ; Pd #       WAVY DASH
30A0          ; Pd #       KATAKANA-HIRAGANA DOUBLE HYPHEN
FE31..FE32    ; Pd #   [2] PRESENTATION FORM FOR VERTICAL EM DASH..PRESENTATION FORM FOR VERTICAL EN DASH
FE58          ; Pd #       SMALL EM DASH
FE63          ; Pd #       SMALL HYPHEN-MINUS
FF0D          ; Pd #       FULLWIDTH HYPHEN-MINUS
10EAD         ; Pd #       YEZIDI HYPHENATION MARK

# Total code points: 26

# ================================================

# General_Category=Open_Punctuation

0028          ; Ps #       LEFT PARENTHESIS
005B          ; Ps #       LEFT SQUARE BRACKET
007B          ; Ps #       LEFT CURLY BRACKET
0F3A          ; Ps #       TIBETAN MARK GUG RTAGS GYON
0F3C          ; Ps #       TIBETAN MARK ANG KHANG GYON
169B          ; Ps #       OGHAM FEATHER MARK
201A          ; Ps #       SINGLE LOW-9 QUOTATION MARK
201E          ; Ps #       DOUBLE LOW-9 QUOTATION MARK
2045          ; Ps #       LEFT SQUARE BRACKET WITH QUILL
207D          ; Ps #       SUPERSCRIPT LEFT PARENTHESIS
208D          ; Ps #       SUBSCRIPT LEFT PARENTHESIS
2308          ; Ps #       LEFT CEILING
230A          ; Ps #       LEFT FLOOR
2329          ; Ps #       LEFT-POINTING ANGLE BRACKET
2768          ; Ps #       MEDIUM LEFT PARENTHESIS ORNAMENT
276A          ; Ps #       MEDIUM FLATTENED LEFT PARENTHESIS ORNAMENT
276C          ; Ps #       MEDIUM LEFT-POINTING ANGLE BRACKET ORNAMENT
276E          ; Ps #       HEAVY LEFT-POINTING ANGLE QUOTATION MARK ORNAMENT
2770          ; Ps #       HEAVY LEFT-POINTING ANGLE BRACKET ORNAMENT
2772          ; Ps #       LIGHT LEFT TORTOISE SHELL BRACKET ORNAMENT
2774          ; Ps #       MEDIUM LEFT CURLY BRACKET ORNAMENT
27C5          ; Ps #       LEFT S-SHAPED BAG DELIMITER
27E6          ; Ps #       MATHEMATICAL LEFT WHITE SQUARE BRACKET
27E8          ; Ps #       MATHEMATICAL LEFT ANGLE BRACKET
27EA          ; Ps #       MATHEMATICAL LEFT DOUBLE ANGLE BRACKET
27EC          ; Ps #       MATHEMATICAL LEFT WHITE TORTOISE SHELL BRACKET
27EE          ; Ps #       MATHEMATICAL LEFT FLATTENED PARENTHESIS
2983          ; Ps #       LEFT WHITE CURLY BRACKET
2985          ; Ps #       LEFT WHITE PARENTHESIS
2987          ; Ps #       Z NOTATION LEFT IMAGE BRACKET
2989          ; Ps #       Z NOTATION LEFT BINDING BRACKET
298B          ; Ps #       LEFT SQUARE BRACKET WITH UNDERBAR
298D          ; Ps #       LEFT SQUARE BRACKET WITH TICK IN TOP CORNER
298F          ; Ps #       LEFT SQUARE BRACKET WITH TICK IN BOTTOM CORNER
2991          ; Ps #       LEFT ANGLE BRACKET WITH DOT
2993          ; Ps #       LEFT ARC LESS-THAN BRACKET
2995          ; Ps #       DOUBLE LEFT ARC GREATER-THAN BRACKET
2997          ; Ps #       LEFT BLACK TORTOISE SHELL BRACKET
29D8          ; Ps #       LEFT WIGGLY FENCE
29DA          ; Ps #       LEFT DOUBLE WIGGLY FENCE
29FC          ; Ps #       LEFT-POINTING CURVED ANGLE BRACKET
2E22          ; Ps #       TOP LEFT HALF BRACKET
2E24          ; Ps #       BOTTOM LEFT HALF BRACKET
2E26          ; Ps #       LEFT SIDEWAYS U BRACKET
2E28          ; Ps #       LEFT DOUBLE PARENTHESIS
2E42          ; Ps #       DOUBLE LOW-REVERSED-9 QUOTATION MARK
2E55          ; Ps #       LEFT SQUARE BRACKET WITH STROKE
2E57          ; Ps #       LEFT SQUARE BRACKET WITH DOUBLE STROKE
2E59          ; Ps #       TOP HALF LEFT PARENTHESIS
2E5B          ; Ps #       BOTTOM HALF LEFT PARENTHESIS
3008          ; Ps #       LEFT ANGLE BRACKET
300A          ; Ps #       LEFT DOUBLE ANGLE BRACKET
300C          ; Ps #       LEFT CORNER BRACKET
300E          ; Ps #       LEFT WHITE CORNER BRACKET
3010          ; Ps #       LEFT BLACK LENTICULAR BRACKET
3014          ; Ps #       LEFT TORTOISE SHELL BRACKET
3016          ; Ps #       LEFT WHITE LENTICULAR BRACKET
3018          ; Ps #       LEFT WHITE TORTOISE SHELL BRACKET
301A          ; Ps #       LEFT WHITE SQUARE BRACKET
301D          ; Ps #       REVERSED DOUBLE PRIME QUOTATION MARK
FD3F          ; Ps #       ORNATE RIGHT PARENTHESIS
FE17          ; Ps #       PRESENTATION FORM FOR VERTICAL LEFT WHITE LENTICULAR BRACKET
FE35          ; Ps #       PRESENTATION FORM FOR VERTICAL LEFT PARENTHESIS
FE37          ; Ps #       PRESENTATION FORM FOR VERTICAL LEFT CURLY BRACKET
FE39          ; Ps #       PRESENTATION FORM FOR VERTICAL LEFT TORTOISE SHELL BRACKET
FE3B          ; Ps #       PRESENTATION FORM FOR VERTICAL LEFT BLACK LENTICULAR BRACKET
FE3D          ; Ps #       PRESENTATION FORM FOR VERTICAL LEFT DOUBLE ANGLE BRACKET
FE3F          ; Ps #       PRESENTATION FORM FOR VERTICAL LEFT ANGLE BRACKET
FE41          ; Ps #       PRESENTATION FORM FOR VERTICAL LEFT CORNER BRACKET
FE43          ; Ps #       PRESENTATION FORM FOR VERTICAL LEFT WHITE CORNER BRACKET
FE47          ; Ps #       PRESENTATION FORM FOR VERTICAL LEFT SQUARE BRACKET
FE59          ; Ps #       SMALL LEFT PARENTHESIS
FE5B          ; Ps #       SMALL LEFT CURLY BRACKET
FE5D          ; Ps #       SMALL LEFT TORTOISE SHELL BRACKET
FF08          ; Ps #       FULLWIDTH LEFT PARENTHESIS
FF3B          ; Ps #       FULLWIDTH LEFT SQUARE BRACKET
FF5B          ; Ps #       FULLWIDTH LEFT CURLY BRACKET
FF5F          ; Ps #       FULLWIDTH LEFT WHITE PARENTHESIS
FF62          ; Ps #       HALFWIDTH LEFT CORNER BRACKET

# Total code points: 79

# ================================================

# General_Category=Close_Punctuation

0029          ; Pe #       RIGHT PARENTHESIS
005D          ; Pe #       RIGHT SQUARE BRACKET
007D          ; Pe #       RIGHT CURLY BRACKET
0F3B          ; Pe #       TIBETAN MARK GUG RTAGS GYAS
0F3D          ; Pe #       TIBETAN MARK ANG KHANG GYAS
169C          ; Pe #       OGHAM REVERSED FEATHER MARK
2046          ; Pe #       RIGHT SQUARE BRACKET WITH QUILL
207E          ; Pe #       SUPERSCRIPT RIGHT PARENTHESIS
208E          ; Pe #       SUBSCRIPT RIGHT PARENTHESIS
2309          ; Pe #       RIGHT CEILING
230B          ; Pe #       RIGHT FLOOR
232A          ; Pe #       RIGHT-POINTING ANGLE BRACKET
2769          ; Pe #       MEDIUM RIGHT PARENTHESIS ORNAMENT
276B          ; Pe #       MEDIUM FLATTENED RIGHT PARENTHESIS ORNAMENT
276D          ; Pe #       MEDIUM RIGHT-POINTING ANGLE BRACKET ORNAMENT
276F          ; Pe #       HEAVY RIGHT-POINTING ANGLE QUOTATION MARK ORNAMENT
2771          ; Pe #       HEAVY RIGHT-POINTING ANGLE BRACKET ORNAMENT
2773          ; Pe #       LIGHT RIGHT TORTOISE SHELL BRACKET ORNAMENT
2775          ; Pe #       MEDIUM RIGHT CURLY BRACKET ORNAMENT
27C6          ; Pe #       RIGHT S-SHAPED BAG DELIMITER
27E7          ; Pe #       MATHEMATICAL RIGHT WHITE SQUARE BRACKET
27E9          ; Pe #       MATHEMATICAL RIGHT ANGLE BRACKET
27EB          ; Pe #       MATHEMATICAL RIGHT DOUBLE ANGLE BRACKET
27ED          ; Pe #       MATHEMATICAL RIGHT WHITE TORTOISE SHELL BRACKET
27EF          ; Pe #       MATHEMATICAL RIGHT FLATTENED PARENTHESIS
2984          ; Pe #       RIGHT WHITE CURLY BRACKET
2986          ; Pe #       RIGHT WHITE PARENTHESIS
2988          ; Pe #       Z NOTATION RIGHT IMAGE BRACKET
298A          ; Pe #       Z NOTATION RIGHT BINDING BRACKET
298C          ; Pe #       RIGHT SQUARE BRACKET WITH UNDERBAR
298E          ; Pe #       RIGHT SQUARE BRACKET WITH TICK IN BOTTOM CORNER
2990          ; Pe #       RIGHT SQUARE BRACKET WITH TICK IN TOP CORNER
2992          ; Pe #       RIGHT ANGLE BRACKET WITH DOT
2994          ; Pe #       RIGHT ARC GREATER-THAN BRACKET
2996          ; Pe #       DOUBLE RIGHT ARC LESS-THAN BRACKET
2998          ; Pe #       RIGHT BLACK TORTOISE SHELL BRACKET
29D9          ; Pe #       RIGHT WIGGLY FENCE
29DB          ; Pe #       RIGHT DOUBLE WIGGLY FENCE
29FD          ; Pe #       RIGHT-POINTING CURVED ANGLE BRACKET
2E23          ; Pe #       TOP RIGHT HALF BRACKET
2E25          ; Pe #       BOTTOM RIGHT HALF BRACKET
2E27          ; Pe #       RIGHT SIDEWAYS U BRACKET
2E29          ; Pe #       RIGHT DOUBLE PARENTHESIS
2E56          ; Pe #       RIGHT SQUARE BRACKET WITH STROKE
2E58          ; Pe #       RIGHT SQUARE BRACKET WITH DOUBLE STROKE
2E5A          ; Pe #       TOP HALF RIGHT PARENTHESIS
2E5C          ; Pe #       BOTTOM HALF RIGHT PARENTHESIS
3009          ; Pe #       RIGHT ANGLE BRACKET
300B          ; Pe #       RIGHT DOUBLE ANGLE BRACKET
300D          ; Pe #       RIGHT CORNER BRACKET
300F          ; Pe #       RIGHT WHITE CORNER BRACKET
3011          ; Pe #       RIGHT BLACK LENTICULAR BRACKET
3015          ; Pe #       RIGHT TORTOISE SHELL BRACKET
3017          ; Pe #       RIGHT WHITE LENTICULAR BRACKET
3019          ; Pe #       RIGHT WHITE TORTOISE SHELL BRACKET
301B          ; Pe #       RIGHT WHITE SQUARE BRACKET
301E..301F    ; Pe #   [2] DOUBLE PRIME QUOTATION MARK..LOW DOUBLE PRIME QUOTATION MARK
FD3E          ; Pe #       ORNATE LEFT PARENTHESIS
FE18          ; Pe #       PRESENTATION FORM FOR VERTICAL RIGHT WHITE LENTICULAR BRAKCET
FE36          ; Pe #       PRESENTATION FORM FOR VERTICAL RIGHT PARENTHESIS
FE38          ; Pe #       PRESENTATION FORM FOR VERTICAL RIGHT CURLY BRACKET
FE3A          ; Pe #       PRESENTATION FORM FOR VERTICAL RIGHT TORTOISE SHELL BRACKET
FE3C          ; Pe #       PRESENTATION FORM FOR VERTICAL RIGHT BLACK LENTICULAR BRACKET
FE3E          ; Pe #       PRESENTATION FORM FOR VERTICAL RIGHT DOUBLE ANGLE BRACKET
FE40          ; Pe #       PRESENTATION FORM FOR VERTICAL RIGHT ANGLE BRACKET
FE42          ; Pe #       PRESENTATION FORM FOR VERTICAL RIGHT CORNER BRACKET
FE44          ; Pe #       PRESENTATION FORM FOR VERTICAL RIGHT WHITE CORNER BRACKET
FE48          ; Pe #       PRESENTATION FORM FOR VERTICAL RIGHT SQUARE BRACKET
FE5A          ; Pe #       SMALL RIGHT PARENTHESIS
FE5C          ; Pe #       SMALL RIGHT CURLY BRACKET
FE5E          ; Pe #       SMALL RIGHT TORTOISE SHELL BRACKET
FF09          ; Pe #       FULLWIDTH RIGHT PARENTHESIS
FF3D          ; Pe #       FULLWIDTH RIGHT SQUARE BRACKET
FF5D          ; Pe #       FULLWIDTH RIGHT CURLY BRACKET
FF60          ; Pe #       FULLWIDTH RIGHT WHITE PARENTHESIS
FF63          ; Pe #       HALFWIDTH RIGHT CORNER BRACKET

# Total code points: 77

# ================================================

# General_Category=Connector_Punctuation

005F          ; Pc #       LOW LINE
203F..2040    ; Pc #   [2] UNDERTIE..CHARACTER TIE
2054          ; Pc #       INVERTED UNDERTIE
FE33..FE34    ; Pc #   [2] PRESENTATION FORM FOR VERTICAL LOW LINE..PRESENTATION FORM FOR VERTICAL WAVY LOW LINE
FE4D..FE4F    ; Pc #   [3] DASHED LOW LINE..WAVY LOW LINE
FF3F          ; Pc #       FULLWIDTH LOW LINE

# Total code points: 10

# ================================================

# General_Category=Other_Punctuation

0021..0023    ; Po #   [3] EXCLAMATION MARK..NUMBER SIGN
0025..0027    ; Po #   [3] PERCENT SIGN..APOSTROPHE
002A          ; Po #       ASTERISK
002C          ; Po #       COMMA
002E..002F    ; Po #   [2] FULL STOP..SOLIDUS
003A..003B    ; Po #   [2] COLON..SEMICOLON
003F..0040    ; Po #   [2] QUESTION MARK..COMMERCIAL AT
005C          ; Po #       REVERSE SOLIDUS
00A1          ; Po #       INVERTED EXCLAMATION MARK
00A7          ; Po #       SECTION SIGN
00B6..00B7    ; Po #   [2] PILCROW SIGN..MIDDLE DOT
00BF          ; Po #       INVERTED QUESTION MARK
037E          ; Po #       GREEK QUESTION MARK
0387          ; Po #       GREEK ANO TELEIA
055A..055F    ; Po #   [6] ARMENIAN APOSTROPHE..ARMENIAN ABBREVIATION MARK
0589          ; Po #       ARMENIAN FULL STOP
05C0          ; Po #       HEBREW PUNCTUATION PASEQ
05C3          ; Po #       HEBREW PUNCTUATION SOF PASUQ
05C6          ; Po #       HEBREW PUNCTUATION NUN HAFUKHA
05F3..05F4    ; Po #   [2] HEBREW PUNCTUATION GERESH..HEBREW PUNCTUATION GERSHAYIM
0609..060A    ; Po #   [2] ARABIC-INDIC PER MILLE SIGN..ARABIC-INDIC PER TEN THOUSAND SIGN
060C..060D    ; Po #   [2] ARABIC COMMA..ARABIC DATE SEPARATOR
061B          ; Po #       ARABIC SEMICOLON
061D..061F    ; Po #   [3] ARABIC END OF TEXT MARK..ARABIC QUESTION MARK
066A..066D    ; Po #   [4] ARABIC PERCENT SIGN..ARABIC FIVE POINTED STAR
06D4          ; Po #       ARABIC FULL STOP
0700..070D    ; Po #  [14] SYRIAC END OF PARAGRAPH..SYRIAC HARKLEAN ASTERISCUS
07F7..07F9    ; Po #   [3] NKO SYMBOL GBAKURUNEN..NKO EXCLAMATION MARK
0830..083E    ; Po #  [15] SAMARITAN PUNCTUATION NEQUDAA..SAMARITAN PUNCTUATION ANNAAU
085E          ; Po #       MANDAIC PUNCTUATION
0964..0965    ; Po #   [2] DEVANAGARI DANDA..DEVANAGARI DOUBLE DANDA
0970          ; Po #       DEVANAGARI ABBREVIATION SIGN
09FD          ; Po #       BENGALI ABBREVIATION SIGN
0A76          ; Po #       GURMUKHI ABBREVIATION SIGN
0AF0          ; Po #       GUJARATI ABBREVIATION SIGN
0C77          ; Po #       TELUGU SIGN SIDDHAM
0C84          ; Po #       KANNADA SIGN SIDDHAM
0DF4          ; Po #       SINHALA PUNCTUATION KUNDDALIYA
0E4F          ; Po #       THAI CHARACTER FONGMAN
0E5A..0E5B    ; Po #   [2] THAI CHARACTER ANGKHANKHU..THAI CHARACTER KHOMUT
0F04..0F12    ; Po #  [15] TIBETAN MARK INITIAL YIG MGO MDUN MA..TIBETAN MARK RGYA GRAM SHAD
0F14          ; Po #       TIBETAN MARK GTER TSHEG
0F85          ; Po #       TIBETAN MARK PALUTA
0FD0..0FD4    ; Po #   [5] TIBETAN MARK BSKA- SHOG GI MGO RGYAN..TIBETAN MARK CLOSING BRDA RNYING YIG MGO SGAB MA
0FD9..0FDA    ; Po #   [2] TIBETAN MARK LEADING MCHAN RTAGS..TIBETAN MARK TRAILING MCHAN RTAGS
104A..104F    ; Po #   [6] MYANMAR SIGN LITTLE SECTION..MYANMAR SYMBOL GENITIVE
10FB          ; Po #       GEORGIAN PARAGRAPH SEPARATOR
1360..1368    ; Po #   [9] ETHIOPIC SECTION MARK..ETHIOPIC PARAGRAPH SEPARATOR
166E          ; Po #       CANADIAN SYLLABICS FULL STOP
16EB..16ED    ; Po #   [3] RUNIC SINGLE PUNCTUATION..RUNIC CROSS PUNCTUATION
1735..1736    ; Po #   [2] PHILIPPINE SINGLE PUNCTUATION..PHILIPPINE DOUBLE PUNCTUATION
17D4..17D6    ; Po #   [3] KHMER SIGN KHAN..KHMER SIGN CAMNUC PII KUUH
17D8..17DA    ; Po #   [3] KHMER SIGN BEYYAL..KHMER SIGN KOOMUUT
1800..1805    ; Po #   [6] MONGOLIAN BIRGA..MONGOLIAN FOUR DOTS
1807..180A    ; Po #   [4] MONGOLIAN SIBE SYLLABLE BOUNDARY MARKER..MONGOLIAN NIRUGU
1944..1945    ; Po #   [2] LIMBU EXCLAMATION MARK..LIMBU QUESTION MARK
1A1E..1A1F    ; Po #   [2] BUGINESE PALLAWA..BUGINESE END OF SECTION
1AA0..1AA6    ; Po #   [7] TAI THAM SIGN WIANG..TAI THAM SIGN REVERSED ROTATED RANA
1AA8..1AAD    ; Po #   [6] TAI THAM SIGN KAAN..TAI THAM SIGN CAANG
1B5A..1B60    ; Po #   [7] BALINESE PANTI..BALINESE PAMENENG
1B7D..1B7E    ; Po #   [2] BALINESE PANTI LANTANG..BALINESE PAMADA LANTANG
1BFC..1BFF    ; Po #   [4] BATAK SYMBOL BINDU NA METEK..BATAK SYMBOL BINDU PANGOLAT
1C3B..1C3F    ; Po #   [5] LEPCHA PUNCTUATION TA-ROL..LEPCHA PUNCTUATION TSHOOK
1C7E..1C7F    ; Po #   [2] OL CHIKI PUNCTUATION MUCAAD..OL CHIKI PUNCTUATION DOUBLE MUCAAD
1CC0..1CC7    ; Po #   [8] SUNDANESE PUNCTUATION BINDU SURYA..SUNDANESE PUNCTUATION BINDU BA SATANGA
1CD3          ; Po #       VEDIC SIGN NIHSHVASA
2016..2017    ; Po #   [2] DOUBLE VERTICAL LINE..DOUBLE LOW LINE
2020..2027    ; Po #   [8] DAGGER..HYPHENATION POINT
2030..2038    ; Po #   [9] PER MILLE SIGN..CARET
203B..203E    ; Po #   [4] REFERENCE MARK..OVERLINE
2041..2043    ; Po #   [3] CARET INSERTION POINT..HYPHEN BULLET
2047..2051    ; Po #  [11] DOUBLE QUESTION MARK..TWO ASTERISKS ALIGNED VERTICALLY
2053          ; Po #       SWUNG DASH
2055..205E    ; Po #  [10] FLOWER PUNCTUATION MARK..VERTICAL FOUR DOTS
2CF9..2CFC    ; Po #   [4] COPTIC OLD NUBIAN FULL STOP..COPTIC OLD NUBIAN VERSE DIVIDER
2CFE..2CFF    ; Po #   [2] COPTIC FULL STOP..COPTIC MORPHOLOGICAL DIVIDER
2D70          ; Po #       TIFINAGH SEPARATOR MARK
2E00..2E01    ; Po #   [2] RIGHT ANGLE SUBSTITUTION MARKER..RIGHT ANGLE DOTTED SUBSTITUTION MARKER
2E06..2E08    ; Po #   [3] RAISED INTERPOLATION MARKER..DOTTED TRANSPOSITION MARKER
2E0B          ; Po #       RAISED SQUARE
2E0E..2E16    ; Po #   [9] EDITORIAL CORONIS..DOTTED RIGHT-POINTING ANGLE
2E18..2E19    ; Po #   [2] INVERTED INTERROBANG..PALM BRANCH
2E1B          ; Po #       TILDE WITH RING ABOVE
2E1E..2E1F    ; Po #   [2] TILDE WITH DOT ABOVE..TILDE WITH DOT BELOW
2E2A..2E2E    ; Po #   [5] TWO DOTS OVER ONE DOT PUNCTUATION..REVERSED QUESTION MARK
2E30..2E39    ; Po #  [10] RING POINT..TOP HALF SECTION SIGN
2E3C..2E3F    ; Po #   [4] STENOGRAPHIC FULL STOP..CAPITULUM
2E41          ; Po #       REVERSED COMMA
2E43..2E4F    ; Po #  [13] DASH WITH LEFT UPTURN..CORNISH VERSE DIVIDER
2E52..2E54    ; Po #   [3] TIRONIAN SIGN CAPITAL ET..MEDIEVAL QUESTION MARK
3001..3003    ; Po #   [3] IDEOGRAPHIC COMMA..DITTO MARK
303D          ; Po #       PART ALTERNATION MARK
30FB          ; Po #       KATAKANA MIDDLE DOT
A4FE..A4FF    ; Po #   [2] LISU PUNCTUATION COMMA..LISU PUNCTUATION FULL STOP
A60D..A60F    ; Po #   [3] VAI COMMA..VAI QUESTION MARK
A673          ; Po #       SLAVONIC ASTERISK
A67E          ; Po #       CYRILLIC KAVYKA
A6F2..A6F7    ; Po #   [6] BAMUM NJAEMLI..BAMUM QUESTION MARK
A874..A877    ; Po #   [4] PHAGS-PA SINGLE HEAD MARK..PHAGS-PA MARK DOUBLE SHAD
A8CE..A8CF    ; Po #   [2] SAURASHTRA DANDA..SAURASHTRA DOUBLE DANDA
A8F8..A8FA    ; Po #   [3] DEVANAGARI SIGN PUSHPIKA..DEVANAGARI CARET
A8FC          ; Po #       DEVANAGARI SIGN SIDDHAM
A92E..A92F    ; Po #   [2] KAYAH LI SIGN CWI..KAYAH LI SIGN SHYA
A95F          ; Po #       REJANG SECTION MARK
A9C1..A9CD    ; Po #  [13] JAVANESE LEFT RERENGGAN..JAVANESE TURNED PADA PISELEH
A9DE..A9DF    ; Po #   [2] JAVANESE PADA TIRTA TUMETES..JAVANESE PADA ISEN-ISEN
AA5C..AA5F    ; Po #   [4] CHAM PUNCTUATION SPIRAL..CHAM PUNCTUATION TRIPLE DANDA
AADE..AADF    ; Po #   [2] TAI VIET SYMBOL HO HOI..TAI VIET SYMBOL KOI KOI
AAF0..AAF1    ; Po #   [2] MEETEI MAYEK CHEIKHAN..MEETEI MAYEK AHANG KHUDAM
ABEB          ; Po #       MEETEI MAYEK CHEIKHEI
FE10..FE16    ; Po #   [7] PRESENTATION FORM FOR VERTICAL COMMA..PRESENTATION FORM FOR VERTICAL QUESTION MARK
FE19          ; Po #       PRESENTATION FORM FOR VERTICAL HORIZONTAL ELLIPSIS
FE30          ; Po #       PRESENTATION FORM FOR VERTICAL TWO DOT LEADER
FE45..FE46    ; Po #   [2] SESAME DOT..WHITE SESAME DOT
FE49..FE4C    ; Po #   [4] DASHED OVERLINE..DOUBLE WAVY OVERLINE
FE50..FE52    ; Po #   [3] SMALL COMMA..SMALL FULL STOP
FE54..FE57    ; Po #   [4] SMALL SEMICOLON..SMALL EXCLAMATION MARK
FE5F..FE61    ; Po #   [3] SMALL NUMBER SIGN..SMALL ASTERISK
FE68          ; Po #       SMALL REVERSE SOLIDUS
FE6A..FE6B    ; Po #   [2] SMALL PERCENT SIGN..SMALL COMMERCIAL AT
FF01..FF03    ; Po #   [3] FULLWIDTH EXCLAMATION MARK..FULLWIDTH NUMBER SIGN
FF05..FF07    ; Po #   [3] FULLWIDTH PERCENT SIGN..FULLWIDTH APOSTROPHE
FF0A          ; Po #       FULLWIDTH ASTERISK
FF0C          ; Po #       FULLWIDTH COMMA
FF0E..FF0F    ; Po #   [2] FULLWIDTH FULL STOP..FULLWIDTH SOLIDUS
FF1A..FF1B    ; Po #   [2] FULLWIDTH COLON..FULLWIDTH SEMICOLON
FF1F..FF20    ; Po #   [2] FULLWIDTH QUESTION MARK..FULLWIDTH COMMERCIAL AT
FF3C          ; Po #       FULLWIDTH REVERSE SOLIDUS
FF61          ; Po #       HALFWIDTH IDEOGRAPHIC FULL STOP
FF64..FF65    ; Po #   [2] HALFWIDTH IDEOGRAPHIC COMMA..HALFWIDTH KATAKANA MIDDLE DOT
10100..10102  ; Po #   [3] AEGEAN WORD SEPARATOR LINE..AEGEAN CHECK MARK
1039F         ; Po #       UGARITIC WORD DIVIDER
103D0         ; Po #       OLD PERSIAN WORD DIVIDER
1056F         ; Po #       CAUCASIAN ALBANIAN CITATION MARK
10857         ; Po #       IMPERIAL ARAMAIC SECTION SIGN
1091F         ; Po #       PHOENICIAN WORD SEPARATOR
1093F         ; Po #       LYDIAN TRIANGULAR MARK
10A50..10A58  ; Po #   [9] KHAROSHTHI PUNCTUATION DOT..KHAROSHTHI PUNCTUATION LINES
10A7F         ; Po #       OLD SOUTH ARABIAN NUMERIC INDICATOR
10AF0..10AF6  ; Po #   [7] MANICHAEAN PUNCTUATION STAR..MANICHAEAN PUNCTUATION LINE FILLER
10B39..10B3F  ; Po #   [7] AVESTAN ABBREVIATION MARK..LARGE ONE RING OVER TWO RINGS PUNCTUATION
10B99..10B9C  ; Po #   [4] PSALTER PAHLAVI SECTION MARK..PSALTER PAHLAVI FOUR DOTS WITH DOT
10F55..10F59  ; Po #   [5] SOGDIAN PUNCTUATION TWO VERTICAL BARS..SOGDIAN PUNCTUATION HALF CIRCLE WITH DOT
10F86..10F89  ; Po #   [4] OLD UYGHUR PUNCTUATION BAR..OLD UYGHUR PUNCTUATION FOUR DOTS
11047..1104D  ; Po #   [7] BRAHMI DANDA..BRAHMI PUNCTUATION LOTUS
110BB..110BC  ; Po #   [2] KAITHI ABBREVIATION SIGN..KAITHI ENUMERATION SIGN
110BE..110C1  ; Po #   [4] KAITHI SECTION MARK..KAITHI DOUBLE DANDA
11140..11143  ; Po #   [4] CHAKMA SECTION MARK..CHAKMA QUESTION MARK
11174..11175  ; Po #   [2] MAHAJANI ABBREVIATION SIGN..MAHAJANI SECTION MARK
111C5..111C8  ; Po #   [4] SHARADA DANDA..SHARADA SEPARATOR
111CD         ; Po #       SHARADA SUTRA MARK
111DB         ; Po #       SHARADA SIGN SIDDHAM
111DD..111DF  ; Po #   [3] SHARADA CONTINUATION SIGN..SHARADA SECTION MARK-2
11238..1123D  ; Po #   [6] KHOJKI DANDA..KHOJKI ABBREVIATION SIGN
112A9         ; Po #       MULTANI SECTION MARK
1144B..1144F  ; Po #   [5] NEWA DANDA..NEWA ABBREVIATION SIGN
1145A..1145B  ; Po #   [2] NEWA DOUBLE COMMA..NEWA PLACEHOLDER MARK
1145D         ; Po #       NEWA INSERTION SIGN
114C6         ; Po #       TIRHUTA ABBREVIATION SIGN
115C1..115D7  ; Po #  [23] SIDDHAM SIGN SIDDHAM..SIDDHAM SECTION MARK WITH CIRCLES AND FOUR ENCLOSURES
11641..11643  ; Po #   [3] MODI DANDA..MODI ABBREVIATION SIGN
11660..1166C  ; Po #  [13] MONGOLIAN BIRGA WITH ORNAMENT..MONGOLIAN TURNED SWIRL BIRGA WITH DOUBLE ORNAMENT
116B9         ; Po #       TAKRI ABBREVIATION SIGN
1173C..1173E  ; Po #   [3] AHOM SIGN SMALL SECTION..AHOM SIGN RULAI
1183B         ; Po #       DOGRA ABBREVIATION SIGN
11944..11946  ; Po #   [3] DIVES AKURU DOUBLE DANDA..DIVES AKURU END OF TEXT MARK
119E2         ; Po #       NANDINAGARI SIGN SIDDHAM
11A3F..11A46  ; Po #   [8] ZANABAZAR SQUARE INITIAL HEAD MARK..ZANABAZAR SQUARE CLOSING DOUBLE-LINED HEAD MARK
11A9A..11A9C  ; Po #   [3] SOYOMBO MARK TSHEG..SOYOMBO MARK DOUBLE SHAD
11A9E..11AA2  ; Po #   [5] SOYOMBO HEAD MARK WITH MOON AND SUN AND TRIPLE FLAME..SOYOMBO TERMINAL MARK-2
11B00..11B09  ; Po #  [10] DEVANAGARI HEAD MARK..DEVANAGARI SIGN MINDU
11C41..11C45  ; Po #   [5] BHAIKSUKI DANDA..BHAIKSUKI GAP FILLER-2
11C70..11C71  ; Po #   [2] MARCHEN HEAD MARK..MARCHEN MARK SHAD
11EF7..11EF8  ; Po #   [2] MAKASAR PASSIMBANG..MAKASAR END OF SECTION
11F43..11F4F  ; Po #  [13] KAWI DANDA..KAWI PUNCTUATION CLOSING SPIRAL
11FFF         ; Po #       TAMIL PUNCTUATION END OF TEXT
12470..12474  ; Po #   [5] CUNEIFORM PUNCTUATION SIGN OLD ASSYRIAN WORD DIVIDER..CUNEIFORM PUNCTUATION SIGN DIAGONAL QUADCOLON
12FF1..12FF2  ; Po #   [2] CYPRO-MINOAN SIGN CM301..CYPRO-MINOAN SIGN CM302
16A6E..16A6F  ; Po #   [2] MRO DANDA..MRO DOUBLE DANDA
16AF5         ; Po #       BASSA VAH FULL STOP
16B37..16B3B  ; Po #   [5] PAHAWH HMONG SIGN VOS THOM..PAHAWH HMONG SIGN VOS FEEM
16B44         ; Po #       PAHAWH HMONG SIGN XAUS
16E97..16E9A  ; Po #   [4] MEDEFAIDRIN COMMA..MEDEFAIDRIN EXCLAMATION OH
16FE2         ; Po #       OLD CHINESE HOOK MARK
1BC9F         ; Po #       DUPLOYAN PUNCTUATION CHINOOK FULL STOP
1DA87..1DA8B  ; Po #   [5] SIGNWRITING COMMA..SIGNWRITING PARENTHESIS
1E95E..1E95F  ; Po #   [2] ADLAM INITIAL EXCLAMATION MARK..ADLAM INITIAL QUESTION MARK

# Total code points: 628

# ================================================

# General_Category=Math_Symbol

002B          ; Sm #       PLUS SIGN
003C..003E    ; Sm #   [3] LESS-THAN SIGN..GREATER-THAN SIGN
007C          ; Sm #       VERTICAL LINE
007E          ; Sm #       TILDE
00AC          ; Sm #       NOT SIGN
00B1          ; Sm #       PLUS-MINUS SIGN
00D7          ; Sm #       MULTIPLICATION SIGN
00F7          ; Sm #       DIVISION SIGN
03F6          ; Sm #       GREEK REVERSED LUNATE EPSILON SYMBOL
0606..0608    ; Sm #   [3] ARABIC-INDIC CUBE ROOT..ARABIC RAY
2044          ; Sm #       FRACTION SLASH
2052          ; Sm #       COMMERCIAL MINUS SIGN
207A..207C    ; Sm #   [3] SUPERSCRIPT PLUS SIGN..SUPERSCRIPT EQUALS SIGN
208A..208C    ; Sm #   [3] SUBSCRIPT PLUS SIGN..SUBSCRIPT EQUALS SIGN
2118          ; Sm #       SCRIPT CAPITAL P
2140..2144    ; Sm #   [5] DOUBLE-STRUCK N-ARY SUMMATION..TURNED SANS-SERIF CAPITAL Y
214B          ; Sm #       TURNED AMPERSAND
2190..2194    ; Sm #   [5] LEFTWARDS ARROW..LEFT RIGHT ARROW
219A..219B    ; Sm #   [2] LEFTWARDS ARROW WITH STROKE..RIGHTWARDS ARROW WITH STROKE
21A0          ; Sm #       RIGHTWARDS TWO HEADED ARROW
21A3          ; Sm #       RIGHTWARDS ARROW WITH TAIL
21A6          ; Sm #       RIGHTWARDS ARROW FROM BAR
21AE          ; Sm #       LEFT RIGHT ARROW WITH STROKE
21CE..21CF    ; Sm #   [2] LEFT RIGHT DOUBLE ARROW WITH STROKE..RIGHTWARDS DOUBLE ARROW WITH STROKE
21D2          ; Sm #       RIGHTWARDS DOUBLE ARROW
21D4          ; Sm #       LEFT RIGHT DOUBLE ARROW
21F4..22FF    ; Sm # [268] RIGHT ARROW WITH SMALL CIRCLE..Z NOTATION BAG MEMBERSHIP
2320..2321    ; Sm #   [2] TOP HALF INTEGRAL..BOTTOM HALF INTEGRAL
237C          ; Sm #       RIGHT ANGLE WITH DOWNWARDS ZIGZAG ARROW
239B..23B3    ; Sm #  [25] LEFT PARENTHESIS UPPER HOOK..SUMMATION BOTTOM
23DC..23E1    ; Sm #   [6] TOP PARENTHESIS..BOTTOM TORTOISE SHELL BRACKET
25B7          ; Sm #       WHITE RIGHT-POINTING TRIANGLE
25C1          ; Sm #       WHITE LEFT-POINTING TRIANGLE
25F8..25FF    ; Sm #   [8] UPPER LEFT TRIANGLE..LOWER RIGHT TRIANGLE
266F          ; Sm #       MUSIC SHARP SIGN
27C0..27C4    ; Sm #   [5] THREE DIMENSIONAL ANGLE..OPEN SUPERSET
27C7..27E5    ; Sm #  [31] OR WITH DOT INSIDE..WHITE SQUARE WITH RIGHTWARDS TICK
27F0..27FF    ; Sm #  [16] UPWARDS QUADRUPLE ARROW..LONG RIGHTWARDS SQUIGGLE ARROW
2900..2982    ; Sm # [131] RIGHTWARDS TWO-HEADED ARROW WITH VERTICAL STROKE..Z NOTATION TYPE COLON
2999..29D7    ; Sm #  [63] DOTTED FENCE..BLACK HOURGLASS
29DC..29FB    ; Sm #  [32] INCOMPLETE INFINITY..TRIPLE PLUS
29FE..2AFF    ; Sm # [258] TINY..N-ARY WHITE VERTICAL BAR
2B30..2B44    ; Sm #  [21] LEFT ARROW WITH SMALL CIRCLE..RIGHTWARDS ARROW THROUGH SUPERSET
2B47..2B4C    ; Sm #   [6] REVERSE TILDE OPERATOR ABOVE RIGHTWARDS ARROW..RIGHTWARDS ARROW ABOVE REVERSE TILDE OPERATOR
FB29          ; Sm #       HEBREW LETTER ALTERNATIVE PLUS SIGN
FE62          ; Sm #       SMALL PLUS SIGN
FE64..FE66    ; Sm #   [3] SMALL LESS-THAN SIGN..SMALL EQUALS SIGN
FF0B          ; Sm #       FULLWIDTH PLUS SIGN
FF1C..FF1E    ; Sm #   [3] FULLWIDTH LESS-THAN SIGN..FULLWIDTH GREATER-THAN SIGN
FF5C          ; Sm #       FULLWIDTH VERTICAL LINE
FF5E          ; Sm #       FULLWIDTH TILDE
FFE2          ; Sm #       FULLWIDTH NOT SIGN
FFE9..FFEC    ; Sm #   [4] HALFWIDTH LEFTWARDS ARROW..HALFWIDTH DOWNWARDS ARROW
1D6C1         ; Sm #       MATHEMATICAL BOLD NABLA
1D6DB         ; Sm #       MATHEMATICAL BOLD PARTIAL DIFFERENTIAL
1D6FB         ; Sm #       MATHEMATICAL ITALIC NABLA
1D715         ; Sm #       MATHEMATICAL ITALIC PARTIAL DIFFERENTIAL
1D735         ; Sm #       MATHEMATICAL BOLD ITALIC NABLA
1D74F         ; Sm #       MATHEMATICAL BOLD ITALIC PARTIAL DIFFERENTIAL
1D76F         ; Sm #       MATHEMATICAL SANS-SERIF BOLD NABLA
1D789         ; Sm #       MATHEMATICAL SANS-SERIF BOLD PARTIAL DIFFERENTIAL
1D7A9         ; Sm #       MATHEMATICAL SANS-SERIF BOLD ITALIC NABLA
1D7C3         ; Sm #       MATHEMATICAL SANS-SERIF BOLD ITALIC PARTIAL DIFFERENTIAL
1EEF0..1EEF1  ; Sm #   [2] ARABIC MATHEMATICAL OPERATOR MEEM WITH HAH WITH TATWEEL..ARABIC MATHEMATICAL OPERATOR HAH WITH DAL

# Total code points: 948

# ================================================

# General_Category=Currency_Symbol

0024          ; Sc #       DOLLAR SIGN
00A2..00A5    ; Sc #   [4] CENT SIGN..YEN SIGN
058F          ; Sc #       ARMENIAN DRAM SIGN
060B          ; Sc #       AFGHANI SIGN
07FE..07FF    ; Sc #   [2] NKO DOROME SIGN..NKO TAMAN SIGN
09F2..09F3    ; Sc #   [2] BENGALI RUPEE MARK..BENGALI RUPEE SIGN
09FB          ; Sc #       BENGALI GANDA MARK
0AF1          ; Sc #       GUJARATI RUPEE SIGN
0BF9          ; Sc #       TAMIL RUPEE SIGN
0E3F          ; Sc #       THAI CURRENCY SYMBOL BAHT
17DB          ; Sc #       KHMER CURRENCY SYMBOL RIEL
20A0..20C0    ; Sc #  [33] EURO-CURRENCY SIGN..SOM SIGN
A838          ; Sc #       NORTH INDIC RUPEE MARK
FDFC          ; Sc #       RIAL SIGN
FE69          ; Sc #       SMALL DOLLAR SIGN
FF04          ; Sc #       FULLWIDTH DOLLAR SIGN
FFE0..FFE1    ; Sc #   [2] FULLWIDTH CENT SIGN..FULLWIDTH POUND SIGN
FFE5..FFE6    ; Sc #   [2] FULLWIDTH YEN SIGN..FULLWIDTH WON SIGN
11FDD..11FE0  ; Sc #   [4] TAMIL SIGN KAACU..TAMIL SIGN VARAAKAN
1E2FF         ; Sc #       WANCHO NGUN SIGN
1ECB0         ; Sc #       INDIC SIYAQ RUPEE MARK

# Total code points: 63

# ================================================

# General_Category=Modifier_Symbol

005E          ; Sk #       CIRCUMFLEX ACCENT
0060          ; Sk #       GRAVE ACCENT
00A8          ; Sk #       DIAERESIS
00AF          ; Sk #       MACRON
00B4          ; Sk #       ACUTE ACCENT
00B8          ; Sk #       CEDILLA
02C2..02C5    ; Sk #   [4] MODIFIER LETTER LEFT ARROWHEAD..MODIFIER LETTER DOWN ARROWHEAD
02D2..02DF    ; Sk #  [14] MODIFIER LETTER CENTRED RIGHT HALF RING..MODIFIER LETTER CROSS ACCENT
02E5..02EB    ; Sk #   [7] MODIFIER LETTER EXTRA-HIGH TONE BAR..MODIFIER LETTER YANG DEPARTING TONE MARK
02ED          ; Sk #       MODIFIER LETTER UNASPIRATED
02EF..02FF    ; Sk #  [17] MODIFIER LETTER LOW DOWN ARROWHEAD..MODIFIER LETTER LOW LEFT ARROW
0375          ; Sk #       GREEK LOWER NUMERAL SIGN
0384..0385    ; Sk #   [2] GREEK TONOS..GREEK DIALYTIKA TONOS
0888          ; Sk #       ARABIC RAISED ROUND DOT
1FBD          ; Sk #       GREEK KORONIS
1FBF..1FC1    ; Sk #   [3] GREEK PSILI..GREEK DIALYTIKA AND PERISPOMENI
1FCD..1FCF    ; Sk #   [3] GREEK PSILI AND VARIA..GREEK PSILI AND PERISPOMENI
1FDD..1FDF    ; Sk #   [3] GREEK DASIA AND VARIA..GREEK DASIA AND PERISPOMENI
1FED..1FEF    ; Sk #   [3] GREEK DIALYTIKA AND VARIA..GREEK VARIA
1FFD..1FFE    ; Sk #   [2] GREEK OXIA..GREEK DASIA
309B..309C    ; Sk #   [2] KATAKANA-HIRAGANA VOICED SOUND MARK..KATAKANA-HIRAGANA SEMI-VOICED SOUND MARK
A700..A716    ; Sk #  [23] MODIFIER LETTER CHINESE TONE YIN PING..MODIFIER LETTER EXTRA-LOW LEFT-STEM TONE BAR
A720..A721    ; Sk #   [2] MODIFIER LETTER STRESS AND HIGH TONE..MODIFIER LETTER STRESS AND LOW TONE
A789..A78A    ; Sk #   [2] MODIFIER LETTER COLON..MODIFIER LETTER SHORT EQUALS SIGN
AB5B          ; Sk #       MODIFIER BREVE WITH INVERTED BREVE
AB6A..AB6B    ; Sk #   [2] MODIFIER LETTER LEFT TACK..MODIFIER LETTER RIGHT TACK
FBB2..FBC2    ; Sk #  [17] ARABIC SYMBOL DOT ABOVE..ARABIC SYMBOL WASLA ABOVE
FF3E          ; Sk #       FULLWIDTH CIRCUMFLEX ACCENT
FF40          ; Sk #       FULLWIDTH GRAVE ACCENT
FFE3          ; Sk #       FULLWIDTH MACRON
1F3FB..1F3FF  ; Sk #   [5] EMOJI MODIFIER FITZPATRICK TYPE-1-2..EMOJI MODIFIER FITZPATRICK TYPE-6

# Total code points: 125

# ================================================

# General_Category=Other_Symbol

00A6          ; So #       BROKEN BAR
00A9          ; So #       COPYRIGHT SIGN
00AE          ; So #       REGISTERED SIGN
00B0          ; So #       DEGREE SIGN
0482          ; So #       CYRILLIC THOUSANDS SIGN
058D..058E    ; So #   [2] RIGHT-FACING ARMENIAN ETERNITY SIGN..LEFT-FACING ARMENIAN ETERNITY SIGN
060E..060F    ; So #   [2] ARABIC POETIC VERSE SIGN..ARABIC SIGN MISRA
06DE          ; So #       ARABIC START OF RUB EL HIZB
06E9          ; So #       ARABIC PLACE OF SAJDAH
06FD..06FE    ; So #   [2] ARABIC SIGN SINDHI AMPERSAND..ARABIC SIGN SINDHI POSTPOSITION MEN
07F6          ; So #       NKO SYMBOL OO DENNEN
09FA          ; So #       BENGALI ISSHAR
0B70          ; So #       ORIYA ISSHAR
0BF3..0BF8    ; So #   [6] TAMIL DAY SIGN..TAMIL AS ABOVE SIGN
0BFA          ; So #       TAMIL NUMBER SIGN
0C7F          ; So #       TELUGU SIGN TUUMU
0D4F          ; So #       MALAYALAM SIGN PARA
0D79          ; So #       MALAYALAM DATE MARK
0F01..0F03    ; So #   [3] TIBETAN MARK GTER YIG MGO TRUNCATED A..TIBETAN MARK GTER YIG MGO -UM GTER TSHEG MA
0F13          ; So #       TIBETAN MARK CARET -DZUD RTAGS ME LONG CAN
0F15..0F17    ; So #   [3] TIBETAN LOGOTYPE SIGN CHAD RTAGS..TIBETAN ASTROLOGICAL SIGN SGRA GCAN -CHAR RTAGS
0F1A..0F1F    ; So #   [6] TIBETAN SIGN RDEL DKAR GCIG..TIBETAN SIGN RDEL DKAR RDEL NAG
0F34          ; So #       TIBETAN MARK BSDUS RTAGS
0F36          ; So #       TIBETAN MARK CARET -DZUD RTAGS BZHI MIG CAN
0F38          ; So #       TIBETAN MARK CHE MGO
0FBE..0FC5    ; So #   [8] TIBETAN KU RU KHA..TIBETAN SYMBOL RDO RJE
0FC7..0FCC    ; So #   [6] TIBETAN SYMBOL RDO RJE RGYA GRAM..TIBETAN SYMBOL NOR BU BZHI -KHYIL
0FCE..0FCF    ; So #   [2] TIBETAN SIGN RDEL NAG RDEL DKAR..TIBETAN SIGN RDEL NAG GSUM
0FD5..0FD8    ; So #   [4] RIGHT-FACING SVASTI SIGN..LEFT-FACING SVASTI SIGN WITH DOTS
109E..109F    ; So #   [2] MYANMAR SYMBOL SHAN ONE..MYANMAR SYMBOL SHAN EXCLAMATION
1390..1399    ; So #  [10] ETHIOPIC TONAL MARK YIZET..ETHIOPIC TONAL MARK KURT
166D          ; So #       CANADIAN SYLLABICS CHI SIGN
1940          ; So #       LIMBU SIGN LOO
19DE..19FF    ; So #  [34] NEW TAI LUE SIGN LAE..KHMER SYMBOL DAP-PRAM ROC
1B61..1B6A    ; So #  [10] BALINESE MUSICAL SYMBOL DONG..BALINESE MUSICAL SYMBOL DANG GEDE
1B74..1B7C    ; So #   [9] BALINESE MUSICAL SYMBOL RIGHT-HAND OPEN DUG..BALINESE MUSICAL SYMBOL LEFT-HAND OPEN PING
2100..2101    ; So #   [2] ACCOUNT OF..ADDRESSED TO THE SUBJECT
2103..2106    ; So #   [4] DEGREE CELSIUS..CADA UNA
2108..2109    ; So #   [2] SCRUPLE..DEGREE FAHRENHEIT
2114          ; So #       L B BAR SYMBOL
2116..2117    ; So #   [2] NUMERO SIGN..SOUND RECORDING COPYRIGHT
211E..2123    ; So #   [6] PRESCRIPTION TAKE..VERSICLE
2125          ; So #       OUNCE SIGN
2127          ; So #       INVERTED OHM SIGN
2129          ; So #       TURNED GREEK SMALL LETTER IOTA
212E          ; So #       ESTIMATED SYMBOL
213A..213B    ; So #   [2] ROTATED CAPITAL Q..FACSIMILE SIGN
214A          ; So #       PROPERTY LINE
214C..214D    ; So #   [2] PER SIGN..AKTIESELSKAB
214F          ; So #       SYMBOL FOR SAMARITAN SOURCE
218A..218B    ; So #   [2] TURNED DIGIT TWO..TURNED DIGIT THREE
2195..2199    ; So #   [5] UP DOWN ARROW..SOUTH WEST ARROW
219C..219F    ; So #   [4] LEFTWARDS WAVE ARROW..UPWARDS TWO HEADED ARROW
21A1..21A2    ; So #   [2] DOWNWARDS TWO HEADED ARROW..LEFTWARDS ARROW WITH TAIL
21A4..21A5    ; So #   [2] LEFTWARDS ARROW FROM BAR..UPWARDS ARROW FROM BAR
21A7..21AD    ; So #   [7] DOWNWARDS ARROW FROM BAR..LEFT RIGHT WAVE ARROW
21AF..21CD    ; So #  [31] DOWNWARDS ZIGZAG ARROW..LEFTWARDS DOUBLE ARROW WITH STROKE
21D0..21D1    ; So #   [2] LEFTWARDS DOUBLE ARROW..UPWARDS DOUBLE ARROW
21D3          ; So #       DOWNWARDS DOUBLE ARROW
21D5..21F3    ; So #  [31] UP DOWN DOUBLE ARROW..UP DOWN WHITE ARROW
2300..2307    ; So #   [8] DIAMETER SIGN..WAVY LINE
230C..231F    ; So #  [20] BOTTOM RIGHT CROP..BOTTOM RIGHT CORNER
2322..2328    ; So #   [7] FROWN..KEYBOARD
232B..237B    ; So #  [81] ERASE TO THE LEFT..NOT CHECK MARK
237D..239A    ; So #  [30] SHOULDERED OPEN BOX..CLEAR SCREEN SYMBOL
23B4..23DB    ; So #  [40] TOP SQUARE BRACKET..FUSE
23E2..2426    ; So #  [69] WHITE TRAPEZIUM..SYMBOL FOR SUBSTITUTE FORM TWO
2440..244A    ; So #  [11] OCR HOOK..OCR DOUBLE BACKSLASH
249C..24E9    ; So #  [78] PARENTHESIZED LATIN SMALL LETTER A..CIRCLED LATIN SMALL LETTER Z
2500..25B6    ; So # [183] BOX DRAWINGS LIGHT HORIZONTAL..BLACK RIGHT-POINTING TRIANGLE
25B8..25C0    ; So #   [9] BLACK RIGHT-POINTING SMALL TRIANGLE..BLACK LEFT-POINTING TRIANGLE
25C2..25F7    ; So #  [54] BLACK LEFT-POINTING SMALL TRIANGLE..WHITE CIRCLE WITH UPPER RIGHT QUADRANT
2600..266E    ; So # [111] BLACK SUN WITH RAYS..MUSIC NATURAL SIGN
2670..2767    ; So # [248] WEST SYRIAC CROSS..ROTATED FLORAL HEART BULLET
2794..27BF    ; So #  [44] HEAVY WIDE-HEADED RIGHTWARDS ARROW..DOUBLE CURLY LOOP
2800..28FF    ; So # [256] BRAILLE PATTERN BLANK..BRAILLE PATTERN DOTS-12345678
2B00..2B2F    ; So #  [48] NORTH EAST WHITE ARROW..WHITE VERTICAL ELLIPSE
2B45..2B46    ; So #   [2] LEFTWARDS QUADRUPLE ARROW..RIGHTWARDS QUADRUPLE ARROW
2B4D..2B73    ; So #  [39] DOWNWARDS TRIANGLE-HEADED ZIGZAG ARROW..DOWNWARDS TRIANGLE-HEADED ARROW TO BAR
2B76..2B95    ; So #  [32] NORTH WEST TRIANGLE-HEADED ARROW TO BAR..RIGHTWARDS BLACK ARROW
2B97..2BFF    ; So # [105] SYMBOL FOR TYPE A ELECTRONICS..HELLSCHREIBER PAUSE SYMBOL
2CE5..2CEA    ; So #   [6] COPTIC SYMBOL MI RO..COPTIC SYMBOL SHIMA SIMA
2E50..2E51    ; So #   [2] CROSS PATTY WITH RIGHT CROSSBAR..CROSS PATTY WITH LEFT CROSSBAR
2E80..2E99    ; So #  [26] CJK RADICAL REPEAT..CJK RADICAL RAP
2E9B..2EF3    ; So #  [89] CJK RADICAL CHOKE..CJK RADICAL C-SIMPLIFIED TURTLE
2F00..2FD5    ; So # [214] KANGXI RADICAL ONE..KANGXI RADICAL FLUTE
2FF0..2FFF    ; So #  [16] IDEOGRAPHIC DESCRIPTION CHARACTER LEFT TO RIGHT..IDEOGRAPHIC DESCRIPTION CHARACTER ROTATION
3004          ; So #       JAPANESE INDUSTRIAL STANDARD SYMBOL
3012..3013    ; So #   [2] POSTAL MARK..GETA MARK
3020          ; So #       POSTAL MARK FACE
3036..3037    ; So #   [2] CIRCLED POSTAL MARK..IDEOGRAPHIC TELEGRAPH LINE FEED SEPARATOR SYMBOL
303E..303F    ; So #   [2] IDEOGRAPHIC VARIATION INDICATOR..IDEOGRAPHIC HALF FILL SPACE
3190..3191    ; So #   [2] IDEOGRAPHIC ANNOTATION LINKING MARK..IDEOGRAPHIC ANNOTATION REVERSE MARK
3196..319F    ; So #  [10] IDEOGRAPHIC ANNOTATION TOP MARK..IDEOGRAPHIC ANNOTATION MAN MARK
31C0..31E3    ; So #  [36] CJK STROKE T..CJK STROKE Q
31EF          ; So #       IDEOGRAPHIC DESCRIPTION CHARACTER SUBTRACTION
3200..321E    ; So #  [31] PARENTHESIZED HANGUL KIYEOK..PARENTHESIZED KOREAN CHARACTER O HU
322A..3247    ; So #  [30] PARENTHESIZED IDEOGRAPH MOON..CIRCLED IDEOGRAPH KOTO
3250          ; So #       PARTNERSHIP SIGN
3260..327F    ; So #  [32] CIRCLED HANGUL KIYEOK..KOREAN STANDARD SYMBOL
328A..32B0    ; So #  [39] CIRCLED IDEOGRAPH MOON..CIRCLED IDEOGRAPH NIGHT
32C0..33FF    ; So # [320] IDEOGRAPHIC TELEGRAPH SYMBOL FOR JANUARY..SQUARE GAL
4DC0..4DFF    ; So #  [64] HEXAGRAM FOR THE CREATIVE HEAVEN..HEXAGRAM FOR BEFORE COMPLETION
A490..A4C6    ; So #  [55] YI RADICAL QOT..YI RADICAL KE
A828..A82B    ; So #   [4] SYLOTI NAGRI POETRY MARK-1..SYLOTI NAGRI POETRY MARK-4
A836..A837    ; So #   [2] NORTH INDIC QUARTER MARK..NORTH INDIC PLACEHOLDER MARK
A839          ; So #       NORTH INDIC QUANTITY MARK
AA77..AA79    ; So #   [3] MYANMAR SYMBOL AITON EXCLAMATION..MYANMAR SYMBOL AITON TWO
FD40..FD4F    ; So #  [16] ARABIC LIGATURE RAHIMAHU ALLAAH..ARABIC LIGATURE RAHIMAHUM ALLAAH
FDCF          ; So #       ARABIC LIGATURE SALAAMUHU ALAYNAA
FDFD..FDFF    ; So #   [3] ARABIC LIGATURE BISMILLAH AR-RAHMAN AR-RAHEEM..ARABIC LIGATURE AZZA WA JALL
FFE4          ; So #       FULLWIDTH BROKEN BAR
FFE8          ; So #       HALFWIDTH FORMS LIGHT VERTICAL
FFED..FFEE    ; So #   [2] HALFWIDTH BLACK SQUARE..HALFWIDTH WHITE CIRCLE
FFFC..FFFD    ; So #   [2] OBJECT REPLACEMENT CHARACTER..REPLACEMENT CHARACTER
10137..1013F  ; So #   [9] AEGEAN WEIGHT BASE UNIT..AEGEAN MEASURE THIRD SUBUNIT
10179..10189  ; So #  [17] GREEK YEAR SIGN..GREEK TRYBLION BASE SIGN
1018C..1018E  ; So #   [3] GREEK SINUSOID SIGN..NOMISMA SIGN
10190..1019C  ; So #  [13] ROMAN SEXTANS SIGN..ASCIA SYMBOL
101A0         ; So #       GREEK SYMBOL TAU RHO
101D0..101FC  ; So #  [45] PHAISTOS DISC SIGN PEDESTRIAN..PHAISTOS DISC SIGN WAVY BAND
10877..10878  ; So #   [2] PALMYRENE LEFT-POINTING FLEURON..PALMYRENE RIGHT-POINTING FLEURON
10AC8         ; So #       MANICHAEAN SIGN UD
1173F         ; So #       AHOM SYMBOL VI
11FD5..11FDC  ; So #   [8] TAMIL SIGN NEL..TAMIL SIGN MUKKURUNI
11FE1..11FF1  ; So #  [17] TAMIL SIGN PAARAM..TAMIL SIGN VAKAIYARAA
16B3C..16B3F  ; So #   [4] PAHAWH HMONG SIGN XYEEM NTXIV..PAHAWH HMONG SIGN XYEEM FAIB
16B45         ; So #       PAHAWH HMONG SIGN CIM TSOV ROG
1BC9C         ; So #       DUPLOYAN SIGN O WITH CROSS
1CF50..1CFC3  ; So # [116] ZNAMENNY NEUME KRYUK..ZNAMENNY NEUME PAUK
1D000..1D0F5  ; So # [246] BYZANTINE MUSICAL SYMBOL PSILI..BYZANTINE MUSICAL SYMBOL GORGON NEO KATO
1D100..1D126  ; So #  [39] MUSICAL SYMBOL SINGLE BARLINE..MUSICAL SYMBOL DRUM CLEF-2
1D129..1D164  ; So #  [60] MUSICAL SYMBOL MULTIPLE MEASURE REST..MUSICAL SYMBOL ONE HUNDRED TWENTY-EIGHTH NOTE
1D16A..1D16C  ; So #   [3] MUSICAL SYMBOL FINGERED TREMOLO-1..MUSICAL SYMBOL FINGERED TREMOLO-3
1D183..1D184  ; So #   [2] MUSICAL SYMBOL ARPEGGIATO UP..MUSICAL SYMBOL ARPEGGIATO DOWN
1D18C..1D1A9  ; So #  [30] MUSICAL SYMBOL RINFORZANDO..MUSICAL SYMBOL DEGREE SLASH
1D1AE..1D1EA  ; So #  [61] MUSICAL SYMBOL PEDAL MARK..MUSICAL SYMBOL KORON
1D200..1D241  ; So #  [66] GREEK VOCAL NOTATION SYMBOL-1..GREEK INSTRUMENTAL NOTATION SYMBOL-54
1D245         ; So #       GREEK MUSICAL LEIMMA
1D300..1D356  ; So #  [87] MONOGRAM FOR EARTH..TETRAGRAM FOR FOSTERING
1D800..1D9FF  ; So # [512] SIGNWRITING HAND-FIST INDEX..SIGNWRITING HEAD
1DA37..1DA3A  ; So #   [4] SIGNWRITING AIR BLOW SMALL ROTATIONS..SIGNWRITING BREATH EXHALE
1DA6D..1DA74  ; So #   [8] SIGNWRITING SHOULDER HIP SPINE..SIGNWRITING TORSO-FLOORPLANE TWISTING
1DA76..1DA83  ; So #  [14] SIGNWRITING LIMB COMBINATION..SIGNWRITING LOCATION DEPTH
1DA85..1DA86  ; So #   [2] SIGNWRITING LOCATION TORSO..SIGNWRITING LOCATION LIMBS DIGITS
1E14F         ; So #       NYIAKENG PUACHUE HMONG CIRCLED CA
1ECAC         ; So #       INDIC SIYAQ PLACEHOLDER
1ED2E         ; So #       OTTOMAN SIYAQ MARRATAN
1F000..1F02B  ; So #  [44] MAHJONG TILE EAST WIND..MAHJONG TILE BACK
1F030..1F093  ; So # [100] DOMINO TILE HORIZONTAL BACK..DOMINO TILE VERTICAL-06-06
1F0A0..1F0AE  ; So #  [15] PLAYING CARD BACK..PLAYING CARD KING OF SPADES
1F0B1..1F0BF  ; So #  [15] PLAYING CARD ACE OF HEARTS..PLAYING CARD RED JOKER
1F0C1..1F0CF  ; So #  [15] PLAYING CARD ACE OF DIAMONDS..PLAYING CARD BLACK JOKER
1F0D1..1F0F5  ; So #  [37] PLAYING CARD ACE OF CLUBS..PLAYING CARD TRUMP-21
1F10D..1F1AD  ; So # [161] CIRCLED ZERO WITH SLASH..MASK WORK SYMBOL
1F1E6..1F202  ; So #  [29] REGIONAL INDICATOR SYMBOL LETTER A..SQUARED KATAKANA SA
1F210..1F23B  ; So #  [44] SQUARED CJK UNIFIED IDEOGRAPH-624B..SQUARED CJK UNIFIED IDEOGRAPH-914D
1F240..1F248  ; So #   [9] TORTOISE SHELL BRACKETED CJK UNIFIED IDEOGRAPH-672C..TORTOISE SHELL BRACKETED CJK UNIFIED IDEOGRAPH-6557
1F250..1F251  ; So #   [2] CIRCLED IDEOGRAPH ADVANTAGE..CIRCLED IDEOGRAPH ACCEPT
1F260..1F265  ; So #   [6] ROUNDED SYMBOL FOR FU..ROUNDED SYMBOL FOR CAI
1F300..1F3FA  ; So # [251] CYCLONE..AMPHORA
1F400..1F6D7  ; So # [728] RAT..ELEVATOR
1F6DC..1F6EC  ; So #  [17] WIRELESS..AIRPLANE ARRIVING
1F6F0..1F6FC  ; So #  [13] SATELLITE..ROLLER SKATE
1F700..1F776  ; So # [119] ALCHEMICAL SYMBOL FOR QUINTESSENCE..LUNAR ECLIPSE
1F77B..1F7D9  ; So #  [95] HAUMEA..NINE POINTED WHITE STAR
1F7E0..1F7EB  ; So #  [12] LARGE ORANGE CIRCLE..LARGE BROWN SQUARE
1F7F0         ; So #       HEAVY EQUALS SIGN
1F800..1F80B  ; So #  [12] LEFTWARDS ARROW WITH SMALL TRIANGLE ARROWHEAD..DOWNWARDS ARROW WITH LARGE TRIANGLE ARROWHEAD
1F810..1F847  ; So #  [56] LEFTWARDS ARROW WITH SMALL EQUILATERAL ARROWHEAD..DOWNWARDS HEAVY ARROW
1F850..1F859  ; So #  [10] LEFTWARDS SANS-SERIF ARROW..UP DOWN SANS-SERIF ARROW
1F860..1F887  ; So #  [40] WIDE-HEADED LEFTWARDS LIGHT BARB ARROW..WIDE-HEADED SOUTH WEST VERY HEAVY BARB ARROW
1F890..1F8AD  ; So #  [30] LEFTWARDS TRIANGLE ARROWHEAD..WHITE ARROW SHAFT WIDTH TWO THIRDS
1F8B0..1F8B1  ; So #   [2] ARROW POINTING UPWARDS THEN NORTH WEST..ARROW POINTING RIGHTWARDS THEN CURVING SOUTH WEST
1F900..1FA53  ; So # [340] CIRCLED CROSS FORMEE WITH FOUR DOTS..BLACK CHESS KNIGHT-BISHOP
1FA60..1FA6D  ; So #  [14] XIANGQI RED GENERAL..XIANGQI BLACK SOLDIER
1FA70..1FA7C  ; So #  [13] BALLET SHOES..CRUTCH
1FA80..1FA88  ; So #   [9] YO-YO..FLUTE
1FA90..1FABD  ; So #  [46] RINGED PLANET..WING
1FABF..1FAC5  ; So #   [7] GOOSE..PERSON WITH CROWN
1FACE..1FADB  ; So #  [14] MOOSE..PEA POD
1FAE0..1FAE8  ; So #   [9] MELTING FACE..SHAKING FACE
1FAF0..1FAF8  ; So #   [9] HAND WITH INDEX FINGER AND THUMB CROSSED..RIGHTWARDS PUSHING HAND
1FB00..1FB92  ; So # [147] BLOCK SEXTANT-1..UPPER HALF INVERSE MEDIUM SHADE AND LOWER HALF BLOCK
1FB94..1FBCA  ; So #  [55] LEFT HALF INVERSE MEDIUM SHADE AND RIGHT HALF BLOCK..WHITE UP-POINTING CHEVRON

# Total code points: 6639

# ================================================

# General_Category=Initial_Punctuation

00AB          ; Pi #       LEFT-POINTING DOUBLE ANGLE QUOTATION MARK
2018          ; Pi #       LEFT SINGLE QUOTATION MARK
201B..201C    ; Pi #   [2] SINGLE HIGH-REVERSED-9 QUOTATION MARK..LEFT DOUBLE QUOTATION MARK
201F          ; Pi #       DOUBLE HIGH-REVERSED-9 QUOTATION MARK
2039          ; Pi #       SINGLE LEFT-POINTING ANGLE QUOTATION MARK
2E02          ; Pi #       LEFT SUBSTITUTION BRACKET
2E04          ; Pi #       LEFT DOTTED SUBSTITUTION BRACKET
2E09          ; Pi #       LEFT TRANSPOSITION BRACKET
2E0C          ; Pi #       LEFT RAISED OMISSION BRACKET
2E1C          ; Pi #       LEFT LOW PARAPHRASE BRACKET
2E20          ; Pi #       LEFT VERTICAL BAR WITH QUILL

# Total code points: 12

# ================================================

# General_Category=Final_Punctuation

00BB          ; Pf #       RIGHT-POINTING DOUBLE ANGLE QUOTATION MARK
2019          ; Pf #       RIGHT SINGLE QUOTATION MARK
201D          ; Pf #       RIGHT DOUBLE QUOTATION MARK
203A          ; Pf #       SINGLE RIGHT-POINTING ANGLE QUOTATION MARK
2E03          ; Pf #       RIGHT SUBSTITUTION BRACKET
2E05          ; Pf #       RIGHT DOTTED SUBSTITUTION BRACKET
2E0A          ; Pf #       RIGHT TRANSPOSITION BRACKET
2E0D          ; Pf #       RIGHT RAISED OMISSION BRACKET
2E1D          ; Pf #       RIGHT LOW PARAPHRASE BRACKET
2E21          ; Pf #       RIGHT VERTICAL BAR WITH QUILL

# Total code points: 10

# EOF<|MERGE_RESOLUTION|>--- conflicted
+++ resolved
@@ -1,9 +1,5 @@
 # DerivedGeneralCategory-16.0.0.txt
-<<<<<<< HEAD
-# Date: 2023-10-03, 19:02:09 GMT
-=======
-# Date: 2023-10-02, 12:16:28 GMT
->>>>>>> db60be5b
+# Date: 2023-10-12, 18:07:01 GMT
 # © 2023 Unicode®, Inc.
 # Unicode and the Unicode Logo are registered trademarks of Unicode, Inc. in the U.S. and other countries.
 # For terms of use, see https://www.unicode.org/terms_of_use.html
@@ -728,11 +724,7 @@
 FFFFE..FFFFF  ; Cn #   [2] <noncharacter-FFFFE>..<noncharacter-FFFFF>
 10FFFE..10FFFF; Cn #   [2] <noncharacter-10FFFE>..<noncharacter-10FFFF>
 
-<<<<<<< HEAD
-# Total code points: 824716
-=======
-# Total code points: 824714
->>>>>>> db60be5b
+# Total code points: 824712
 
 # ================================================
 

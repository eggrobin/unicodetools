# DerivedGeneralCategory-16.0.0.txt
<<<<<<< HEAD
# Date: 2023-10-03, 12:52:36 GMT
=======
# Date: 2023-10-02, 12:16:28 GMT
>>>>>>> c0ae922e
# © 2023 Unicode®, Inc.
# Unicode and the Unicode Logo are registered trademarks of Unicode, Inc. in the U.S. and other countries.
# For terms of use, see https://www.unicode.org/terms_of_use.html
#
# Unicode Character Database
#   For documentation, see https://www.unicode.org/reports/tr44/

# ================================================

# Property:	General_Category

# ================================================

# General_Category=Unassigned

0378..0379    ; Cn #   [2] <reserved-0378>..<reserved-0379>
0380..0383    ; Cn #   [4] <reserved-0380>..<reserved-0383>
038B          ; Cn #       <reserved-038B>
038D          ; Cn #       <reserved-038D>
03A2          ; Cn #       <reserved-03A2>
0530          ; Cn #       <reserved-0530>
0557..0558    ; Cn #   [2] <reserved-0557>..<reserved-0558>
058B..058C    ; Cn #   [2] <reserved-058B>..<reserved-058C>
0590          ; Cn #       <reserved-0590>
05C8..05CF    ; Cn #   [8] <reserved-05C8>..<reserved-05CF>
05EB..05EE    ; Cn #   [4] <reserved-05EB>..<reserved-05EE>
05F5..05FF    ; Cn #  [11] <reserved-05F5>..<reserved-05FF>
070E          ; Cn #       <reserved-070E>
074B..074C    ; Cn #   [2] <reserved-074B>..<reserved-074C>
07B2..07BF    ; Cn #  [14] <reserved-07B2>..<reserved-07BF>
07FB..07FC    ; Cn #   [2] <reserved-07FB>..<reserved-07FC>
082E..082F    ; Cn #   [2] <reserved-082E>..<reserved-082F>
083F          ; Cn #       <reserved-083F>
085C..085D    ; Cn #   [2] <reserved-085C>..<reserved-085D>
085F          ; Cn #       <reserved-085F>
086B..086F    ; Cn #   [5] <reserved-086B>..<reserved-086F>
088F          ; Cn #       <reserved-088F>
0892..0896    ; Cn #   [5] <reserved-0892>..<reserved-0896>
0984          ; Cn #       <reserved-0984>
098D..098E    ; Cn #   [2] <reserved-098D>..<reserved-098E>
0991..0992    ; Cn #   [2] <reserved-0991>..<reserved-0992>
09A9          ; Cn #       <reserved-09A9>
09B1          ; Cn #       <reserved-09B1>
09B3..09B5    ; Cn #   [3] <reserved-09B3>..<reserved-09B5>
09BA..09BB    ; Cn #   [2] <reserved-09BA>..<reserved-09BB>
09C5..09C6    ; Cn #   [2] <reserved-09C5>..<reserved-09C6>
09C9..09CA    ; Cn #   [2] <reserved-09C9>..<reserved-09CA>
09CF..09D6    ; Cn #   [8] <reserved-09CF>..<reserved-09D6>
09D8..09DB    ; Cn #   [4] <reserved-09D8>..<reserved-09DB>
09DE          ; Cn #       <reserved-09DE>
09E4..09E5    ; Cn #   [2] <reserved-09E4>..<reserved-09E5>
09FF..0A00    ; Cn #   [2] <reserved-09FF>..<reserved-0A00>
0A04          ; Cn #       <reserved-0A04>
0A0B..0A0E    ; Cn #   [4] <reserved-0A0B>..<reserved-0A0E>
0A11..0A12    ; Cn #   [2] <reserved-0A11>..<reserved-0A12>
0A29          ; Cn #       <reserved-0A29>
0A31          ; Cn #       <reserved-0A31>
0A34          ; Cn #       <reserved-0A34>
0A37          ; Cn #       <reserved-0A37>
0A3A..0A3B    ; Cn #   [2] <reserved-0A3A>..<reserved-0A3B>
0A3D          ; Cn #       <reserved-0A3D>
0A43..0A46    ; Cn #   [4] <reserved-0A43>..<reserved-0A46>
0A49..0A4A    ; Cn #   [2] <reserved-0A49>..<reserved-0A4A>
0A4E..0A50    ; Cn #   [3] <reserved-0A4E>..<reserved-0A50>
0A52..0A58    ; Cn #   [7] <reserved-0A52>..<reserved-0A58>
0A5D          ; Cn #       <reserved-0A5D>
0A5F..0A65    ; Cn #   [7] <reserved-0A5F>..<reserved-0A65>
0A77..0A80    ; Cn #  [10] <reserved-0A77>..<reserved-0A80>
0A84          ; Cn #       <reserved-0A84>
0A8E          ; Cn #       <reserved-0A8E>
0A92          ; Cn #       <reserved-0A92>
0AA9          ; Cn #       <reserved-0AA9>
0AB1          ; Cn #       <reserved-0AB1>
0AB4          ; Cn #       <reserved-0AB4>
0ABA..0ABB    ; Cn #   [2] <reserved-0ABA>..<reserved-0ABB>
0AC6          ; Cn #       <reserved-0AC6>
0ACA          ; Cn #       <reserved-0ACA>
0ACE..0ACF    ; Cn #   [2] <reserved-0ACE>..<reserved-0ACF>
0AD1..0ADF    ; Cn #  [15] <reserved-0AD1>..<reserved-0ADF>
0AE4..0AE5    ; Cn #   [2] <reserved-0AE4>..<reserved-0AE5>
0AF2..0AF8    ; Cn #   [7] <reserved-0AF2>..<reserved-0AF8>
0B00          ; Cn #       <reserved-0B00>
0B04          ; Cn #       <reserved-0B04>
0B0D..0B0E    ; Cn #   [2] <reserved-0B0D>..<reserved-0B0E>
0B11..0B12    ; Cn #   [2] <reserved-0B11>..<reserved-0B12>
0B29          ; Cn #       <reserved-0B29>
0B31          ; Cn #       <reserved-0B31>
0B34          ; Cn #       <reserved-0B34>
0B3A..0B3B    ; Cn #   [2] <reserved-0B3A>..<reserved-0B3B>
0B45..0B46    ; Cn #   [2] <reserved-0B45>..<reserved-0B46>
0B49..0B4A    ; Cn #   [2] <reserved-0B49>..<reserved-0B4A>
0B4E..0B54    ; Cn #   [7] <reserved-0B4E>..<reserved-0B54>
0B58..0B5B    ; Cn #   [4] <reserved-0B58>..<reserved-0B5B>
0B5E          ; Cn #       <reserved-0B5E>
0B64..0B65    ; Cn #   [2] <reserved-0B64>..<reserved-0B65>
0B78..0B81    ; Cn #  [10] <reserved-0B78>..<reserved-0B81>
0B84          ; Cn #       <reserved-0B84>
0B8B..0B8D    ; Cn #   [3] <reserved-0B8B>..<reserved-0B8D>
0B91          ; Cn #       <reserved-0B91>
0B96..0B98    ; Cn #   [3] <reserved-0B96>..<reserved-0B98>
0B9B          ; Cn #       <reserved-0B9B>
0B9D          ; Cn #       <reserved-0B9D>
0BA0..0BA2    ; Cn #   [3] <reserved-0BA0>..<reserved-0BA2>
0BA5..0BA7    ; Cn #   [3] <reserved-0BA5>..<reserved-0BA7>
0BAB..0BAD    ; Cn #   [3] <reserved-0BAB>..<reserved-0BAD>
0BBA..0BBD    ; Cn #   [4] <reserved-0BBA>..<reserved-0BBD>
0BC3..0BC5    ; Cn #   [3] <reserved-0BC3>..<reserved-0BC5>
0BC9          ; Cn #       <reserved-0BC9>
0BCE..0BCF    ; Cn #   [2] <reserved-0BCE>..<reserved-0BCF>
0BD1..0BD6    ; Cn #   [6] <reserved-0BD1>..<reserved-0BD6>
0BD8..0BE5    ; Cn #  [14] <reserved-0BD8>..<reserved-0BE5>
0BFB..0BFF    ; Cn #   [5] <reserved-0BFB>..<reserved-0BFF>
0C0D          ; Cn #       <reserved-0C0D>
0C11          ; Cn #       <reserved-0C11>
0C29          ; Cn #       <reserved-0C29>
0C3A..0C3B    ; Cn #   [2] <reserved-0C3A>..<reserved-0C3B>
0C45          ; Cn #       <reserved-0C45>
0C49          ; Cn #       <reserved-0C49>
0C4E..0C54    ; Cn #   [7] <reserved-0C4E>..<reserved-0C54>
0C57          ; Cn #       <reserved-0C57>
0C5B..0C5C    ; Cn #   [2] <reserved-0C5B>..<reserved-0C5C>
0C5E..0C5F    ; Cn #   [2] <reserved-0C5E>..<reserved-0C5F>
0C64..0C65    ; Cn #   [2] <reserved-0C64>..<reserved-0C65>
0C70..0C76    ; Cn #   [7] <reserved-0C70>..<reserved-0C76>
0C8D          ; Cn #       <reserved-0C8D>
0C91          ; Cn #       <reserved-0C91>
0CA9          ; Cn #       <reserved-0CA9>
0CB4          ; Cn #       <reserved-0CB4>
0CBA..0CBB    ; Cn #   [2] <reserved-0CBA>..<reserved-0CBB>
0CC5          ; Cn #       <reserved-0CC5>
0CC9          ; Cn #       <reserved-0CC9>
0CCE..0CD4    ; Cn #   [7] <reserved-0CCE>..<reserved-0CD4>
0CD7..0CDC    ; Cn #   [6] <reserved-0CD7>..<reserved-0CDC>
0CDF          ; Cn #       <reserved-0CDF>
0CE4..0CE5    ; Cn #   [2] <reserved-0CE4>..<reserved-0CE5>
0CF0          ; Cn #       <reserved-0CF0>
0CF4..0CFF    ; Cn #  [12] <reserved-0CF4>..<reserved-0CFF>
0D0D          ; Cn #       <reserved-0D0D>
0D11          ; Cn #       <reserved-0D11>
0D45          ; Cn #       <reserved-0D45>
0D49          ; Cn #       <reserved-0D49>
0D50..0D53    ; Cn #   [4] <reserved-0D50>..<reserved-0D53>
0D64..0D65    ; Cn #   [2] <reserved-0D64>..<reserved-0D65>
0D80          ; Cn #       <reserved-0D80>
0D84          ; Cn #       <reserved-0D84>
0D97..0D99    ; Cn #   [3] <reserved-0D97>..<reserved-0D99>
0DB2          ; Cn #       <reserved-0DB2>
0DBC          ; Cn #       <reserved-0DBC>
0DBE..0DBF    ; Cn #   [2] <reserved-0DBE>..<reserved-0DBF>
0DC7..0DC9    ; Cn #   [3] <reserved-0DC7>..<reserved-0DC9>
0DCB..0DCE    ; Cn #   [4] <reserved-0DCB>..<reserved-0DCE>
0DD5          ; Cn #       <reserved-0DD5>
0DD7          ; Cn #       <reserved-0DD7>
0DE0..0DE5    ; Cn #   [6] <reserved-0DE0>..<reserved-0DE5>
0DF0..0DF1    ; Cn #   [2] <reserved-0DF0>..<reserved-0DF1>
0DF5..0E00    ; Cn #  [12] <reserved-0DF5>..<reserved-0E00>
0E3B..0E3E    ; Cn #   [4] <reserved-0E3B>..<reserved-0E3E>
0E5C..0E80    ; Cn #  [37] <reserved-0E5C>..<reserved-0E80>
0E83          ; Cn #       <reserved-0E83>
0E85          ; Cn #       <reserved-0E85>
0E8B          ; Cn #       <reserved-0E8B>
0EA4          ; Cn #       <reserved-0EA4>
0EA6          ; Cn #       <reserved-0EA6>
0EBE..0EBF    ; Cn #   [2] <reserved-0EBE>..<reserved-0EBF>
0EC5          ; Cn #       <reserved-0EC5>
0EC7          ; Cn #       <reserved-0EC7>
0ECF          ; Cn #       <reserved-0ECF>
0EDA..0EDB    ; Cn #   [2] <reserved-0EDA>..<reserved-0EDB>
0EE0..0EFF    ; Cn #  [32] <reserved-0EE0>..<reserved-0EFF>
0F48          ; Cn #       <reserved-0F48>
0F6D..0F70    ; Cn #   [4] <reserved-0F6D>..<reserved-0F70>
0F98          ; Cn #       <reserved-0F98>
0FBD          ; Cn #       <reserved-0FBD>
0FCD          ; Cn #       <reserved-0FCD>
0FDB..0FFF    ; Cn #  [37] <reserved-0FDB>..<reserved-0FFF>
10C6          ; Cn #       <reserved-10C6>
10C8..10CC    ; Cn #   [5] <reserved-10C8>..<reserved-10CC>
10CE..10CF    ; Cn #   [2] <reserved-10CE>..<reserved-10CF>
1249          ; Cn #       <reserved-1249>
124E..124F    ; Cn #   [2] <reserved-124E>..<reserved-124F>
1257          ; Cn #       <reserved-1257>
1259          ; Cn #       <reserved-1259>
125E..125F    ; Cn #   [2] <reserved-125E>..<reserved-125F>
1289          ; Cn #       <reserved-1289>
128E..128F    ; Cn #   [2] <reserved-128E>..<reserved-128F>
12B1          ; Cn #       <reserved-12B1>
12B6..12B7    ; Cn #   [2] <reserved-12B6>..<reserved-12B7>
12BF          ; Cn #       <reserved-12BF>
12C1          ; Cn #       <reserved-12C1>
12C6..12C7    ; Cn #   [2] <reserved-12C6>..<reserved-12C7>
12D7          ; Cn #       <reserved-12D7>
1311          ; Cn #       <reserved-1311>
1316..1317    ; Cn #   [2] <reserved-1316>..<reserved-1317>
135B..135C    ; Cn #   [2] <reserved-135B>..<reserved-135C>
137D..137F    ; Cn #   [3] <reserved-137D>..<reserved-137F>
139A..139F    ; Cn #   [6] <reserved-139A>..<reserved-139F>
13F6..13F7    ; Cn #   [2] <reserved-13F6>..<reserved-13F7>
13FE..13FF    ; Cn #   [2] <reserved-13FE>..<reserved-13FF>
169D..169F    ; Cn #   [3] <reserved-169D>..<reserved-169F>
16F9..16FF    ; Cn #   [7] <reserved-16F9>..<reserved-16FF>
1716..171E    ; Cn #   [9] <reserved-1716>..<reserved-171E>
1737..173F    ; Cn #   [9] <reserved-1737>..<reserved-173F>
1754..175F    ; Cn #  [12] <reserved-1754>..<reserved-175F>
176D          ; Cn #       <reserved-176D>
1771          ; Cn #       <reserved-1771>
1774..177F    ; Cn #  [12] <reserved-1774>..<reserved-177F>
17DE..17DF    ; Cn #   [2] <reserved-17DE>..<reserved-17DF>
17EA..17EF    ; Cn #   [6] <reserved-17EA>..<reserved-17EF>
17FA..17FF    ; Cn #   [6] <reserved-17FA>..<reserved-17FF>
181A..181F    ; Cn #   [6] <reserved-181A>..<reserved-181F>
1879..187F    ; Cn #   [7] <reserved-1879>..<reserved-187F>
18AB..18AF    ; Cn #   [5] <reserved-18AB>..<reserved-18AF>
18F6..18FF    ; Cn #  [10] <reserved-18F6>..<reserved-18FF>
191F          ; Cn #       <reserved-191F>
192C..192F    ; Cn #   [4] <reserved-192C>..<reserved-192F>
193C..193F    ; Cn #   [4] <reserved-193C>..<reserved-193F>
1941..1943    ; Cn #   [3] <reserved-1941>..<reserved-1943>
196E..196F    ; Cn #   [2] <reserved-196E>..<reserved-196F>
1975..197F    ; Cn #  [11] <reserved-1975>..<reserved-197F>
19AC..19AF    ; Cn #   [4] <reserved-19AC>..<reserved-19AF>
19CA..19CF    ; Cn #   [6] <reserved-19CA>..<reserved-19CF>
19DB..19DD    ; Cn #   [3] <reserved-19DB>..<reserved-19DD>
1A1C..1A1D    ; Cn #   [2] <reserved-1A1C>..<reserved-1A1D>
1A5F          ; Cn #       <reserved-1A5F>
1A7D..1A7E    ; Cn #   [2] <reserved-1A7D>..<reserved-1A7E>
1A8A..1A8F    ; Cn #   [6] <reserved-1A8A>..<reserved-1A8F>
1A9A..1A9F    ; Cn #   [6] <reserved-1A9A>..<reserved-1A9F>
1AAE..1AAF    ; Cn #   [2] <reserved-1AAE>..<reserved-1AAF>
1ACF..1AFF    ; Cn #  [49] <reserved-1ACF>..<reserved-1AFF>
1B4D..1B4F    ; Cn #   [3] <reserved-1B4D>..<reserved-1B4F>
1B7F          ; Cn #       <reserved-1B7F>
1BF4..1BFB    ; Cn #   [8] <reserved-1BF4>..<reserved-1BFB>
1C38..1C3A    ; Cn #   [3] <reserved-1C38>..<reserved-1C3A>
1C4A..1C4C    ; Cn #   [3] <reserved-1C4A>..<reserved-1C4C>
1C89..1C8F    ; Cn #   [7] <reserved-1C89>..<reserved-1C8F>
1CBB..1CBC    ; Cn #   [2] <reserved-1CBB>..<reserved-1CBC>
1CC8..1CCF    ; Cn #   [8] <reserved-1CC8>..<reserved-1CCF>
1CFB..1CFF    ; Cn #   [5] <reserved-1CFB>..<reserved-1CFF>
1F16..1F17    ; Cn #   [2] <reserved-1F16>..<reserved-1F17>
1F1E..1F1F    ; Cn #   [2] <reserved-1F1E>..<reserved-1F1F>
1F46..1F47    ; Cn #   [2] <reserved-1F46>..<reserved-1F47>
1F4E..1F4F    ; Cn #   [2] <reserved-1F4E>..<reserved-1F4F>
1F58          ; Cn #       <reserved-1F58>
1F5A          ; Cn #       <reserved-1F5A>
1F5C          ; Cn #       <reserved-1F5C>
1F5E          ; Cn #       <reserved-1F5E>
1F7E..1F7F    ; Cn #   [2] <reserved-1F7E>..<reserved-1F7F>
1FB5          ; Cn #       <reserved-1FB5>
1FC5          ; Cn #       <reserved-1FC5>
1FD4..1FD5    ; Cn #   [2] <reserved-1FD4>..<reserved-1FD5>
1FDC          ; Cn #       <reserved-1FDC>
1FF0..1FF1    ; Cn #   [2] <reserved-1FF0>..<reserved-1FF1>
1FF5          ; Cn #       <reserved-1FF5>
1FFF          ; Cn #       <reserved-1FFF>
2065          ; Cn #       <reserved-2065>
2072..2073    ; Cn #   [2] <reserved-2072>..<reserved-2073>
208F          ; Cn #       <reserved-208F>
209D..209F    ; Cn #   [3] <reserved-209D>..<reserved-209F>
20C1..20CF    ; Cn #  [15] <reserved-20C1>..<reserved-20CF>
20F1..20FF    ; Cn #  [15] <reserved-20F1>..<reserved-20FF>
218C..218F    ; Cn #   [4] <reserved-218C>..<reserved-218F>
2427..243F    ; Cn #  [25] <reserved-2427>..<reserved-243F>
244B..245F    ; Cn #  [21] <reserved-244B>..<reserved-245F>
2B74..2B75    ; Cn #   [2] <reserved-2B74>..<reserved-2B75>
2B96          ; Cn #       <reserved-2B96>
2CF4..2CF8    ; Cn #   [5] <reserved-2CF4>..<reserved-2CF8>
2D26          ; Cn #       <reserved-2D26>
2D28..2D2C    ; Cn #   [5] <reserved-2D28>..<reserved-2D2C>
2D2E..2D2F    ; Cn #   [2] <reserved-2D2E>..<reserved-2D2F>
2D68..2D6E    ; Cn #   [7] <reserved-2D68>..<reserved-2D6E>
2D71..2D7E    ; Cn #  [14] <reserved-2D71>..<reserved-2D7E>
2D97..2D9F    ; Cn #   [9] <reserved-2D97>..<reserved-2D9F>
2DA7          ; Cn #       <reserved-2DA7>
2DAF          ; Cn #       <reserved-2DAF>
2DB7          ; Cn #       <reserved-2DB7>
2DBF          ; Cn #       <reserved-2DBF>
2DC7          ; Cn #       <reserved-2DC7>
2DCF          ; Cn #       <reserved-2DCF>
2DD7          ; Cn #       <reserved-2DD7>
2DDF          ; Cn #       <reserved-2DDF>
2E5E..2E7F    ; Cn #  [34] <reserved-2E5E>..<reserved-2E7F>
2E9A          ; Cn #       <reserved-2E9A>
2EF4..2EFF    ; Cn #  [12] <reserved-2EF4>..<reserved-2EFF>
2FD6..2FEF    ; Cn #  [26] <reserved-2FD6>..<reserved-2FEF>
3040          ; Cn #       <reserved-3040>
3097..3098    ; Cn #   [2] <reserved-3097>..<reserved-3098>
3100..3104    ; Cn #   [5] <reserved-3100>..<reserved-3104>
3130          ; Cn #       <reserved-3130>
318F          ; Cn #       <reserved-318F>
31E4..31EE    ; Cn #  [11] <reserved-31E4>..<reserved-31EE>
321F          ; Cn #       <reserved-321F>
A48D..A48F    ; Cn #   [3] <reserved-A48D>..<reserved-A48F>
A4C7..A4CF    ; Cn #   [9] <reserved-A4C7>..<reserved-A4CF>
A62C..A63F    ; Cn #  [20] <reserved-A62C>..<reserved-A63F>
A6F8..A6FF    ; Cn #   [8] <reserved-A6F8>..<reserved-A6FF>
A7CB..A7CF    ; Cn #   [5] <reserved-A7CB>..<reserved-A7CF>
A7D2          ; Cn #       <reserved-A7D2>
A7D4          ; Cn #       <reserved-A7D4>
A7DA..A7F1    ; Cn #  [24] <reserved-A7DA>..<reserved-A7F1>
A82D..A82F    ; Cn #   [3] <reserved-A82D>..<reserved-A82F>
A83A..A83F    ; Cn #   [6] <reserved-A83A>..<reserved-A83F>
A878..A87F    ; Cn #   [8] <reserved-A878>..<reserved-A87F>
A8C6..A8CD    ; Cn #   [8] <reserved-A8C6>..<reserved-A8CD>
A8DA..A8DF    ; Cn #   [6] <reserved-A8DA>..<reserved-A8DF>
A954..A95E    ; Cn #  [11] <reserved-A954>..<reserved-A95E>
A97D..A97F    ; Cn #   [3] <reserved-A97D>..<reserved-A97F>
A9CE          ; Cn #       <reserved-A9CE>
A9DA..A9DD    ; Cn #   [4] <reserved-A9DA>..<reserved-A9DD>
A9FF          ; Cn #       <reserved-A9FF>
AA37..AA3F    ; Cn #   [9] <reserved-AA37>..<reserved-AA3F>
AA4E..AA4F    ; Cn #   [2] <reserved-AA4E>..<reserved-AA4F>
AA5A..AA5B    ; Cn #   [2] <reserved-AA5A>..<reserved-AA5B>
AAC3..AADA    ; Cn #  [24] <reserved-AAC3>..<reserved-AADA>
AAF7..AB00    ; Cn #  [10] <reserved-AAF7>..<reserved-AB00>
AB07..AB08    ; Cn #   [2] <reserved-AB07>..<reserved-AB08>
AB0F..AB10    ; Cn #   [2] <reserved-AB0F>..<reserved-AB10>
AB17..AB1F    ; Cn #   [9] <reserved-AB17>..<reserved-AB1F>
AB27          ; Cn #       <reserved-AB27>
AB2F          ; Cn #       <reserved-AB2F>
AB6C..AB6F    ; Cn #   [4] <reserved-AB6C>..<reserved-AB6F>
ABEE..ABEF    ; Cn #   [2] <reserved-ABEE>..<reserved-ABEF>
ABFA..ABFF    ; Cn #   [6] <reserved-ABFA>..<reserved-ABFF>
D7A4..D7AF    ; Cn #  [12] <reserved-D7A4>..<reserved-D7AF>
D7C7..D7CA    ; Cn #   [4] <reserved-D7C7>..<reserved-D7CA>
D7FC..D7FF    ; Cn #   [4] <reserved-D7FC>..<reserved-D7FF>
FA6E..FA6F    ; Cn #   [2] <reserved-FA6E>..<reserved-FA6F>
FADA..FAFF    ; Cn #  [38] <reserved-FADA>..<reserved-FAFF>
FB07..FB12    ; Cn #  [12] <reserved-FB07>..<reserved-FB12>
FB18..FB1C    ; Cn #   [5] <reserved-FB18>..<reserved-FB1C>
FB37          ; Cn #       <reserved-FB37>
FB3D          ; Cn #       <reserved-FB3D>
FB3F          ; Cn #       <reserved-FB3F>
FB42          ; Cn #       <reserved-FB42>
FB45          ; Cn #       <reserved-FB45>
FBC3..FBD2    ; Cn #  [16] <reserved-FBC3>..<reserved-FBD2>
FD90..FD91    ; Cn #   [2] <reserved-FD90>..<reserved-FD91>
FDC8..FDCE    ; Cn #   [7] <reserved-FDC8>..<reserved-FDCE>
FDD0..FDEF    ; Cn #  [32] <noncharacter-FDD0>..<noncharacter-FDEF>
FE1A..FE1F    ; Cn #   [6] <reserved-FE1A>..<reserved-FE1F>
FE53          ; Cn #       <reserved-FE53>
FE67          ; Cn #       <reserved-FE67>
FE6C..FE6F    ; Cn #   [4] <reserved-FE6C>..<reserved-FE6F>
FE75          ; Cn #       <reserved-FE75>
FEFD..FEFE    ; Cn #   [2] <reserved-FEFD>..<reserved-FEFE>
FF00          ; Cn #       <reserved-FF00>
FFBF..FFC1    ; Cn #   [3] <reserved-FFBF>..<reserved-FFC1>
FFC8..FFC9    ; Cn #   [2] <reserved-FFC8>..<reserved-FFC9>
FFD0..FFD1    ; Cn #   [2] <reserved-FFD0>..<reserved-FFD1>
FFD8..FFD9    ; Cn #   [2] <reserved-FFD8>..<reserved-FFD9>
FFDD..FFDF    ; Cn #   [3] <reserved-FFDD>..<reserved-FFDF>
FFE7          ; Cn #       <reserved-FFE7>
FFEF..FFF8    ; Cn #  [10] <reserved-FFEF>..<reserved-FFF8>
FFFE..FFFF    ; Cn #   [2] <noncharacter-FFFE>..<noncharacter-FFFF>
1000C         ; Cn #       <reserved-1000C>
10027         ; Cn #       <reserved-10027>
1003B         ; Cn #       <reserved-1003B>
1003E         ; Cn #       <reserved-1003E>
1004E..1004F  ; Cn #   [2] <reserved-1004E>..<reserved-1004F>
1005E..1007F  ; Cn #  [34] <reserved-1005E>..<reserved-1007F>
100FB..100FF  ; Cn #   [5] <reserved-100FB>..<reserved-100FF>
10103..10106  ; Cn #   [4] <reserved-10103>..<reserved-10106>
10134..10136  ; Cn #   [3] <reserved-10134>..<reserved-10136>
1018F         ; Cn #       <reserved-1018F>
1019D..1019F  ; Cn #   [3] <reserved-1019D>..<reserved-1019F>
101A1..101CF  ; Cn #  [47] <reserved-101A1>..<reserved-101CF>
101FE..1027F  ; Cn # [130] <reserved-101FE>..<reserved-1027F>
1029D..1029F  ; Cn #   [3] <reserved-1029D>..<reserved-1029F>
102D1..102DF  ; Cn #  [15] <reserved-102D1>..<reserved-102DF>
102FC..102FF  ; Cn #   [4] <reserved-102FC>..<reserved-102FF>
10324..1032C  ; Cn #   [9] <reserved-10324>..<reserved-1032C>
1034B..1034F  ; Cn #   [5] <reserved-1034B>..<reserved-1034F>
1037B..1037F  ; Cn #   [5] <reserved-1037B>..<reserved-1037F>
1039E         ; Cn #       <reserved-1039E>
103C4..103C7  ; Cn #   [4] <reserved-103C4>..<reserved-103C7>
103D6..103FF  ; Cn #  [42] <reserved-103D6>..<reserved-103FF>
1049E..1049F  ; Cn #   [2] <reserved-1049E>..<reserved-1049F>
104AA..104AF  ; Cn #   [6] <reserved-104AA>..<reserved-104AF>
104D4..104D7  ; Cn #   [4] <reserved-104D4>..<reserved-104D7>
104FC..104FF  ; Cn #   [4] <reserved-104FC>..<reserved-104FF>
10528..1052F  ; Cn #   [8] <reserved-10528>..<reserved-1052F>
10564..1056E  ; Cn #  [11] <reserved-10564>..<reserved-1056E>
1057B         ; Cn #       <reserved-1057B>
1058B         ; Cn #       <reserved-1058B>
10593         ; Cn #       <reserved-10593>
10596         ; Cn #       <reserved-10596>
105A2         ; Cn #       <reserved-105A2>
105B2         ; Cn #       <reserved-105B2>
105BA         ; Cn #       <reserved-105BA>
105BD..105BF  ; Cn #   [3] <reserved-105BD>..<reserved-105BF>
105F4..105FF  ; Cn #  [12] <reserved-105F4>..<reserved-105FF>
10737..1073F  ; Cn #   [9] <reserved-10737>..<reserved-1073F>
10756..1075F  ; Cn #  [10] <reserved-10756>..<reserved-1075F>
10768..1077F  ; Cn #  [24] <reserved-10768>..<reserved-1077F>
10786         ; Cn #       <reserved-10786>
107B1         ; Cn #       <reserved-107B1>
107BB..107FF  ; Cn #  [69] <reserved-107BB>..<reserved-107FF>
10806..10807  ; Cn #   [2] <reserved-10806>..<reserved-10807>
10809         ; Cn #       <reserved-10809>
10836         ; Cn #       <reserved-10836>
10839..1083B  ; Cn #   [3] <reserved-10839>..<reserved-1083B>
1083D..1083E  ; Cn #   [2] <reserved-1083D>..<reserved-1083E>
10856         ; Cn #       <reserved-10856>
1089F..108A6  ; Cn #   [8] <reserved-1089F>..<reserved-108A6>
108B0..108DF  ; Cn #  [48] <reserved-108B0>..<reserved-108DF>
108F3         ; Cn #       <reserved-108F3>
108F6..108FA  ; Cn #   [5] <reserved-108F6>..<reserved-108FA>
1091C..1091E  ; Cn #   [3] <reserved-1091C>..<reserved-1091E>
1093A..1093E  ; Cn #   [5] <reserved-1093A>..<reserved-1093E>
10940..1097F  ; Cn #  [64] <reserved-10940>..<reserved-1097F>
109B8..109BB  ; Cn #   [4] <reserved-109B8>..<reserved-109BB>
109D0..109D1  ; Cn #   [2] <reserved-109D0>..<reserved-109D1>
10A04         ; Cn #       <reserved-10A04>
10A07..10A0B  ; Cn #   [5] <reserved-10A07>..<reserved-10A0B>
10A14         ; Cn #       <reserved-10A14>
10A18         ; Cn #       <reserved-10A18>
10A36..10A37  ; Cn #   [2] <reserved-10A36>..<reserved-10A37>
10A3B..10A3E  ; Cn #   [4] <reserved-10A3B>..<reserved-10A3E>
10A49..10A4F  ; Cn #   [7] <reserved-10A49>..<reserved-10A4F>
10A59..10A5F  ; Cn #   [7] <reserved-10A59>..<reserved-10A5F>
10AA0..10ABF  ; Cn #  [32] <reserved-10AA0>..<reserved-10ABF>
10AE7..10AEA  ; Cn #   [4] <reserved-10AE7>..<reserved-10AEA>
10AF7..10AFF  ; Cn #   [9] <reserved-10AF7>..<reserved-10AFF>
10B36..10B38  ; Cn #   [3] <reserved-10B36>..<reserved-10B38>
10B56..10B57  ; Cn #   [2] <reserved-10B56>..<reserved-10B57>
10B73..10B77  ; Cn #   [5] <reserved-10B73>..<reserved-10B77>
10B92..10B98  ; Cn #   [7] <reserved-10B92>..<reserved-10B98>
10B9D..10BA8  ; Cn #  [12] <reserved-10B9D>..<reserved-10BA8>
10BB0..10BFF  ; Cn #  [80] <reserved-10BB0>..<reserved-10BFF>
10C49..10C7F  ; Cn #  [55] <reserved-10C49>..<reserved-10C7F>
10CB3..10CBF  ; Cn #  [13] <reserved-10CB3>..<reserved-10CBF>
10CF3..10CF9  ; Cn #   [7] <reserved-10CF3>..<reserved-10CF9>
10D28..10D2F  ; Cn #   [8] <reserved-10D28>..<reserved-10D2F>
10D3A..10E5F  ; Cn # [294] <reserved-10D3A>..<reserved-10E5F>
10E7F         ; Cn #       <reserved-10E7F>
10EAA         ; Cn #       <reserved-10EAA>
10EAE..10EAF  ; Cn #   [2] <reserved-10EAE>..<reserved-10EAF>
10EB2..10EC1  ; Cn #  [16] <reserved-10EB2>..<reserved-10EC1>
10EC5..10EFC  ; Cn #  [56] <reserved-10EC5>..<reserved-10EFC>
10F28..10F2F  ; Cn #   [8] <reserved-10F28>..<reserved-10F2F>
10F5A..10F6F  ; Cn #  [22] <reserved-10F5A>..<reserved-10F6F>
10F8A..10FAF  ; Cn #  [38] <reserved-10F8A>..<reserved-10FAF>
10FCC..10FDF  ; Cn #  [20] <reserved-10FCC>..<reserved-10FDF>
10FF7..10FFF  ; Cn #   [9] <reserved-10FF7>..<reserved-10FFF>
1104E..11051  ; Cn #   [4] <reserved-1104E>..<reserved-11051>
11076..1107E  ; Cn #   [9] <reserved-11076>..<reserved-1107E>
110C3..110CC  ; Cn #  [10] <reserved-110C3>..<reserved-110CC>
110CE..110CF  ; Cn #   [2] <reserved-110CE>..<reserved-110CF>
110E9..110EF  ; Cn #   [7] <reserved-110E9>..<reserved-110EF>
110FA..110FF  ; Cn #   [6] <reserved-110FA>..<reserved-110FF>
11135         ; Cn #       <reserved-11135>
11148..1114F  ; Cn #   [8] <reserved-11148>..<reserved-1114F>
11177..1117F  ; Cn #   [9] <reserved-11177>..<reserved-1117F>
111E0         ; Cn #       <reserved-111E0>
111F5..111FF  ; Cn #  [11] <reserved-111F5>..<reserved-111FF>
11212         ; Cn #       <reserved-11212>
11242..1127F  ; Cn #  [62] <reserved-11242>..<reserved-1127F>
11287         ; Cn #       <reserved-11287>
11289         ; Cn #       <reserved-11289>
1128E         ; Cn #       <reserved-1128E>
1129E         ; Cn #       <reserved-1129E>
112AA..112AF  ; Cn #   [6] <reserved-112AA>..<reserved-112AF>
112EB..112EF  ; Cn #   [5] <reserved-112EB>..<reserved-112EF>
112FA..112FF  ; Cn #   [6] <reserved-112FA>..<reserved-112FF>
11304         ; Cn #       <reserved-11304>
1130D..1130E  ; Cn #   [2] <reserved-1130D>..<reserved-1130E>
11311..11312  ; Cn #   [2] <reserved-11311>..<reserved-11312>
11329         ; Cn #       <reserved-11329>
11331         ; Cn #       <reserved-11331>
11334         ; Cn #       <reserved-11334>
1133A         ; Cn #       <reserved-1133A>
11345..11346  ; Cn #   [2] <reserved-11345>..<reserved-11346>
11349..1134A  ; Cn #   [2] <reserved-11349>..<reserved-1134A>
1134E..1134F  ; Cn #   [2] <reserved-1134E>..<reserved-1134F>
11351..11356  ; Cn #   [6] <reserved-11351>..<reserved-11356>
11358..1135C  ; Cn #   [5] <reserved-11358>..<reserved-1135C>
11364..11365  ; Cn #   [2] <reserved-11364>..<reserved-11365>
1136D..1136F  ; Cn #   [3] <reserved-1136D>..<reserved-1136F>
11375..113FF  ; Cn # [139] <reserved-11375>..<reserved-113FF>
1145C         ; Cn #       <reserved-1145C>
11462..1147F  ; Cn #  [30] <reserved-11462>..<reserved-1147F>
114C8..114CF  ; Cn #   [8] <reserved-114C8>..<reserved-114CF>
114DA..1157F  ; Cn # [166] <reserved-114DA>..<reserved-1157F>
115B6..115B7  ; Cn #   [2] <reserved-115B6>..<reserved-115B7>
115DE..115FF  ; Cn #  [34] <reserved-115DE>..<reserved-115FF>
11645..1164F  ; Cn #  [11] <reserved-11645>..<reserved-1164F>
1165A..1165F  ; Cn #   [6] <reserved-1165A>..<reserved-1165F>
1166D..1167F  ; Cn #  [19] <reserved-1166D>..<reserved-1167F>
116BA..116BF  ; Cn #   [6] <reserved-116BA>..<reserved-116BF>
116CA..116FF  ; Cn #  [54] <reserved-116CA>..<reserved-116FF>
1171B..1171C  ; Cn #   [2] <reserved-1171B>..<reserved-1171C>
1172C..1172F  ; Cn #   [4] <reserved-1172C>..<reserved-1172F>
11747..117FF  ; Cn # [185] <reserved-11747>..<reserved-117FF>
1183C..1189F  ; Cn # [100] <reserved-1183C>..<reserved-1189F>
118F3..118FE  ; Cn #  [12] <reserved-118F3>..<reserved-118FE>
11907..11908  ; Cn #   [2] <reserved-11907>..<reserved-11908>
1190A..1190B  ; Cn #   [2] <reserved-1190A>..<reserved-1190B>
11914         ; Cn #       <reserved-11914>
11917         ; Cn #       <reserved-11917>
11936         ; Cn #       <reserved-11936>
11939..1193A  ; Cn #   [2] <reserved-11939>..<reserved-1193A>
11947..1194F  ; Cn #   [9] <reserved-11947>..<reserved-1194F>
1195A..1199F  ; Cn #  [70] <reserved-1195A>..<reserved-1199F>
119A8..119A9  ; Cn #   [2] <reserved-119A8>..<reserved-119A9>
119D8..119D9  ; Cn #   [2] <reserved-119D8>..<reserved-119D9>
119E5..119FF  ; Cn #  [27] <reserved-119E5>..<reserved-119FF>
11A48..11A4F  ; Cn #   [8] <reserved-11A48>..<reserved-11A4F>
11AA3..11AAF  ; Cn #  [13] <reserved-11AA3>..<reserved-11AAF>
11AF9..11AFF  ; Cn #   [7] <reserved-11AF9>..<reserved-11AFF>
11B0A..11BFF  ; Cn # [246] <reserved-11B0A>..<reserved-11BFF>
11C09         ; Cn #       <reserved-11C09>
11C37         ; Cn #       <reserved-11C37>
11C46..11C4F  ; Cn #  [10] <reserved-11C46>..<reserved-11C4F>
11C6D..11C6F  ; Cn #   [3] <reserved-11C6D>..<reserved-11C6F>
11C90..11C91  ; Cn #   [2] <reserved-11C90>..<reserved-11C91>
11CA8         ; Cn #       <reserved-11CA8>
11CB7..11CFF  ; Cn #  [73] <reserved-11CB7>..<reserved-11CFF>
11D07         ; Cn #       <reserved-11D07>
11D0A         ; Cn #       <reserved-11D0A>
11D37..11D39  ; Cn #   [3] <reserved-11D37>..<reserved-11D39>
11D3B         ; Cn #       <reserved-11D3B>
11D3E         ; Cn #       <reserved-11D3E>
11D48..11D4F  ; Cn #   [8] <reserved-11D48>..<reserved-11D4F>
11D5A..11D5F  ; Cn #   [6] <reserved-11D5A>..<reserved-11D5F>
11D66         ; Cn #       <reserved-11D66>
11D69         ; Cn #       <reserved-11D69>
11D8F         ; Cn #       <reserved-11D8F>
11D92         ; Cn #       <reserved-11D92>
11D99..11D9F  ; Cn #   [7] <reserved-11D99>..<reserved-11D9F>
11DAA..11EDF  ; Cn # [310] <reserved-11DAA>..<reserved-11EDF>
11EF9..11EFF  ; Cn #   [7] <reserved-11EF9>..<reserved-11EFF>
11F11         ; Cn #       <reserved-11F11>
11F3B..11F3D  ; Cn #   [3] <reserved-11F3B>..<reserved-11F3D>
11F5A..11FAF  ; Cn #  [86] <reserved-11F5A>..<reserved-11FAF>
11FB1..11FBF  ; Cn #  [15] <reserved-11FB1>..<reserved-11FBF>
11FF2..11FFE  ; Cn #  [13] <reserved-11FF2>..<reserved-11FFE>
1239A..123FF  ; Cn # [102] <reserved-1239A>..<reserved-123FF>
1246F         ; Cn #       <reserved-1246F>
12475..1247F  ; Cn #  [11] <reserved-12475>..<reserved-1247F>
12544..12F8F  ; Cn # [2636] <reserved-12544>..<reserved-12F8F>
12FF3..12FFF  ; Cn #  [13] <reserved-12FF3>..<reserved-12FFF>
13456..143FF  ; Cn # [4010] <reserved-13456>..<reserved-143FF>
14647..167FF  ; Cn # [8633] <reserved-14647>..<reserved-167FF>
16A39..16A3F  ; Cn #   [7] <reserved-16A39>..<reserved-16A3F>
16A5F         ; Cn #       <reserved-16A5F>
16A6A..16A6D  ; Cn #   [4] <reserved-16A6A>..<reserved-16A6D>
16ABF         ; Cn #       <reserved-16ABF>
16ACA..16ACF  ; Cn #   [6] <reserved-16ACA>..<reserved-16ACF>
16AEE..16AEF  ; Cn #   [2] <reserved-16AEE>..<reserved-16AEF>
16AF6..16AFF  ; Cn #  [10] <reserved-16AF6>..<reserved-16AFF>
16B46..16B4F  ; Cn #  [10] <reserved-16B46>..<reserved-16B4F>
16B5A         ; Cn #       <reserved-16B5A>
16B62         ; Cn #       <reserved-16B62>
16B78..16B7C  ; Cn #   [5] <reserved-16B78>..<reserved-16B7C>
16B90..16E3F  ; Cn # [688] <reserved-16B90>..<reserved-16E3F>
16E9B..16EFF  ; Cn # [101] <reserved-16E9B>..<reserved-16EFF>
16F4B..16F4E  ; Cn #   [4] <reserved-16F4B>..<reserved-16F4E>
16F88..16F8E  ; Cn #   [7] <reserved-16F88>..<reserved-16F8E>
16FA0..16FDF  ; Cn #  [64] <reserved-16FA0>..<reserved-16FDF>
16FE5..16FEF  ; Cn #  [11] <reserved-16FE5>..<reserved-16FEF>
16FF2..16FFF  ; Cn #  [14] <reserved-16FF2>..<reserved-16FFF>
187F8..187FF  ; Cn #   [8] <reserved-187F8>..<reserved-187FF>
18CD6..18CFF  ; Cn #  [42] <reserved-18CD6>..<reserved-18CFF>
18D09..1AFEF  ; Cn # [8935] <reserved-18D09>..<reserved-1AFEF>
1AFF4         ; Cn #       <reserved-1AFF4>
1AFFC         ; Cn #       <reserved-1AFFC>
1AFFF         ; Cn #       <reserved-1AFFF>
1B123..1B131  ; Cn #  [15] <reserved-1B123>..<reserved-1B131>
1B133..1B14F  ; Cn #  [29] <reserved-1B133>..<reserved-1B14F>
1B153..1B154  ; Cn #   [2] <reserved-1B153>..<reserved-1B154>
1B156..1B163  ; Cn #  [14] <reserved-1B156>..<reserved-1B163>
1B168..1B16F  ; Cn #   [8] <reserved-1B168>..<reserved-1B16F>
1B2FC..1BBFF  ; Cn # [2308] <reserved-1B2FC>..<reserved-1BBFF>
1BC6B..1BC6F  ; Cn #   [5] <reserved-1BC6B>..<reserved-1BC6F>
1BC7D..1BC7F  ; Cn #   [3] <reserved-1BC7D>..<reserved-1BC7F>
1BC89..1BC8F  ; Cn #   [7] <reserved-1BC89>..<reserved-1BC8F>
1BC9A..1BC9B  ; Cn #   [2] <reserved-1BC9A>..<reserved-1BC9B>
1BCA4..1CEFF  ; Cn # [4700] <reserved-1BCA4>..<reserved-1CEFF>
1CF2E..1CF2F  ; Cn #   [2] <reserved-1CF2E>..<reserved-1CF2F>
1CF47..1CF4F  ; Cn #   [9] <reserved-1CF47>..<reserved-1CF4F>
1CFC4..1CFFF  ; Cn #  [60] <reserved-1CFC4>..<reserved-1CFFF>
1D0F6..1D0FF  ; Cn #  [10] <reserved-1D0F6>..<reserved-1D0FF>
1D127..1D128  ; Cn #   [2] <reserved-1D127>..<reserved-1D128>
1D1EB..1D1FF  ; Cn #  [21] <reserved-1D1EB>..<reserved-1D1FF>
1D246..1D2BF  ; Cn # [122] <reserved-1D246>..<reserved-1D2BF>
1D2D4..1D2DF  ; Cn #  [12] <reserved-1D2D4>..<reserved-1D2DF>
1D2F4..1D2FF  ; Cn #  [12] <reserved-1D2F4>..<reserved-1D2FF>
1D357..1D35F  ; Cn #   [9] <reserved-1D357>..<reserved-1D35F>
1D379..1D3FF  ; Cn # [135] <reserved-1D379>..<reserved-1D3FF>
1D455         ; Cn #       <reserved-1D455>
1D49D         ; Cn #       <reserved-1D49D>
1D4A0..1D4A1  ; Cn #   [2] <reserved-1D4A0>..<reserved-1D4A1>
1D4A3..1D4A4  ; Cn #   [2] <reserved-1D4A3>..<reserved-1D4A4>
1D4A7..1D4A8  ; Cn #   [2] <reserved-1D4A7>..<reserved-1D4A8>
1D4AD         ; Cn #       <reserved-1D4AD>
1D4BA         ; Cn #       <reserved-1D4BA>
1D4BC         ; Cn #       <reserved-1D4BC>
1D4C4         ; Cn #       <reserved-1D4C4>
1D506         ; Cn #       <reserved-1D506>
1D50B..1D50C  ; Cn #   [2] <reserved-1D50B>..<reserved-1D50C>
1D515         ; Cn #       <reserved-1D515>
1D51D         ; Cn #       <reserved-1D51D>
1D53A         ; Cn #       <reserved-1D53A>
1D53F         ; Cn #       <reserved-1D53F>
1D545         ; Cn #       <reserved-1D545>
1D547..1D549  ; Cn #   [3] <reserved-1D547>..<reserved-1D549>
1D551         ; Cn #       <reserved-1D551>
1D6A6..1D6A7  ; Cn #   [2] <reserved-1D6A6>..<reserved-1D6A7>
1D7CC..1D7CD  ; Cn #   [2] <reserved-1D7CC>..<reserved-1D7CD>
1DA8C..1DA9A  ; Cn #  [15] <reserved-1DA8C>..<reserved-1DA9A>
1DAA0         ; Cn #       <reserved-1DAA0>
1DAB0..1DEFF  ; Cn # [1104] <reserved-1DAB0>..<reserved-1DEFF>
1DF1F..1DF24  ; Cn #   [6] <reserved-1DF1F>..<reserved-1DF24>
1DF2B..1DFFF  ; Cn # [213] <reserved-1DF2B>..<reserved-1DFFF>
1E007         ; Cn #       <reserved-1E007>
1E019..1E01A  ; Cn #   [2] <reserved-1E019>..<reserved-1E01A>
1E022         ; Cn #       <reserved-1E022>
1E025         ; Cn #       <reserved-1E025>
1E02B..1E02F  ; Cn #   [5] <reserved-1E02B>..<reserved-1E02F>
1E06E..1E08E  ; Cn #  [33] <reserved-1E06E>..<reserved-1E08E>
1E090..1E0FF  ; Cn # [112] <reserved-1E090>..<reserved-1E0FF>
1E12D..1E12F  ; Cn #   [3] <reserved-1E12D>..<reserved-1E12F>
1E13E..1E13F  ; Cn #   [2] <reserved-1E13E>..<reserved-1E13F>
1E14A..1E14D  ; Cn #   [4] <reserved-1E14A>..<reserved-1E14D>
1E150..1E28F  ; Cn # [320] <reserved-1E150>..<reserved-1E28F>
1E2AF..1E2BF  ; Cn #  [17] <reserved-1E2AF>..<reserved-1E2BF>
1E2FA..1E2FE  ; Cn #   [5] <reserved-1E2FA>..<reserved-1E2FE>
1E300..1E4CF  ; Cn # [464] <reserved-1E300>..<reserved-1E4CF>
1E4FA..1E7DF  ; Cn # [742] <reserved-1E4FA>..<reserved-1E7DF>
1E7E7         ; Cn #       <reserved-1E7E7>
1E7EC         ; Cn #       <reserved-1E7EC>
1E7EF         ; Cn #       <reserved-1E7EF>
1E7FF         ; Cn #       <reserved-1E7FF>
1E8C5..1E8C6  ; Cn #   [2] <reserved-1E8C5>..<reserved-1E8C6>
1E8D7..1E8FF  ; Cn #  [41] <reserved-1E8D7>..<reserved-1E8FF>
1E94C..1E94F  ; Cn #   [4] <reserved-1E94C>..<reserved-1E94F>
1E95A..1E95D  ; Cn #   [4] <reserved-1E95A>..<reserved-1E95D>
1E960..1EC70  ; Cn # [785] <reserved-1E960>..<reserved-1EC70>
1ECB5..1ED00  ; Cn #  [76] <reserved-1ECB5>..<reserved-1ED00>
1ED3E..1EDFF  ; Cn # [194] <reserved-1ED3E>..<reserved-1EDFF>
1EE04         ; Cn #       <reserved-1EE04>
1EE20         ; Cn #       <reserved-1EE20>
1EE23         ; Cn #       <reserved-1EE23>
1EE25..1EE26  ; Cn #   [2] <reserved-1EE25>..<reserved-1EE26>
1EE28         ; Cn #       <reserved-1EE28>
1EE33         ; Cn #       <reserved-1EE33>
1EE38         ; Cn #       <reserved-1EE38>
1EE3A         ; Cn #       <reserved-1EE3A>
1EE3C..1EE41  ; Cn #   [6] <reserved-1EE3C>..<reserved-1EE41>
1EE43..1EE46  ; Cn #   [4] <reserved-1EE43>..<reserved-1EE46>
1EE48         ; Cn #       <reserved-1EE48>
1EE4A         ; Cn #       <reserved-1EE4A>
1EE4C         ; Cn #       <reserved-1EE4C>
1EE50         ; Cn #       <reserved-1EE50>
1EE53         ; Cn #       <reserved-1EE53>
1EE55..1EE56  ; Cn #   [2] <reserved-1EE55>..<reserved-1EE56>
1EE58         ; Cn #       <reserved-1EE58>
1EE5A         ; Cn #       <reserved-1EE5A>
1EE5C         ; Cn #       <reserved-1EE5C>
1EE5E         ; Cn #       <reserved-1EE5E>
1EE60         ; Cn #       <reserved-1EE60>
1EE63         ; Cn #       <reserved-1EE63>
1EE65..1EE66  ; Cn #   [2] <reserved-1EE65>..<reserved-1EE66>
1EE6B         ; Cn #       <reserved-1EE6B>
1EE73         ; Cn #       <reserved-1EE73>
1EE78         ; Cn #       <reserved-1EE78>
1EE7D         ; Cn #       <reserved-1EE7D>
1EE7F         ; Cn #       <reserved-1EE7F>
1EE8A         ; Cn #       <reserved-1EE8A>
1EE9C..1EEA0  ; Cn #   [5] <reserved-1EE9C>..<reserved-1EEA0>
1EEA4         ; Cn #       <reserved-1EEA4>
1EEAA         ; Cn #       <reserved-1EEAA>
1EEBC..1EEEF  ; Cn #  [52] <reserved-1EEBC>..<reserved-1EEEF>
1EEF2..1EFFF  ; Cn # [270] <reserved-1EEF2>..<reserved-1EFFF>
1F02C..1F02F  ; Cn #   [4] <reserved-1F02C>..<reserved-1F02F>
1F094..1F09F  ; Cn #  [12] <reserved-1F094>..<reserved-1F09F>
1F0AF..1F0B0  ; Cn #   [2] <reserved-1F0AF>..<reserved-1F0B0>
1F0C0         ; Cn #       <reserved-1F0C0>
1F0D0         ; Cn #       <reserved-1F0D0>
1F0F6..1F0FF  ; Cn #  [10] <reserved-1F0F6>..<reserved-1F0FF>
1F1AE..1F1E5  ; Cn #  [56] <reserved-1F1AE>..<reserved-1F1E5>
1F203..1F20F  ; Cn #  [13] <reserved-1F203>..<reserved-1F20F>
1F23C..1F23F  ; Cn #   [4] <reserved-1F23C>..<reserved-1F23F>
1F249..1F24F  ; Cn #   [7] <reserved-1F249>..<reserved-1F24F>
1F252..1F25F  ; Cn #  [14] <reserved-1F252>..<reserved-1F25F>
1F266..1F2FF  ; Cn # [154] <reserved-1F266>..<reserved-1F2FF>
1F6D8..1F6DB  ; Cn #   [4] <reserved-1F6D8>..<reserved-1F6DB>
1F6ED..1F6EF  ; Cn #   [3] <reserved-1F6ED>..<reserved-1F6EF>
1F6FD..1F6FF  ; Cn #   [3] <reserved-1F6FD>..<reserved-1F6FF>
1F777..1F77A  ; Cn #   [4] <reserved-1F777>..<reserved-1F77A>
1F7DA..1F7DF  ; Cn #   [6] <reserved-1F7DA>..<reserved-1F7DF>
1F7EC..1F7EF  ; Cn #   [4] <reserved-1F7EC>..<reserved-1F7EF>
1F7F1..1F7FF  ; Cn #  [15] <reserved-1F7F1>..<reserved-1F7FF>
1F80C..1F80F  ; Cn #   [4] <reserved-1F80C>..<reserved-1F80F>
1F848..1F84F  ; Cn #   [8] <reserved-1F848>..<reserved-1F84F>
1F85A..1F85F  ; Cn #   [6] <reserved-1F85A>..<reserved-1F85F>
1F888..1F88F  ; Cn #   [8] <reserved-1F888>..<reserved-1F88F>
1F8AE..1F8AF  ; Cn #   [2] <reserved-1F8AE>..<reserved-1F8AF>
1F8B2..1F8FF  ; Cn #  [78] <reserved-1F8B2>..<reserved-1F8FF>
1FA54..1FA5F  ; Cn #  [12] <reserved-1FA54>..<reserved-1FA5F>
1FA6E..1FA6F  ; Cn #   [2] <reserved-1FA6E>..<reserved-1FA6F>
1FA7D..1FA7F  ; Cn #   [3] <reserved-1FA7D>..<reserved-1FA7F>
1FA89..1FA8F  ; Cn #   [7] <reserved-1FA89>..<reserved-1FA8F>
1FABE         ; Cn #       <reserved-1FABE>
1FAC6..1FACD  ; Cn #   [8] <reserved-1FAC6>..<reserved-1FACD>
1FADC..1FADF  ; Cn #   [4] <reserved-1FADC>..<reserved-1FADF>
1FAE9..1FAEF  ; Cn #   [7] <reserved-1FAE9>..<reserved-1FAEF>
1FAF9..1FAFF  ; Cn #   [7] <reserved-1FAF9>..<reserved-1FAFF>
1FB93         ; Cn #       <reserved-1FB93>
1FBCB..1FBEF  ; Cn #  [37] <reserved-1FBCB>..<reserved-1FBEF>
1FBFA..1FFFF  ; Cn # [1030] <reserved-1FBFA>..<noncharacter-1FFFF>
2A6E0..2A6FF  ; Cn #  [32] <reserved-2A6E0>..<reserved-2A6FF>
2B73A..2B73F  ; Cn #   [6] <reserved-2B73A>..<reserved-2B73F>
2B81E..2B81F  ; Cn #   [2] <reserved-2B81E>..<reserved-2B81F>
2CEA2..2CEAF  ; Cn #  [14] <reserved-2CEA2>..<reserved-2CEAF>
2EBE1..2EBEF  ; Cn #  [15] <reserved-2EBE1>..<reserved-2EBEF>
2EE5E..2F7FF  ; Cn # [2466] <reserved-2EE5E>..<reserved-2F7FF>
2FA1E..2FFFF  ; Cn # [1506] <reserved-2FA1E>..<noncharacter-2FFFF>
3134B..3134F  ; Cn #   [5] <reserved-3134B>..<reserved-3134F>
323B0..E0000  ; Cn # [711761] <reserved-323B0>..<reserved-E0000>
E0002..E001F  ; Cn #  [30] <reserved-E0002>..<reserved-E001F>
E0080..E00FF  ; Cn # [128] <reserved-E0080>..<reserved-E00FF>
E01F0..EFFFF  ; Cn # [65040] <reserved-E01F0>..<noncharacter-EFFFF>
FFFFE..FFFFF  ; Cn #   [2] <noncharacter-FFFFE>..<noncharacter-FFFFF>
10FFFE..10FFFF; Cn #   [2] <noncharacter-10FFFE>..<noncharacter-10FFFF>

<<<<<<< HEAD
# Total code points: 824666
=======
# Total code points: 824714
>>>>>>> c0ae922e

# ================================================

# General_Category=Uppercase_Letter

0041..005A    ; Lu #  [26] LATIN CAPITAL LETTER A..LATIN CAPITAL LETTER Z
00C0..00D6    ; Lu #  [23] LATIN CAPITAL LETTER A WITH GRAVE..LATIN CAPITAL LETTER O WITH DIAERESIS
00D8..00DE    ; Lu #   [7] LATIN CAPITAL LETTER O WITH STROKE..LATIN CAPITAL LETTER THORN
0100          ; Lu #       LATIN CAPITAL LETTER A WITH MACRON
0102          ; Lu #       LATIN CAPITAL LETTER A WITH BREVE
0104          ; Lu #       LATIN CAPITAL LETTER A WITH OGONEK
0106          ; Lu #       LATIN CAPITAL LETTER C WITH ACUTE
0108          ; Lu #       LATIN CAPITAL LETTER C WITH CIRCUMFLEX
010A          ; Lu #       LATIN CAPITAL LETTER C WITH DOT ABOVE
010C          ; Lu #       LATIN CAPITAL LETTER C WITH CARON
010E          ; Lu #       LATIN CAPITAL LETTER D WITH CARON
0110          ; Lu #       LATIN CAPITAL LETTER D WITH STROKE
0112          ; Lu #       LATIN CAPITAL LETTER E WITH MACRON
0114          ; Lu #       LATIN CAPITAL LETTER E WITH BREVE
0116          ; Lu #       LATIN CAPITAL LETTER E WITH DOT ABOVE
0118          ; Lu #       LATIN CAPITAL LETTER E WITH OGONEK
011A          ; Lu #       LATIN CAPITAL LETTER E WITH CARON
011C          ; Lu #       LATIN CAPITAL LETTER G WITH CIRCUMFLEX
011E          ; Lu #       LATIN CAPITAL LETTER G WITH BREVE
0120          ; Lu #       LATIN CAPITAL LETTER G WITH DOT ABOVE
0122          ; Lu #       LATIN CAPITAL LETTER G WITH CEDILLA
0124          ; Lu #       LATIN CAPITAL LETTER H WITH CIRCUMFLEX
0126          ; Lu #       LATIN CAPITAL LETTER H WITH STROKE
0128          ; Lu #       LATIN CAPITAL LETTER I WITH TILDE
012A          ; Lu #       LATIN CAPITAL LETTER I WITH MACRON
012C          ; Lu #       LATIN CAPITAL LETTER I WITH BREVE
012E          ; Lu #       LATIN CAPITAL LETTER I WITH OGONEK
0130          ; Lu #       LATIN CAPITAL LETTER I WITH DOT ABOVE
0132          ; Lu #       LATIN CAPITAL LIGATURE IJ
0134          ; Lu #       LATIN CAPITAL LETTER J WITH CIRCUMFLEX
0136          ; Lu #       LATIN CAPITAL LETTER K WITH CEDILLA
0139          ; Lu #       LATIN CAPITAL LETTER L WITH ACUTE
013B          ; Lu #       LATIN CAPITAL LETTER L WITH CEDILLA
013D          ; Lu #       LATIN CAPITAL LETTER L WITH CARON
013F          ; Lu #       LATIN CAPITAL LETTER L WITH MIDDLE DOT
0141          ; Lu #       LATIN CAPITAL LETTER L WITH STROKE
0143          ; Lu #       LATIN CAPITAL LETTER N WITH ACUTE
0145          ; Lu #       LATIN CAPITAL LETTER N WITH CEDILLA
0147          ; Lu #       LATIN CAPITAL LETTER N WITH CARON
014A          ; Lu #       LATIN CAPITAL LETTER ENG
014C          ; Lu #       LATIN CAPITAL LETTER O WITH MACRON
014E          ; Lu #       LATIN CAPITAL LETTER O WITH BREVE
0150          ; Lu #       LATIN CAPITAL LETTER O WITH DOUBLE ACUTE
0152          ; Lu #       LATIN CAPITAL LIGATURE OE
0154          ; Lu #       LATIN CAPITAL LETTER R WITH ACUTE
0156          ; Lu #       LATIN CAPITAL LETTER R WITH CEDILLA
0158          ; Lu #       LATIN CAPITAL LETTER R WITH CARON
015A          ; Lu #       LATIN CAPITAL LETTER S WITH ACUTE
015C          ; Lu #       LATIN CAPITAL LETTER S WITH CIRCUMFLEX
015E          ; Lu #       LATIN CAPITAL LETTER S WITH CEDILLA
0160          ; Lu #       LATIN CAPITAL LETTER S WITH CARON
0162          ; Lu #       LATIN CAPITAL LETTER T WITH CEDILLA
0164          ; Lu #       LATIN CAPITAL LETTER T WITH CARON
0166          ; Lu #       LATIN CAPITAL LETTER T WITH STROKE
0168          ; Lu #       LATIN CAPITAL LETTER U WITH TILDE
016A          ; Lu #       LATIN CAPITAL LETTER U WITH MACRON
016C          ; Lu #       LATIN CAPITAL LETTER U WITH BREVE
016E          ; Lu #       LATIN CAPITAL LETTER U WITH RING ABOVE
0170          ; Lu #       LATIN CAPITAL LETTER U WITH DOUBLE ACUTE
0172          ; Lu #       LATIN CAPITAL LETTER U WITH OGONEK
0174          ; Lu #       LATIN CAPITAL LETTER W WITH CIRCUMFLEX
0176          ; Lu #       LATIN CAPITAL LETTER Y WITH CIRCUMFLEX
0178..0179    ; Lu #   [2] LATIN CAPITAL LETTER Y WITH DIAERESIS..LATIN CAPITAL LETTER Z WITH ACUTE
017B          ; Lu #       LATIN CAPITAL LETTER Z WITH DOT ABOVE
017D          ; Lu #       LATIN CAPITAL LETTER Z WITH CARON
0181..0182    ; Lu #   [2] LATIN CAPITAL LETTER B WITH HOOK..LATIN CAPITAL LETTER B WITH TOPBAR
0184          ; Lu #       LATIN CAPITAL LETTER TONE SIX
0186..0187    ; Lu #   [2] LATIN CAPITAL LETTER OPEN O..LATIN CAPITAL LETTER C WITH HOOK
0189..018B    ; Lu #   [3] LATIN CAPITAL LETTER AFRICAN D..LATIN CAPITAL LETTER D WITH TOPBAR
018E..0191    ; Lu #   [4] LATIN CAPITAL LETTER REVERSED E..LATIN CAPITAL LETTER F WITH HOOK
0193..0194    ; Lu #   [2] LATIN CAPITAL LETTER G WITH HOOK..LATIN CAPITAL LETTER GAMMA
0196..0198    ; Lu #   [3] LATIN CAPITAL LETTER IOTA..LATIN CAPITAL LETTER K WITH HOOK
019C..019D    ; Lu #   [2] LATIN CAPITAL LETTER TURNED M..LATIN CAPITAL LETTER N WITH LEFT HOOK
019F..01A0    ; Lu #   [2] LATIN CAPITAL LETTER O WITH MIDDLE TILDE..LATIN CAPITAL LETTER O WITH HORN
01A2          ; Lu #       LATIN CAPITAL LETTER OI
01A4          ; Lu #       LATIN CAPITAL LETTER P WITH HOOK
01A6..01A7    ; Lu #   [2] LATIN LETTER YR..LATIN CAPITAL LETTER TONE TWO
01A9          ; Lu #       LATIN CAPITAL LETTER ESH
01AC          ; Lu #       LATIN CAPITAL LETTER T WITH HOOK
01AE..01AF    ; Lu #   [2] LATIN CAPITAL LETTER T WITH RETROFLEX HOOK..LATIN CAPITAL LETTER U WITH HORN
01B1..01B3    ; Lu #   [3] LATIN CAPITAL LETTER UPSILON..LATIN CAPITAL LETTER Y WITH HOOK
01B5          ; Lu #       LATIN CAPITAL LETTER Z WITH STROKE
01B7..01B8    ; Lu #   [2] LATIN CAPITAL LETTER EZH..LATIN CAPITAL LETTER EZH REVERSED
01BC          ; Lu #       LATIN CAPITAL LETTER TONE FIVE
01C4          ; Lu #       LATIN CAPITAL LETTER DZ WITH CARON
01C7          ; Lu #       LATIN CAPITAL LETTER LJ
01CA          ; Lu #       LATIN CAPITAL LETTER NJ
01CD          ; Lu #       LATIN CAPITAL LETTER A WITH CARON
01CF          ; Lu #       LATIN CAPITAL LETTER I WITH CARON
01D1          ; Lu #       LATIN CAPITAL LETTER O WITH CARON
01D3          ; Lu #       LATIN CAPITAL LETTER U WITH CARON
01D5          ; Lu #       LATIN CAPITAL LETTER U WITH DIAERESIS AND MACRON
01D7          ; Lu #       LATIN CAPITAL LETTER U WITH DIAERESIS AND ACUTE
01D9          ; Lu #       LATIN CAPITAL LETTER U WITH DIAERESIS AND CARON
01DB          ; Lu #       LATIN CAPITAL LETTER U WITH DIAERESIS AND GRAVE
01DE          ; Lu #       LATIN CAPITAL LETTER A WITH DIAERESIS AND MACRON
01E0          ; Lu #       LATIN CAPITAL LETTER A WITH DOT ABOVE AND MACRON
01E2          ; Lu #       LATIN CAPITAL LETTER AE WITH MACRON
01E4          ; Lu #       LATIN CAPITAL LETTER G WITH STROKE
01E6          ; Lu #       LATIN CAPITAL LETTER G WITH CARON
01E8          ; Lu #       LATIN CAPITAL LETTER K WITH CARON
01EA          ; Lu #       LATIN CAPITAL LETTER O WITH OGONEK
01EC          ; Lu #       LATIN CAPITAL LETTER O WITH OGONEK AND MACRON
01EE          ; Lu #       LATIN CAPITAL LETTER EZH WITH CARON
01F1          ; Lu #       LATIN CAPITAL LETTER DZ
01F4          ; Lu #       LATIN CAPITAL LETTER G WITH ACUTE
01F6..01F8    ; Lu #   [3] LATIN CAPITAL LETTER HWAIR..LATIN CAPITAL LETTER N WITH GRAVE
01FA          ; Lu #       LATIN CAPITAL LETTER A WITH RING ABOVE AND ACUTE
01FC          ; Lu #       LATIN CAPITAL LETTER AE WITH ACUTE
01FE          ; Lu #       LATIN CAPITAL LETTER O WITH STROKE AND ACUTE
0200          ; Lu #       LATIN CAPITAL LETTER A WITH DOUBLE GRAVE
0202          ; Lu #       LATIN CAPITAL LETTER A WITH INVERTED BREVE
0204          ; Lu #       LATIN CAPITAL LETTER E WITH DOUBLE GRAVE
0206          ; Lu #       LATIN CAPITAL LETTER E WITH INVERTED BREVE
0208          ; Lu #       LATIN CAPITAL LETTER I WITH DOUBLE GRAVE
020A          ; Lu #       LATIN CAPITAL LETTER I WITH INVERTED BREVE
020C          ; Lu #       LATIN CAPITAL LETTER O WITH DOUBLE GRAVE
020E          ; Lu #       LATIN CAPITAL LETTER O WITH INVERTED BREVE
0210          ; Lu #       LATIN CAPITAL LETTER R WITH DOUBLE GRAVE
0212          ; Lu #       LATIN CAPITAL LETTER R WITH INVERTED BREVE
0214          ; Lu #       LATIN CAPITAL LETTER U WITH DOUBLE GRAVE
0216          ; Lu #       LATIN CAPITAL LETTER U WITH INVERTED BREVE
0218          ; Lu #       LATIN CAPITAL LETTER S WITH COMMA BELOW
021A          ; Lu #       LATIN CAPITAL LETTER T WITH COMMA BELOW
021C          ; Lu #       LATIN CAPITAL LETTER YOGH
021E          ; Lu #       LATIN CAPITAL LETTER H WITH CARON
0220          ; Lu #       LATIN CAPITAL LETTER N WITH LONG RIGHT LEG
0222          ; Lu #       LATIN CAPITAL LETTER OU
0224          ; Lu #       LATIN CAPITAL LETTER Z WITH HOOK
0226          ; Lu #       LATIN CAPITAL LETTER A WITH DOT ABOVE
0228          ; Lu #       LATIN CAPITAL LETTER E WITH CEDILLA
022A          ; Lu #       LATIN CAPITAL LETTER O WITH DIAERESIS AND MACRON
022C          ; Lu #       LATIN CAPITAL LETTER O WITH TILDE AND MACRON
022E          ; Lu #       LATIN CAPITAL LETTER O WITH DOT ABOVE
0230          ; Lu #       LATIN CAPITAL LETTER O WITH DOT ABOVE AND MACRON
0232          ; Lu #       LATIN CAPITAL LETTER Y WITH MACRON
023A..023B    ; Lu #   [2] LATIN CAPITAL LETTER A WITH STROKE..LATIN CAPITAL LETTER C WITH STROKE
023D..023E    ; Lu #   [2] LATIN CAPITAL LETTER L WITH BAR..LATIN CAPITAL LETTER T WITH DIAGONAL STROKE
0241          ; Lu #       LATIN CAPITAL LETTER GLOTTAL STOP
0243..0246    ; Lu #   [4] LATIN CAPITAL LETTER B WITH STROKE..LATIN CAPITAL LETTER E WITH STROKE
0248          ; Lu #       LATIN CAPITAL LETTER J WITH STROKE
024A          ; Lu #       LATIN CAPITAL LETTER SMALL Q WITH HOOK TAIL
024C          ; Lu #       LATIN CAPITAL LETTER R WITH STROKE
024E          ; Lu #       LATIN CAPITAL LETTER Y WITH STROKE
0370          ; Lu #       GREEK CAPITAL LETTER HETA
0372          ; Lu #       GREEK CAPITAL LETTER ARCHAIC SAMPI
0376          ; Lu #       GREEK CAPITAL LETTER PAMPHYLIAN DIGAMMA
037F          ; Lu #       GREEK CAPITAL LETTER YOT
0386          ; Lu #       GREEK CAPITAL LETTER ALPHA WITH TONOS
0388..038A    ; Lu #   [3] GREEK CAPITAL LETTER EPSILON WITH TONOS..GREEK CAPITAL LETTER IOTA WITH TONOS
038C          ; Lu #       GREEK CAPITAL LETTER OMICRON WITH TONOS
038E..038F    ; Lu #   [2] GREEK CAPITAL LETTER UPSILON WITH TONOS..GREEK CAPITAL LETTER OMEGA WITH TONOS
0391..03A1    ; Lu #  [17] GREEK CAPITAL LETTER ALPHA..GREEK CAPITAL LETTER RHO
03A3..03AB    ; Lu #   [9] GREEK CAPITAL LETTER SIGMA..GREEK CAPITAL LETTER UPSILON WITH DIALYTIKA
03CF          ; Lu #       GREEK CAPITAL KAI SYMBOL
03D2..03D4    ; Lu #   [3] GREEK UPSILON WITH HOOK SYMBOL..GREEK UPSILON WITH DIAERESIS AND HOOK SYMBOL
03D8          ; Lu #       GREEK LETTER ARCHAIC KOPPA
03DA          ; Lu #       GREEK LETTER STIGMA
03DC          ; Lu #       GREEK LETTER DIGAMMA
03DE          ; Lu #       GREEK LETTER KOPPA
03E0          ; Lu #       GREEK LETTER SAMPI
03E2          ; Lu #       COPTIC CAPITAL LETTER SHEI
03E4          ; Lu #       COPTIC CAPITAL LETTER FEI
03E6          ; Lu #       COPTIC CAPITAL LETTER KHEI
03E8          ; Lu #       COPTIC CAPITAL LETTER HORI
03EA          ; Lu #       COPTIC CAPITAL LETTER GANGIA
03EC          ; Lu #       COPTIC CAPITAL LETTER SHIMA
03EE          ; Lu #       COPTIC CAPITAL LETTER DEI
03F4          ; Lu #       GREEK CAPITAL THETA SYMBOL
03F7          ; Lu #       GREEK CAPITAL LETTER SHO
03F9..03FA    ; Lu #   [2] GREEK CAPITAL LUNATE SIGMA SYMBOL..GREEK CAPITAL LETTER SAN
03FD..042F    ; Lu #  [51] GREEK CAPITAL REVERSED LUNATE SIGMA SYMBOL..CYRILLIC CAPITAL LETTER YA
0460          ; Lu #       CYRILLIC CAPITAL LETTER OMEGA
0462          ; Lu #       CYRILLIC CAPITAL LETTER YAT
0464          ; Lu #       CYRILLIC CAPITAL LETTER IOTIFIED E
0466          ; Lu #       CYRILLIC CAPITAL LETTER LITTLE YUS
0468          ; Lu #       CYRILLIC CAPITAL LETTER IOTIFIED LITTLE YUS
046A          ; Lu #       CYRILLIC CAPITAL LETTER BIG YUS
046C          ; Lu #       CYRILLIC CAPITAL LETTER IOTIFIED BIG YUS
046E          ; Lu #       CYRILLIC CAPITAL LETTER KSI
0470          ; Lu #       CYRILLIC CAPITAL LETTER PSI
0472          ; Lu #       CYRILLIC CAPITAL LETTER FITA
0474          ; Lu #       CYRILLIC CAPITAL LETTER IZHITSA
0476          ; Lu #       CYRILLIC CAPITAL LETTER IZHITSA WITH DOUBLE GRAVE ACCENT
0478          ; Lu #       CYRILLIC CAPITAL LETTER UK
047A          ; Lu #       CYRILLIC CAPITAL LETTER ROUND OMEGA
047C          ; Lu #       CYRILLIC CAPITAL LETTER OMEGA WITH TITLO
047E          ; Lu #       CYRILLIC CAPITAL LETTER OT
0480          ; Lu #       CYRILLIC CAPITAL LETTER KOPPA
048A          ; Lu #       CYRILLIC CAPITAL LETTER SHORT I WITH TAIL
048C          ; Lu #       CYRILLIC CAPITAL LETTER SEMISOFT SIGN
048E          ; Lu #       CYRILLIC CAPITAL LETTER ER WITH TICK
0490          ; Lu #       CYRILLIC CAPITAL LETTER GHE WITH UPTURN
0492          ; Lu #       CYRILLIC CAPITAL LETTER GHE WITH STROKE
0494          ; Lu #       CYRILLIC CAPITAL LETTER GHE WITH MIDDLE HOOK
0496          ; Lu #       CYRILLIC CAPITAL LETTER ZHE WITH DESCENDER
0498          ; Lu #       CYRILLIC CAPITAL LETTER ZE WITH DESCENDER
049A          ; Lu #       CYRILLIC CAPITAL LETTER KA WITH DESCENDER
049C          ; Lu #       CYRILLIC CAPITAL LETTER KA WITH VERTICAL STROKE
049E          ; Lu #       CYRILLIC CAPITAL LETTER KA WITH STROKE
04A0          ; Lu #       CYRILLIC CAPITAL LETTER BASHKIR KA
04A2          ; Lu #       CYRILLIC CAPITAL LETTER EN WITH DESCENDER
04A4          ; Lu #       CYRILLIC CAPITAL LIGATURE EN GHE
04A6          ; Lu #       CYRILLIC CAPITAL LETTER PE WITH MIDDLE HOOK
04A8          ; Lu #       CYRILLIC CAPITAL LETTER ABKHASIAN HA
04AA          ; Lu #       CYRILLIC CAPITAL LETTER ES WITH DESCENDER
04AC          ; Lu #       CYRILLIC CAPITAL LETTER TE WITH DESCENDER
04AE          ; Lu #       CYRILLIC CAPITAL LETTER STRAIGHT U
04B0          ; Lu #       CYRILLIC CAPITAL LETTER STRAIGHT U WITH STROKE
04B2          ; Lu #       CYRILLIC CAPITAL LETTER HA WITH DESCENDER
04B4          ; Lu #       CYRILLIC CAPITAL LIGATURE TE TSE
04B6          ; Lu #       CYRILLIC CAPITAL LETTER CHE WITH DESCENDER
04B8          ; Lu #       CYRILLIC CAPITAL LETTER CHE WITH VERTICAL STROKE
04BA          ; Lu #       CYRILLIC CAPITAL LETTER SHHA
04BC          ; Lu #       CYRILLIC CAPITAL LETTER ABKHASIAN CHE
04BE          ; Lu #       CYRILLIC CAPITAL LETTER ABKHASIAN CHE WITH DESCENDER
04C0..04C1    ; Lu #   [2] CYRILLIC LETTER PALOCHKA..CYRILLIC CAPITAL LETTER ZHE WITH BREVE
04C3          ; Lu #       CYRILLIC CAPITAL LETTER KA WITH HOOK
04C5          ; Lu #       CYRILLIC CAPITAL LETTER EL WITH TAIL
04C7          ; Lu #       CYRILLIC CAPITAL LETTER EN WITH HOOK
04C9          ; Lu #       CYRILLIC CAPITAL LETTER EN WITH TAIL
04CB          ; Lu #       CYRILLIC CAPITAL LETTER KHAKASSIAN CHE
04CD          ; Lu #       CYRILLIC CAPITAL LETTER EM WITH TAIL
04D0          ; Lu #       CYRILLIC CAPITAL LETTER A WITH BREVE
04D2          ; Lu #       CYRILLIC CAPITAL LETTER A WITH DIAERESIS
04D4          ; Lu #       CYRILLIC CAPITAL LIGATURE A IE
04D6          ; Lu #       CYRILLIC CAPITAL LETTER IE WITH BREVE
04D8          ; Lu #       CYRILLIC CAPITAL LETTER SCHWA
04DA          ; Lu #       CYRILLIC CAPITAL LETTER SCHWA WITH DIAERESIS
04DC          ; Lu #       CYRILLIC CAPITAL LETTER ZHE WITH DIAERESIS
04DE          ; Lu #       CYRILLIC CAPITAL LETTER ZE WITH DIAERESIS
04E0          ; Lu #       CYRILLIC CAPITAL LETTER ABKHASIAN DZE
04E2          ; Lu #       CYRILLIC CAPITAL LETTER I WITH MACRON
04E4          ; Lu #       CYRILLIC CAPITAL LETTER I WITH DIAERESIS
04E6          ; Lu #       CYRILLIC CAPITAL LETTER O WITH DIAERESIS
04E8          ; Lu #       CYRILLIC CAPITAL LETTER BARRED O
04EA          ; Lu #       CYRILLIC CAPITAL LETTER BARRED O WITH DIAERESIS
04EC          ; Lu #       CYRILLIC CAPITAL LETTER E WITH DIAERESIS
04EE          ; Lu #       CYRILLIC CAPITAL LETTER U WITH MACRON
04F0          ; Lu #       CYRILLIC CAPITAL LETTER U WITH DIAERESIS
04F2          ; Lu #       CYRILLIC CAPITAL LETTER U WITH DOUBLE ACUTE
04F4          ; Lu #       CYRILLIC CAPITAL LETTER CHE WITH DIAERESIS
04F6          ; Lu #       CYRILLIC CAPITAL LETTER GHE WITH DESCENDER
04F8          ; Lu #       CYRILLIC CAPITAL LETTER YERU WITH DIAERESIS
04FA          ; Lu #       CYRILLIC CAPITAL LETTER GHE WITH STROKE AND HOOK
04FC          ; Lu #       CYRILLIC CAPITAL LETTER HA WITH HOOK
04FE          ; Lu #       CYRILLIC CAPITAL LETTER HA WITH STROKE
0500          ; Lu #       CYRILLIC CAPITAL LETTER KOMI DE
0502          ; Lu #       CYRILLIC CAPITAL LETTER KOMI DJE
0504          ; Lu #       CYRILLIC CAPITAL LETTER KOMI ZJE
0506          ; Lu #       CYRILLIC CAPITAL LETTER KOMI DZJE
0508          ; Lu #       CYRILLIC CAPITAL LETTER KOMI LJE
050A          ; Lu #       CYRILLIC CAPITAL LETTER KOMI NJE
050C          ; Lu #       CYRILLIC CAPITAL LETTER KOMI SJE
050E          ; Lu #       CYRILLIC CAPITAL LETTER KOMI TJE
0510          ; Lu #       CYRILLIC CAPITAL LETTER REVERSED ZE
0512          ; Lu #       CYRILLIC CAPITAL LETTER EL WITH HOOK
0514          ; Lu #       CYRILLIC CAPITAL LETTER LHA
0516          ; Lu #       CYRILLIC CAPITAL LETTER RHA
0518          ; Lu #       CYRILLIC CAPITAL LETTER YAE
051A          ; Lu #       CYRILLIC CAPITAL LETTER QA
051C          ; Lu #       CYRILLIC CAPITAL LETTER WE
051E          ; Lu #       CYRILLIC CAPITAL LETTER ALEUT KA
0520          ; Lu #       CYRILLIC CAPITAL LETTER EL WITH MIDDLE HOOK
0522          ; Lu #       CYRILLIC CAPITAL LETTER EN WITH MIDDLE HOOK
0524          ; Lu #       CYRILLIC CAPITAL LETTER PE WITH DESCENDER
0526          ; Lu #       CYRILLIC CAPITAL LETTER SHHA WITH DESCENDER
0528          ; Lu #       CYRILLIC CAPITAL LETTER EN WITH LEFT HOOK
052A          ; Lu #       CYRILLIC CAPITAL LETTER DZZHE
052C          ; Lu #       CYRILLIC CAPITAL LETTER DCHE
052E          ; Lu #       CYRILLIC CAPITAL LETTER EL WITH DESCENDER
0531..0556    ; Lu #  [38] ARMENIAN CAPITAL LETTER AYB..ARMENIAN CAPITAL LETTER FEH
10A0..10C5    ; Lu #  [38] GEORGIAN CAPITAL LETTER AN..GEORGIAN CAPITAL LETTER HOE
10C7          ; Lu #       GEORGIAN CAPITAL LETTER YN
10CD          ; Lu #       GEORGIAN CAPITAL LETTER AEN
13A0..13F5    ; Lu #  [86] CHEROKEE LETTER A..CHEROKEE LETTER MV
1C90..1CBA    ; Lu #  [43] GEORGIAN MTAVRULI CAPITAL LETTER AN..GEORGIAN MTAVRULI CAPITAL LETTER AIN
1CBD..1CBF    ; Lu #   [3] GEORGIAN MTAVRULI CAPITAL LETTER AEN..GEORGIAN MTAVRULI CAPITAL LETTER LABIAL SIGN
1E00          ; Lu #       LATIN CAPITAL LETTER A WITH RING BELOW
1E02          ; Lu #       LATIN CAPITAL LETTER B WITH DOT ABOVE
1E04          ; Lu #       LATIN CAPITAL LETTER B WITH DOT BELOW
1E06          ; Lu #       LATIN CAPITAL LETTER B WITH LINE BELOW
1E08          ; Lu #       LATIN CAPITAL LETTER C WITH CEDILLA AND ACUTE
1E0A          ; Lu #       LATIN CAPITAL LETTER D WITH DOT ABOVE
1E0C          ; Lu #       LATIN CAPITAL LETTER D WITH DOT BELOW
1E0E          ; Lu #       LATIN CAPITAL LETTER D WITH LINE BELOW
1E10          ; Lu #       LATIN CAPITAL LETTER D WITH CEDILLA
1E12          ; Lu #       LATIN CAPITAL LETTER D WITH CIRCUMFLEX BELOW
1E14          ; Lu #       LATIN CAPITAL LETTER E WITH MACRON AND GRAVE
1E16          ; Lu #       LATIN CAPITAL LETTER E WITH MACRON AND ACUTE
1E18          ; Lu #       LATIN CAPITAL LETTER E WITH CIRCUMFLEX BELOW
1E1A          ; Lu #       LATIN CAPITAL LETTER E WITH TILDE BELOW
1E1C          ; Lu #       LATIN CAPITAL LETTER E WITH CEDILLA AND BREVE
1E1E          ; Lu #       LATIN CAPITAL LETTER F WITH DOT ABOVE
1E20          ; Lu #       LATIN CAPITAL LETTER G WITH MACRON
1E22          ; Lu #       LATIN CAPITAL LETTER H WITH DOT ABOVE
1E24          ; Lu #       LATIN CAPITAL LETTER H WITH DOT BELOW
1E26          ; Lu #       LATIN CAPITAL LETTER H WITH DIAERESIS
1E28          ; Lu #       LATIN CAPITAL LETTER H WITH CEDILLA
1E2A          ; Lu #       LATIN CAPITAL LETTER H WITH BREVE BELOW
1E2C          ; Lu #       LATIN CAPITAL LETTER I WITH TILDE BELOW
1E2E          ; Lu #       LATIN CAPITAL LETTER I WITH DIAERESIS AND ACUTE
1E30          ; Lu #       LATIN CAPITAL LETTER K WITH ACUTE
1E32          ; Lu #       LATIN CAPITAL LETTER K WITH DOT BELOW
1E34          ; Lu #       LATIN CAPITAL LETTER K WITH LINE BELOW
1E36          ; Lu #       LATIN CAPITAL LETTER L WITH DOT BELOW
1E38          ; Lu #       LATIN CAPITAL LETTER L WITH DOT BELOW AND MACRON
1E3A          ; Lu #       LATIN CAPITAL LETTER L WITH LINE BELOW
1E3C          ; Lu #       LATIN CAPITAL LETTER L WITH CIRCUMFLEX BELOW
1E3E          ; Lu #       LATIN CAPITAL LETTER M WITH ACUTE
1E40          ; Lu #       LATIN CAPITAL LETTER M WITH DOT ABOVE
1E42          ; Lu #       LATIN CAPITAL LETTER M WITH DOT BELOW
1E44          ; Lu #       LATIN CAPITAL LETTER N WITH DOT ABOVE
1E46          ; Lu #       LATIN CAPITAL LETTER N WITH DOT BELOW
1E48          ; Lu #       LATIN CAPITAL LETTER N WITH LINE BELOW
1E4A          ; Lu #       LATIN CAPITAL LETTER N WITH CIRCUMFLEX BELOW
1E4C          ; Lu #       LATIN CAPITAL LETTER O WITH TILDE AND ACUTE
1E4E          ; Lu #       LATIN CAPITAL LETTER O WITH TILDE AND DIAERESIS
1E50          ; Lu #       LATIN CAPITAL LETTER O WITH MACRON AND GRAVE
1E52          ; Lu #       LATIN CAPITAL LETTER O WITH MACRON AND ACUTE
1E54          ; Lu #       LATIN CAPITAL LETTER P WITH ACUTE
1E56          ; Lu #       LATIN CAPITAL LETTER P WITH DOT ABOVE
1E58          ; Lu #       LATIN CAPITAL LETTER R WITH DOT ABOVE
1E5A          ; Lu #       LATIN CAPITAL LETTER R WITH DOT BELOW
1E5C          ; Lu #       LATIN CAPITAL LETTER R WITH DOT BELOW AND MACRON
1E5E          ; Lu #       LATIN CAPITAL LETTER R WITH LINE BELOW
1E60          ; Lu #       LATIN CAPITAL LETTER S WITH DOT ABOVE
1E62          ; Lu #       LATIN CAPITAL LETTER S WITH DOT BELOW
1E64          ; Lu #       LATIN CAPITAL LETTER S WITH ACUTE AND DOT ABOVE
1E66          ; Lu #       LATIN CAPITAL LETTER S WITH CARON AND DOT ABOVE
1E68          ; Lu #       LATIN CAPITAL LETTER S WITH DOT BELOW AND DOT ABOVE
1E6A          ; Lu #       LATIN CAPITAL LETTER T WITH DOT ABOVE
1E6C          ; Lu #       LATIN CAPITAL LETTER T WITH DOT BELOW
1E6E          ; Lu #       LATIN CAPITAL LETTER T WITH LINE BELOW
1E70          ; Lu #       LATIN CAPITAL LETTER T WITH CIRCUMFLEX BELOW
1E72          ; Lu #       LATIN CAPITAL LETTER U WITH DIAERESIS BELOW
1E74          ; Lu #       LATIN CAPITAL LETTER U WITH TILDE BELOW
1E76          ; Lu #       LATIN CAPITAL LETTER U WITH CIRCUMFLEX BELOW
1E78          ; Lu #       LATIN CAPITAL LETTER U WITH TILDE AND ACUTE
1E7A          ; Lu #       LATIN CAPITAL LETTER U WITH MACRON AND DIAERESIS
1E7C          ; Lu #       LATIN CAPITAL LETTER V WITH TILDE
1E7E          ; Lu #       LATIN CAPITAL LETTER V WITH DOT BELOW
1E80          ; Lu #       LATIN CAPITAL LETTER W WITH GRAVE
1E82          ; Lu #       LATIN CAPITAL LETTER W WITH ACUTE
1E84          ; Lu #       LATIN CAPITAL LETTER W WITH DIAERESIS
1E86          ; Lu #       LATIN CAPITAL LETTER W WITH DOT ABOVE
1E88          ; Lu #       LATIN CAPITAL LETTER W WITH DOT BELOW
1E8A          ; Lu #       LATIN CAPITAL LETTER X WITH DOT ABOVE
1E8C          ; Lu #       LATIN CAPITAL LETTER X WITH DIAERESIS
1E8E          ; Lu #       LATIN CAPITAL LETTER Y WITH DOT ABOVE
1E90          ; Lu #       LATIN CAPITAL LETTER Z WITH CIRCUMFLEX
1E92          ; Lu #       LATIN CAPITAL LETTER Z WITH DOT BELOW
1E94          ; Lu #       LATIN CAPITAL LETTER Z WITH LINE BELOW
1E9E          ; Lu #       LATIN CAPITAL LETTER SHARP S
1EA0          ; Lu #       LATIN CAPITAL LETTER A WITH DOT BELOW
1EA2          ; Lu #       LATIN CAPITAL LETTER A WITH HOOK ABOVE
1EA4          ; Lu #       LATIN CAPITAL LETTER A WITH CIRCUMFLEX AND ACUTE
1EA6          ; Lu #       LATIN CAPITAL LETTER A WITH CIRCUMFLEX AND GRAVE
1EA8          ; Lu #       LATIN CAPITAL LETTER A WITH CIRCUMFLEX AND HOOK ABOVE
1EAA          ; Lu #       LATIN CAPITAL LETTER A WITH CIRCUMFLEX AND TILDE
1EAC          ; Lu #       LATIN CAPITAL LETTER A WITH CIRCUMFLEX AND DOT BELOW
1EAE          ; Lu #       LATIN CAPITAL LETTER A WITH BREVE AND ACUTE
1EB0          ; Lu #       LATIN CAPITAL LETTER A WITH BREVE AND GRAVE
1EB2          ; Lu #       LATIN CAPITAL LETTER A WITH BREVE AND HOOK ABOVE
1EB4          ; Lu #       LATIN CAPITAL LETTER A WITH BREVE AND TILDE
1EB6          ; Lu #       LATIN CAPITAL LETTER A WITH BREVE AND DOT BELOW
1EB8          ; Lu #       LATIN CAPITAL LETTER E WITH DOT BELOW
1EBA          ; Lu #       LATIN CAPITAL LETTER E WITH HOOK ABOVE
1EBC          ; Lu #       LATIN CAPITAL LETTER E WITH TILDE
1EBE          ; Lu #       LATIN CAPITAL LETTER E WITH CIRCUMFLEX AND ACUTE
1EC0          ; Lu #       LATIN CAPITAL LETTER E WITH CIRCUMFLEX AND GRAVE
1EC2          ; Lu #       LATIN CAPITAL LETTER E WITH CIRCUMFLEX AND HOOK ABOVE
1EC4          ; Lu #       LATIN CAPITAL LETTER E WITH CIRCUMFLEX AND TILDE
1EC6          ; Lu #       LATIN CAPITAL LETTER E WITH CIRCUMFLEX AND DOT BELOW
1EC8          ; Lu #       LATIN CAPITAL LETTER I WITH HOOK ABOVE
1ECA          ; Lu #       LATIN CAPITAL LETTER I WITH DOT BELOW
1ECC          ; Lu #       LATIN CAPITAL LETTER O WITH DOT BELOW
1ECE          ; Lu #       LATIN CAPITAL LETTER O WITH HOOK ABOVE
1ED0          ; Lu #       LATIN CAPITAL LETTER O WITH CIRCUMFLEX AND ACUTE
1ED2          ; Lu #       LATIN CAPITAL LETTER O WITH CIRCUMFLEX AND GRAVE
1ED4          ; Lu #       LATIN CAPITAL LETTER O WITH CIRCUMFLEX AND HOOK ABOVE
1ED6          ; Lu #       LATIN CAPITAL LETTER O WITH CIRCUMFLEX AND TILDE
1ED8          ; Lu #       LATIN CAPITAL LETTER O WITH CIRCUMFLEX AND DOT BELOW
1EDA          ; Lu #       LATIN CAPITAL LETTER O WITH HORN AND ACUTE
1EDC          ; Lu #       LATIN CAPITAL LETTER O WITH HORN AND GRAVE
1EDE          ; Lu #       LATIN CAPITAL LETTER O WITH HORN AND HOOK ABOVE
1EE0          ; Lu #       LATIN CAPITAL LETTER O WITH HORN AND TILDE
1EE2          ; Lu #       LATIN CAPITAL LETTER O WITH HORN AND DOT BELOW
1EE4          ; Lu #       LATIN CAPITAL LETTER U WITH DOT BELOW
1EE6          ; Lu #       LATIN CAPITAL LETTER U WITH HOOK ABOVE
1EE8          ; Lu #       LATIN CAPITAL LETTER U WITH HORN AND ACUTE
1EEA          ; Lu #       LATIN CAPITAL LETTER U WITH HORN AND GRAVE
1EEC          ; Lu #       LATIN CAPITAL LETTER U WITH HORN AND HOOK ABOVE
1EEE          ; Lu #       LATIN CAPITAL LETTER U WITH HORN AND TILDE
1EF0          ; Lu #       LATIN CAPITAL LETTER U WITH HORN AND DOT BELOW
1EF2          ; Lu #       LATIN CAPITAL LETTER Y WITH GRAVE
1EF4          ; Lu #       LATIN CAPITAL LETTER Y WITH DOT BELOW
1EF6          ; Lu #       LATIN CAPITAL LETTER Y WITH HOOK ABOVE
1EF8          ; Lu #       LATIN CAPITAL LETTER Y WITH TILDE
1EFA          ; Lu #       LATIN CAPITAL LETTER MIDDLE-WELSH LL
1EFC          ; Lu #       LATIN CAPITAL LETTER MIDDLE-WELSH V
1EFE          ; Lu #       LATIN CAPITAL LETTER Y WITH LOOP
1F08..1F0F    ; Lu #   [8] GREEK CAPITAL LETTER ALPHA WITH PSILI..GREEK CAPITAL LETTER ALPHA WITH DASIA AND PERISPOMENI
1F18..1F1D    ; Lu #   [6] GREEK CAPITAL LETTER EPSILON WITH PSILI..GREEK CAPITAL LETTER EPSILON WITH DASIA AND OXIA
1F28..1F2F    ; Lu #   [8] GREEK CAPITAL LETTER ETA WITH PSILI..GREEK CAPITAL LETTER ETA WITH DASIA AND PERISPOMENI
1F38..1F3F    ; Lu #   [8] GREEK CAPITAL LETTER IOTA WITH PSILI..GREEK CAPITAL LETTER IOTA WITH DASIA AND PERISPOMENI
1F48..1F4D    ; Lu #   [6] GREEK CAPITAL LETTER OMICRON WITH PSILI..GREEK CAPITAL LETTER OMICRON WITH DASIA AND OXIA
1F59          ; Lu #       GREEK CAPITAL LETTER UPSILON WITH DASIA
1F5B          ; Lu #       GREEK CAPITAL LETTER UPSILON WITH DASIA AND VARIA
1F5D          ; Lu #       GREEK CAPITAL LETTER UPSILON WITH DASIA AND OXIA
1F5F          ; Lu #       GREEK CAPITAL LETTER UPSILON WITH DASIA AND PERISPOMENI
1F68..1F6F    ; Lu #   [8] GREEK CAPITAL LETTER OMEGA WITH PSILI..GREEK CAPITAL LETTER OMEGA WITH DASIA AND PERISPOMENI
1FB8..1FBB    ; Lu #   [4] GREEK CAPITAL LETTER ALPHA WITH VRACHY..GREEK CAPITAL LETTER ALPHA WITH OXIA
1FC8..1FCB    ; Lu #   [4] GREEK CAPITAL LETTER EPSILON WITH VARIA..GREEK CAPITAL LETTER ETA WITH OXIA
1FD8..1FDB    ; Lu #   [4] GREEK CAPITAL LETTER IOTA WITH VRACHY..GREEK CAPITAL LETTER IOTA WITH OXIA
1FE8..1FEC    ; Lu #   [5] GREEK CAPITAL LETTER UPSILON WITH VRACHY..GREEK CAPITAL LETTER RHO WITH DASIA
1FF8..1FFB    ; Lu #   [4] GREEK CAPITAL LETTER OMICRON WITH VARIA..GREEK CAPITAL LETTER OMEGA WITH OXIA
2102          ; Lu #       DOUBLE-STRUCK CAPITAL C
2107          ; Lu #       EULER CONSTANT
210B..210D    ; Lu #   [3] SCRIPT CAPITAL H..DOUBLE-STRUCK CAPITAL H
2110..2112    ; Lu #   [3] SCRIPT CAPITAL I..SCRIPT CAPITAL L
2115          ; Lu #       DOUBLE-STRUCK CAPITAL N
2119..211D    ; Lu #   [5] DOUBLE-STRUCK CAPITAL P..DOUBLE-STRUCK CAPITAL R
2124          ; Lu #       DOUBLE-STRUCK CAPITAL Z
2126          ; Lu #       OHM SIGN
2128          ; Lu #       BLACK-LETTER CAPITAL Z
212A..212D    ; Lu #   [4] KELVIN SIGN..BLACK-LETTER CAPITAL C
2130..2133    ; Lu #   [4] SCRIPT CAPITAL E..SCRIPT CAPITAL M
213E..213F    ; Lu #   [2] DOUBLE-STRUCK CAPITAL GAMMA..DOUBLE-STRUCK CAPITAL PI
2145          ; Lu #       DOUBLE-STRUCK ITALIC CAPITAL D
2183          ; Lu #       ROMAN NUMERAL REVERSED ONE HUNDRED
2C00..2C2F    ; Lu #  [48] GLAGOLITIC CAPITAL LETTER AZU..GLAGOLITIC CAPITAL LETTER CAUDATE CHRIVI
2C60          ; Lu #       LATIN CAPITAL LETTER L WITH DOUBLE BAR
2C62..2C64    ; Lu #   [3] LATIN CAPITAL LETTER L WITH MIDDLE TILDE..LATIN CAPITAL LETTER R WITH TAIL
2C67          ; Lu #       LATIN CAPITAL LETTER H WITH DESCENDER
2C69          ; Lu #       LATIN CAPITAL LETTER K WITH DESCENDER
2C6B          ; Lu #       LATIN CAPITAL LETTER Z WITH DESCENDER
2C6D..2C70    ; Lu #   [4] LATIN CAPITAL LETTER ALPHA..LATIN CAPITAL LETTER TURNED ALPHA
2C72          ; Lu #       LATIN CAPITAL LETTER W WITH HOOK
2C75          ; Lu #       LATIN CAPITAL LETTER HALF H
2C7E..2C80    ; Lu #   [3] LATIN CAPITAL LETTER S WITH SWASH TAIL..COPTIC CAPITAL LETTER ALFA
2C82          ; Lu #       COPTIC CAPITAL LETTER VIDA
2C84          ; Lu #       COPTIC CAPITAL LETTER GAMMA
2C86          ; Lu #       COPTIC CAPITAL LETTER DALDA
2C88          ; Lu #       COPTIC CAPITAL LETTER EIE
2C8A          ; Lu #       COPTIC CAPITAL LETTER SOU
2C8C          ; Lu #       COPTIC CAPITAL LETTER ZATA
2C8E          ; Lu #       COPTIC CAPITAL LETTER HATE
2C90          ; Lu #       COPTIC CAPITAL LETTER THETHE
2C92          ; Lu #       COPTIC CAPITAL LETTER IAUDA
2C94          ; Lu #       COPTIC CAPITAL LETTER KAPA
2C96          ; Lu #       COPTIC CAPITAL LETTER LAULA
2C98          ; Lu #       COPTIC CAPITAL LETTER MI
2C9A          ; Lu #       COPTIC CAPITAL LETTER NI
2C9C          ; Lu #       COPTIC CAPITAL LETTER KSI
2C9E          ; Lu #       COPTIC CAPITAL LETTER O
2CA0          ; Lu #       COPTIC CAPITAL LETTER PI
2CA2          ; Lu #       COPTIC CAPITAL LETTER RO
2CA4          ; Lu #       COPTIC CAPITAL LETTER SIMA
2CA6          ; Lu #       COPTIC CAPITAL LETTER TAU
2CA8          ; Lu #       COPTIC CAPITAL LETTER UA
2CAA          ; Lu #       COPTIC CAPITAL LETTER FI
2CAC          ; Lu #       COPTIC CAPITAL LETTER KHI
2CAE          ; Lu #       COPTIC CAPITAL LETTER PSI
2CB0          ; Lu #       COPTIC CAPITAL LETTER OOU
2CB2          ; Lu #       COPTIC CAPITAL LETTER DIALECT-P ALEF
2CB4          ; Lu #       COPTIC CAPITAL LETTER OLD COPTIC AIN
2CB6          ; Lu #       COPTIC CAPITAL LETTER CRYPTOGRAMMIC EIE
2CB8          ; Lu #       COPTIC CAPITAL LETTER DIALECT-P KAPA
2CBA          ; Lu #       COPTIC CAPITAL LETTER DIALECT-P NI
2CBC          ; Lu #       COPTIC CAPITAL LETTER CRYPTOGRAMMIC NI
2CBE          ; Lu #       COPTIC CAPITAL LETTER OLD COPTIC OOU
2CC0          ; Lu #       COPTIC CAPITAL LETTER SAMPI
2CC2          ; Lu #       COPTIC CAPITAL LETTER CROSSED SHEI
2CC4          ; Lu #       COPTIC CAPITAL LETTER OLD COPTIC SHEI
2CC6          ; Lu #       COPTIC CAPITAL LETTER OLD COPTIC ESH
2CC8          ; Lu #       COPTIC CAPITAL LETTER AKHMIMIC KHEI
2CCA          ; Lu #       COPTIC CAPITAL LETTER DIALECT-P HORI
2CCC          ; Lu #       COPTIC CAPITAL LETTER OLD COPTIC HORI
2CCE          ; Lu #       COPTIC CAPITAL LETTER OLD COPTIC HA
2CD0          ; Lu #       COPTIC CAPITAL LETTER L-SHAPED HA
2CD2          ; Lu #       COPTIC CAPITAL LETTER OLD COPTIC HEI
2CD4          ; Lu #       COPTIC CAPITAL LETTER OLD COPTIC HAT
2CD6          ; Lu #       COPTIC CAPITAL LETTER OLD COPTIC GANGIA
2CD8          ; Lu #       COPTIC CAPITAL LETTER OLD COPTIC DJA
2CDA          ; Lu #       COPTIC CAPITAL LETTER OLD COPTIC SHIMA
2CDC          ; Lu #       COPTIC CAPITAL LETTER OLD NUBIAN SHIMA
2CDE          ; Lu #       COPTIC CAPITAL LETTER OLD NUBIAN NGI
2CE0          ; Lu #       COPTIC CAPITAL LETTER OLD NUBIAN NYI
2CE2          ; Lu #       COPTIC CAPITAL LETTER OLD NUBIAN WAU
2CEB          ; Lu #       COPTIC CAPITAL LETTER CRYPTOGRAMMIC SHEI
2CED          ; Lu #       COPTIC CAPITAL LETTER CRYPTOGRAMMIC GANGIA
2CF2          ; Lu #       COPTIC CAPITAL LETTER BOHAIRIC KHEI
A640          ; Lu #       CYRILLIC CAPITAL LETTER ZEMLYA
A642          ; Lu #       CYRILLIC CAPITAL LETTER DZELO
A644          ; Lu #       CYRILLIC CAPITAL LETTER REVERSED DZE
A646          ; Lu #       CYRILLIC CAPITAL LETTER IOTA
A648          ; Lu #       CYRILLIC CAPITAL LETTER DJERV
A64A          ; Lu #       CYRILLIC CAPITAL LETTER MONOGRAPH UK
A64C          ; Lu #       CYRILLIC CAPITAL LETTER BROAD OMEGA
A64E          ; Lu #       CYRILLIC CAPITAL LETTER NEUTRAL YER
A650          ; Lu #       CYRILLIC CAPITAL LETTER YERU WITH BACK YER
A652          ; Lu #       CYRILLIC CAPITAL LETTER IOTIFIED YAT
A654          ; Lu #       CYRILLIC CAPITAL LETTER REVERSED YU
A656          ; Lu #       CYRILLIC CAPITAL LETTER IOTIFIED A
A658          ; Lu #       CYRILLIC CAPITAL LETTER CLOSED LITTLE YUS
A65A          ; Lu #       CYRILLIC CAPITAL LETTER BLENDED YUS
A65C          ; Lu #       CYRILLIC CAPITAL LETTER IOTIFIED CLOSED LITTLE YUS
A65E          ; Lu #       CYRILLIC CAPITAL LETTER YN
A660          ; Lu #       CYRILLIC CAPITAL LETTER REVERSED TSE
A662          ; Lu #       CYRILLIC CAPITAL LETTER SOFT DE
A664          ; Lu #       CYRILLIC CAPITAL LETTER SOFT EL
A666          ; Lu #       CYRILLIC CAPITAL LETTER SOFT EM
A668          ; Lu #       CYRILLIC CAPITAL LETTER MONOCULAR O
A66A          ; Lu #       CYRILLIC CAPITAL LETTER BINOCULAR O
A66C          ; Lu #       CYRILLIC CAPITAL LETTER DOUBLE MONOCULAR O
A680          ; Lu #       CYRILLIC CAPITAL LETTER DWE
A682          ; Lu #       CYRILLIC CAPITAL LETTER DZWE
A684          ; Lu #       CYRILLIC CAPITAL LETTER ZHWE
A686          ; Lu #       CYRILLIC CAPITAL LETTER CCHE
A688          ; Lu #       CYRILLIC CAPITAL LETTER DZZE
A68A          ; Lu #       CYRILLIC CAPITAL LETTER TE WITH MIDDLE HOOK
A68C          ; Lu #       CYRILLIC CAPITAL LETTER TWE
A68E          ; Lu #       CYRILLIC CAPITAL LETTER TSWE
A690          ; Lu #       CYRILLIC CAPITAL LETTER TSSE
A692          ; Lu #       CYRILLIC CAPITAL LETTER TCHE
A694          ; Lu #       CYRILLIC CAPITAL LETTER HWE
A696          ; Lu #       CYRILLIC CAPITAL LETTER SHWE
A698          ; Lu #       CYRILLIC CAPITAL LETTER DOUBLE O
A69A          ; Lu #       CYRILLIC CAPITAL LETTER CROSSED O
A722          ; Lu #       LATIN CAPITAL LETTER EGYPTOLOGICAL ALEF
A724          ; Lu #       LATIN CAPITAL LETTER EGYPTOLOGICAL AIN
A726          ; Lu #       LATIN CAPITAL LETTER HENG
A728          ; Lu #       LATIN CAPITAL LETTER TZ
A72A          ; Lu #       LATIN CAPITAL LETTER TRESILLO
A72C          ; Lu #       LATIN CAPITAL LETTER CUATRILLO
A72E          ; Lu #       LATIN CAPITAL LETTER CUATRILLO WITH COMMA
A732          ; Lu #       LATIN CAPITAL LETTER AA
A734          ; Lu #       LATIN CAPITAL LETTER AO
A736          ; Lu #       LATIN CAPITAL LETTER AU
A738          ; Lu #       LATIN CAPITAL LETTER AV
A73A          ; Lu #       LATIN CAPITAL LETTER AV WITH HORIZONTAL BAR
A73C          ; Lu #       LATIN CAPITAL LETTER AY
A73E          ; Lu #       LATIN CAPITAL LETTER REVERSED C WITH DOT
A740          ; Lu #       LATIN CAPITAL LETTER K WITH STROKE
A742          ; Lu #       LATIN CAPITAL LETTER K WITH DIAGONAL STROKE
A744          ; Lu #       LATIN CAPITAL LETTER K WITH STROKE AND DIAGONAL STROKE
A746          ; Lu #       LATIN CAPITAL LETTER BROKEN L
A748          ; Lu #       LATIN CAPITAL LETTER L WITH HIGH STROKE
A74A          ; Lu #       LATIN CAPITAL LETTER O WITH LONG STROKE OVERLAY
A74C          ; Lu #       LATIN CAPITAL LETTER O WITH LOOP
A74E          ; Lu #       LATIN CAPITAL LETTER OO
A750          ; Lu #       LATIN CAPITAL LETTER P WITH STROKE THROUGH DESCENDER
A752          ; Lu #       LATIN CAPITAL LETTER P WITH FLOURISH
A754          ; Lu #       LATIN CAPITAL LETTER P WITH SQUIRREL TAIL
A756          ; Lu #       LATIN CAPITAL LETTER Q WITH STROKE THROUGH DESCENDER
A758          ; Lu #       LATIN CAPITAL LETTER Q WITH DIAGONAL STROKE
A75A          ; Lu #       LATIN CAPITAL LETTER R ROTUNDA
A75C          ; Lu #       LATIN CAPITAL LETTER RUM ROTUNDA
A75E          ; Lu #       LATIN CAPITAL LETTER V WITH DIAGONAL STROKE
A760          ; Lu #       LATIN CAPITAL LETTER VY
A762          ; Lu #       LATIN CAPITAL LETTER VISIGOTHIC Z
A764          ; Lu #       LATIN CAPITAL LETTER THORN WITH STROKE
A766          ; Lu #       LATIN CAPITAL LETTER THORN WITH STROKE THROUGH DESCENDER
A768          ; Lu #       LATIN CAPITAL LETTER VEND
A76A          ; Lu #       LATIN CAPITAL LETTER ET
A76C          ; Lu #       LATIN CAPITAL LETTER IS
A76E          ; Lu #       LATIN CAPITAL LETTER CON
A779          ; Lu #       LATIN CAPITAL LETTER INSULAR D
A77B          ; Lu #       LATIN CAPITAL LETTER INSULAR F
A77D..A77E    ; Lu #   [2] LATIN CAPITAL LETTER INSULAR G..LATIN CAPITAL LETTER TURNED INSULAR G
A780          ; Lu #       LATIN CAPITAL LETTER TURNED L
A782          ; Lu #       LATIN CAPITAL LETTER INSULAR R
A784          ; Lu #       LATIN CAPITAL LETTER INSULAR S
A786          ; Lu #       LATIN CAPITAL LETTER INSULAR T
A78B          ; Lu #       LATIN CAPITAL LETTER SALTILLO
A78D          ; Lu #       LATIN CAPITAL LETTER TURNED H
A790          ; Lu #       LATIN CAPITAL LETTER N WITH DESCENDER
A792          ; Lu #       LATIN CAPITAL LETTER C WITH BAR
A796          ; Lu #       LATIN CAPITAL LETTER B WITH FLOURISH
A798          ; Lu #       LATIN CAPITAL LETTER F WITH STROKE
A79A          ; Lu #       LATIN CAPITAL LETTER VOLAPUK AE
A79C          ; Lu #       LATIN CAPITAL LETTER VOLAPUK OE
A79E          ; Lu #       LATIN CAPITAL LETTER VOLAPUK UE
A7A0          ; Lu #       LATIN CAPITAL LETTER G WITH OBLIQUE STROKE
A7A2          ; Lu #       LATIN CAPITAL LETTER K WITH OBLIQUE STROKE
A7A4          ; Lu #       LATIN CAPITAL LETTER N WITH OBLIQUE STROKE
A7A6          ; Lu #       LATIN CAPITAL LETTER R WITH OBLIQUE STROKE
A7A8          ; Lu #       LATIN CAPITAL LETTER S WITH OBLIQUE STROKE
A7AA..A7AE    ; Lu #   [5] LATIN CAPITAL LETTER H WITH HOOK..LATIN CAPITAL LETTER SMALL CAPITAL I
A7B0..A7B4    ; Lu #   [5] LATIN CAPITAL LETTER TURNED K..LATIN CAPITAL LETTER BETA
A7B6          ; Lu #       LATIN CAPITAL LETTER OMEGA
A7B8          ; Lu #       LATIN CAPITAL LETTER U WITH STROKE
A7BA          ; Lu #       LATIN CAPITAL LETTER GLOTTAL A
A7BC          ; Lu #       LATIN CAPITAL LETTER GLOTTAL I
A7BE          ; Lu #       LATIN CAPITAL LETTER GLOTTAL U
A7C0          ; Lu #       LATIN CAPITAL LETTER OLD POLISH O
A7C2          ; Lu #       LATIN CAPITAL LETTER ANGLICANA W
A7C4..A7C7    ; Lu #   [4] LATIN CAPITAL LETTER C WITH PALATAL HOOK..LATIN CAPITAL LETTER D WITH SHORT STROKE OVERLAY
A7C9          ; Lu #       LATIN CAPITAL LETTER S WITH SHORT STROKE OVERLAY
A7D0          ; Lu #       LATIN CAPITAL LETTER CLOSED INSULAR G
A7D6          ; Lu #       LATIN CAPITAL LETTER MIDDLE SCOTS S
A7D8          ; Lu #       LATIN CAPITAL LETTER SIGMOID S
A7F5          ; Lu #       LATIN CAPITAL LETTER REVERSED HALF H
FF21..FF3A    ; Lu #  [26] FULLWIDTH LATIN CAPITAL LETTER A..FULLWIDTH LATIN CAPITAL LETTER Z
10400..10427  ; Lu #  [40] DESERET CAPITAL LETTER LONG I..DESERET CAPITAL LETTER EW
104B0..104D3  ; Lu #  [36] OSAGE CAPITAL LETTER A..OSAGE CAPITAL LETTER ZHA
10570..1057A  ; Lu #  [11] VITHKUQI CAPITAL LETTER A..VITHKUQI CAPITAL LETTER GA
1057C..1058A  ; Lu #  [15] VITHKUQI CAPITAL LETTER HA..VITHKUQI CAPITAL LETTER RE
1058C..10592  ; Lu #   [7] VITHKUQI CAPITAL LETTER SE..VITHKUQI CAPITAL LETTER XE
10594..10595  ; Lu #   [2] VITHKUQI CAPITAL LETTER Y..VITHKUQI CAPITAL LETTER ZE
10C80..10CB2  ; Lu #  [51] OLD HUNGARIAN CAPITAL LETTER A..OLD HUNGARIAN CAPITAL LETTER US
118A0..118BF  ; Lu #  [32] WARANG CITI CAPITAL LETTER NGAA..WARANG CITI CAPITAL LETTER VIYO
16E40..16E5F  ; Lu #  [32] MEDEFAIDRIN CAPITAL LETTER M..MEDEFAIDRIN CAPITAL LETTER Y
1D400..1D419  ; Lu #  [26] MATHEMATICAL BOLD CAPITAL A..MATHEMATICAL BOLD CAPITAL Z
1D434..1D44D  ; Lu #  [26] MATHEMATICAL ITALIC CAPITAL A..MATHEMATICAL ITALIC CAPITAL Z
1D468..1D481  ; Lu #  [26] MATHEMATICAL BOLD ITALIC CAPITAL A..MATHEMATICAL BOLD ITALIC CAPITAL Z
1D49C         ; Lu #       MATHEMATICAL SCRIPT CAPITAL A
1D49E..1D49F  ; Lu #   [2] MATHEMATICAL SCRIPT CAPITAL C..MATHEMATICAL SCRIPT CAPITAL D
1D4A2         ; Lu #       MATHEMATICAL SCRIPT CAPITAL G
1D4A5..1D4A6  ; Lu #   [2] MATHEMATICAL SCRIPT CAPITAL J..MATHEMATICAL SCRIPT CAPITAL K
1D4A9..1D4AC  ; Lu #   [4] MATHEMATICAL SCRIPT CAPITAL N..MATHEMATICAL SCRIPT CAPITAL Q
1D4AE..1D4B5  ; Lu #   [8] MATHEMATICAL SCRIPT CAPITAL S..MATHEMATICAL SCRIPT CAPITAL Z
1D4D0..1D4E9  ; Lu #  [26] MATHEMATICAL BOLD SCRIPT CAPITAL A..MATHEMATICAL BOLD SCRIPT CAPITAL Z
1D504..1D505  ; Lu #   [2] MATHEMATICAL FRAKTUR CAPITAL A..MATHEMATICAL FRAKTUR CAPITAL B
1D507..1D50A  ; Lu #   [4] MATHEMATICAL FRAKTUR CAPITAL D..MATHEMATICAL FRAKTUR CAPITAL G
1D50D..1D514  ; Lu #   [8] MATHEMATICAL FRAKTUR CAPITAL J..MATHEMATICAL FRAKTUR CAPITAL Q
1D516..1D51C  ; Lu #   [7] MATHEMATICAL FRAKTUR CAPITAL S..MATHEMATICAL FRAKTUR CAPITAL Y
1D538..1D539  ; Lu #   [2] MATHEMATICAL DOUBLE-STRUCK CAPITAL A..MATHEMATICAL DOUBLE-STRUCK CAPITAL B
1D53B..1D53E  ; Lu #   [4] MATHEMATICAL DOUBLE-STRUCK CAPITAL D..MATHEMATICAL DOUBLE-STRUCK CAPITAL G
1D540..1D544  ; Lu #   [5] MATHEMATICAL DOUBLE-STRUCK CAPITAL I..MATHEMATICAL DOUBLE-STRUCK CAPITAL M
1D546         ; Lu #       MATHEMATICAL DOUBLE-STRUCK CAPITAL O
1D54A..1D550  ; Lu #   [7] MATHEMATICAL DOUBLE-STRUCK CAPITAL S..MATHEMATICAL DOUBLE-STRUCK CAPITAL Y
1D56C..1D585  ; Lu #  [26] MATHEMATICAL BOLD FRAKTUR CAPITAL A..MATHEMATICAL BOLD FRAKTUR CAPITAL Z
1D5A0..1D5B9  ; Lu #  [26] MATHEMATICAL SANS-SERIF CAPITAL A..MATHEMATICAL SANS-SERIF CAPITAL Z
1D5D4..1D5ED  ; Lu #  [26] MATHEMATICAL SANS-SERIF BOLD CAPITAL A..MATHEMATICAL SANS-SERIF BOLD CAPITAL Z
1D608..1D621  ; Lu #  [26] MATHEMATICAL SANS-SERIF ITALIC CAPITAL A..MATHEMATICAL SANS-SERIF ITALIC CAPITAL Z
1D63C..1D655  ; Lu #  [26] MATHEMATICAL SANS-SERIF BOLD ITALIC CAPITAL A..MATHEMATICAL SANS-SERIF BOLD ITALIC CAPITAL Z
1D670..1D689  ; Lu #  [26] MATHEMATICAL MONOSPACE CAPITAL A..MATHEMATICAL MONOSPACE CAPITAL Z
1D6A8..1D6C0  ; Lu #  [25] MATHEMATICAL BOLD CAPITAL ALPHA..MATHEMATICAL BOLD CAPITAL OMEGA
1D6E2..1D6FA  ; Lu #  [25] MATHEMATICAL ITALIC CAPITAL ALPHA..MATHEMATICAL ITALIC CAPITAL OMEGA
1D71C..1D734  ; Lu #  [25] MATHEMATICAL BOLD ITALIC CAPITAL ALPHA..MATHEMATICAL BOLD ITALIC CAPITAL OMEGA
1D756..1D76E  ; Lu #  [25] MATHEMATICAL SANS-SERIF BOLD CAPITAL ALPHA..MATHEMATICAL SANS-SERIF BOLD CAPITAL OMEGA
1D790..1D7A8  ; Lu #  [25] MATHEMATICAL SANS-SERIF BOLD ITALIC CAPITAL ALPHA..MATHEMATICAL SANS-SERIF BOLD ITALIC CAPITAL OMEGA
1D7CA         ; Lu #       MATHEMATICAL BOLD CAPITAL DIGAMMA
1E900..1E921  ; Lu #  [34] ADLAM CAPITAL LETTER ALIF..ADLAM CAPITAL LETTER SHA

# Total code points: 1831

# ================================================

# General_Category=Lowercase_Letter

0061..007A    ; Ll #  [26] LATIN SMALL LETTER A..LATIN SMALL LETTER Z
00B5          ; Ll #       MICRO SIGN
00DF..00F6    ; Ll #  [24] LATIN SMALL LETTER SHARP S..LATIN SMALL LETTER O WITH DIAERESIS
00F8..00FF    ; Ll #   [8] LATIN SMALL LETTER O WITH STROKE..LATIN SMALL LETTER Y WITH DIAERESIS
0101          ; Ll #       LATIN SMALL LETTER A WITH MACRON
0103          ; Ll #       LATIN SMALL LETTER A WITH BREVE
0105          ; Ll #       LATIN SMALL LETTER A WITH OGONEK
0107          ; Ll #       LATIN SMALL LETTER C WITH ACUTE
0109          ; Ll #       LATIN SMALL LETTER C WITH CIRCUMFLEX
010B          ; Ll #       LATIN SMALL LETTER C WITH DOT ABOVE
010D          ; Ll #       LATIN SMALL LETTER C WITH CARON
010F          ; Ll #       LATIN SMALL LETTER D WITH CARON
0111          ; Ll #       LATIN SMALL LETTER D WITH STROKE
0113          ; Ll #       LATIN SMALL LETTER E WITH MACRON
0115          ; Ll #       LATIN SMALL LETTER E WITH BREVE
0117          ; Ll #       LATIN SMALL LETTER E WITH DOT ABOVE
0119          ; Ll #       LATIN SMALL LETTER E WITH OGONEK
011B          ; Ll #       LATIN SMALL LETTER E WITH CARON
011D          ; Ll #       LATIN SMALL LETTER G WITH CIRCUMFLEX
011F          ; Ll #       LATIN SMALL LETTER G WITH BREVE
0121          ; Ll #       LATIN SMALL LETTER G WITH DOT ABOVE
0123          ; Ll #       LATIN SMALL LETTER G WITH CEDILLA
0125          ; Ll #       LATIN SMALL LETTER H WITH CIRCUMFLEX
0127          ; Ll #       LATIN SMALL LETTER H WITH STROKE
0129          ; Ll #       LATIN SMALL LETTER I WITH TILDE
012B          ; Ll #       LATIN SMALL LETTER I WITH MACRON
012D          ; Ll #       LATIN SMALL LETTER I WITH BREVE
012F          ; Ll #       LATIN SMALL LETTER I WITH OGONEK
0131          ; Ll #       LATIN SMALL LETTER DOTLESS I
0133          ; Ll #       LATIN SMALL LIGATURE IJ
0135          ; Ll #       LATIN SMALL LETTER J WITH CIRCUMFLEX
0137..0138    ; Ll #   [2] LATIN SMALL LETTER K WITH CEDILLA..LATIN SMALL LETTER KRA
013A          ; Ll #       LATIN SMALL LETTER L WITH ACUTE
013C          ; Ll #       LATIN SMALL LETTER L WITH CEDILLA
013E          ; Ll #       LATIN SMALL LETTER L WITH CARON
0140          ; Ll #       LATIN SMALL LETTER L WITH MIDDLE DOT
0142          ; Ll #       LATIN SMALL LETTER L WITH STROKE
0144          ; Ll #       LATIN SMALL LETTER N WITH ACUTE
0146          ; Ll #       LATIN SMALL LETTER N WITH CEDILLA
0148..0149    ; Ll #   [2] LATIN SMALL LETTER N WITH CARON..LATIN SMALL LETTER N PRECEDED BY APOSTROPHE
014B          ; Ll #       LATIN SMALL LETTER ENG
014D          ; Ll #       LATIN SMALL LETTER O WITH MACRON
014F          ; Ll #       LATIN SMALL LETTER O WITH BREVE
0151          ; Ll #       LATIN SMALL LETTER O WITH DOUBLE ACUTE
0153          ; Ll #       LATIN SMALL LIGATURE OE
0155          ; Ll #       LATIN SMALL LETTER R WITH ACUTE
0157          ; Ll #       LATIN SMALL LETTER R WITH CEDILLA
0159          ; Ll #       LATIN SMALL LETTER R WITH CARON
015B          ; Ll #       LATIN SMALL LETTER S WITH ACUTE
015D          ; Ll #       LATIN SMALL LETTER S WITH CIRCUMFLEX
015F          ; Ll #       LATIN SMALL LETTER S WITH CEDILLA
0161          ; Ll #       LATIN SMALL LETTER S WITH CARON
0163          ; Ll #       LATIN SMALL LETTER T WITH CEDILLA
0165          ; Ll #       LATIN SMALL LETTER T WITH CARON
0167          ; Ll #       LATIN SMALL LETTER T WITH STROKE
0169          ; Ll #       LATIN SMALL LETTER U WITH TILDE
016B          ; Ll #       LATIN SMALL LETTER U WITH MACRON
016D          ; Ll #       LATIN SMALL LETTER U WITH BREVE
016F          ; Ll #       LATIN SMALL LETTER U WITH RING ABOVE
0171          ; Ll #       LATIN SMALL LETTER U WITH DOUBLE ACUTE
0173          ; Ll #       LATIN SMALL LETTER U WITH OGONEK
0175          ; Ll #       LATIN SMALL LETTER W WITH CIRCUMFLEX
0177          ; Ll #       LATIN SMALL LETTER Y WITH CIRCUMFLEX
017A          ; Ll #       LATIN SMALL LETTER Z WITH ACUTE
017C          ; Ll #       LATIN SMALL LETTER Z WITH DOT ABOVE
017E..0180    ; Ll #   [3] LATIN SMALL LETTER Z WITH CARON..LATIN SMALL LETTER B WITH STROKE
0183          ; Ll #       LATIN SMALL LETTER B WITH TOPBAR
0185          ; Ll #       LATIN SMALL LETTER TONE SIX
0188          ; Ll #       LATIN SMALL LETTER C WITH HOOK
018C..018D    ; Ll #   [2] LATIN SMALL LETTER D WITH TOPBAR..LATIN SMALL LETTER TURNED DELTA
0192          ; Ll #       LATIN SMALL LETTER F WITH HOOK
0195          ; Ll #       LATIN SMALL LETTER HV
0199..019B    ; Ll #   [3] LATIN SMALL LETTER K WITH HOOK..LATIN SMALL LETTER LAMBDA WITH STROKE
019E          ; Ll #       LATIN SMALL LETTER N WITH LONG RIGHT LEG
01A1          ; Ll #       LATIN SMALL LETTER O WITH HORN
01A3          ; Ll #       LATIN SMALL LETTER OI
01A5          ; Ll #       LATIN SMALL LETTER P WITH HOOK
01A8          ; Ll #       LATIN SMALL LETTER TONE TWO
01AA..01AB    ; Ll #   [2] LATIN LETTER REVERSED ESH LOOP..LATIN SMALL LETTER T WITH PALATAL HOOK
01AD          ; Ll #       LATIN SMALL LETTER T WITH HOOK
01B0          ; Ll #       LATIN SMALL LETTER U WITH HORN
01B4          ; Ll #       LATIN SMALL LETTER Y WITH HOOK
01B6          ; Ll #       LATIN SMALL LETTER Z WITH STROKE
01B9..01BA    ; Ll #   [2] LATIN SMALL LETTER EZH REVERSED..LATIN SMALL LETTER EZH WITH TAIL
01BD..01BF    ; Ll #   [3] LATIN SMALL LETTER TONE FIVE..LATIN LETTER WYNN
01C6          ; Ll #       LATIN SMALL LETTER DZ WITH CARON
01C9          ; Ll #       LATIN SMALL LETTER LJ
01CC          ; Ll #       LATIN SMALL LETTER NJ
01CE          ; Ll #       LATIN SMALL LETTER A WITH CARON
01D0          ; Ll #       LATIN SMALL LETTER I WITH CARON
01D2          ; Ll #       LATIN SMALL LETTER O WITH CARON
01D4          ; Ll #       LATIN SMALL LETTER U WITH CARON
01D6          ; Ll #       LATIN SMALL LETTER U WITH DIAERESIS AND MACRON
01D8          ; Ll #       LATIN SMALL LETTER U WITH DIAERESIS AND ACUTE
01DA          ; Ll #       LATIN SMALL LETTER U WITH DIAERESIS AND CARON
01DC..01DD    ; Ll #   [2] LATIN SMALL LETTER U WITH DIAERESIS AND GRAVE..LATIN SMALL LETTER TURNED E
01DF          ; Ll #       LATIN SMALL LETTER A WITH DIAERESIS AND MACRON
01E1          ; Ll #       LATIN SMALL LETTER A WITH DOT ABOVE AND MACRON
01E3          ; Ll #       LATIN SMALL LETTER AE WITH MACRON
01E5          ; Ll #       LATIN SMALL LETTER G WITH STROKE
01E7          ; Ll #       LATIN SMALL LETTER G WITH CARON
01E9          ; Ll #       LATIN SMALL LETTER K WITH CARON
01EB          ; Ll #       LATIN SMALL LETTER O WITH OGONEK
01ED          ; Ll #       LATIN SMALL LETTER O WITH OGONEK AND MACRON
01EF..01F0    ; Ll #   [2] LATIN SMALL LETTER EZH WITH CARON..LATIN SMALL LETTER J WITH CARON
01F3          ; Ll #       LATIN SMALL LETTER DZ
01F5          ; Ll #       LATIN SMALL LETTER G WITH ACUTE
01F9          ; Ll #       LATIN SMALL LETTER N WITH GRAVE
01FB          ; Ll #       LATIN SMALL LETTER A WITH RING ABOVE AND ACUTE
01FD          ; Ll #       LATIN SMALL LETTER AE WITH ACUTE
01FF          ; Ll #       LATIN SMALL LETTER O WITH STROKE AND ACUTE
0201          ; Ll #       LATIN SMALL LETTER A WITH DOUBLE GRAVE
0203          ; Ll #       LATIN SMALL LETTER A WITH INVERTED BREVE
0205          ; Ll #       LATIN SMALL LETTER E WITH DOUBLE GRAVE
0207          ; Ll #       LATIN SMALL LETTER E WITH INVERTED BREVE
0209          ; Ll #       LATIN SMALL LETTER I WITH DOUBLE GRAVE
020B          ; Ll #       LATIN SMALL LETTER I WITH INVERTED BREVE
020D          ; Ll #       LATIN SMALL LETTER O WITH DOUBLE GRAVE
020F          ; Ll #       LATIN SMALL LETTER O WITH INVERTED BREVE
0211          ; Ll #       LATIN SMALL LETTER R WITH DOUBLE GRAVE
0213          ; Ll #       LATIN SMALL LETTER R WITH INVERTED BREVE
0215          ; Ll #       LATIN SMALL LETTER U WITH DOUBLE GRAVE
0217          ; Ll #       LATIN SMALL LETTER U WITH INVERTED BREVE
0219          ; Ll #       LATIN SMALL LETTER S WITH COMMA BELOW
021B          ; Ll #       LATIN SMALL LETTER T WITH COMMA BELOW
021D          ; Ll #       LATIN SMALL LETTER YOGH
021F          ; Ll #       LATIN SMALL LETTER H WITH CARON
0221          ; Ll #       LATIN SMALL LETTER D WITH CURL
0223          ; Ll #       LATIN SMALL LETTER OU
0225          ; Ll #       LATIN SMALL LETTER Z WITH HOOK
0227          ; Ll #       LATIN SMALL LETTER A WITH DOT ABOVE
0229          ; Ll #       LATIN SMALL LETTER E WITH CEDILLA
022B          ; Ll #       LATIN SMALL LETTER O WITH DIAERESIS AND MACRON
022D          ; Ll #       LATIN SMALL LETTER O WITH TILDE AND MACRON
022F          ; Ll #       LATIN SMALL LETTER O WITH DOT ABOVE
0231          ; Ll #       LATIN SMALL LETTER O WITH DOT ABOVE AND MACRON
0233..0239    ; Ll #   [7] LATIN SMALL LETTER Y WITH MACRON..LATIN SMALL LETTER QP DIGRAPH
023C          ; Ll #       LATIN SMALL LETTER C WITH STROKE
023F..0240    ; Ll #   [2] LATIN SMALL LETTER S WITH SWASH TAIL..LATIN SMALL LETTER Z WITH SWASH TAIL
0242          ; Ll #       LATIN SMALL LETTER GLOTTAL STOP
0247          ; Ll #       LATIN SMALL LETTER E WITH STROKE
0249          ; Ll #       LATIN SMALL LETTER J WITH STROKE
024B          ; Ll #       LATIN SMALL LETTER Q WITH HOOK TAIL
024D          ; Ll #       LATIN SMALL LETTER R WITH STROKE
024F..0293    ; Ll #  [69] LATIN SMALL LETTER Y WITH STROKE..LATIN SMALL LETTER EZH WITH CURL
0295..02AF    ; Ll #  [27] LATIN LETTER PHARYNGEAL VOICED FRICATIVE..LATIN SMALL LETTER TURNED H WITH FISHHOOK AND TAIL
0371          ; Ll #       GREEK SMALL LETTER HETA
0373          ; Ll #       GREEK SMALL LETTER ARCHAIC SAMPI
0377          ; Ll #       GREEK SMALL LETTER PAMPHYLIAN DIGAMMA
037B..037D    ; Ll #   [3] GREEK SMALL REVERSED LUNATE SIGMA SYMBOL..GREEK SMALL REVERSED DOTTED LUNATE SIGMA SYMBOL
0390          ; Ll #       GREEK SMALL LETTER IOTA WITH DIALYTIKA AND TONOS
03AC..03CE    ; Ll #  [35] GREEK SMALL LETTER ALPHA WITH TONOS..GREEK SMALL LETTER OMEGA WITH TONOS
03D0..03D1    ; Ll #   [2] GREEK BETA SYMBOL..GREEK THETA SYMBOL
03D5..03D7    ; Ll #   [3] GREEK PHI SYMBOL..GREEK KAI SYMBOL
03D9          ; Ll #       GREEK SMALL LETTER ARCHAIC KOPPA
03DB          ; Ll #       GREEK SMALL LETTER STIGMA
03DD          ; Ll #       GREEK SMALL LETTER DIGAMMA
03DF          ; Ll #       GREEK SMALL LETTER KOPPA
03E1          ; Ll #       GREEK SMALL LETTER SAMPI
03E3          ; Ll #       COPTIC SMALL LETTER SHEI
03E5          ; Ll #       COPTIC SMALL LETTER FEI
03E7          ; Ll #       COPTIC SMALL LETTER KHEI
03E9          ; Ll #       COPTIC SMALL LETTER HORI
03EB          ; Ll #       COPTIC SMALL LETTER GANGIA
03ED          ; Ll #       COPTIC SMALL LETTER SHIMA
03EF..03F3    ; Ll #   [5] COPTIC SMALL LETTER DEI..GREEK LETTER YOT
03F5          ; Ll #       GREEK LUNATE EPSILON SYMBOL
03F8          ; Ll #       GREEK SMALL LETTER SHO
03FB..03FC    ; Ll #   [2] GREEK SMALL LETTER SAN..GREEK RHO WITH STROKE SYMBOL
0430..045F    ; Ll #  [48] CYRILLIC SMALL LETTER A..CYRILLIC SMALL LETTER DZHE
0461          ; Ll #       CYRILLIC SMALL LETTER OMEGA
0463          ; Ll #       CYRILLIC SMALL LETTER YAT
0465          ; Ll #       CYRILLIC SMALL LETTER IOTIFIED E
0467          ; Ll #       CYRILLIC SMALL LETTER LITTLE YUS
0469          ; Ll #       CYRILLIC SMALL LETTER IOTIFIED LITTLE YUS
046B          ; Ll #       CYRILLIC SMALL LETTER BIG YUS
046D          ; Ll #       CYRILLIC SMALL LETTER IOTIFIED BIG YUS
046F          ; Ll #       CYRILLIC SMALL LETTER KSI
0471          ; Ll #       CYRILLIC SMALL LETTER PSI
0473          ; Ll #       CYRILLIC SMALL LETTER FITA
0475          ; Ll #       CYRILLIC SMALL LETTER IZHITSA
0477          ; Ll #       CYRILLIC SMALL LETTER IZHITSA WITH DOUBLE GRAVE ACCENT
0479          ; Ll #       CYRILLIC SMALL LETTER UK
047B          ; Ll #       CYRILLIC SMALL LETTER ROUND OMEGA
047D          ; Ll #       CYRILLIC SMALL LETTER OMEGA WITH TITLO
047F          ; Ll #       CYRILLIC SMALL LETTER OT
0481          ; Ll #       CYRILLIC SMALL LETTER KOPPA
048B          ; Ll #       CYRILLIC SMALL LETTER SHORT I WITH TAIL
048D          ; Ll #       CYRILLIC SMALL LETTER SEMISOFT SIGN
048F          ; Ll #       CYRILLIC SMALL LETTER ER WITH TICK
0491          ; Ll #       CYRILLIC SMALL LETTER GHE WITH UPTURN
0493          ; Ll #       CYRILLIC SMALL LETTER GHE WITH STROKE
0495          ; Ll #       CYRILLIC SMALL LETTER GHE WITH MIDDLE HOOK
0497          ; Ll #       CYRILLIC SMALL LETTER ZHE WITH DESCENDER
0499          ; Ll #       CYRILLIC SMALL LETTER ZE WITH DESCENDER
049B          ; Ll #       CYRILLIC SMALL LETTER KA WITH DESCENDER
049D          ; Ll #       CYRILLIC SMALL LETTER KA WITH VERTICAL STROKE
049F          ; Ll #       CYRILLIC SMALL LETTER KA WITH STROKE
04A1          ; Ll #       CYRILLIC SMALL LETTER BASHKIR KA
04A3          ; Ll #       CYRILLIC SMALL LETTER EN WITH DESCENDER
04A5          ; Ll #       CYRILLIC SMALL LIGATURE EN GHE
04A7          ; Ll #       CYRILLIC SMALL LETTER PE WITH MIDDLE HOOK
04A9          ; Ll #       CYRILLIC SMALL LETTER ABKHASIAN HA
04AB          ; Ll #       CYRILLIC SMALL LETTER ES WITH DESCENDER
04AD          ; Ll #       CYRILLIC SMALL LETTER TE WITH DESCENDER
04AF          ; Ll #       CYRILLIC SMALL LETTER STRAIGHT U
04B1          ; Ll #       CYRILLIC SMALL LETTER STRAIGHT U WITH STROKE
04B3          ; Ll #       CYRILLIC SMALL LETTER HA WITH DESCENDER
04B5          ; Ll #       CYRILLIC SMALL LIGATURE TE TSE
04B7          ; Ll #       CYRILLIC SMALL LETTER CHE WITH DESCENDER
04B9          ; Ll #       CYRILLIC SMALL LETTER CHE WITH VERTICAL STROKE
04BB          ; Ll #       CYRILLIC SMALL LETTER SHHA
04BD          ; Ll #       CYRILLIC SMALL LETTER ABKHASIAN CHE
04BF          ; Ll #       CYRILLIC SMALL LETTER ABKHASIAN CHE WITH DESCENDER
04C2          ; Ll #       CYRILLIC SMALL LETTER ZHE WITH BREVE
04C4          ; Ll #       CYRILLIC SMALL LETTER KA WITH HOOK
04C6          ; Ll #       CYRILLIC SMALL LETTER EL WITH TAIL
04C8          ; Ll #       CYRILLIC SMALL LETTER EN WITH HOOK
04CA          ; Ll #       CYRILLIC SMALL LETTER EN WITH TAIL
04CC          ; Ll #       CYRILLIC SMALL LETTER KHAKASSIAN CHE
04CE..04CF    ; Ll #   [2] CYRILLIC SMALL LETTER EM WITH TAIL..CYRILLIC SMALL LETTER PALOCHKA
04D1          ; Ll #       CYRILLIC SMALL LETTER A WITH BREVE
04D3          ; Ll #       CYRILLIC SMALL LETTER A WITH DIAERESIS
04D5          ; Ll #       CYRILLIC SMALL LIGATURE A IE
04D7          ; Ll #       CYRILLIC SMALL LETTER IE WITH BREVE
04D9          ; Ll #       CYRILLIC SMALL LETTER SCHWA
04DB          ; Ll #       CYRILLIC SMALL LETTER SCHWA WITH DIAERESIS
04DD          ; Ll #       CYRILLIC SMALL LETTER ZHE WITH DIAERESIS
04DF          ; Ll #       CYRILLIC SMALL LETTER ZE WITH DIAERESIS
04E1          ; Ll #       CYRILLIC SMALL LETTER ABKHASIAN DZE
04E3          ; Ll #       CYRILLIC SMALL LETTER I WITH MACRON
04E5          ; Ll #       CYRILLIC SMALL LETTER I WITH DIAERESIS
04E7          ; Ll #       CYRILLIC SMALL LETTER O WITH DIAERESIS
04E9          ; Ll #       CYRILLIC SMALL LETTER BARRED O
04EB          ; Ll #       CYRILLIC SMALL LETTER BARRED O WITH DIAERESIS
04ED          ; Ll #       CYRILLIC SMALL LETTER E WITH DIAERESIS
04EF          ; Ll #       CYRILLIC SMALL LETTER U WITH MACRON
04F1          ; Ll #       CYRILLIC SMALL LETTER U WITH DIAERESIS
04F3          ; Ll #       CYRILLIC SMALL LETTER U WITH DOUBLE ACUTE
04F5          ; Ll #       CYRILLIC SMALL LETTER CHE WITH DIAERESIS
04F7          ; Ll #       CYRILLIC SMALL LETTER GHE WITH DESCENDER
04F9          ; Ll #       CYRILLIC SMALL LETTER YERU WITH DIAERESIS
04FB          ; Ll #       CYRILLIC SMALL LETTER GHE WITH STROKE AND HOOK
04FD          ; Ll #       CYRILLIC SMALL LETTER HA WITH HOOK
04FF          ; Ll #       CYRILLIC SMALL LETTER HA WITH STROKE
0501          ; Ll #       CYRILLIC SMALL LETTER KOMI DE
0503          ; Ll #       CYRILLIC SMALL LETTER KOMI DJE
0505          ; Ll #       CYRILLIC SMALL LETTER KOMI ZJE
0507          ; Ll #       CYRILLIC SMALL LETTER KOMI DZJE
0509          ; Ll #       CYRILLIC SMALL LETTER KOMI LJE
050B          ; Ll #       CYRILLIC SMALL LETTER KOMI NJE
050D          ; Ll #       CYRILLIC SMALL LETTER KOMI SJE
050F          ; Ll #       CYRILLIC SMALL LETTER KOMI TJE
0511          ; Ll #       CYRILLIC SMALL LETTER REVERSED ZE
0513          ; Ll #       CYRILLIC SMALL LETTER EL WITH HOOK
0515          ; Ll #       CYRILLIC SMALL LETTER LHA
0517          ; Ll #       CYRILLIC SMALL LETTER RHA
0519          ; Ll #       CYRILLIC SMALL LETTER YAE
051B          ; Ll #       CYRILLIC SMALL LETTER QA
051D          ; Ll #       CYRILLIC SMALL LETTER WE
051F          ; Ll #       CYRILLIC SMALL LETTER ALEUT KA
0521          ; Ll #       CYRILLIC SMALL LETTER EL WITH MIDDLE HOOK
0523          ; Ll #       CYRILLIC SMALL LETTER EN WITH MIDDLE HOOK
0525          ; Ll #       CYRILLIC SMALL LETTER PE WITH DESCENDER
0527          ; Ll #       CYRILLIC SMALL LETTER SHHA WITH DESCENDER
0529          ; Ll #       CYRILLIC SMALL LETTER EN WITH LEFT HOOK
052B          ; Ll #       CYRILLIC SMALL LETTER DZZHE
052D          ; Ll #       CYRILLIC SMALL LETTER DCHE
052F          ; Ll #       CYRILLIC SMALL LETTER EL WITH DESCENDER
0560..0588    ; Ll #  [41] ARMENIAN SMALL LETTER TURNED AYB..ARMENIAN SMALL LETTER YI WITH STROKE
10D0..10FA    ; Ll #  [43] GEORGIAN LETTER AN..GEORGIAN LETTER AIN
10FD..10FF    ; Ll #   [3] GEORGIAN LETTER AEN..GEORGIAN LETTER LABIAL SIGN
13F8..13FD    ; Ll #   [6] CHEROKEE SMALL LETTER YE..CHEROKEE SMALL LETTER MV
1C80..1C88    ; Ll #   [9] CYRILLIC SMALL LETTER ROUNDED VE..CYRILLIC SMALL LETTER UNBLENDED UK
1D00..1D2B    ; Ll #  [44] LATIN LETTER SMALL CAPITAL A..CYRILLIC LETTER SMALL CAPITAL EL
1D6B..1D77    ; Ll #  [13] LATIN SMALL LETTER UE..LATIN SMALL LETTER TURNED G
1D79..1D9A    ; Ll #  [34] LATIN SMALL LETTER INSULAR G..LATIN SMALL LETTER EZH WITH RETROFLEX HOOK
1E01          ; Ll #       LATIN SMALL LETTER A WITH RING BELOW
1E03          ; Ll #       LATIN SMALL LETTER B WITH DOT ABOVE
1E05          ; Ll #       LATIN SMALL LETTER B WITH DOT BELOW
1E07          ; Ll #       LATIN SMALL LETTER B WITH LINE BELOW
1E09          ; Ll #       LATIN SMALL LETTER C WITH CEDILLA AND ACUTE
1E0B          ; Ll #       LATIN SMALL LETTER D WITH DOT ABOVE
1E0D          ; Ll #       LATIN SMALL LETTER D WITH DOT BELOW
1E0F          ; Ll #       LATIN SMALL LETTER D WITH LINE BELOW
1E11          ; Ll #       LATIN SMALL LETTER D WITH CEDILLA
1E13          ; Ll #       LATIN SMALL LETTER D WITH CIRCUMFLEX BELOW
1E15          ; Ll #       LATIN SMALL LETTER E WITH MACRON AND GRAVE
1E17          ; Ll #       LATIN SMALL LETTER E WITH MACRON AND ACUTE
1E19          ; Ll #       LATIN SMALL LETTER E WITH CIRCUMFLEX BELOW
1E1B          ; Ll #       LATIN SMALL LETTER E WITH TILDE BELOW
1E1D          ; Ll #       LATIN SMALL LETTER E WITH CEDILLA AND BREVE
1E1F          ; Ll #       LATIN SMALL LETTER F WITH DOT ABOVE
1E21          ; Ll #       LATIN SMALL LETTER G WITH MACRON
1E23          ; Ll #       LATIN SMALL LETTER H WITH DOT ABOVE
1E25          ; Ll #       LATIN SMALL LETTER H WITH DOT BELOW
1E27          ; Ll #       LATIN SMALL LETTER H WITH DIAERESIS
1E29          ; Ll #       LATIN SMALL LETTER H WITH CEDILLA
1E2B          ; Ll #       LATIN SMALL LETTER H WITH BREVE BELOW
1E2D          ; Ll #       LATIN SMALL LETTER I WITH TILDE BELOW
1E2F          ; Ll #       LATIN SMALL LETTER I WITH DIAERESIS AND ACUTE
1E31          ; Ll #       LATIN SMALL LETTER K WITH ACUTE
1E33          ; Ll #       LATIN SMALL LETTER K WITH DOT BELOW
1E35          ; Ll #       LATIN SMALL LETTER K WITH LINE BELOW
1E37          ; Ll #       LATIN SMALL LETTER L WITH DOT BELOW
1E39          ; Ll #       LATIN SMALL LETTER L WITH DOT BELOW AND MACRON
1E3B          ; Ll #       LATIN SMALL LETTER L WITH LINE BELOW
1E3D          ; Ll #       LATIN SMALL LETTER L WITH CIRCUMFLEX BELOW
1E3F          ; Ll #       LATIN SMALL LETTER M WITH ACUTE
1E41          ; Ll #       LATIN SMALL LETTER M WITH DOT ABOVE
1E43          ; Ll #       LATIN SMALL LETTER M WITH DOT BELOW
1E45          ; Ll #       LATIN SMALL LETTER N WITH DOT ABOVE
1E47          ; Ll #       LATIN SMALL LETTER N WITH DOT BELOW
1E49          ; Ll #       LATIN SMALL LETTER N WITH LINE BELOW
1E4B          ; Ll #       LATIN SMALL LETTER N WITH CIRCUMFLEX BELOW
1E4D          ; Ll #       LATIN SMALL LETTER O WITH TILDE AND ACUTE
1E4F          ; Ll #       LATIN SMALL LETTER O WITH TILDE AND DIAERESIS
1E51          ; Ll #       LATIN SMALL LETTER O WITH MACRON AND GRAVE
1E53          ; Ll #       LATIN SMALL LETTER O WITH MACRON AND ACUTE
1E55          ; Ll #       LATIN SMALL LETTER P WITH ACUTE
1E57          ; Ll #       LATIN SMALL LETTER P WITH DOT ABOVE
1E59          ; Ll #       LATIN SMALL LETTER R WITH DOT ABOVE
1E5B          ; Ll #       LATIN SMALL LETTER R WITH DOT BELOW
1E5D          ; Ll #       LATIN SMALL LETTER R WITH DOT BELOW AND MACRON
1E5F          ; Ll #       LATIN SMALL LETTER R WITH LINE BELOW
1E61          ; Ll #       LATIN SMALL LETTER S WITH DOT ABOVE
1E63          ; Ll #       LATIN SMALL LETTER S WITH DOT BELOW
1E65          ; Ll #       LATIN SMALL LETTER S WITH ACUTE AND DOT ABOVE
1E67          ; Ll #       LATIN SMALL LETTER S WITH CARON AND DOT ABOVE
1E69          ; Ll #       LATIN SMALL LETTER S WITH DOT BELOW AND DOT ABOVE
1E6B          ; Ll #       LATIN SMALL LETTER T WITH DOT ABOVE
1E6D          ; Ll #       LATIN SMALL LETTER T WITH DOT BELOW
1E6F          ; Ll #       LATIN SMALL LETTER T WITH LINE BELOW
1E71          ; Ll #       LATIN SMALL LETTER T WITH CIRCUMFLEX BELOW
1E73          ; Ll #       LATIN SMALL LETTER U WITH DIAERESIS BELOW
1E75          ; Ll #       LATIN SMALL LETTER U WITH TILDE BELOW
1E77          ; Ll #       LATIN SMALL LETTER U WITH CIRCUMFLEX BELOW
1E79          ; Ll #       LATIN SMALL LETTER U WITH TILDE AND ACUTE
1E7B          ; Ll #       LATIN SMALL LETTER U WITH MACRON AND DIAERESIS
1E7D          ; Ll #       LATIN SMALL LETTER V WITH TILDE
1E7F          ; Ll #       LATIN SMALL LETTER V WITH DOT BELOW
1E81          ; Ll #       LATIN SMALL LETTER W WITH GRAVE
1E83          ; Ll #       LATIN SMALL LETTER W WITH ACUTE
1E85          ; Ll #       LATIN SMALL LETTER W WITH DIAERESIS
1E87          ; Ll #       LATIN SMALL LETTER W WITH DOT ABOVE
1E89          ; Ll #       LATIN SMALL LETTER W WITH DOT BELOW
1E8B          ; Ll #       LATIN SMALL LETTER X WITH DOT ABOVE
1E8D          ; Ll #       LATIN SMALL LETTER X WITH DIAERESIS
1E8F          ; Ll #       LATIN SMALL LETTER Y WITH DOT ABOVE
1E91          ; Ll #       LATIN SMALL LETTER Z WITH CIRCUMFLEX
1E93          ; Ll #       LATIN SMALL LETTER Z WITH DOT BELOW
1E95..1E9D    ; Ll #   [9] LATIN SMALL LETTER Z WITH LINE BELOW..LATIN SMALL LETTER LONG S WITH HIGH STROKE
1E9F          ; Ll #       LATIN SMALL LETTER DELTA
1EA1          ; Ll #       LATIN SMALL LETTER A WITH DOT BELOW
1EA3          ; Ll #       LATIN SMALL LETTER A WITH HOOK ABOVE
1EA5          ; Ll #       LATIN SMALL LETTER A WITH CIRCUMFLEX AND ACUTE
1EA7          ; Ll #       LATIN SMALL LETTER A WITH CIRCUMFLEX AND GRAVE
1EA9          ; Ll #       LATIN SMALL LETTER A WITH CIRCUMFLEX AND HOOK ABOVE
1EAB          ; Ll #       LATIN SMALL LETTER A WITH CIRCUMFLEX AND TILDE
1EAD          ; Ll #       LATIN SMALL LETTER A WITH CIRCUMFLEX AND DOT BELOW
1EAF          ; Ll #       LATIN SMALL LETTER A WITH BREVE AND ACUTE
1EB1          ; Ll #       LATIN SMALL LETTER A WITH BREVE AND GRAVE
1EB3          ; Ll #       LATIN SMALL LETTER A WITH BREVE AND HOOK ABOVE
1EB5          ; Ll #       LATIN SMALL LETTER A WITH BREVE AND TILDE
1EB7          ; Ll #       LATIN SMALL LETTER A WITH BREVE AND DOT BELOW
1EB9          ; Ll #       LATIN SMALL LETTER E WITH DOT BELOW
1EBB          ; Ll #       LATIN SMALL LETTER E WITH HOOK ABOVE
1EBD          ; Ll #       LATIN SMALL LETTER E WITH TILDE
1EBF          ; Ll #       LATIN SMALL LETTER E WITH CIRCUMFLEX AND ACUTE
1EC1          ; Ll #       LATIN SMALL LETTER E WITH CIRCUMFLEX AND GRAVE
1EC3          ; Ll #       LATIN SMALL LETTER E WITH CIRCUMFLEX AND HOOK ABOVE
1EC5          ; Ll #       LATIN SMALL LETTER E WITH CIRCUMFLEX AND TILDE
1EC7          ; Ll #       LATIN SMALL LETTER E WITH CIRCUMFLEX AND DOT BELOW
1EC9          ; Ll #       LATIN SMALL LETTER I WITH HOOK ABOVE
1ECB          ; Ll #       LATIN SMALL LETTER I WITH DOT BELOW
1ECD          ; Ll #       LATIN SMALL LETTER O WITH DOT BELOW
1ECF          ; Ll #       LATIN SMALL LETTER O WITH HOOK ABOVE
1ED1          ; Ll #       LATIN SMALL LETTER O WITH CIRCUMFLEX AND ACUTE
1ED3          ; Ll #       LATIN SMALL LETTER O WITH CIRCUMFLEX AND GRAVE
1ED5          ; Ll #       LATIN SMALL LETTER O WITH CIRCUMFLEX AND HOOK ABOVE
1ED7          ; Ll #       LATIN SMALL LETTER O WITH CIRCUMFLEX AND TILDE
1ED9          ; Ll #       LATIN SMALL LETTER O WITH CIRCUMFLEX AND DOT BELOW
1EDB          ; Ll #       LATIN SMALL LETTER O WITH HORN AND ACUTE
1EDD          ; Ll #       LATIN SMALL LETTER O WITH HORN AND GRAVE
1EDF          ; Ll #       LATIN SMALL LETTER O WITH HORN AND HOOK ABOVE
1EE1          ; Ll #       LATIN SMALL LETTER O WITH HORN AND TILDE
1EE3          ; Ll #       LATIN SMALL LETTER O WITH HORN AND DOT BELOW
1EE5          ; Ll #       LATIN SMALL LETTER U WITH DOT BELOW
1EE7          ; Ll #       LATIN SMALL LETTER U WITH HOOK ABOVE
1EE9          ; Ll #       LATIN SMALL LETTER U WITH HORN AND ACUTE
1EEB          ; Ll #       LATIN SMALL LETTER U WITH HORN AND GRAVE
1EED          ; Ll #       LATIN SMALL LETTER U WITH HORN AND HOOK ABOVE
1EEF          ; Ll #       LATIN SMALL LETTER U WITH HORN AND TILDE
1EF1          ; Ll #       LATIN SMALL LETTER U WITH HORN AND DOT BELOW
1EF3          ; Ll #       LATIN SMALL LETTER Y WITH GRAVE
1EF5          ; Ll #       LATIN SMALL LETTER Y WITH DOT BELOW
1EF7          ; Ll #       LATIN SMALL LETTER Y WITH HOOK ABOVE
1EF9          ; Ll #       LATIN SMALL LETTER Y WITH TILDE
1EFB          ; Ll #       LATIN SMALL LETTER MIDDLE-WELSH LL
1EFD          ; Ll #       LATIN SMALL LETTER MIDDLE-WELSH V
1EFF..1F07    ; Ll #   [9] LATIN SMALL LETTER Y WITH LOOP..GREEK SMALL LETTER ALPHA WITH DASIA AND PERISPOMENI
1F10..1F15    ; Ll #   [6] GREEK SMALL LETTER EPSILON WITH PSILI..GREEK SMALL LETTER EPSILON WITH DASIA AND OXIA
1F20..1F27    ; Ll #   [8] GREEK SMALL LETTER ETA WITH PSILI..GREEK SMALL LETTER ETA WITH DASIA AND PERISPOMENI
1F30..1F37    ; Ll #   [8] GREEK SMALL LETTER IOTA WITH PSILI..GREEK SMALL LETTER IOTA WITH DASIA AND PERISPOMENI
1F40..1F45    ; Ll #   [6] GREEK SMALL LETTER OMICRON WITH PSILI..GREEK SMALL LETTER OMICRON WITH DASIA AND OXIA
1F50..1F57    ; Ll #   [8] GREEK SMALL LETTER UPSILON WITH PSILI..GREEK SMALL LETTER UPSILON WITH DASIA AND PERISPOMENI
1F60..1F67    ; Ll #   [8] GREEK SMALL LETTER OMEGA WITH PSILI..GREEK SMALL LETTER OMEGA WITH DASIA AND PERISPOMENI
1F70..1F7D    ; Ll #  [14] GREEK SMALL LETTER ALPHA WITH VARIA..GREEK SMALL LETTER OMEGA WITH OXIA
1F80..1F87    ; Ll #   [8] GREEK SMALL LETTER ALPHA WITH PSILI AND YPOGEGRAMMENI..GREEK SMALL LETTER ALPHA WITH DASIA AND PERISPOMENI AND YPOGEGRAMMENI
1F90..1F97    ; Ll #   [8] GREEK SMALL LETTER ETA WITH PSILI AND YPOGEGRAMMENI..GREEK SMALL LETTER ETA WITH DASIA AND PERISPOMENI AND YPOGEGRAMMENI
1FA0..1FA7    ; Ll #   [8] GREEK SMALL LETTER OMEGA WITH PSILI AND YPOGEGRAMMENI..GREEK SMALL LETTER OMEGA WITH DASIA AND PERISPOMENI AND YPOGEGRAMMENI
1FB0..1FB4    ; Ll #   [5] GREEK SMALL LETTER ALPHA WITH VRACHY..GREEK SMALL LETTER ALPHA WITH OXIA AND YPOGEGRAMMENI
1FB6..1FB7    ; Ll #   [2] GREEK SMALL LETTER ALPHA WITH PERISPOMENI..GREEK SMALL LETTER ALPHA WITH PERISPOMENI AND YPOGEGRAMMENI
1FBE          ; Ll #       GREEK PROSGEGRAMMENI
1FC2..1FC4    ; Ll #   [3] GREEK SMALL LETTER ETA WITH VARIA AND YPOGEGRAMMENI..GREEK SMALL LETTER ETA WITH OXIA AND YPOGEGRAMMENI
1FC6..1FC7    ; Ll #   [2] GREEK SMALL LETTER ETA WITH PERISPOMENI..GREEK SMALL LETTER ETA WITH PERISPOMENI AND YPOGEGRAMMENI
1FD0..1FD3    ; Ll #   [4] GREEK SMALL LETTER IOTA WITH VRACHY..GREEK SMALL LETTER IOTA WITH DIALYTIKA AND OXIA
1FD6..1FD7    ; Ll #   [2] GREEK SMALL LETTER IOTA WITH PERISPOMENI..GREEK SMALL LETTER IOTA WITH DIALYTIKA AND PERISPOMENI
1FE0..1FE7    ; Ll #   [8] GREEK SMALL LETTER UPSILON WITH VRACHY..GREEK SMALL LETTER UPSILON WITH DIALYTIKA AND PERISPOMENI
1FF2..1FF4    ; Ll #   [3] GREEK SMALL LETTER OMEGA WITH VARIA AND YPOGEGRAMMENI..GREEK SMALL LETTER OMEGA WITH OXIA AND YPOGEGRAMMENI
1FF6..1FF7    ; Ll #   [2] GREEK SMALL LETTER OMEGA WITH PERISPOMENI..GREEK SMALL LETTER OMEGA WITH PERISPOMENI AND YPOGEGRAMMENI
210A          ; Ll #       SCRIPT SMALL G
210E..210F    ; Ll #   [2] PLANCK CONSTANT..PLANCK CONSTANT OVER TWO PI
2113          ; Ll #       SCRIPT SMALL L
212F          ; Ll #       SCRIPT SMALL E
2134          ; Ll #       SCRIPT SMALL O
2139          ; Ll #       INFORMATION SOURCE
213C..213D    ; Ll #   [2] DOUBLE-STRUCK SMALL PI..DOUBLE-STRUCK SMALL GAMMA
2146..2149    ; Ll #   [4] DOUBLE-STRUCK ITALIC SMALL D..DOUBLE-STRUCK ITALIC SMALL J
214E          ; Ll #       TURNED SMALL F
2184          ; Ll #       LATIN SMALL LETTER REVERSED C
2C30..2C5F    ; Ll #  [48] GLAGOLITIC SMALL LETTER AZU..GLAGOLITIC SMALL LETTER CAUDATE CHRIVI
2C61          ; Ll #       LATIN SMALL LETTER L WITH DOUBLE BAR
2C65..2C66    ; Ll #   [2] LATIN SMALL LETTER A WITH STROKE..LATIN SMALL LETTER T WITH DIAGONAL STROKE
2C68          ; Ll #       LATIN SMALL LETTER H WITH DESCENDER
2C6A          ; Ll #       LATIN SMALL LETTER K WITH DESCENDER
2C6C          ; Ll #       LATIN SMALL LETTER Z WITH DESCENDER
2C71          ; Ll #       LATIN SMALL LETTER V WITH RIGHT HOOK
2C73..2C74    ; Ll #   [2] LATIN SMALL LETTER W WITH HOOK..LATIN SMALL LETTER V WITH CURL
2C76..2C7B    ; Ll #   [6] LATIN SMALL LETTER HALF H..LATIN LETTER SMALL CAPITAL TURNED E
2C81          ; Ll #       COPTIC SMALL LETTER ALFA
2C83          ; Ll #       COPTIC SMALL LETTER VIDA
2C85          ; Ll #       COPTIC SMALL LETTER GAMMA
2C87          ; Ll #       COPTIC SMALL LETTER DALDA
2C89          ; Ll #       COPTIC SMALL LETTER EIE
2C8B          ; Ll #       COPTIC SMALL LETTER SOU
2C8D          ; Ll #       COPTIC SMALL LETTER ZATA
2C8F          ; Ll #       COPTIC SMALL LETTER HATE
2C91          ; Ll #       COPTIC SMALL LETTER THETHE
2C93          ; Ll #       COPTIC SMALL LETTER IAUDA
2C95          ; Ll #       COPTIC SMALL LETTER KAPA
2C97          ; Ll #       COPTIC SMALL LETTER LAULA
2C99          ; Ll #       COPTIC SMALL LETTER MI
2C9B          ; Ll #       COPTIC SMALL LETTER NI
2C9D          ; Ll #       COPTIC SMALL LETTER KSI
2C9F          ; Ll #       COPTIC SMALL LETTER O
2CA1          ; Ll #       COPTIC SMALL LETTER PI
2CA3          ; Ll #       COPTIC SMALL LETTER RO
2CA5          ; Ll #       COPTIC SMALL LETTER SIMA
2CA7          ; Ll #       COPTIC SMALL LETTER TAU
2CA9          ; Ll #       COPTIC SMALL LETTER UA
2CAB          ; Ll #       COPTIC SMALL LETTER FI
2CAD          ; Ll #       COPTIC SMALL LETTER KHI
2CAF          ; Ll #       COPTIC SMALL LETTER PSI
2CB1          ; Ll #       COPTIC SMALL LETTER OOU
2CB3          ; Ll #       COPTIC SMALL LETTER DIALECT-P ALEF
2CB5          ; Ll #       COPTIC SMALL LETTER OLD COPTIC AIN
2CB7          ; Ll #       COPTIC SMALL LETTER CRYPTOGRAMMIC EIE
2CB9          ; Ll #       COPTIC SMALL LETTER DIALECT-P KAPA
2CBB          ; Ll #       COPTIC SMALL LETTER DIALECT-P NI
2CBD          ; Ll #       COPTIC SMALL LETTER CRYPTOGRAMMIC NI
2CBF          ; Ll #       COPTIC SMALL LETTER OLD COPTIC OOU
2CC1          ; Ll #       COPTIC SMALL LETTER SAMPI
2CC3          ; Ll #       COPTIC SMALL LETTER CROSSED SHEI
2CC5          ; Ll #       COPTIC SMALL LETTER OLD COPTIC SHEI
2CC7          ; Ll #       COPTIC SMALL LETTER OLD COPTIC ESH
2CC9          ; Ll #       COPTIC SMALL LETTER AKHMIMIC KHEI
2CCB          ; Ll #       COPTIC SMALL LETTER DIALECT-P HORI
2CCD          ; Ll #       COPTIC SMALL LETTER OLD COPTIC HORI
2CCF          ; Ll #       COPTIC SMALL LETTER OLD COPTIC HA
2CD1          ; Ll #       COPTIC SMALL LETTER L-SHAPED HA
2CD3          ; Ll #       COPTIC SMALL LETTER OLD COPTIC HEI
2CD5          ; Ll #       COPTIC SMALL LETTER OLD COPTIC HAT
2CD7          ; Ll #       COPTIC SMALL LETTER OLD COPTIC GANGIA
2CD9          ; Ll #       COPTIC SMALL LETTER OLD COPTIC DJA
2CDB          ; Ll #       COPTIC SMALL LETTER OLD COPTIC SHIMA
2CDD          ; Ll #       COPTIC SMALL LETTER OLD NUBIAN SHIMA
2CDF          ; Ll #       COPTIC SMALL LETTER OLD NUBIAN NGI
2CE1          ; Ll #       COPTIC SMALL LETTER OLD NUBIAN NYI
2CE3..2CE4    ; Ll #   [2] COPTIC SMALL LETTER OLD NUBIAN WAU..COPTIC SYMBOL KAI
2CEC          ; Ll #       COPTIC SMALL LETTER CRYPTOGRAMMIC SHEI
2CEE          ; Ll #       COPTIC SMALL LETTER CRYPTOGRAMMIC GANGIA
2CF3          ; Ll #       COPTIC SMALL LETTER BOHAIRIC KHEI
2D00..2D25    ; Ll #  [38] GEORGIAN SMALL LETTER AN..GEORGIAN SMALL LETTER HOE
2D27          ; Ll #       GEORGIAN SMALL LETTER YN
2D2D          ; Ll #       GEORGIAN SMALL LETTER AEN
A641          ; Ll #       CYRILLIC SMALL LETTER ZEMLYA
A643          ; Ll #       CYRILLIC SMALL LETTER DZELO
A645          ; Ll #       CYRILLIC SMALL LETTER REVERSED DZE
A647          ; Ll #       CYRILLIC SMALL LETTER IOTA
A649          ; Ll #       CYRILLIC SMALL LETTER DJERV
A64B          ; Ll #       CYRILLIC SMALL LETTER MONOGRAPH UK
A64D          ; Ll #       CYRILLIC SMALL LETTER BROAD OMEGA
A64F          ; Ll #       CYRILLIC SMALL LETTER NEUTRAL YER
A651          ; Ll #       CYRILLIC SMALL LETTER YERU WITH BACK YER
A653          ; Ll #       CYRILLIC SMALL LETTER IOTIFIED YAT
A655          ; Ll #       CYRILLIC SMALL LETTER REVERSED YU
A657          ; Ll #       CYRILLIC SMALL LETTER IOTIFIED A
A659          ; Ll #       CYRILLIC SMALL LETTER CLOSED LITTLE YUS
A65B          ; Ll #       CYRILLIC SMALL LETTER BLENDED YUS
A65D          ; Ll #       CYRILLIC SMALL LETTER IOTIFIED CLOSED LITTLE YUS
A65F          ; Ll #       CYRILLIC SMALL LETTER YN
A661          ; Ll #       CYRILLIC SMALL LETTER REVERSED TSE
A663          ; Ll #       CYRILLIC SMALL LETTER SOFT DE
A665          ; Ll #       CYRILLIC SMALL LETTER SOFT EL
A667          ; Ll #       CYRILLIC SMALL LETTER SOFT EM
A669          ; Ll #       CYRILLIC SMALL LETTER MONOCULAR O
A66B          ; Ll #       CYRILLIC SMALL LETTER BINOCULAR O
A66D          ; Ll #       CYRILLIC SMALL LETTER DOUBLE MONOCULAR O
A681          ; Ll #       CYRILLIC SMALL LETTER DWE
A683          ; Ll #       CYRILLIC SMALL LETTER DZWE
A685          ; Ll #       CYRILLIC SMALL LETTER ZHWE
A687          ; Ll #       CYRILLIC SMALL LETTER CCHE
A689          ; Ll #       CYRILLIC SMALL LETTER DZZE
A68B          ; Ll #       CYRILLIC SMALL LETTER TE WITH MIDDLE HOOK
A68D          ; Ll #       CYRILLIC SMALL LETTER TWE
A68F          ; Ll #       CYRILLIC SMALL LETTER TSWE
A691          ; Ll #       CYRILLIC SMALL LETTER TSSE
A693          ; Ll #       CYRILLIC SMALL LETTER TCHE
A695          ; Ll #       CYRILLIC SMALL LETTER HWE
A697          ; Ll #       CYRILLIC SMALL LETTER SHWE
A699          ; Ll #       CYRILLIC SMALL LETTER DOUBLE O
A69B          ; Ll #       CYRILLIC SMALL LETTER CROSSED O
A723          ; Ll #       LATIN SMALL LETTER EGYPTOLOGICAL ALEF
A725          ; Ll #       LATIN SMALL LETTER EGYPTOLOGICAL AIN
A727          ; Ll #       LATIN SMALL LETTER HENG
A729          ; Ll #       LATIN SMALL LETTER TZ
A72B          ; Ll #       LATIN SMALL LETTER TRESILLO
A72D          ; Ll #       LATIN SMALL LETTER CUATRILLO
A72F..A731    ; Ll #   [3] LATIN SMALL LETTER CUATRILLO WITH COMMA..LATIN LETTER SMALL CAPITAL S
A733          ; Ll #       LATIN SMALL LETTER AA
A735          ; Ll #       LATIN SMALL LETTER AO
A737          ; Ll #       LATIN SMALL LETTER AU
A739          ; Ll #       LATIN SMALL LETTER AV
A73B          ; Ll #       LATIN SMALL LETTER AV WITH HORIZONTAL BAR
A73D          ; Ll #       LATIN SMALL LETTER AY
A73F          ; Ll #       LATIN SMALL LETTER REVERSED C WITH DOT
A741          ; Ll #       LATIN SMALL LETTER K WITH STROKE
A743          ; Ll #       LATIN SMALL LETTER K WITH DIAGONAL STROKE
A745          ; Ll #       LATIN SMALL LETTER K WITH STROKE AND DIAGONAL STROKE
A747          ; Ll #       LATIN SMALL LETTER BROKEN L
A749          ; Ll #       LATIN SMALL LETTER L WITH HIGH STROKE
A74B          ; Ll #       LATIN SMALL LETTER O WITH LONG STROKE OVERLAY
A74D          ; Ll #       LATIN SMALL LETTER O WITH LOOP
A74F          ; Ll #       LATIN SMALL LETTER OO
A751          ; Ll #       LATIN SMALL LETTER P WITH STROKE THROUGH DESCENDER
A753          ; Ll #       LATIN SMALL LETTER P WITH FLOURISH
A755          ; Ll #       LATIN SMALL LETTER P WITH SQUIRREL TAIL
A757          ; Ll #       LATIN SMALL LETTER Q WITH STROKE THROUGH DESCENDER
A759          ; Ll #       LATIN SMALL LETTER Q WITH DIAGONAL STROKE
A75B          ; Ll #       LATIN SMALL LETTER R ROTUNDA
A75D          ; Ll #       LATIN SMALL LETTER RUM ROTUNDA
A75F          ; Ll #       LATIN SMALL LETTER V WITH DIAGONAL STROKE
A761          ; Ll #       LATIN SMALL LETTER VY
A763          ; Ll #       LATIN SMALL LETTER VISIGOTHIC Z
A765          ; Ll #       LATIN SMALL LETTER THORN WITH STROKE
A767          ; Ll #       LATIN SMALL LETTER THORN WITH STROKE THROUGH DESCENDER
A769          ; Ll #       LATIN SMALL LETTER VEND
A76B          ; Ll #       LATIN SMALL LETTER ET
A76D          ; Ll #       LATIN SMALL LETTER IS
A76F          ; Ll #       LATIN SMALL LETTER CON
A771..A778    ; Ll #   [8] LATIN SMALL LETTER DUM..LATIN SMALL LETTER UM
A77A          ; Ll #       LATIN SMALL LETTER INSULAR D
A77C          ; Ll #       LATIN SMALL LETTER INSULAR F
A77F          ; Ll #       LATIN SMALL LETTER TURNED INSULAR G
A781          ; Ll #       LATIN SMALL LETTER TURNED L
A783          ; Ll #       LATIN SMALL LETTER INSULAR R
A785          ; Ll #       LATIN SMALL LETTER INSULAR S
A787          ; Ll #       LATIN SMALL LETTER INSULAR T
A78C          ; Ll #       LATIN SMALL LETTER SALTILLO
A78E          ; Ll #       LATIN SMALL LETTER L WITH RETROFLEX HOOK AND BELT
A791          ; Ll #       LATIN SMALL LETTER N WITH DESCENDER
A793..A795    ; Ll #   [3] LATIN SMALL LETTER C WITH BAR..LATIN SMALL LETTER H WITH PALATAL HOOK
A797          ; Ll #       LATIN SMALL LETTER B WITH FLOURISH
A799          ; Ll #       LATIN SMALL LETTER F WITH STROKE
A79B          ; Ll #       LATIN SMALL LETTER VOLAPUK AE
A79D          ; Ll #       LATIN SMALL LETTER VOLAPUK OE
A79F          ; Ll #       LATIN SMALL LETTER VOLAPUK UE
A7A1          ; Ll #       LATIN SMALL LETTER G WITH OBLIQUE STROKE
A7A3          ; Ll #       LATIN SMALL LETTER K WITH OBLIQUE STROKE
A7A5          ; Ll #       LATIN SMALL LETTER N WITH OBLIQUE STROKE
A7A7          ; Ll #       LATIN SMALL LETTER R WITH OBLIQUE STROKE
A7A9          ; Ll #       LATIN SMALL LETTER S WITH OBLIQUE STROKE
A7AF          ; Ll #       LATIN LETTER SMALL CAPITAL Q
A7B5          ; Ll #       LATIN SMALL LETTER BETA
A7B7          ; Ll #       LATIN SMALL LETTER OMEGA
A7B9          ; Ll #       LATIN SMALL LETTER U WITH STROKE
A7BB          ; Ll #       LATIN SMALL LETTER GLOTTAL A
A7BD          ; Ll #       LATIN SMALL LETTER GLOTTAL I
A7BF          ; Ll #       LATIN SMALL LETTER GLOTTAL U
A7C1          ; Ll #       LATIN SMALL LETTER OLD POLISH O
A7C3          ; Ll #       LATIN SMALL LETTER ANGLICANA W
A7C8          ; Ll #       LATIN SMALL LETTER D WITH SHORT STROKE OVERLAY
A7CA          ; Ll #       LATIN SMALL LETTER S WITH SHORT STROKE OVERLAY
A7D1          ; Ll #       LATIN SMALL LETTER CLOSED INSULAR G
A7D3          ; Ll #       LATIN SMALL LETTER DOUBLE THORN
A7D5          ; Ll #       LATIN SMALL LETTER DOUBLE WYNN
A7D7          ; Ll #       LATIN SMALL LETTER MIDDLE SCOTS S
A7D9          ; Ll #       LATIN SMALL LETTER SIGMOID S
A7F6          ; Ll #       LATIN SMALL LETTER REVERSED HALF H
A7FA          ; Ll #       LATIN LETTER SMALL CAPITAL TURNED M
AB30..AB5A    ; Ll #  [43] LATIN SMALL LETTER BARRED ALPHA..LATIN SMALL LETTER Y WITH SHORT RIGHT LEG
AB60..AB68    ; Ll #   [9] LATIN SMALL LETTER SAKHA YAT..LATIN SMALL LETTER TURNED R WITH MIDDLE TILDE
AB70..ABBF    ; Ll #  [80] CHEROKEE SMALL LETTER A..CHEROKEE SMALL LETTER YA
FB00..FB06    ; Ll #   [7] LATIN SMALL LIGATURE FF..LATIN SMALL LIGATURE ST
FB13..FB17    ; Ll #   [5] ARMENIAN SMALL LIGATURE MEN NOW..ARMENIAN SMALL LIGATURE MEN XEH
FF41..FF5A    ; Ll #  [26] FULLWIDTH LATIN SMALL LETTER A..FULLWIDTH LATIN SMALL LETTER Z
10428..1044F  ; Ll #  [40] DESERET SMALL LETTER LONG I..DESERET SMALL LETTER EW
104D8..104FB  ; Ll #  [36] OSAGE SMALL LETTER A..OSAGE SMALL LETTER ZHA
10597..105A1  ; Ll #  [11] VITHKUQI SMALL LETTER A..VITHKUQI SMALL LETTER GA
105A3..105B1  ; Ll #  [15] VITHKUQI SMALL LETTER HA..VITHKUQI SMALL LETTER RE
105B3..105B9  ; Ll #   [7] VITHKUQI SMALL LETTER SE..VITHKUQI SMALL LETTER XE
105BB..105BC  ; Ll #   [2] VITHKUQI SMALL LETTER Y..VITHKUQI SMALL LETTER ZE
10CC0..10CF2  ; Ll #  [51] OLD HUNGARIAN SMALL LETTER A..OLD HUNGARIAN SMALL LETTER US
118C0..118DF  ; Ll #  [32] WARANG CITI SMALL LETTER NGAA..WARANG CITI SMALL LETTER VIYO
16E60..16E7F  ; Ll #  [32] MEDEFAIDRIN SMALL LETTER M..MEDEFAIDRIN SMALL LETTER Y
1D41A..1D433  ; Ll #  [26] MATHEMATICAL BOLD SMALL A..MATHEMATICAL BOLD SMALL Z
1D44E..1D454  ; Ll #   [7] MATHEMATICAL ITALIC SMALL A..MATHEMATICAL ITALIC SMALL G
1D456..1D467  ; Ll #  [18] MATHEMATICAL ITALIC SMALL I..MATHEMATICAL ITALIC SMALL Z
1D482..1D49B  ; Ll #  [26] MATHEMATICAL BOLD ITALIC SMALL A..MATHEMATICAL BOLD ITALIC SMALL Z
1D4B6..1D4B9  ; Ll #   [4] MATHEMATICAL SCRIPT SMALL A..MATHEMATICAL SCRIPT SMALL D
1D4BB         ; Ll #       MATHEMATICAL SCRIPT SMALL F
1D4BD..1D4C3  ; Ll #   [7] MATHEMATICAL SCRIPT SMALL H..MATHEMATICAL SCRIPT SMALL N
1D4C5..1D4CF  ; Ll #  [11] MATHEMATICAL SCRIPT SMALL P..MATHEMATICAL SCRIPT SMALL Z
1D4EA..1D503  ; Ll #  [26] MATHEMATICAL BOLD SCRIPT SMALL A..MATHEMATICAL BOLD SCRIPT SMALL Z
1D51E..1D537  ; Ll #  [26] MATHEMATICAL FRAKTUR SMALL A..MATHEMATICAL FRAKTUR SMALL Z
1D552..1D56B  ; Ll #  [26] MATHEMATICAL DOUBLE-STRUCK SMALL A..MATHEMATICAL DOUBLE-STRUCK SMALL Z
1D586..1D59F  ; Ll #  [26] MATHEMATICAL BOLD FRAKTUR SMALL A..MATHEMATICAL BOLD FRAKTUR SMALL Z
1D5BA..1D5D3  ; Ll #  [26] MATHEMATICAL SANS-SERIF SMALL A..MATHEMATICAL SANS-SERIF SMALL Z
1D5EE..1D607  ; Ll #  [26] MATHEMATICAL SANS-SERIF BOLD SMALL A..MATHEMATICAL SANS-SERIF BOLD SMALL Z
1D622..1D63B  ; Ll #  [26] MATHEMATICAL SANS-SERIF ITALIC SMALL A..MATHEMATICAL SANS-SERIF ITALIC SMALL Z
1D656..1D66F  ; Ll #  [26] MATHEMATICAL SANS-SERIF BOLD ITALIC SMALL A..MATHEMATICAL SANS-SERIF BOLD ITALIC SMALL Z
1D68A..1D6A5  ; Ll #  [28] MATHEMATICAL MONOSPACE SMALL A..MATHEMATICAL ITALIC SMALL DOTLESS J
1D6C2..1D6DA  ; Ll #  [25] MATHEMATICAL BOLD SMALL ALPHA..MATHEMATICAL BOLD SMALL OMEGA
1D6DC..1D6E1  ; Ll #   [6] MATHEMATICAL BOLD EPSILON SYMBOL..MATHEMATICAL BOLD PI SYMBOL
1D6FC..1D714  ; Ll #  [25] MATHEMATICAL ITALIC SMALL ALPHA..MATHEMATICAL ITALIC SMALL OMEGA
1D716..1D71B  ; Ll #   [6] MATHEMATICAL ITALIC EPSILON SYMBOL..MATHEMATICAL ITALIC PI SYMBOL
1D736..1D74E  ; Ll #  [25] MATHEMATICAL BOLD ITALIC SMALL ALPHA..MATHEMATICAL BOLD ITALIC SMALL OMEGA
1D750..1D755  ; Ll #   [6] MATHEMATICAL BOLD ITALIC EPSILON SYMBOL..MATHEMATICAL BOLD ITALIC PI SYMBOL
1D770..1D788  ; Ll #  [25] MATHEMATICAL SANS-SERIF BOLD SMALL ALPHA..MATHEMATICAL SANS-SERIF BOLD SMALL OMEGA
1D78A..1D78F  ; Ll #   [6] MATHEMATICAL SANS-SERIF BOLD EPSILON SYMBOL..MATHEMATICAL SANS-SERIF BOLD PI SYMBOL
1D7AA..1D7C2  ; Ll #  [25] MATHEMATICAL SANS-SERIF BOLD ITALIC SMALL ALPHA..MATHEMATICAL SANS-SERIF BOLD ITALIC SMALL OMEGA
1D7C4..1D7C9  ; Ll #   [6] MATHEMATICAL SANS-SERIF BOLD ITALIC EPSILON SYMBOL..MATHEMATICAL SANS-SERIF BOLD ITALIC PI SYMBOL
1D7CB         ; Ll #       MATHEMATICAL BOLD SMALL DIGAMMA
1DF00..1DF09  ; Ll #  [10] LATIN SMALL LETTER FENG DIGRAPH WITH TRILL..LATIN SMALL LETTER T WITH HOOK AND RETROFLEX HOOK
1DF0B..1DF1E  ; Ll #  [20] LATIN SMALL LETTER ESH WITH DOUBLE BAR..LATIN SMALL LETTER S WITH CURL
1DF25..1DF2A  ; Ll #   [6] LATIN SMALL LETTER D WITH MID-HEIGHT LEFT HOOK..LATIN SMALL LETTER T WITH MID-HEIGHT LEFT HOOK
1E922..1E943  ; Ll #  [34] ADLAM SMALL LETTER ALIF..ADLAM SMALL LETTER SHA

# Total code points: 2233

# ================================================

# General_Category=Titlecase_Letter

01C5          ; Lt #       LATIN CAPITAL LETTER D WITH SMALL LETTER Z WITH CARON
01C8          ; Lt #       LATIN CAPITAL LETTER L WITH SMALL LETTER J
01CB          ; Lt #       LATIN CAPITAL LETTER N WITH SMALL LETTER J
01F2          ; Lt #       LATIN CAPITAL LETTER D WITH SMALL LETTER Z
1F88..1F8F    ; Lt #   [8] GREEK CAPITAL LETTER ALPHA WITH PSILI AND PROSGEGRAMMENI..GREEK CAPITAL LETTER ALPHA WITH DASIA AND PERISPOMENI AND PROSGEGRAMMENI
1F98..1F9F    ; Lt #   [8] GREEK CAPITAL LETTER ETA WITH PSILI AND PROSGEGRAMMENI..GREEK CAPITAL LETTER ETA WITH DASIA AND PERISPOMENI AND PROSGEGRAMMENI
1FA8..1FAF    ; Lt #   [8] GREEK CAPITAL LETTER OMEGA WITH PSILI AND PROSGEGRAMMENI..GREEK CAPITAL LETTER OMEGA WITH DASIA AND PERISPOMENI AND PROSGEGRAMMENI
1FBC          ; Lt #       GREEK CAPITAL LETTER ALPHA WITH PROSGEGRAMMENI
1FCC          ; Lt #       GREEK CAPITAL LETTER ETA WITH PROSGEGRAMMENI
1FFC          ; Lt #       GREEK CAPITAL LETTER OMEGA WITH PROSGEGRAMMENI

# Total code points: 31

# ================================================

# General_Category=Modifier_Letter

02B0..02C1    ; Lm #  [18] MODIFIER LETTER SMALL H..MODIFIER LETTER REVERSED GLOTTAL STOP
02C6..02D1    ; Lm #  [12] MODIFIER LETTER CIRCUMFLEX ACCENT..MODIFIER LETTER HALF TRIANGULAR COLON
02E0..02E4    ; Lm #   [5] MODIFIER LETTER SMALL GAMMA..MODIFIER LETTER SMALL REVERSED GLOTTAL STOP
02EC          ; Lm #       MODIFIER LETTER VOICING
02EE          ; Lm #       MODIFIER LETTER DOUBLE APOSTROPHE
0374          ; Lm #       GREEK NUMERAL SIGN
037A          ; Lm #       GREEK YPOGEGRAMMENI
0559          ; Lm #       ARMENIAN MODIFIER LETTER LEFT HALF RING
0640          ; Lm #       ARABIC TATWEEL
06E5..06E6    ; Lm #   [2] ARABIC SMALL WAW..ARABIC SMALL YEH
07F4..07F5    ; Lm #   [2] NKO HIGH TONE APOSTROPHE..NKO LOW TONE APOSTROPHE
07FA          ; Lm #       NKO LAJANYALAN
081A          ; Lm #       SAMARITAN MODIFIER LETTER EPENTHETIC YUT
0824          ; Lm #       SAMARITAN MODIFIER LETTER SHORT A
0828          ; Lm #       SAMARITAN MODIFIER LETTER I
08C9          ; Lm #       ARABIC SMALL FARSI YEH
0971          ; Lm #       DEVANAGARI SIGN HIGH SPACING DOT
0E46          ; Lm #       THAI CHARACTER MAIYAMOK
0EC6          ; Lm #       LAO KO LA
10FC          ; Lm #       MODIFIER LETTER GEORGIAN NAR
17D7          ; Lm #       KHMER SIGN LEK TOO
1843          ; Lm #       MONGOLIAN LETTER TODO LONG VOWEL SIGN
1AA7          ; Lm #       TAI THAM SIGN MAI YAMOK
1C78..1C7D    ; Lm #   [6] OL CHIKI MU TTUDDAG..OL CHIKI AHAD
1D2C..1D6A    ; Lm #  [63] MODIFIER LETTER CAPITAL A..GREEK SUBSCRIPT SMALL LETTER CHI
1D78          ; Lm #       MODIFIER LETTER CYRILLIC EN
1D9B..1DBF    ; Lm #  [37] MODIFIER LETTER SMALL TURNED ALPHA..MODIFIER LETTER SMALL THETA
2071          ; Lm #       SUPERSCRIPT LATIN SMALL LETTER I
207F          ; Lm #       SUPERSCRIPT LATIN SMALL LETTER N
2090..209C    ; Lm #  [13] LATIN SUBSCRIPT SMALL LETTER A..LATIN SUBSCRIPT SMALL LETTER T
2C7C..2C7D    ; Lm #   [2] LATIN SUBSCRIPT SMALL LETTER J..MODIFIER LETTER CAPITAL V
2D6F          ; Lm #       TIFINAGH MODIFIER LETTER LABIALIZATION MARK
2E2F          ; Lm #       VERTICAL TILDE
3005          ; Lm #       IDEOGRAPHIC ITERATION MARK
3031..3035    ; Lm #   [5] VERTICAL KANA REPEAT MARK..VERTICAL KANA REPEAT MARK LOWER HALF
303B          ; Lm #       VERTICAL IDEOGRAPHIC ITERATION MARK
309D..309E    ; Lm #   [2] HIRAGANA ITERATION MARK..HIRAGANA VOICED ITERATION MARK
30FC..30FE    ; Lm #   [3] KATAKANA-HIRAGANA PROLONGED SOUND MARK..KATAKANA VOICED ITERATION MARK
A015          ; Lm #       YI SYLLABLE WU
A4F8..A4FD    ; Lm #   [6] LISU LETTER TONE MYA TI..LISU LETTER TONE MYA JEU
A60C          ; Lm #       VAI SYLLABLE LENGTHENER
A67F          ; Lm #       CYRILLIC PAYEROK
A69C..A69D    ; Lm #   [2] MODIFIER LETTER CYRILLIC HARD SIGN..MODIFIER LETTER CYRILLIC SOFT SIGN
A717..A71F    ; Lm #   [9] MODIFIER LETTER DOT VERTICAL BAR..MODIFIER LETTER LOW INVERTED EXCLAMATION MARK
A770          ; Lm #       MODIFIER LETTER US
A788          ; Lm #       MODIFIER LETTER LOW CIRCUMFLEX ACCENT
A7F2..A7F4    ; Lm #   [3] MODIFIER LETTER CAPITAL C..MODIFIER LETTER CAPITAL Q
A7F8..A7F9    ; Lm #   [2] MODIFIER LETTER CAPITAL H WITH STROKE..MODIFIER LETTER SMALL LIGATURE OE
A9CF          ; Lm #       JAVANESE PANGRANGKEP
A9E6          ; Lm #       MYANMAR MODIFIER LETTER SHAN REDUPLICATION
AA70          ; Lm #       MYANMAR MODIFIER LETTER KHAMTI REDUPLICATION
AADD          ; Lm #       TAI VIET SYMBOL SAM
AAF3..AAF4    ; Lm #   [2] MEETEI MAYEK SYLLABLE REPETITION MARK..MEETEI MAYEK WORD REPETITION MARK
AB5C..AB5F    ; Lm #   [4] MODIFIER LETTER SMALL HENG..MODIFIER LETTER SMALL U WITH LEFT HOOK
AB69          ; Lm #       MODIFIER LETTER SMALL TURNED W
FF70          ; Lm #       HALFWIDTH KATAKANA-HIRAGANA PROLONGED SOUND MARK
FF9E..FF9F    ; Lm #   [2] HALFWIDTH KATAKANA VOICED SOUND MARK..HALFWIDTH KATAKANA SEMI-VOICED SOUND MARK
10780..10785  ; Lm #   [6] MODIFIER LETTER SMALL CAPITAL AA..MODIFIER LETTER SMALL B WITH HOOK
10787..107B0  ; Lm #  [42] MODIFIER LETTER SMALL DZ DIGRAPH..MODIFIER LETTER SMALL V WITH RIGHT HOOK
107B2..107BA  ; Lm #   [9] MODIFIER LETTER SMALL CAPITAL Y..MODIFIER LETTER SMALL S WITH CURL
16B40..16B43  ; Lm #   [4] PAHAWH HMONG SIGN VOS SEEV..PAHAWH HMONG SIGN IB YAM
16F93..16F9F  ; Lm #  [13] MIAO LETTER TONE-2..MIAO LETTER REFORMED TONE-8
16FE0..16FE1  ; Lm #   [2] TANGUT ITERATION MARK..NUSHU ITERATION MARK
16FE3         ; Lm #       OLD CHINESE ITERATION MARK
1AFF0..1AFF3  ; Lm #   [4] KATAKANA LETTER MINNAN TONE-2..KATAKANA LETTER MINNAN TONE-5
1AFF5..1AFFB  ; Lm #   [7] KATAKANA LETTER MINNAN TONE-7..KATAKANA LETTER MINNAN NASALIZED TONE-5
1AFFD..1AFFE  ; Lm #   [2] KATAKANA LETTER MINNAN NASALIZED TONE-7..KATAKANA LETTER MINNAN NASALIZED TONE-8
1E030..1E06D  ; Lm #  [62] MODIFIER LETTER CYRILLIC SMALL A..MODIFIER LETTER CYRILLIC SMALL STRAIGHT U WITH STROKE
1E137..1E13D  ; Lm #   [7] NYIAKENG PUACHUE HMONG SIGN FOR PERSON..NYIAKENG PUACHUE HMONG SYLLABLE LENGTHENER
1E4EB         ; Lm #       NAG MUNDARI SIGN OJOD
1E94B         ; Lm #       ADLAM NASALIZATION MARK

# Total code points: 397

# ================================================

# General_Category=Other_Letter

00AA          ; Lo #       FEMININE ORDINAL INDICATOR
00BA          ; Lo #       MASCULINE ORDINAL INDICATOR
01BB          ; Lo #       LATIN LETTER TWO WITH STROKE
01C0..01C3    ; Lo #   [4] LATIN LETTER DENTAL CLICK..LATIN LETTER RETROFLEX CLICK
0294          ; Lo #       LATIN LETTER GLOTTAL STOP
05D0..05EA    ; Lo #  [27] HEBREW LETTER ALEF..HEBREW LETTER TAV
05EF..05F2    ; Lo #   [4] HEBREW YOD TRIANGLE..HEBREW LIGATURE YIDDISH DOUBLE YOD
0620..063F    ; Lo #  [32] ARABIC LETTER KASHMIRI YEH..ARABIC LETTER FARSI YEH WITH THREE DOTS ABOVE
0641..064A    ; Lo #  [10] ARABIC LETTER FEH..ARABIC LETTER YEH
066E..066F    ; Lo #   [2] ARABIC LETTER DOTLESS BEH..ARABIC LETTER DOTLESS QAF
0671..06D3    ; Lo #  [99] ARABIC LETTER ALEF WASLA..ARABIC LETTER YEH BARREE WITH HAMZA ABOVE
06D5          ; Lo #       ARABIC LETTER AE
06EE..06EF    ; Lo #   [2] ARABIC LETTER DAL WITH INVERTED V..ARABIC LETTER REH WITH INVERTED V
06FA..06FC    ; Lo #   [3] ARABIC LETTER SHEEN WITH DOT BELOW..ARABIC LETTER GHAIN WITH DOT BELOW
06FF          ; Lo #       ARABIC LETTER HEH WITH INVERTED V
0710          ; Lo #       SYRIAC LETTER ALAPH
0712..072F    ; Lo #  [30] SYRIAC LETTER BETH..SYRIAC LETTER PERSIAN DHALATH
074D..07A5    ; Lo #  [89] SYRIAC LETTER SOGDIAN ZHAIN..THAANA LETTER WAAVU
07B1          ; Lo #       THAANA LETTER NAA
07CA..07EA    ; Lo #  [33] NKO LETTER A..NKO LETTER JONA RA
0800..0815    ; Lo #  [22] SAMARITAN LETTER ALAF..SAMARITAN LETTER TAAF
0840..0858    ; Lo #  [25] MANDAIC LETTER HALQA..MANDAIC LETTER AIN
0860..086A    ; Lo #  [11] SYRIAC LETTER MALAYALAM NGA..SYRIAC LETTER MALAYALAM SSA
0870..0887    ; Lo #  [24] ARABIC LETTER ALEF WITH ATTACHED FATHA..ARABIC BASELINE ROUND DOT
0889..088E    ; Lo #   [6] ARABIC LETTER NOON WITH INVERTED SMALL V..ARABIC VERTICAL TAIL
08A0..08C8    ; Lo #  [41] ARABIC LETTER BEH WITH SMALL V BELOW..ARABIC LETTER GRAF
0904..0939    ; Lo #  [54] DEVANAGARI LETTER SHORT A..DEVANAGARI LETTER HA
093D          ; Lo #       DEVANAGARI SIGN AVAGRAHA
0950          ; Lo #       DEVANAGARI OM
0958..0961    ; Lo #  [10] DEVANAGARI LETTER QA..DEVANAGARI LETTER VOCALIC LL
0972..0980    ; Lo #  [15] DEVANAGARI LETTER CANDRA A..BENGALI ANJI
0985..098C    ; Lo #   [8] BENGALI LETTER A..BENGALI LETTER VOCALIC L
098F..0990    ; Lo #   [2] BENGALI LETTER E..BENGALI LETTER AI
0993..09A8    ; Lo #  [22] BENGALI LETTER O..BENGALI LETTER NA
09AA..09B0    ; Lo #   [7] BENGALI LETTER PA..BENGALI LETTER RA
09B2          ; Lo #       BENGALI LETTER LA
09B6..09B9    ; Lo #   [4] BENGALI LETTER SHA..BENGALI LETTER HA
09BD          ; Lo #       BENGALI SIGN AVAGRAHA
09CE          ; Lo #       BENGALI LETTER KHANDA TA
09DC..09DD    ; Lo #   [2] BENGALI LETTER RRA..BENGALI LETTER RHA
09DF..09E1    ; Lo #   [3] BENGALI LETTER YYA..BENGALI LETTER VOCALIC LL
09F0..09F1    ; Lo #   [2] BENGALI LETTER RA WITH MIDDLE DIAGONAL..BENGALI LETTER RA WITH LOWER DIAGONAL
09FC          ; Lo #       BENGALI LETTER VEDIC ANUSVARA
0A05..0A0A    ; Lo #   [6] GURMUKHI LETTER A..GURMUKHI LETTER UU
0A0F..0A10    ; Lo #   [2] GURMUKHI LETTER EE..GURMUKHI LETTER AI
0A13..0A28    ; Lo #  [22] GURMUKHI LETTER OO..GURMUKHI LETTER NA
0A2A..0A30    ; Lo #   [7] GURMUKHI LETTER PA..GURMUKHI LETTER RA
0A32..0A33    ; Lo #   [2] GURMUKHI LETTER LA..GURMUKHI LETTER LLA
0A35..0A36    ; Lo #   [2] GURMUKHI LETTER VA..GURMUKHI LETTER SHA
0A38..0A39    ; Lo #   [2] GURMUKHI LETTER SA..GURMUKHI LETTER HA
0A59..0A5C    ; Lo #   [4] GURMUKHI LETTER KHHA..GURMUKHI LETTER RRA
0A5E          ; Lo #       GURMUKHI LETTER FA
0A72..0A74    ; Lo #   [3] GURMUKHI IRI..GURMUKHI EK ONKAR
0A85..0A8D    ; Lo #   [9] GUJARATI LETTER A..GUJARATI VOWEL CANDRA E
0A8F..0A91    ; Lo #   [3] GUJARATI LETTER E..GUJARATI VOWEL CANDRA O
0A93..0AA8    ; Lo #  [22] GUJARATI LETTER O..GUJARATI LETTER NA
0AAA..0AB0    ; Lo #   [7] GUJARATI LETTER PA..GUJARATI LETTER RA
0AB2..0AB3    ; Lo #   [2] GUJARATI LETTER LA..GUJARATI LETTER LLA
0AB5..0AB9    ; Lo #   [5] GUJARATI LETTER VA..GUJARATI LETTER HA
0ABD          ; Lo #       GUJARATI SIGN AVAGRAHA
0AD0          ; Lo #       GUJARATI OM
0AE0..0AE1    ; Lo #   [2] GUJARATI LETTER VOCALIC RR..GUJARATI LETTER VOCALIC LL
0AF9          ; Lo #       GUJARATI LETTER ZHA
0B05..0B0C    ; Lo #   [8] ORIYA LETTER A..ORIYA LETTER VOCALIC L
0B0F..0B10    ; Lo #   [2] ORIYA LETTER E..ORIYA LETTER AI
0B13..0B28    ; Lo #  [22] ORIYA LETTER O..ORIYA LETTER NA
0B2A..0B30    ; Lo #   [7] ORIYA LETTER PA..ORIYA LETTER RA
0B32..0B33    ; Lo #   [2] ORIYA LETTER LA..ORIYA LETTER LLA
0B35..0B39    ; Lo #   [5] ORIYA LETTER VA..ORIYA LETTER HA
0B3D          ; Lo #       ORIYA SIGN AVAGRAHA
0B5C..0B5D    ; Lo #   [2] ORIYA LETTER RRA..ORIYA LETTER RHA
0B5F..0B61    ; Lo #   [3] ORIYA LETTER YYA..ORIYA LETTER VOCALIC LL
0B71          ; Lo #       ORIYA LETTER WA
0B83          ; Lo #       TAMIL SIGN VISARGA
0B85..0B8A    ; Lo #   [6] TAMIL LETTER A..TAMIL LETTER UU
0B8E..0B90    ; Lo #   [3] TAMIL LETTER E..TAMIL LETTER AI
0B92..0B95    ; Lo #   [4] TAMIL LETTER O..TAMIL LETTER KA
0B99..0B9A    ; Lo #   [2] TAMIL LETTER NGA..TAMIL LETTER CA
0B9C          ; Lo #       TAMIL LETTER JA
0B9E..0B9F    ; Lo #   [2] TAMIL LETTER NYA..TAMIL LETTER TTA
0BA3..0BA4    ; Lo #   [2] TAMIL LETTER NNA..TAMIL LETTER TA
0BA8..0BAA    ; Lo #   [3] TAMIL LETTER NA..TAMIL LETTER PA
0BAE..0BB9    ; Lo #  [12] TAMIL LETTER MA..TAMIL LETTER HA
0BD0          ; Lo #       TAMIL OM
0C05..0C0C    ; Lo #   [8] TELUGU LETTER A..TELUGU LETTER VOCALIC L
0C0E..0C10    ; Lo #   [3] TELUGU LETTER E..TELUGU LETTER AI
0C12..0C28    ; Lo #  [23] TELUGU LETTER O..TELUGU LETTER NA
0C2A..0C39    ; Lo #  [16] TELUGU LETTER PA..TELUGU LETTER HA
0C3D          ; Lo #       TELUGU SIGN AVAGRAHA
0C58..0C5A    ; Lo #   [3] TELUGU LETTER TSA..TELUGU LETTER RRRA
0C5D          ; Lo #       TELUGU LETTER NAKAARA POLLU
0C60..0C61    ; Lo #   [2] TELUGU LETTER VOCALIC RR..TELUGU LETTER VOCALIC LL
0C80          ; Lo #       KANNADA SIGN SPACING CANDRABINDU
0C85..0C8C    ; Lo #   [8] KANNADA LETTER A..KANNADA LETTER VOCALIC L
0C8E..0C90    ; Lo #   [3] KANNADA LETTER E..KANNADA LETTER AI
0C92..0CA8    ; Lo #  [23] KANNADA LETTER O..KANNADA LETTER NA
0CAA..0CB3    ; Lo #  [10] KANNADA LETTER PA..KANNADA LETTER LLA
0CB5..0CB9    ; Lo #   [5] KANNADA LETTER VA..KANNADA LETTER HA
0CBD          ; Lo #       KANNADA SIGN AVAGRAHA
0CDD..0CDE    ; Lo #   [2] KANNADA LETTER NAKAARA POLLU..KANNADA LETTER FA
0CE0..0CE1    ; Lo #   [2] KANNADA LETTER VOCALIC RR..KANNADA LETTER VOCALIC LL
0CF1..0CF2    ; Lo #   [2] KANNADA SIGN JIHVAMULIYA..KANNADA SIGN UPADHMANIYA
0D04..0D0C    ; Lo #   [9] MALAYALAM LETTER VEDIC ANUSVARA..MALAYALAM LETTER VOCALIC L
0D0E..0D10    ; Lo #   [3] MALAYALAM LETTER E..MALAYALAM LETTER AI
0D12..0D3A    ; Lo #  [41] MALAYALAM LETTER O..MALAYALAM LETTER TTTA
0D3D          ; Lo #       MALAYALAM SIGN AVAGRAHA
0D4E          ; Lo #       MALAYALAM LETTER DOT REPH
0D54..0D56    ; Lo #   [3] MALAYALAM LETTER CHILLU M..MALAYALAM LETTER CHILLU LLL
0D5F..0D61    ; Lo #   [3] MALAYALAM LETTER ARCHAIC II..MALAYALAM LETTER VOCALIC LL
0D7A..0D7F    ; Lo #   [6] MALAYALAM LETTER CHILLU NN..MALAYALAM LETTER CHILLU K
0D85..0D96    ; Lo #  [18] SINHALA LETTER AYANNA..SINHALA LETTER AUYANNA
0D9A..0DB1    ; Lo #  [24] SINHALA LETTER ALPAPRAANA KAYANNA..SINHALA LETTER DANTAJA NAYANNA
0DB3..0DBB    ; Lo #   [9] SINHALA LETTER SANYAKA DAYANNA..SINHALA LETTER RAYANNA
0DBD          ; Lo #       SINHALA LETTER DANTAJA LAYANNA
0DC0..0DC6    ; Lo #   [7] SINHALA LETTER VAYANNA..SINHALA LETTER FAYANNA
0E01..0E30    ; Lo #  [48] THAI CHARACTER KO KAI..THAI CHARACTER SARA A
0E32..0E33    ; Lo #   [2] THAI CHARACTER SARA AA..THAI CHARACTER SARA AM
0E40..0E45    ; Lo #   [6] THAI CHARACTER SARA E..THAI CHARACTER LAKKHANGYAO
0E81..0E82    ; Lo #   [2] LAO LETTER KO..LAO LETTER KHO SUNG
0E84          ; Lo #       LAO LETTER KHO TAM
0E86..0E8A    ; Lo #   [5] LAO LETTER PALI GHA..LAO LETTER SO TAM
0E8C..0EA3    ; Lo #  [24] LAO LETTER PALI JHA..LAO LETTER LO LING
0EA5          ; Lo #       LAO LETTER LO LOOT
0EA7..0EB0    ; Lo #  [10] LAO LETTER WO..LAO VOWEL SIGN A
0EB2..0EB3    ; Lo #   [2] LAO VOWEL SIGN AA..LAO VOWEL SIGN AM
0EBD          ; Lo #       LAO SEMIVOWEL SIGN NYO
0EC0..0EC4    ; Lo #   [5] LAO VOWEL SIGN E..LAO VOWEL SIGN AI
0EDC..0EDF    ; Lo #   [4] LAO HO NO..LAO LETTER KHMU NYO
0F00          ; Lo #       TIBETAN SYLLABLE OM
0F40..0F47    ; Lo #   [8] TIBETAN LETTER KA..TIBETAN LETTER JA
0F49..0F6C    ; Lo #  [36] TIBETAN LETTER NYA..TIBETAN LETTER RRA
0F88..0F8C    ; Lo #   [5] TIBETAN SIGN LCE TSA CAN..TIBETAN SIGN INVERTED MCHU CAN
1000..102A    ; Lo #  [43] MYANMAR LETTER KA..MYANMAR LETTER AU
103F          ; Lo #       MYANMAR LETTER GREAT SA
1050..1055    ; Lo #   [6] MYANMAR LETTER SHA..MYANMAR LETTER VOCALIC LL
105A..105D    ; Lo #   [4] MYANMAR LETTER MON NGA..MYANMAR LETTER MON BBE
1061          ; Lo #       MYANMAR LETTER SGAW KAREN SHA
1065..1066    ; Lo #   [2] MYANMAR LETTER WESTERN PWO KAREN THA..MYANMAR LETTER WESTERN PWO KAREN PWA
106E..1070    ; Lo #   [3] MYANMAR LETTER EASTERN PWO KAREN NNA..MYANMAR LETTER EASTERN PWO KAREN GHWA
1075..1081    ; Lo #  [13] MYANMAR LETTER SHAN KA..MYANMAR LETTER SHAN HA
108E          ; Lo #       MYANMAR LETTER RUMAI PALAUNG FA
1100..1248    ; Lo # [329] HANGUL CHOSEONG KIYEOK..ETHIOPIC SYLLABLE QWA
124A..124D    ; Lo #   [4] ETHIOPIC SYLLABLE QWI..ETHIOPIC SYLLABLE QWE
1250..1256    ; Lo #   [7] ETHIOPIC SYLLABLE QHA..ETHIOPIC SYLLABLE QHO
1258          ; Lo #       ETHIOPIC SYLLABLE QHWA
125A..125D    ; Lo #   [4] ETHIOPIC SYLLABLE QHWI..ETHIOPIC SYLLABLE QHWE
1260..1288    ; Lo #  [41] ETHIOPIC SYLLABLE BA..ETHIOPIC SYLLABLE XWA
128A..128D    ; Lo #   [4] ETHIOPIC SYLLABLE XWI..ETHIOPIC SYLLABLE XWE
1290..12B0    ; Lo #  [33] ETHIOPIC SYLLABLE NA..ETHIOPIC SYLLABLE KWA
12B2..12B5    ; Lo #   [4] ETHIOPIC SYLLABLE KWI..ETHIOPIC SYLLABLE KWE
12B8..12BE    ; Lo #   [7] ETHIOPIC SYLLABLE KXA..ETHIOPIC SYLLABLE KXO
12C0          ; Lo #       ETHIOPIC SYLLABLE KXWA
12C2..12C5    ; Lo #   [4] ETHIOPIC SYLLABLE KXWI..ETHIOPIC SYLLABLE KXWE
12C8..12D6    ; Lo #  [15] ETHIOPIC SYLLABLE WA..ETHIOPIC SYLLABLE PHARYNGEAL O
12D8..1310    ; Lo #  [57] ETHIOPIC SYLLABLE ZA..ETHIOPIC SYLLABLE GWA
1312..1315    ; Lo #   [4] ETHIOPIC SYLLABLE GWI..ETHIOPIC SYLLABLE GWE
1318..135A    ; Lo #  [67] ETHIOPIC SYLLABLE GGA..ETHIOPIC SYLLABLE FYA
1380..138F    ; Lo #  [16] ETHIOPIC SYLLABLE SEBATBEIT MWA..ETHIOPIC SYLLABLE PWE
1401..166C    ; Lo # [620] CANADIAN SYLLABICS E..CANADIAN SYLLABICS CARRIER TTSA
166F..167F    ; Lo #  [17] CANADIAN SYLLABICS QAI..CANADIAN SYLLABICS BLACKFOOT W
1681..169A    ; Lo #  [26] OGHAM LETTER BEITH..OGHAM LETTER PEITH
16A0..16EA    ; Lo #  [75] RUNIC LETTER FEHU FEOH FE F..RUNIC LETTER X
16F1..16F8    ; Lo #   [8] RUNIC LETTER K..RUNIC LETTER FRANKS CASKET AESC
1700..1711    ; Lo #  [18] TAGALOG LETTER A..TAGALOG LETTER HA
171F..1731    ; Lo #  [19] TAGALOG LETTER ARCHAIC RA..HANUNOO LETTER HA
1740..1751    ; Lo #  [18] BUHID LETTER A..BUHID LETTER HA
1760..176C    ; Lo #  [13] TAGBANWA LETTER A..TAGBANWA LETTER YA
176E..1770    ; Lo #   [3] TAGBANWA LETTER LA..TAGBANWA LETTER SA
1780..17B3    ; Lo #  [52] KHMER LETTER KA..KHMER INDEPENDENT VOWEL QAU
17DC          ; Lo #       KHMER SIGN AVAKRAHASANYA
1820..1842    ; Lo #  [35] MONGOLIAN LETTER A..MONGOLIAN LETTER CHI
1844..1878    ; Lo #  [53] MONGOLIAN LETTER TODO E..MONGOLIAN LETTER CHA WITH TWO DOTS
1880..1884    ; Lo #   [5] MONGOLIAN LETTER ALI GALI ANUSVARA ONE..MONGOLIAN LETTER ALI GALI INVERTED UBADAMA
1887..18A8    ; Lo #  [34] MONGOLIAN LETTER ALI GALI A..MONGOLIAN LETTER MANCHU ALI GALI BHA
18AA          ; Lo #       MONGOLIAN LETTER MANCHU ALI GALI LHA
18B0..18F5    ; Lo #  [70] CANADIAN SYLLABICS OY..CANADIAN SYLLABICS CARRIER DENTAL S
1900..191E    ; Lo #  [31] LIMBU VOWEL-CARRIER LETTER..LIMBU LETTER TRA
1950..196D    ; Lo #  [30] TAI LE LETTER KA..TAI LE LETTER AI
1970..1974    ; Lo #   [5] TAI LE LETTER TONE-2..TAI LE LETTER TONE-6
1980..19AB    ; Lo #  [44] NEW TAI LUE LETTER HIGH QA..NEW TAI LUE LETTER LOW SUA
19B0..19C9    ; Lo #  [26] NEW TAI LUE VOWEL SIGN VOWEL SHORTENER..NEW TAI LUE TONE MARK-2
1A00..1A16    ; Lo #  [23] BUGINESE LETTER KA..BUGINESE LETTER HA
1A20..1A54    ; Lo #  [53] TAI THAM LETTER HIGH KA..TAI THAM LETTER GREAT SA
1B05..1B33    ; Lo #  [47] BALINESE LETTER AKARA..BALINESE LETTER HA
1B45..1B4C    ; Lo #   [8] BALINESE LETTER KAF SASAK..BALINESE LETTER ARCHAIC JNYA
1B83..1BA0    ; Lo #  [30] SUNDANESE LETTER A..SUNDANESE LETTER HA
1BAE..1BAF    ; Lo #   [2] SUNDANESE LETTER KHA..SUNDANESE LETTER SYA
1BBA..1BE5    ; Lo #  [44] SUNDANESE AVAGRAHA..BATAK LETTER U
1C00..1C23    ; Lo #  [36] LEPCHA LETTER KA..LEPCHA LETTER A
1C4D..1C4F    ; Lo #   [3] LEPCHA LETTER TTA..LEPCHA LETTER DDA
1C5A..1C77    ; Lo #  [30] OL CHIKI LETTER LA..OL CHIKI LETTER OH
1CE9..1CEC    ; Lo #   [4] VEDIC SIGN ANUSVARA ANTARGOMUKHA..VEDIC SIGN ANUSVARA VAMAGOMUKHA WITH TAIL
1CEE..1CF3    ; Lo #   [6] VEDIC SIGN HEXIFORM LONG ANUSVARA..VEDIC SIGN ROTATED ARDHAVISARGA
1CF5..1CF6    ; Lo #   [2] VEDIC SIGN JIHVAMULIYA..VEDIC SIGN UPADHMANIYA
1CFA          ; Lo #       VEDIC SIGN DOUBLE ANUSVARA ANTARGOMUKHA
2135..2138    ; Lo #   [4] ALEF SYMBOL..DALET SYMBOL
2D30..2D67    ; Lo #  [56] TIFINAGH LETTER YA..TIFINAGH LETTER YO
2D80..2D96    ; Lo #  [23] ETHIOPIC SYLLABLE LOA..ETHIOPIC SYLLABLE GGWE
2DA0..2DA6    ; Lo #   [7] ETHIOPIC SYLLABLE SSA..ETHIOPIC SYLLABLE SSO
2DA8..2DAE    ; Lo #   [7] ETHIOPIC SYLLABLE CCA..ETHIOPIC SYLLABLE CCO
2DB0..2DB6    ; Lo #   [7] ETHIOPIC SYLLABLE ZZA..ETHIOPIC SYLLABLE ZZO
2DB8..2DBE    ; Lo #   [7] ETHIOPIC SYLLABLE CCHA..ETHIOPIC SYLLABLE CCHO
2DC0..2DC6    ; Lo #   [7] ETHIOPIC SYLLABLE QYA..ETHIOPIC SYLLABLE QYO
2DC8..2DCE    ; Lo #   [7] ETHIOPIC SYLLABLE KYA..ETHIOPIC SYLLABLE KYO
2DD0..2DD6    ; Lo #   [7] ETHIOPIC SYLLABLE XYA..ETHIOPIC SYLLABLE XYO
2DD8..2DDE    ; Lo #   [7] ETHIOPIC SYLLABLE GYA..ETHIOPIC SYLLABLE GYO
3006          ; Lo #       IDEOGRAPHIC CLOSING MARK
303C          ; Lo #       MASU MARK
3041..3096    ; Lo #  [86] HIRAGANA LETTER SMALL A..HIRAGANA LETTER SMALL KE
309F          ; Lo #       HIRAGANA DIGRAPH YORI
30A1..30FA    ; Lo #  [90] KATAKANA LETTER SMALL A..KATAKANA LETTER VO
30FF          ; Lo #       KATAKANA DIGRAPH KOTO
3105..312F    ; Lo #  [43] BOPOMOFO LETTER B..BOPOMOFO LETTER NN
3131..318E    ; Lo #  [94] HANGUL LETTER KIYEOK..HANGUL LETTER ARAEAE
31A0..31BF    ; Lo #  [32] BOPOMOFO LETTER BU..BOPOMOFO LETTER AH
31F0..31FF    ; Lo #  [16] KATAKANA LETTER SMALL KU..KATAKANA LETTER SMALL RO
3400..4DBF    ; Lo # [6592] CJK UNIFIED IDEOGRAPH-3400..CJK UNIFIED IDEOGRAPH-4DBF
4E00..A014    ; Lo # [21013] CJK UNIFIED IDEOGRAPH-4E00..YI SYLLABLE E
A016..A48C    ; Lo # [1143] YI SYLLABLE BIT..YI SYLLABLE YYR
A4D0..A4F7    ; Lo #  [40] LISU LETTER BA..LISU LETTER OE
A500..A60B    ; Lo # [268] VAI SYLLABLE EE..VAI SYLLABLE NG
A610..A61F    ; Lo #  [16] VAI SYLLABLE NDOLE FA..VAI SYMBOL JONG
A62A..A62B    ; Lo #   [2] VAI SYLLABLE NDOLE MA..VAI SYLLABLE NDOLE DO
A66E          ; Lo #       CYRILLIC LETTER MULTIOCULAR O
A6A0..A6E5    ; Lo #  [70] BAMUM LETTER A..BAMUM LETTER KI
A78F          ; Lo #       LATIN LETTER SINOLOGICAL DOT
A7F7          ; Lo #       LATIN EPIGRAPHIC LETTER SIDEWAYS I
A7FB..A801    ; Lo #   [7] LATIN EPIGRAPHIC LETTER REVERSED F..SYLOTI NAGRI LETTER I
A803..A805    ; Lo #   [3] SYLOTI NAGRI LETTER U..SYLOTI NAGRI LETTER O
A807..A80A    ; Lo #   [4] SYLOTI NAGRI LETTER KO..SYLOTI NAGRI LETTER GHO
A80C..A822    ; Lo #  [23] SYLOTI NAGRI LETTER CO..SYLOTI NAGRI LETTER HO
A840..A873    ; Lo #  [52] PHAGS-PA LETTER KA..PHAGS-PA LETTER CANDRABINDU
A882..A8B3    ; Lo #  [50] SAURASHTRA LETTER A..SAURASHTRA LETTER LLA
A8F2..A8F7    ; Lo #   [6] DEVANAGARI SIGN SPACING CANDRABINDU..DEVANAGARI SIGN CANDRABINDU AVAGRAHA
A8FB          ; Lo #       DEVANAGARI HEADSTROKE
A8FD..A8FE    ; Lo #   [2] DEVANAGARI JAIN OM..DEVANAGARI LETTER AY
A90A..A925    ; Lo #  [28] KAYAH LI LETTER KA..KAYAH LI LETTER OO
A930..A946    ; Lo #  [23] REJANG LETTER KA..REJANG LETTER A
A960..A97C    ; Lo #  [29] HANGUL CHOSEONG TIKEUT-MIEUM..HANGUL CHOSEONG SSANGYEORINHIEUH
A984..A9B2    ; Lo #  [47] JAVANESE LETTER A..JAVANESE LETTER HA
A9E0..A9E4    ; Lo #   [5] MYANMAR LETTER SHAN GHA..MYANMAR LETTER SHAN BHA
A9E7..A9EF    ; Lo #   [9] MYANMAR LETTER TAI LAING NYA..MYANMAR LETTER TAI LAING NNA
A9FA..A9FE    ; Lo #   [5] MYANMAR LETTER TAI LAING LLA..MYANMAR LETTER TAI LAING BHA
AA00..AA28    ; Lo #  [41] CHAM LETTER A..CHAM LETTER HA
AA40..AA42    ; Lo #   [3] CHAM LETTER FINAL K..CHAM LETTER FINAL NG
AA44..AA4B    ; Lo #   [8] CHAM LETTER FINAL CH..CHAM LETTER FINAL SS
AA60..AA6F    ; Lo #  [16] MYANMAR LETTER KHAMTI GA..MYANMAR LETTER KHAMTI FA
AA71..AA76    ; Lo #   [6] MYANMAR LETTER KHAMTI XA..MYANMAR LOGOGRAM KHAMTI HM
AA7A          ; Lo #       MYANMAR LETTER AITON RA
AA7E..AAAF    ; Lo #  [50] MYANMAR LETTER SHWE PALAUNG CHA..TAI VIET LETTER HIGH O
AAB1          ; Lo #       TAI VIET VOWEL AA
AAB5..AAB6    ; Lo #   [2] TAI VIET VOWEL E..TAI VIET VOWEL O
AAB9..AABD    ; Lo #   [5] TAI VIET VOWEL UEA..TAI VIET VOWEL AN
AAC0          ; Lo #       TAI VIET TONE MAI NUENG
AAC2          ; Lo #       TAI VIET TONE MAI SONG
AADB..AADC    ; Lo #   [2] TAI VIET SYMBOL KON..TAI VIET SYMBOL NUENG
AAE0..AAEA    ; Lo #  [11] MEETEI MAYEK LETTER E..MEETEI MAYEK LETTER SSA
AAF2          ; Lo #       MEETEI MAYEK ANJI
AB01..AB06    ; Lo #   [6] ETHIOPIC SYLLABLE TTHU..ETHIOPIC SYLLABLE TTHO
AB09..AB0E    ; Lo #   [6] ETHIOPIC SYLLABLE DDHU..ETHIOPIC SYLLABLE DDHO
AB11..AB16    ; Lo #   [6] ETHIOPIC SYLLABLE DZU..ETHIOPIC SYLLABLE DZO
AB20..AB26    ; Lo #   [7] ETHIOPIC SYLLABLE CCHHA..ETHIOPIC SYLLABLE CCHHO
AB28..AB2E    ; Lo #   [7] ETHIOPIC SYLLABLE BBA..ETHIOPIC SYLLABLE BBO
ABC0..ABE2    ; Lo #  [35] MEETEI MAYEK LETTER KOK..MEETEI MAYEK LETTER I LONSUM
AC00..D7A3    ; Lo # [11172] HANGUL SYLLABLE GA..HANGUL SYLLABLE HIH
D7B0..D7C6    ; Lo #  [23] HANGUL JUNGSEONG O-YEO..HANGUL JUNGSEONG ARAEA-E
D7CB..D7FB    ; Lo #  [49] HANGUL JONGSEONG NIEUN-RIEUL..HANGUL JONGSEONG PHIEUPH-THIEUTH
F900..FA6D    ; Lo # [366] CJK COMPATIBILITY IDEOGRAPH-F900..CJK COMPATIBILITY IDEOGRAPH-FA6D
FA70..FAD9    ; Lo # [106] CJK COMPATIBILITY IDEOGRAPH-FA70..CJK COMPATIBILITY IDEOGRAPH-FAD9
FB1D          ; Lo #       HEBREW LETTER YOD WITH HIRIQ
FB1F..FB28    ; Lo #  [10] HEBREW LIGATURE YIDDISH YOD YOD PATAH..HEBREW LETTER WIDE TAV
FB2A..FB36    ; Lo #  [13] HEBREW LETTER SHIN WITH SHIN DOT..HEBREW LETTER ZAYIN WITH DAGESH
FB38..FB3C    ; Lo #   [5] HEBREW LETTER TET WITH DAGESH..HEBREW LETTER LAMED WITH DAGESH
FB3E          ; Lo #       HEBREW LETTER MEM WITH DAGESH
FB40..FB41    ; Lo #   [2] HEBREW LETTER NUN WITH DAGESH..HEBREW LETTER SAMEKH WITH DAGESH
FB43..FB44    ; Lo #   [2] HEBREW LETTER FINAL PE WITH DAGESH..HEBREW LETTER PE WITH DAGESH
FB46..FBB1    ; Lo # [108] HEBREW LETTER TSADI WITH DAGESH..ARABIC LETTER YEH BARREE WITH HAMZA ABOVE FINAL FORM
FBD3..FD3D    ; Lo # [363] ARABIC LETTER NG ISOLATED FORM..ARABIC LIGATURE ALEF WITH FATHATAN ISOLATED FORM
FD50..FD8F    ; Lo #  [64] ARABIC LIGATURE TEH WITH JEEM WITH MEEM INITIAL FORM..ARABIC LIGATURE MEEM WITH KHAH WITH MEEM INITIAL FORM
FD92..FDC7    ; Lo #  [54] ARABIC LIGATURE MEEM WITH JEEM WITH KHAH INITIAL FORM..ARABIC LIGATURE NOON WITH JEEM WITH YEH FINAL FORM
FDF0..FDFB    ; Lo #  [12] ARABIC LIGATURE SALLA USED AS KORANIC STOP SIGN ISOLATED FORM..ARABIC LIGATURE JALLAJALALOUHOU
FE70..FE74    ; Lo #   [5] ARABIC FATHATAN ISOLATED FORM..ARABIC KASRATAN ISOLATED FORM
FE76..FEFC    ; Lo # [135] ARABIC FATHA ISOLATED FORM..ARABIC LIGATURE LAM WITH ALEF FINAL FORM
FF66..FF6F    ; Lo #  [10] HALFWIDTH KATAKANA LETTER WO..HALFWIDTH KATAKANA LETTER SMALL TU
FF71..FF9D    ; Lo #  [45] HALFWIDTH KATAKANA LETTER A..HALFWIDTH KATAKANA LETTER N
FFA0..FFBE    ; Lo #  [31] HALFWIDTH HANGUL FILLER..HALFWIDTH HANGUL LETTER HIEUH
FFC2..FFC7    ; Lo #   [6] HALFWIDTH HANGUL LETTER A..HALFWIDTH HANGUL LETTER E
FFCA..FFCF    ; Lo #   [6] HALFWIDTH HANGUL LETTER YEO..HALFWIDTH HANGUL LETTER OE
FFD2..FFD7    ; Lo #   [6] HALFWIDTH HANGUL LETTER YO..HALFWIDTH HANGUL LETTER YU
FFDA..FFDC    ; Lo #   [3] HALFWIDTH HANGUL LETTER EU..HALFWIDTH HANGUL LETTER I
10000..1000B  ; Lo #  [12] LINEAR B SYLLABLE B008 A..LINEAR B SYLLABLE B046 JE
1000D..10026  ; Lo #  [26] LINEAR B SYLLABLE B036 JO..LINEAR B SYLLABLE B032 QO
10028..1003A  ; Lo #  [19] LINEAR B SYLLABLE B060 RA..LINEAR B SYLLABLE B042 WO
1003C..1003D  ; Lo #   [2] LINEAR B SYLLABLE B017 ZA..LINEAR B SYLLABLE B074 ZE
1003F..1004D  ; Lo #  [15] LINEAR B SYLLABLE B020 ZO..LINEAR B SYLLABLE B091 TWO
10050..1005D  ; Lo #  [14] LINEAR B SYMBOL B018..LINEAR B SYMBOL B089
10080..100FA  ; Lo # [123] LINEAR B IDEOGRAM B100 MAN..LINEAR B IDEOGRAM VESSEL B305
10280..1029C  ; Lo #  [29] LYCIAN LETTER A..LYCIAN LETTER X
102A0..102D0  ; Lo #  [49] CARIAN LETTER A..CARIAN LETTER UUU3
10300..1031F  ; Lo #  [32] OLD ITALIC LETTER A..OLD ITALIC LETTER ESS
1032D..10340  ; Lo #  [20] OLD ITALIC LETTER YE..GOTHIC LETTER PAIRTHRA
10342..10349  ; Lo #   [8] GOTHIC LETTER RAIDA..GOTHIC LETTER OTHAL
10350..10375  ; Lo #  [38] OLD PERMIC LETTER AN..OLD PERMIC LETTER IA
10380..1039D  ; Lo #  [30] UGARITIC LETTER ALPA..UGARITIC LETTER SSU
103A0..103C3  ; Lo #  [36] OLD PERSIAN SIGN A..OLD PERSIAN SIGN HA
103C8..103CF  ; Lo #   [8] OLD PERSIAN SIGN AURAMAZDAA..OLD PERSIAN SIGN BUUMISH
10450..1049D  ; Lo #  [78] SHAVIAN LETTER PEEP..OSMANYA LETTER OO
10500..10527  ; Lo #  [40] ELBASAN LETTER A..ELBASAN LETTER KHE
10530..10563  ; Lo #  [52] CAUCASIAN ALBANIAN LETTER ALT..CAUCASIAN ALBANIAN LETTER KIW
105C0..105F3  ; Lo #  [52] TODHRI LETTER A..TODHRI LETTER OO
10600..10736  ; Lo # [311] LINEAR A SIGN AB001..LINEAR A SIGN A664
10740..10755  ; Lo #  [22] LINEAR A SIGN A701 A..LINEAR A SIGN A732 JE
10760..10767  ; Lo #   [8] LINEAR A SIGN A800..LINEAR A SIGN A807
10800..10805  ; Lo #   [6] CYPRIOT SYLLABLE A..CYPRIOT SYLLABLE JA
10808         ; Lo #       CYPRIOT SYLLABLE JO
1080A..10835  ; Lo #  [44] CYPRIOT SYLLABLE KA..CYPRIOT SYLLABLE WO
10837..10838  ; Lo #   [2] CYPRIOT SYLLABLE XA..CYPRIOT SYLLABLE XE
1083C         ; Lo #       CYPRIOT SYLLABLE ZA
1083F..10855  ; Lo #  [23] CYPRIOT SYLLABLE ZO..IMPERIAL ARAMAIC LETTER TAW
10860..10876  ; Lo #  [23] PALMYRENE LETTER ALEPH..PALMYRENE LETTER TAW
10880..1089E  ; Lo #  [31] NABATAEAN LETTER FINAL ALEPH..NABATAEAN LETTER TAW
108E0..108F2  ; Lo #  [19] HATRAN LETTER ALEPH..HATRAN LETTER QOPH
108F4..108F5  ; Lo #   [2] HATRAN LETTER SHIN..HATRAN LETTER TAW
10900..10915  ; Lo #  [22] PHOENICIAN LETTER ALF..PHOENICIAN LETTER TAU
10920..10939  ; Lo #  [26] LYDIAN LETTER A..LYDIAN LETTER C
10980..109B7  ; Lo #  [56] MEROITIC HIEROGLYPHIC LETTER A..MEROITIC CURSIVE LETTER DA
109BE..109BF  ; Lo #   [2] MEROITIC CURSIVE LOGOGRAM RMT..MEROITIC CURSIVE LOGOGRAM IMN
10A00         ; Lo #       KHAROSHTHI LETTER A
10A10..10A13  ; Lo #   [4] KHAROSHTHI LETTER KA..KHAROSHTHI LETTER GHA
10A15..10A17  ; Lo #   [3] KHAROSHTHI LETTER CA..KHAROSHTHI LETTER JA
10A19..10A35  ; Lo #  [29] KHAROSHTHI LETTER NYA..KHAROSHTHI LETTER VHA
10A60..10A7C  ; Lo #  [29] OLD SOUTH ARABIAN LETTER HE..OLD SOUTH ARABIAN LETTER THETH
10A80..10A9C  ; Lo #  [29] OLD NORTH ARABIAN LETTER HEH..OLD NORTH ARABIAN LETTER ZAH
10AC0..10AC7  ; Lo #   [8] MANICHAEAN LETTER ALEPH..MANICHAEAN LETTER WAW
10AC9..10AE4  ; Lo #  [28] MANICHAEAN LETTER ZAYIN..MANICHAEAN LETTER TAW
10B00..10B35  ; Lo #  [54] AVESTAN LETTER A..AVESTAN LETTER HE
10B40..10B55  ; Lo #  [22] INSCRIPTIONAL PARTHIAN LETTER ALEPH..INSCRIPTIONAL PARTHIAN LETTER TAW
10B60..10B72  ; Lo #  [19] INSCRIPTIONAL PAHLAVI LETTER ALEPH..INSCRIPTIONAL PAHLAVI LETTER TAW
10B80..10B91  ; Lo #  [18] PSALTER PAHLAVI LETTER ALEPH..PSALTER PAHLAVI LETTER TAW
10C00..10C48  ; Lo #  [73] OLD TURKIC LETTER ORKHON A..OLD TURKIC LETTER ORKHON BASH
10D00..10D23  ; Lo #  [36] HANIFI ROHINGYA LETTER A..HANIFI ROHINGYA MARK NA KHONNA
10E80..10EA9  ; Lo #  [42] YEZIDI LETTER ELIF..YEZIDI LETTER ET
10EB0..10EB1  ; Lo #   [2] YEZIDI LETTER LAM WITH DOT ABOVE..YEZIDI LETTER YOT WITH CIRCUMFLEX ABOVE
10EC2..10EC4  ; Lo #   [3] ARABIC LETTER DAL WITH TWO DOTS VERTICALLY BELOW..ARABIC LETTER KAF WITH TWO DOTS VERTICALLY BELOW
10F00..10F1C  ; Lo #  [29] OLD SOGDIAN LETTER ALEPH..OLD SOGDIAN LETTER FINAL TAW WITH VERTICAL TAIL
10F27         ; Lo #       OLD SOGDIAN LIGATURE AYIN-DALETH
10F30..10F45  ; Lo #  [22] SOGDIAN LETTER ALEPH..SOGDIAN INDEPENDENT SHIN
10F70..10F81  ; Lo #  [18] OLD UYGHUR LETTER ALEPH..OLD UYGHUR LETTER LESH
10FB0..10FC4  ; Lo #  [21] CHORASMIAN LETTER ALEPH..CHORASMIAN LETTER TAW
10FE0..10FF6  ; Lo #  [23] ELYMAIC LETTER ALEPH..ELYMAIC LIGATURE ZAYIN-YODH
11003..11037  ; Lo #  [53] BRAHMI SIGN JIHVAMULIYA..BRAHMI LETTER OLD TAMIL NNNA
11071..11072  ; Lo #   [2] BRAHMI LETTER OLD TAMIL SHORT E..BRAHMI LETTER OLD TAMIL SHORT O
11075         ; Lo #       BRAHMI LETTER OLD TAMIL LLA
11083..110AF  ; Lo #  [45] KAITHI LETTER A..KAITHI LETTER HA
110D0..110E8  ; Lo #  [25] SORA SOMPENG LETTER SAH..SORA SOMPENG LETTER MAE
11103..11126  ; Lo #  [36] CHAKMA LETTER AA..CHAKMA LETTER HAA
11144         ; Lo #       CHAKMA LETTER LHAA
11147         ; Lo #       CHAKMA LETTER VAA
11150..11172  ; Lo #  [35] MAHAJANI LETTER A..MAHAJANI LETTER RRA
11176         ; Lo #       MAHAJANI LIGATURE SHRI
11183..111B2  ; Lo #  [48] SHARADA LETTER A..SHARADA LETTER HA
111C1..111C4  ; Lo #   [4] SHARADA SIGN AVAGRAHA..SHARADA OM
111DA         ; Lo #       SHARADA EKAM
111DC         ; Lo #       SHARADA HEADSTROKE
11200..11211  ; Lo #  [18] KHOJKI LETTER A..KHOJKI LETTER JJA
11213..1122B  ; Lo #  [25] KHOJKI LETTER NYA..KHOJKI LETTER LLA
1123F..11240  ; Lo #   [2] KHOJKI LETTER QA..KHOJKI LETTER SHORT I
11280..11286  ; Lo #   [7] MULTANI LETTER A..MULTANI LETTER GA
11288         ; Lo #       MULTANI LETTER GHA
1128A..1128D  ; Lo #   [4] MULTANI LETTER CA..MULTANI LETTER JJA
1128F..1129D  ; Lo #  [15] MULTANI LETTER NYA..MULTANI LETTER BA
1129F..112A8  ; Lo #  [10] MULTANI LETTER BHA..MULTANI LETTER RHA
112B0..112DE  ; Lo #  [47] KHUDAWADI LETTER A..KHUDAWADI LETTER HA
11305..1130C  ; Lo #   [8] GRANTHA LETTER A..GRANTHA LETTER VOCALIC L
1130F..11310  ; Lo #   [2] GRANTHA LETTER EE..GRANTHA LETTER AI
11313..11328  ; Lo #  [22] GRANTHA LETTER OO..GRANTHA LETTER NA
1132A..11330  ; Lo #   [7] GRANTHA LETTER PA..GRANTHA LETTER RA
11332..11333  ; Lo #   [2] GRANTHA LETTER LA..GRANTHA LETTER LLA
11335..11339  ; Lo #   [5] GRANTHA LETTER VA..GRANTHA LETTER HA
1133D         ; Lo #       GRANTHA SIGN AVAGRAHA
11350         ; Lo #       GRANTHA OM
1135D..11361  ; Lo #   [5] GRANTHA SIGN PLUTA..GRANTHA LETTER VOCALIC LL
11400..11434  ; Lo #  [53] NEWA LETTER A..NEWA LETTER HA
11447..1144A  ; Lo #   [4] NEWA SIGN AVAGRAHA..NEWA SIDDHI
1145F..11461  ; Lo #   [3] NEWA LETTER VEDIC ANUSVARA..NEWA SIGN UPADHMANIYA
11480..114AF  ; Lo #  [48] TIRHUTA ANJI..TIRHUTA LETTER HA
114C4..114C5  ; Lo #   [2] TIRHUTA SIGN AVAGRAHA..TIRHUTA GVANG
114C7         ; Lo #       TIRHUTA OM
11580..115AE  ; Lo #  [47] SIDDHAM LETTER A..SIDDHAM LETTER HA
115D8..115DB  ; Lo #   [4] SIDDHAM LETTER THREE-CIRCLE ALTERNATE I..SIDDHAM LETTER ALTERNATE U
11600..1162F  ; Lo #  [48] MODI LETTER A..MODI LETTER LLA
11644         ; Lo #       MODI SIGN HUVA
11680..116AA  ; Lo #  [43] TAKRI LETTER A..TAKRI LETTER RRA
116B8         ; Lo #       TAKRI LETTER ARCHAIC KHA
11700..1171A  ; Lo #  [27] AHOM LETTER KA..AHOM LETTER ALTERNATE BA
11740..11746  ; Lo #   [7] AHOM LETTER CA..AHOM LETTER LLA
11800..1182B  ; Lo #  [44] DOGRA LETTER A..DOGRA LETTER RRA
118FF..11906  ; Lo #   [8] WARANG CITI OM..DIVES AKURU LETTER E
11909         ; Lo #       DIVES AKURU LETTER O
1190C..11913  ; Lo #   [8] DIVES AKURU LETTER KA..DIVES AKURU LETTER JA
11915..11916  ; Lo #   [2] DIVES AKURU LETTER NYA..DIVES AKURU LETTER TTA
11918..1192F  ; Lo #  [24] DIVES AKURU LETTER DDA..DIVES AKURU LETTER ZA
1193F         ; Lo #       DIVES AKURU PREFIXED NASAL SIGN
11941         ; Lo #       DIVES AKURU INITIAL RA
119A0..119A7  ; Lo #   [8] NANDINAGARI LETTER A..NANDINAGARI LETTER VOCALIC RR
119AA..119D0  ; Lo #  [39] NANDINAGARI LETTER E..NANDINAGARI LETTER RRA
119E1         ; Lo #       NANDINAGARI SIGN AVAGRAHA
119E3         ; Lo #       NANDINAGARI HEADSTROKE
11A00         ; Lo #       ZANABAZAR SQUARE LETTER A
11A0B..11A32  ; Lo #  [40] ZANABAZAR SQUARE LETTER KA..ZANABAZAR SQUARE LETTER KSSA
11A3A         ; Lo #       ZANABAZAR SQUARE CLUSTER-INITIAL LETTER RA
11A50         ; Lo #       SOYOMBO LETTER A
11A5C..11A89  ; Lo #  [46] SOYOMBO LETTER KA..SOYOMBO CLUSTER-INITIAL LETTER SA
11A9D         ; Lo #       SOYOMBO MARK PLUTA
11AB0..11AF8  ; Lo #  [73] CANADIAN SYLLABICS NATTILIK HI..PAU CIN HAU GLOTTAL STOP FINAL
11C00..11C08  ; Lo #   [9] BHAIKSUKI LETTER A..BHAIKSUKI LETTER VOCALIC L
11C0A..11C2E  ; Lo #  [37] BHAIKSUKI LETTER E..BHAIKSUKI LETTER HA
11C40         ; Lo #       BHAIKSUKI SIGN AVAGRAHA
11C72..11C8F  ; Lo #  [30] MARCHEN LETTER KA..MARCHEN LETTER A
11D00..11D06  ; Lo #   [7] MASARAM GONDI LETTER A..MASARAM GONDI LETTER E
11D08..11D09  ; Lo #   [2] MASARAM GONDI LETTER AI..MASARAM GONDI LETTER O
11D0B..11D30  ; Lo #  [38] MASARAM GONDI LETTER AU..MASARAM GONDI LETTER TRA
11D46         ; Lo #       MASARAM GONDI REPHA
11D60..11D65  ; Lo #   [6] GUNJALA GONDI LETTER A..GUNJALA GONDI LETTER UU
11D67..11D68  ; Lo #   [2] GUNJALA GONDI LETTER EE..GUNJALA GONDI LETTER AI
11D6A..11D89  ; Lo #  [32] GUNJALA GONDI LETTER OO..GUNJALA GONDI LETTER SA
11D98         ; Lo #       GUNJALA GONDI OM
11EE0..11EF2  ; Lo #  [19] MAKASAR LETTER KA..MAKASAR ANGKA
11F02         ; Lo #       KAWI SIGN REPHA
11F04..11F10  ; Lo #  [13] KAWI LETTER A..KAWI LETTER O
11F12..11F33  ; Lo #  [34] KAWI LETTER KA..KAWI LETTER JNYA
11FB0         ; Lo #       LISU LETTER YHA
12000..12399  ; Lo # [922] CUNEIFORM SIGN A..CUNEIFORM SIGN U U
12480..12543  ; Lo # [196] CUNEIFORM SIGN AB TIMES NUN TENU..CUNEIFORM SIGN ZU5 TIMES THREE DISH TENU
12F90..12FF0  ; Lo #  [97] CYPRO-MINOAN SIGN CM001..CYPRO-MINOAN SIGN CM114
13000..1342F  ; Lo # [1072] EGYPTIAN HIEROGLYPH A001..EGYPTIAN HIEROGLYPH V011D
13441..13446  ; Lo #   [6] EGYPTIAN HIEROGLYPH FULL BLANK..EGYPTIAN HIEROGLYPH WIDE LOST SIGN
14400..14646  ; Lo # [583] ANATOLIAN HIEROGLYPH A001..ANATOLIAN HIEROGLYPH A530
16800..16A38  ; Lo # [569] BAMUM LETTER PHASE-A NGKUE MFON..BAMUM LETTER PHASE-F VUEQ
16A40..16A5E  ; Lo #  [31] MRO LETTER TA..MRO LETTER TEK
16A70..16ABE  ; Lo #  [79] TANGSA LETTER OZ..TANGSA LETTER ZA
16AD0..16AED  ; Lo #  [30] BASSA VAH LETTER ENNI..BASSA VAH LETTER I
16B00..16B2F  ; Lo #  [48] PAHAWH HMONG VOWEL KEEB..PAHAWH HMONG CONSONANT CAU
16B63..16B77  ; Lo #  [21] PAHAWH HMONG SIGN VOS LUB..PAHAWH HMONG SIGN CIM NRES TOS
16B7D..16B8F  ; Lo #  [19] PAHAWH HMONG CLAN SIGN TSHEEJ..PAHAWH HMONG CLAN SIGN VWJ
16F00..16F4A  ; Lo #  [75] MIAO LETTER PA..MIAO LETTER RTE
16F50         ; Lo #       MIAO LETTER NASALIZATION
17000..187F7  ; Lo # [6136] TANGUT IDEOGRAPH-17000..TANGUT IDEOGRAPH-187F7
18800..18CD5  ; Lo # [1238] TANGUT COMPONENT-001..KHITAN SMALL SCRIPT CHARACTER-18CD5
18D00..18D08  ; Lo #   [9] TANGUT IDEOGRAPH-18D00..TANGUT IDEOGRAPH-18D08
1B000..1B122  ; Lo # [291] KATAKANA LETTER ARCHAIC E..KATAKANA LETTER ARCHAIC WU
1B132         ; Lo #       HIRAGANA LETTER SMALL KO
1B150..1B152  ; Lo #   [3] HIRAGANA LETTER SMALL WI..HIRAGANA LETTER SMALL WO
1B155         ; Lo #       KATAKANA LETTER SMALL KO
1B164..1B167  ; Lo #   [4] KATAKANA LETTER SMALL WI..KATAKANA LETTER SMALL N
1B170..1B2FB  ; Lo # [396] NUSHU CHARACTER-1B170..NUSHU CHARACTER-1B2FB
1BC00..1BC6A  ; Lo # [107] DUPLOYAN LETTER H..DUPLOYAN LETTER VOCALIC M
1BC70..1BC7C  ; Lo #  [13] DUPLOYAN AFFIX LEFT HORIZONTAL SECANT..DUPLOYAN AFFIX ATTACHED TANGENT HOOK
1BC80..1BC88  ; Lo #   [9] DUPLOYAN AFFIX HIGH ACUTE..DUPLOYAN AFFIX HIGH VERTICAL
1BC90..1BC99  ; Lo #  [10] DUPLOYAN AFFIX LOW ACUTE..DUPLOYAN AFFIX LOW ARROW
1DF0A         ; Lo #       LATIN LETTER RETROFLEX CLICK WITH RETROFLEX HOOK
1E100..1E12C  ; Lo #  [45] NYIAKENG PUACHUE HMONG LETTER MA..NYIAKENG PUACHUE HMONG LETTER W
1E14E         ; Lo #       NYIAKENG PUACHUE HMONG LOGOGRAM NYAJ
1E290..1E2AD  ; Lo #  [30] TOTO LETTER PA..TOTO LETTER A
1E2C0..1E2EB  ; Lo #  [44] WANCHO LETTER AA..WANCHO LETTER YIH
1E4D0..1E4EA  ; Lo #  [27] NAG MUNDARI LETTER O..NAG MUNDARI LETTER ELL
1E7E0..1E7E6  ; Lo #   [7] ETHIOPIC SYLLABLE HHYA..ETHIOPIC SYLLABLE HHYO
1E7E8..1E7EB  ; Lo #   [4] ETHIOPIC SYLLABLE GURAGE HHWA..ETHIOPIC SYLLABLE HHWE
1E7ED..1E7EE  ; Lo #   [2] ETHIOPIC SYLLABLE GURAGE MWI..ETHIOPIC SYLLABLE GURAGE MWEE
1E7F0..1E7FE  ; Lo #  [15] ETHIOPIC SYLLABLE GURAGE QWI..ETHIOPIC SYLLABLE GURAGE PWEE
1E800..1E8C4  ; Lo # [197] MENDE KIKAKUI SYLLABLE M001 KI..MENDE KIKAKUI SYLLABLE M060 NYON
1EE00..1EE03  ; Lo #   [4] ARABIC MATHEMATICAL ALEF..ARABIC MATHEMATICAL DAL
1EE05..1EE1F  ; Lo #  [27] ARABIC MATHEMATICAL WAW..ARABIC MATHEMATICAL DOTLESS QAF
1EE21..1EE22  ; Lo #   [2] ARABIC MATHEMATICAL INITIAL BEH..ARABIC MATHEMATICAL INITIAL JEEM
1EE24         ; Lo #       ARABIC MATHEMATICAL INITIAL HEH
1EE27         ; Lo #       ARABIC MATHEMATICAL INITIAL HAH
1EE29..1EE32  ; Lo #  [10] ARABIC MATHEMATICAL INITIAL YEH..ARABIC MATHEMATICAL INITIAL QAF
1EE34..1EE37  ; Lo #   [4] ARABIC MATHEMATICAL INITIAL SHEEN..ARABIC MATHEMATICAL INITIAL KHAH
1EE39         ; Lo #       ARABIC MATHEMATICAL INITIAL DAD
1EE3B         ; Lo #       ARABIC MATHEMATICAL INITIAL GHAIN
1EE42         ; Lo #       ARABIC MATHEMATICAL TAILED JEEM
1EE47         ; Lo #       ARABIC MATHEMATICAL TAILED HAH
1EE49         ; Lo #       ARABIC MATHEMATICAL TAILED YEH
1EE4B         ; Lo #       ARABIC MATHEMATICAL TAILED LAM
1EE4D..1EE4F  ; Lo #   [3] ARABIC MATHEMATICAL TAILED NOON..ARABIC MATHEMATICAL TAILED AIN
1EE51..1EE52  ; Lo #   [2] ARABIC MATHEMATICAL TAILED SAD..ARABIC MATHEMATICAL TAILED QAF
1EE54         ; Lo #       ARABIC MATHEMATICAL TAILED SHEEN
1EE57         ; Lo #       ARABIC MATHEMATICAL TAILED KHAH
1EE59         ; Lo #       ARABIC MATHEMATICAL TAILED DAD
1EE5B         ; Lo #       ARABIC MATHEMATICAL TAILED GHAIN
1EE5D         ; Lo #       ARABIC MATHEMATICAL TAILED DOTLESS NOON
1EE5F         ; Lo #       ARABIC MATHEMATICAL TAILED DOTLESS QAF
1EE61..1EE62  ; Lo #   [2] ARABIC MATHEMATICAL STRETCHED BEH..ARABIC MATHEMATICAL STRETCHED JEEM
1EE64         ; Lo #       ARABIC MATHEMATICAL STRETCHED HEH
1EE67..1EE6A  ; Lo #   [4] ARABIC MATHEMATICAL STRETCHED HAH..ARABIC MATHEMATICAL STRETCHED KAF
1EE6C..1EE72  ; Lo #   [7] ARABIC MATHEMATICAL STRETCHED MEEM..ARABIC MATHEMATICAL STRETCHED QAF
1EE74..1EE77  ; Lo #   [4] ARABIC MATHEMATICAL STRETCHED SHEEN..ARABIC MATHEMATICAL STRETCHED KHAH
1EE79..1EE7C  ; Lo #   [4] ARABIC MATHEMATICAL STRETCHED DAD..ARABIC MATHEMATICAL STRETCHED DOTLESS BEH
1EE7E         ; Lo #       ARABIC MATHEMATICAL STRETCHED DOTLESS FEH
1EE80..1EE89  ; Lo #  [10] ARABIC MATHEMATICAL LOOPED ALEF..ARABIC MATHEMATICAL LOOPED YEH
1EE8B..1EE9B  ; Lo #  [17] ARABIC MATHEMATICAL LOOPED LAM..ARABIC MATHEMATICAL LOOPED GHAIN
1EEA1..1EEA3  ; Lo #   [3] ARABIC MATHEMATICAL DOUBLE-STRUCK BEH..ARABIC MATHEMATICAL DOUBLE-STRUCK DAL
1EEA5..1EEA9  ; Lo #   [5] ARABIC MATHEMATICAL DOUBLE-STRUCK WAW..ARABIC MATHEMATICAL DOUBLE-STRUCK YEH
1EEAB..1EEBB  ; Lo #  [17] ARABIC MATHEMATICAL DOUBLE-STRUCK LAM..ARABIC MATHEMATICAL DOUBLE-STRUCK GHAIN
20000..2A6DF  ; Lo # [42720] CJK UNIFIED IDEOGRAPH-20000..CJK UNIFIED IDEOGRAPH-2A6DF
2A700..2B739  ; Lo # [4154] CJK UNIFIED IDEOGRAPH-2A700..CJK UNIFIED IDEOGRAPH-2B739
2B740..2B81D  ; Lo # [222] CJK UNIFIED IDEOGRAPH-2B740..CJK UNIFIED IDEOGRAPH-2B81D
2B820..2CEA1  ; Lo # [5762] CJK UNIFIED IDEOGRAPH-2B820..CJK UNIFIED IDEOGRAPH-2CEA1
2CEB0..2EBE0  ; Lo # [7473] CJK UNIFIED IDEOGRAPH-2CEB0..CJK UNIFIED IDEOGRAPH-2EBE0
2EBF0..2EE5D  ; Lo # [622] CJK UNIFIED IDEOGRAPH-2EBF0..CJK UNIFIED IDEOGRAPH-2EE5D
2F800..2FA1D  ; Lo # [542] CJK COMPATIBILITY IDEOGRAPH-2F800..CJK COMPATIBILITY IDEOGRAPH-2FA1D
30000..3134A  ; Lo # [4939] CJK UNIFIED IDEOGRAPH-30000..CJK UNIFIED IDEOGRAPH-3134A
31350..323AF  ; Lo # [4192] CJK UNIFIED IDEOGRAPH-31350..CJK UNIFIED IDEOGRAPH-323AF

<<<<<<< HEAD
# Total code points: 132286
=======
# Total code points: 132237
>>>>>>> c0ae922e

# ================================================

# General_Category=Nonspacing_Mark

0300..036F    ; Mn # [112] COMBINING GRAVE ACCENT..COMBINING LATIN SMALL LETTER X
0483..0487    ; Mn #   [5] COMBINING CYRILLIC TITLO..COMBINING CYRILLIC POKRYTIE
0591..05BD    ; Mn #  [45] HEBREW ACCENT ETNAHTA..HEBREW POINT METEG
05BF          ; Mn #       HEBREW POINT RAFE
05C1..05C2    ; Mn #   [2] HEBREW POINT SHIN DOT..HEBREW POINT SIN DOT
05C4..05C5    ; Mn #   [2] HEBREW MARK UPPER DOT..HEBREW MARK LOWER DOT
05C7          ; Mn #       HEBREW POINT QAMATS QATAN
0610..061A    ; Mn #  [11] ARABIC SIGN SALLALLAHOU ALAYHE WASSALLAM..ARABIC SMALL KASRA
064B..065F    ; Mn #  [21] ARABIC FATHATAN..ARABIC WAVY HAMZA BELOW
0670          ; Mn #       ARABIC LETTER SUPERSCRIPT ALEF
06D6..06DC    ; Mn #   [7] ARABIC SMALL HIGH LIGATURE SAD WITH LAM WITH ALEF MAKSURA..ARABIC SMALL HIGH SEEN
06DF..06E4    ; Mn #   [6] ARABIC SMALL HIGH ROUNDED ZERO..ARABIC SMALL HIGH MADDA
06E7..06E8    ; Mn #   [2] ARABIC SMALL HIGH YEH..ARABIC SMALL HIGH NOON
06EA..06ED    ; Mn #   [4] ARABIC EMPTY CENTRE LOW STOP..ARABIC SMALL LOW MEEM
0711          ; Mn #       SYRIAC LETTER SUPERSCRIPT ALAPH
0730..074A    ; Mn #  [27] SYRIAC PTHAHA ABOVE..SYRIAC BARREKH
07A6..07B0    ; Mn #  [11] THAANA ABAFILI..THAANA SUKUN
07EB..07F3    ; Mn #   [9] NKO COMBINING SHORT HIGH TONE..NKO COMBINING DOUBLE DOT ABOVE
07FD          ; Mn #       NKO DANTAYALAN
0816..0819    ; Mn #   [4] SAMARITAN MARK IN..SAMARITAN MARK DAGESH
081B..0823    ; Mn #   [9] SAMARITAN MARK EPENTHETIC YUT..SAMARITAN VOWEL SIGN A
0825..0827    ; Mn #   [3] SAMARITAN VOWEL SIGN SHORT A..SAMARITAN VOWEL SIGN U
0829..082D    ; Mn #   [5] SAMARITAN VOWEL SIGN LONG I..SAMARITAN MARK NEQUDAA
0859..085B    ; Mn #   [3] MANDAIC AFFRICATION MARK..MANDAIC GEMINATION MARK
0897..089F    ; Mn #   [9] ARABIC PEPET..ARABIC HALF MADDA OVER MADDA
08CA..08E1    ; Mn #  [24] ARABIC SMALL HIGH FARSI YEH..ARABIC SMALL HIGH SIGN SAFHA
08E3..0902    ; Mn #  [32] ARABIC TURNED DAMMA BELOW..DEVANAGARI SIGN ANUSVARA
093A          ; Mn #       DEVANAGARI VOWEL SIGN OE
093C          ; Mn #       DEVANAGARI SIGN NUKTA
0941..0948    ; Mn #   [8] DEVANAGARI VOWEL SIGN U..DEVANAGARI VOWEL SIGN AI
094D          ; Mn #       DEVANAGARI SIGN VIRAMA
0951..0957    ; Mn #   [7] DEVANAGARI STRESS SIGN UDATTA..DEVANAGARI VOWEL SIGN UUE
0962..0963    ; Mn #   [2] DEVANAGARI VOWEL SIGN VOCALIC L..DEVANAGARI VOWEL SIGN VOCALIC LL
0981          ; Mn #       BENGALI SIGN CANDRABINDU
09BC          ; Mn #       BENGALI SIGN NUKTA
09C1..09C4    ; Mn #   [4] BENGALI VOWEL SIGN U..BENGALI VOWEL SIGN VOCALIC RR
09CD          ; Mn #       BENGALI SIGN VIRAMA
09E2..09E3    ; Mn #   [2] BENGALI VOWEL SIGN VOCALIC L..BENGALI VOWEL SIGN VOCALIC LL
09FE          ; Mn #       BENGALI SANDHI MARK
0A01..0A02    ; Mn #   [2] GURMUKHI SIGN ADAK BINDI..GURMUKHI SIGN BINDI
0A3C          ; Mn #       GURMUKHI SIGN NUKTA
0A41..0A42    ; Mn #   [2] GURMUKHI VOWEL SIGN U..GURMUKHI VOWEL SIGN UU
0A47..0A48    ; Mn #   [2] GURMUKHI VOWEL SIGN EE..GURMUKHI VOWEL SIGN AI
0A4B..0A4D    ; Mn #   [3] GURMUKHI VOWEL SIGN OO..GURMUKHI SIGN VIRAMA
0A51          ; Mn #       GURMUKHI SIGN UDAAT
0A70..0A71    ; Mn #   [2] GURMUKHI TIPPI..GURMUKHI ADDAK
0A75          ; Mn #       GURMUKHI SIGN YAKASH
0A81..0A82    ; Mn #   [2] GUJARATI SIGN CANDRABINDU..GUJARATI SIGN ANUSVARA
0ABC          ; Mn #       GUJARATI SIGN NUKTA
0AC1..0AC5    ; Mn #   [5] GUJARATI VOWEL SIGN U..GUJARATI VOWEL SIGN CANDRA E
0AC7..0AC8    ; Mn #   [2] GUJARATI VOWEL SIGN E..GUJARATI VOWEL SIGN AI
0ACD          ; Mn #       GUJARATI SIGN VIRAMA
0AE2..0AE3    ; Mn #   [2] GUJARATI VOWEL SIGN VOCALIC L..GUJARATI VOWEL SIGN VOCALIC LL
0AFA..0AFF    ; Mn #   [6] GUJARATI SIGN SUKUN..GUJARATI SIGN TWO-CIRCLE NUKTA ABOVE
0B01          ; Mn #       ORIYA SIGN CANDRABINDU
0B3C          ; Mn #       ORIYA SIGN NUKTA
0B3F          ; Mn #       ORIYA VOWEL SIGN I
0B41..0B44    ; Mn #   [4] ORIYA VOWEL SIGN U..ORIYA VOWEL SIGN VOCALIC RR
0B4D          ; Mn #       ORIYA SIGN VIRAMA
0B55..0B56    ; Mn #   [2] ORIYA SIGN OVERLINE..ORIYA AI LENGTH MARK
0B62..0B63    ; Mn #   [2] ORIYA VOWEL SIGN VOCALIC L..ORIYA VOWEL SIGN VOCALIC LL
0B82          ; Mn #       TAMIL SIGN ANUSVARA
0BC0          ; Mn #       TAMIL VOWEL SIGN II
0BCD          ; Mn #       TAMIL SIGN VIRAMA
0C00          ; Mn #       TELUGU SIGN COMBINING CANDRABINDU ABOVE
0C04          ; Mn #       TELUGU SIGN COMBINING ANUSVARA ABOVE
0C3C          ; Mn #       TELUGU SIGN NUKTA
0C3E..0C40    ; Mn #   [3] TELUGU VOWEL SIGN AA..TELUGU VOWEL SIGN II
0C46..0C48    ; Mn #   [3] TELUGU VOWEL SIGN E..TELUGU VOWEL SIGN AI
0C4A..0C4D    ; Mn #   [4] TELUGU VOWEL SIGN O..TELUGU SIGN VIRAMA
0C55..0C56    ; Mn #   [2] TELUGU LENGTH MARK..TELUGU AI LENGTH MARK
0C62..0C63    ; Mn #   [2] TELUGU VOWEL SIGN VOCALIC L..TELUGU VOWEL SIGN VOCALIC LL
0C81          ; Mn #       KANNADA SIGN CANDRABINDU
0CBC          ; Mn #       KANNADA SIGN NUKTA
0CBF          ; Mn #       KANNADA VOWEL SIGN I
0CC6          ; Mn #       KANNADA VOWEL SIGN E
0CCC..0CCD    ; Mn #   [2] KANNADA VOWEL SIGN AU..KANNADA SIGN VIRAMA
0CE2..0CE3    ; Mn #   [2] KANNADA VOWEL SIGN VOCALIC L..KANNADA VOWEL SIGN VOCALIC LL
0D00..0D01    ; Mn #   [2] MALAYALAM SIGN COMBINING ANUSVARA ABOVE..MALAYALAM SIGN CANDRABINDU
0D3B..0D3C    ; Mn #   [2] MALAYALAM SIGN VERTICAL BAR VIRAMA..MALAYALAM SIGN CIRCULAR VIRAMA
0D41..0D44    ; Mn #   [4] MALAYALAM VOWEL SIGN U..MALAYALAM VOWEL SIGN VOCALIC RR
0D4D          ; Mn #       MALAYALAM SIGN VIRAMA
0D62..0D63    ; Mn #   [2] MALAYALAM VOWEL SIGN VOCALIC L..MALAYALAM VOWEL SIGN VOCALIC LL
0D81          ; Mn #       SINHALA SIGN CANDRABINDU
0DCA          ; Mn #       SINHALA SIGN AL-LAKUNA
0DD2..0DD4    ; Mn #   [3] SINHALA VOWEL SIGN KETTI IS-PILLA..SINHALA VOWEL SIGN KETTI PAA-PILLA
0DD6          ; Mn #       SINHALA VOWEL SIGN DIGA PAA-PILLA
0E31          ; Mn #       THAI CHARACTER MAI HAN-AKAT
0E34..0E3A    ; Mn #   [7] THAI CHARACTER SARA I..THAI CHARACTER PHINTHU
0E47..0E4E    ; Mn #   [8] THAI CHARACTER MAITAIKHU..THAI CHARACTER YAMAKKAN
0EB1          ; Mn #       LAO VOWEL SIGN MAI KAN
0EB4..0EBC    ; Mn #   [9] LAO VOWEL SIGN I..LAO SEMIVOWEL SIGN LO
0EC8..0ECE    ; Mn #   [7] LAO TONE MAI EK..LAO YAMAKKAN
0F18..0F19    ; Mn #   [2] TIBETAN ASTROLOGICAL SIGN -KHYUD PA..TIBETAN ASTROLOGICAL SIGN SDONG TSHUGS
0F35          ; Mn #       TIBETAN MARK NGAS BZUNG NYI ZLA
0F37          ; Mn #       TIBETAN MARK NGAS BZUNG SGOR RTAGS
0F39          ; Mn #       TIBETAN MARK TSA -PHRU
0F71..0F7E    ; Mn #  [14] TIBETAN VOWEL SIGN AA..TIBETAN SIGN RJES SU NGA RO
0F80..0F84    ; Mn #   [5] TIBETAN VOWEL SIGN REVERSED I..TIBETAN MARK HALANTA
0F86..0F87    ; Mn #   [2] TIBETAN SIGN LCI RTAGS..TIBETAN SIGN YANG RTAGS
0F8D..0F97    ; Mn #  [11] TIBETAN SUBJOINED SIGN LCE TSA CAN..TIBETAN SUBJOINED LETTER JA
0F99..0FBC    ; Mn #  [36] TIBETAN SUBJOINED LETTER NYA..TIBETAN SUBJOINED LETTER FIXED-FORM RA
0FC6          ; Mn #       TIBETAN SYMBOL PADMA GDAN
102D..1030    ; Mn #   [4] MYANMAR VOWEL SIGN I..MYANMAR VOWEL SIGN UU
1032..1037    ; Mn #   [6] MYANMAR VOWEL SIGN AI..MYANMAR SIGN DOT BELOW
1039..103A    ; Mn #   [2] MYANMAR SIGN VIRAMA..MYANMAR SIGN ASAT
103D..103E    ; Mn #   [2] MYANMAR CONSONANT SIGN MEDIAL WA..MYANMAR CONSONANT SIGN MEDIAL HA
1058..1059    ; Mn #   [2] MYANMAR VOWEL SIGN VOCALIC L..MYANMAR VOWEL SIGN VOCALIC LL
105E..1060    ; Mn #   [3] MYANMAR CONSONANT SIGN MON MEDIAL NA..MYANMAR CONSONANT SIGN MON MEDIAL LA
1071..1074    ; Mn #   [4] MYANMAR VOWEL SIGN GEBA KAREN I..MYANMAR VOWEL SIGN KAYAH EE
1082          ; Mn #       MYANMAR CONSONANT SIGN SHAN MEDIAL WA
1085..1086    ; Mn #   [2] MYANMAR VOWEL SIGN SHAN E ABOVE..MYANMAR VOWEL SIGN SHAN FINAL Y
108D          ; Mn #       MYANMAR SIGN SHAN COUNCIL EMPHATIC TONE
109D          ; Mn #       MYANMAR VOWEL SIGN AITON AI
135D..135F    ; Mn #   [3] ETHIOPIC COMBINING GEMINATION AND VOWEL LENGTH MARK..ETHIOPIC COMBINING GEMINATION MARK
1712..1714    ; Mn #   [3] TAGALOG VOWEL SIGN I..TAGALOG SIGN VIRAMA
1732..1733    ; Mn #   [2] HANUNOO VOWEL SIGN I..HANUNOO VOWEL SIGN U
1752..1753    ; Mn #   [2] BUHID VOWEL SIGN I..BUHID VOWEL SIGN U
1772..1773    ; Mn #   [2] TAGBANWA VOWEL SIGN I..TAGBANWA VOWEL SIGN U
17B4..17B5    ; Mn #   [2] KHMER VOWEL INHERENT AQ..KHMER VOWEL INHERENT AA
17B7..17BD    ; Mn #   [7] KHMER VOWEL SIGN I..KHMER VOWEL SIGN UA
17C6          ; Mn #       KHMER SIGN NIKAHIT
17C9..17D3    ; Mn #  [11] KHMER SIGN MUUSIKATOAN..KHMER SIGN BATHAMASAT
17DD          ; Mn #       KHMER SIGN ATTHACAN
180B..180D    ; Mn #   [3] MONGOLIAN FREE VARIATION SELECTOR ONE..MONGOLIAN FREE VARIATION SELECTOR THREE
180F          ; Mn #       MONGOLIAN FREE VARIATION SELECTOR FOUR
1885..1886    ; Mn #   [2] MONGOLIAN LETTER ALI GALI BALUDA..MONGOLIAN LETTER ALI GALI THREE BALUDA
18A9          ; Mn #       MONGOLIAN LETTER ALI GALI DAGALGA
1920..1922    ; Mn #   [3] LIMBU VOWEL SIGN A..LIMBU VOWEL SIGN U
1927..1928    ; Mn #   [2] LIMBU VOWEL SIGN E..LIMBU VOWEL SIGN O
1932          ; Mn #       LIMBU SMALL LETTER ANUSVARA
1939..193B    ; Mn #   [3] LIMBU SIGN MUKPHRENG..LIMBU SIGN SA-I
1A17..1A18    ; Mn #   [2] BUGINESE VOWEL SIGN I..BUGINESE VOWEL SIGN U
1A1B          ; Mn #       BUGINESE VOWEL SIGN AE
1A56          ; Mn #       TAI THAM CONSONANT SIGN MEDIAL LA
1A58..1A5E    ; Mn #   [7] TAI THAM SIGN MAI KANG LAI..TAI THAM CONSONANT SIGN SA
1A60          ; Mn #       TAI THAM SIGN SAKOT
1A62          ; Mn #       TAI THAM VOWEL SIGN MAI SAT
1A65..1A6C    ; Mn #   [8] TAI THAM VOWEL SIGN I..TAI THAM VOWEL SIGN OA BELOW
1A73..1A7C    ; Mn #  [10] TAI THAM VOWEL SIGN OA ABOVE..TAI THAM SIGN KHUEN-LUE KARAN
1A7F          ; Mn #       TAI THAM COMBINING CRYPTOGRAMMIC DOT
1AB0..1ABD    ; Mn #  [14] COMBINING DOUBLED CIRCUMFLEX ACCENT..COMBINING PARENTHESES BELOW
1ABF..1ACE    ; Mn #  [16] COMBINING LATIN SMALL LETTER W BELOW..COMBINING LATIN SMALL LETTER INSULAR T
1B00..1B03    ; Mn #   [4] BALINESE SIGN ULU RICEM..BALINESE SIGN SURANG
1B34          ; Mn #       BALINESE SIGN REREKAN
1B36..1B3A    ; Mn #   [5] BALINESE VOWEL SIGN ULU..BALINESE VOWEL SIGN RA REPA
1B3C          ; Mn #       BALINESE VOWEL SIGN LA LENGA
1B42          ; Mn #       BALINESE VOWEL SIGN PEPET
1B6B..1B73    ; Mn #   [9] BALINESE MUSICAL SYMBOL COMBINING TEGEH..BALINESE MUSICAL SYMBOL COMBINING GONG
1B80..1B81    ; Mn #   [2] SUNDANESE SIGN PANYECEK..SUNDANESE SIGN PANGLAYAR
1BA2..1BA5    ; Mn #   [4] SUNDANESE CONSONANT SIGN PANYAKRA..SUNDANESE VOWEL SIGN PANYUKU
1BA8..1BA9    ; Mn #   [2] SUNDANESE VOWEL SIGN PAMEPET..SUNDANESE VOWEL SIGN PANEULEUNG
1BAB..1BAD    ; Mn #   [3] SUNDANESE SIGN VIRAMA..SUNDANESE CONSONANT SIGN PASANGAN WA
1BE6          ; Mn #       BATAK SIGN TOMPI
1BE8..1BE9    ; Mn #   [2] BATAK VOWEL SIGN PAKPAK E..BATAK VOWEL SIGN EE
1BED          ; Mn #       BATAK VOWEL SIGN KARO O
1BEF..1BF1    ; Mn #   [3] BATAK VOWEL SIGN U FOR SIMALUNGUN SA..BATAK CONSONANT SIGN H
1C2C..1C33    ; Mn #   [8] LEPCHA VOWEL SIGN E..LEPCHA CONSONANT SIGN T
1C36..1C37    ; Mn #   [2] LEPCHA SIGN RAN..LEPCHA SIGN NUKTA
1CD0..1CD2    ; Mn #   [3] VEDIC TONE KARSHANA..VEDIC TONE PRENKHA
1CD4..1CE0    ; Mn #  [13] VEDIC SIGN YAJURVEDIC MIDLINE SVARITA..VEDIC TONE RIGVEDIC KASHMIRI INDEPENDENT SVARITA
1CE2..1CE8    ; Mn #   [7] VEDIC SIGN VISARGA SVARITA..VEDIC SIGN VISARGA ANUDATTA WITH TAIL
1CED          ; Mn #       VEDIC SIGN TIRYAK
1CF4          ; Mn #       VEDIC TONE CANDRA ABOVE
1CF8..1CF9    ; Mn #   [2] VEDIC TONE RING ABOVE..VEDIC TONE DOUBLE RING ABOVE
1DC0..1DFF    ; Mn #  [64] COMBINING DOTTED GRAVE ACCENT..COMBINING RIGHT ARROWHEAD AND DOWN ARROWHEAD BELOW
20D0..20DC    ; Mn #  [13] COMBINING LEFT HARPOON ABOVE..COMBINING FOUR DOTS ABOVE
20E1          ; Mn #       COMBINING LEFT RIGHT ARROW ABOVE
20E5..20F0    ; Mn #  [12] COMBINING REVERSE SOLIDUS OVERLAY..COMBINING ASTERISK ABOVE
2CEF..2CF1    ; Mn #   [3] COPTIC COMBINING NI ABOVE..COPTIC COMBINING SPIRITUS LENIS
2D7F          ; Mn #       TIFINAGH CONSONANT JOINER
2DE0..2DFF    ; Mn #  [32] COMBINING CYRILLIC LETTER BE..COMBINING CYRILLIC LETTER IOTIFIED BIG YUS
302A..302D    ; Mn #   [4] IDEOGRAPHIC LEVEL TONE MARK..IDEOGRAPHIC ENTERING TONE MARK
3099..309A    ; Mn #   [2] COMBINING KATAKANA-HIRAGANA VOICED SOUND MARK..COMBINING KATAKANA-HIRAGANA SEMI-VOICED SOUND MARK
A66F          ; Mn #       COMBINING CYRILLIC VZMET
A674..A67D    ; Mn #  [10] COMBINING CYRILLIC LETTER UKRAINIAN IE..COMBINING CYRILLIC PAYEROK
A69E..A69F    ; Mn #   [2] COMBINING CYRILLIC LETTER EF..COMBINING CYRILLIC LETTER IOTIFIED E
A6F0..A6F1    ; Mn #   [2] BAMUM COMBINING MARK KOQNDON..BAMUM COMBINING MARK TUKWENTIS
A802          ; Mn #       SYLOTI NAGRI SIGN DVISVARA
A806          ; Mn #       SYLOTI NAGRI SIGN HASANTA
A80B          ; Mn #       SYLOTI NAGRI SIGN ANUSVARA
A825..A826    ; Mn #   [2] SYLOTI NAGRI VOWEL SIGN U..SYLOTI NAGRI VOWEL SIGN E
A82C          ; Mn #       SYLOTI NAGRI SIGN ALTERNATE HASANTA
A8C4..A8C5    ; Mn #   [2] SAURASHTRA SIGN VIRAMA..SAURASHTRA SIGN CANDRABINDU
A8E0..A8F1    ; Mn #  [18] COMBINING DEVANAGARI DIGIT ZERO..COMBINING DEVANAGARI SIGN AVAGRAHA
A8FF          ; Mn #       DEVANAGARI VOWEL SIGN AY
A926..A92D    ; Mn #   [8] KAYAH LI VOWEL UE..KAYAH LI TONE CALYA PLOPHU
A947..A951    ; Mn #  [11] REJANG VOWEL SIGN I..REJANG CONSONANT SIGN R
A980..A982    ; Mn #   [3] JAVANESE SIGN PANYANGGA..JAVANESE SIGN LAYAR
A9B3          ; Mn #       JAVANESE SIGN CECAK TELU
A9B6..A9B9    ; Mn #   [4] JAVANESE VOWEL SIGN WULU..JAVANESE VOWEL SIGN SUKU MENDUT
A9BC..A9BD    ; Mn #   [2] JAVANESE VOWEL SIGN PEPET..JAVANESE CONSONANT SIGN KERET
A9E5          ; Mn #       MYANMAR SIGN SHAN SAW
AA29..AA2E    ; Mn #   [6] CHAM VOWEL SIGN AA..CHAM VOWEL SIGN OE
AA31..AA32    ; Mn #   [2] CHAM VOWEL SIGN AU..CHAM VOWEL SIGN UE
AA35..AA36    ; Mn #   [2] CHAM CONSONANT SIGN LA..CHAM CONSONANT SIGN WA
AA43          ; Mn #       CHAM CONSONANT SIGN FINAL NG
AA4C          ; Mn #       CHAM CONSONANT SIGN FINAL M
AA7C          ; Mn #       MYANMAR SIGN TAI LAING TONE-2
AAB0          ; Mn #       TAI VIET MAI KANG
AAB2..AAB4    ; Mn #   [3] TAI VIET VOWEL I..TAI VIET VOWEL U
AAB7..AAB8    ; Mn #   [2] TAI VIET MAI KHIT..TAI VIET VOWEL IA
AABE..AABF    ; Mn #   [2] TAI VIET VOWEL AM..TAI VIET TONE MAI EK
AAC1          ; Mn #       TAI VIET TONE MAI THO
AAEC..AAED    ; Mn #   [2] MEETEI MAYEK VOWEL SIGN UU..MEETEI MAYEK VOWEL SIGN AAI
AAF6          ; Mn #       MEETEI MAYEK VIRAMA
ABE5          ; Mn #       MEETEI MAYEK VOWEL SIGN ANAP
ABE8          ; Mn #       MEETEI MAYEK VOWEL SIGN UNAP
ABED          ; Mn #       MEETEI MAYEK APUN IYEK
FB1E          ; Mn #       HEBREW POINT JUDEO-SPANISH VARIKA
FE00..FE0F    ; Mn #  [16] VARIATION SELECTOR-1..VARIATION SELECTOR-16
FE20..FE2F    ; Mn #  [16] COMBINING LIGATURE LEFT HALF..COMBINING CYRILLIC TITLO RIGHT HALF
101FD         ; Mn #       PHAISTOS DISC SIGN COMBINING OBLIQUE STROKE
102E0         ; Mn #       COPTIC EPACT THOUSANDS MARK
10376..1037A  ; Mn #   [5] COMBINING OLD PERMIC LETTER AN..COMBINING OLD PERMIC LETTER SII
10A01..10A03  ; Mn #   [3] KHAROSHTHI VOWEL SIGN I..KHAROSHTHI VOWEL SIGN VOCALIC R
10A05..10A06  ; Mn #   [2] KHAROSHTHI VOWEL SIGN E..KHAROSHTHI VOWEL SIGN O
10A0C..10A0F  ; Mn #   [4] KHAROSHTHI VOWEL LENGTH MARK..KHAROSHTHI SIGN VISARGA
10A38..10A3A  ; Mn #   [3] KHAROSHTHI SIGN BAR ABOVE..KHAROSHTHI SIGN DOT BELOW
10A3F         ; Mn #       KHAROSHTHI VIRAMA
10AE5..10AE6  ; Mn #   [2] MANICHAEAN ABBREVIATION MARK ABOVE..MANICHAEAN ABBREVIATION MARK BELOW
10D24..10D27  ; Mn #   [4] HANIFI ROHINGYA SIGN HARBAHAY..HANIFI ROHINGYA SIGN TASSI
10EAB..10EAC  ; Mn #   [2] YEZIDI COMBINING HAMZA MARK..YEZIDI COMBINING MADDA MARK
10EFD..10EFF  ; Mn #   [3] ARABIC SMALL LOW WORD SAKTA..ARABIC SMALL LOW WORD MADDA
10F46..10F50  ; Mn #  [11] SOGDIAN COMBINING DOT BELOW..SOGDIAN COMBINING STROKE BELOW
10F82..10F85  ; Mn #   [4] OLD UYGHUR COMBINING DOT ABOVE..OLD UYGHUR COMBINING TWO DOTS BELOW
11001         ; Mn #       BRAHMI SIGN ANUSVARA
11038..11046  ; Mn #  [15] BRAHMI VOWEL SIGN AA..BRAHMI VIRAMA
11070         ; Mn #       BRAHMI SIGN OLD TAMIL VIRAMA
11073..11074  ; Mn #   [2] BRAHMI VOWEL SIGN OLD TAMIL SHORT E..BRAHMI VOWEL SIGN OLD TAMIL SHORT O
1107F..11081  ; Mn #   [3] BRAHMI NUMBER JOINER..KAITHI SIGN ANUSVARA
110B3..110B6  ; Mn #   [4] KAITHI VOWEL SIGN U..KAITHI VOWEL SIGN AI
110B9..110BA  ; Mn #   [2] KAITHI SIGN VIRAMA..KAITHI SIGN NUKTA
110C2         ; Mn #       KAITHI VOWEL SIGN VOCALIC R
11100..11102  ; Mn #   [3] CHAKMA SIGN CANDRABINDU..CHAKMA SIGN VISARGA
11127..1112B  ; Mn #   [5] CHAKMA VOWEL SIGN A..CHAKMA VOWEL SIGN UU
1112D..11134  ; Mn #   [8] CHAKMA VOWEL SIGN AI..CHAKMA MAAYYAA
11173         ; Mn #       MAHAJANI SIGN NUKTA
11180..11181  ; Mn #   [2] SHARADA SIGN CANDRABINDU..SHARADA SIGN ANUSVARA
111B6..111BE  ; Mn #   [9] SHARADA VOWEL SIGN U..SHARADA VOWEL SIGN O
111C9..111CC  ; Mn #   [4] SHARADA SANDHI MARK..SHARADA EXTRA SHORT VOWEL MARK
111CF         ; Mn #       SHARADA SIGN INVERTED CANDRABINDU
1122F..11231  ; Mn #   [3] KHOJKI VOWEL SIGN U..KHOJKI VOWEL SIGN AI
11234         ; Mn #       KHOJKI SIGN ANUSVARA
11236..11237  ; Mn #   [2] KHOJKI SIGN NUKTA..KHOJKI SIGN SHADDA
1123E         ; Mn #       KHOJKI SIGN SUKUN
11241         ; Mn #       KHOJKI VOWEL SIGN VOCALIC R
112DF         ; Mn #       KHUDAWADI SIGN ANUSVARA
112E3..112EA  ; Mn #   [8] KHUDAWADI VOWEL SIGN U..KHUDAWADI SIGN VIRAMA
11300..11301  ; Mn #   [2] GRANTHA SIGN COMBINING ANUSVARA ABOVE..GRANTHA SIGN CANDRABINDU
1133B..1133C  ; Mn #   [2] COMBINING BINDU BELOW..GRANTHA SIGN NUKTA
11340         ; Mn #       GRANTHA VOWEL SIGN II
11366..1136C  ; Mn #   [7] COMBINING GRANTHA DIGIT ZERO..COMBINING GRANTHA DIGIT SIX
11370..11374  ; Mn #   [5] COMBINING GRANTHA LETTER A..COMBINING GRANTHA LETTER PA
11438..1143F  ; Mn #   [8] NEWA VOWEL SIGN U..NEWA VOWEL SIGN AI
11442..11444  ; Mn #   [3] NEWA SIGN VIRAMA..NEWA SIGN ANUSVARA
11446         ; Mn #       NEWA SIGN NUKTA
1145E         ; Mn #       NEWA SANDHI MARK
114B3..114B8  ; Mn #   [6] TIRHUTA VOWEL SIGN U..TIRHUTA VOWEL SIGN VOCALIC LL
114BA         ; Mn #       TIRHUTA VOWEL SIGN SHORT E
114BF..114C0  ; Mn #   [2] TIRHUTA SIGN CANDRABINDU..TIRHUTA SIGN ANUSVARA
114C2..114C3  ; Mn #   [2] TIRHUTA SIGN VIRAMA..TIRHUTA SIGN NUKTA
115B2..115B5  ; Mn #   [4] SIDDHAM VOWEL SIGN U..SIDDHAM VOWEL SIGN VOCALIC RR
115BC..115BD  ; Mn #   [2] SIDDHAM SIGN CANDRABINDU..SIDDHAM SIGN ANUSVARA
115BF..115C0  ; Mn #   [2] SIDDHAM SIGN VIRAMA..SIDDHAM SIGN NUKTA
115DC..115DD  ; Mn #   [2] SIDDHAM VOWEL SIGN ALTERNATE U..SIDDHAM VOWEL SIGN ALTERNATE UU
11633..1163A  ; Mn #   [8] MODI VOWEL SIGN U..MODI VOWEL SIGN AI
1163D         ; Mn #       MODI SIGN ANUSVARA
1163F..11640  ; Mn #   [2] MODI SIGN VIRAMA..MODI SIGN ARDHACANDRA
116AB         ; Mn #       TAKRI SIGN ANUSVARA
116AD         ; Mn #       TAKRI VOWEL SIGN AA
116B0..116B5  ; Mn #   [6] TAKRI VOWEL SIGN U..TAKRI VOWEL SIGN AU
116B7         ; Mn #       TAKRI SIGN NUKTA
1171D..1171F  ; Mn #   [3] AHOM CONSONANT SIGN MEDIAL LA..AHOM CONSONANT SIGN MEDIAL LIGATING RA
11722..11725  ; Mn #   [4] AHOM VOWEL SIGN I..AHOM VOWEL SIGN UU
11727..1172B  ; Mn #   [5] AHOM VOWEL SIGN AW..AHOM SIGN KILLER
1182F..11837  ; Mn #   [9] DOGRA VOWEL SIGN U..DOGRA SIGN ANUSVARA
11839..1183A  ; Mn #   [2] DOGRA SIGN VIRAMA..DOGRA SIGN NUKTA
1193B..1193C  ; Mn #   [2] DIVES AKURU SIGN ANUSVARA..DIVES AKURU SIGN CANDRABINDU
1193E         ; Mn #       DIVES AKURU VIRAMA
11943         ; Mn #       DIVES AKURU SIGN NUKTA
119D4..119D7  ; Mn #   [4] NANDINAGARI VOWEL SIGN U..NANDINAGARI VOWEL SIGN VOCALIC RR
119DA..119DB  ; Mn #   [2] NANDINAGARI VOWEL SIGN E..NANDINAGARI VOWEL SIGN AI
119E0         ; Mn #       NANDINAGARI SIGN VIRAMA
11A01..11A0A  ; Mn #  [10] ZANABAZAR SQUARE VOWEL SIGN I..ZANABAZAR SQUARE VOWEL LENGTH MARK
11A33..11A38  ; Mn #   [6] ZANABAZAR SQUARE FINAL CONSONANT MARK..ZANABAZAR SQUARE SIGN ANUSVARA
11A3B..11A3E  ; Mn #   [4] ZANABAZAR SQUARE CLUSTER-FINAL LETTER YA..ZANABAZAR SQUARE CLUSTER-FINAL LETTER VA
11A47         ; Mn #       ZANABAZAR SQUARE SUBJOINER
11A51..11A56  ; Mn #   [6] SOYOMBO VOWEL SIGN I..SOYOMBO VOWEL SIGN OE
11A59..11A5B  ; Mn #   [3] SOYOMBO VOWEL SIGN VOCALIC R..SOYOMBO VOWEL LENGTH MARK
11A8A..11A96  ; Mn #  [13] SOYOMBO FINAL CONSONANT SIGN G..SOYOMBO SIGN ANUSVARA
11A98..11A99  ; Mn #   [2] SOYOMBO GEMINATION MARK..SOYOMBO SUBJOINER
11C30..11C36  ; Mn #   [7] BHAIKSUKI VOWEL SIGN I..BHAIKSUKI VOWEL SIGN VOCALIC L
11C38..11C3D  ; Mn #   [6] BHAIKSUKI VOWEL SIGN E..BHAIKSUKI SIGN ANUSVARA
11C3F         ; Mn #       BHAIKSUKI SIGN VIRAMA
11C92..11CA7  ; Mn #  [22] MARCHEN SUBJOINED LETTER KA..MARCHEN SUBJOINED LETTER ZA
11CAA..11CB0  ; Mn #   [7] MARCHEN SUBJOINED LETTER RA..MARCHEN VOWEL SIGN AA
11CB2..11CB3  ; Mn #   [2] MARCHEN VOWEL SIGN U..MARCHEN VOWEL SIGN E
11CB5..11CB6  ; Mn #   [2] MARCHEN SIGN ANUSVARA..MARCHEN SIGN CANDRABINDU
11D31..11D36  ; Mn #   [6] MASARAM GONDI VOWEL SIGN AA..MASARAM GONDI VOWEL SIGN VOCALIC R
11D3A         ; Mn #       MASARAM GONDI VOWEL SIGN E
11D3C..11D3D  ; Mn #   [2] MASARAM GONDI VOWEL SIGN AI..MASARAM GONDI VOWEL SIGN O
11D3F..11D45  ; Mn #   [7] MASARAM GONDI VOWEL SIGN AU..MASARAM GONDI VIRAMA
11D47         ; Mn #       MASARAM GONDI RA-KARA
11D90..11D91  ; Mn #   [2] GUNJALA GONDI VOWEL SIGN EE..GUNJALA GONDI VOWEL SIGN AI
11D95         ; Mn #       GUNJALA GONDI SIGN ANUSVARA
11D97         ; Mn #       GUNJALA GONDI VIRAMA
11EF3..11EF4  ; Mn #   [2] MAKASAR VOWEL SIGN I..MAKASAR VOWEL SIGN U
11F00..11F01  ; Mn #   [2] KAWI SIGN CANDRABINDU..KAWI SIGN ANUSVARA
11F36..11F3A  ; Mn #   [5] KAWI VOWEL SIGN I..KAWI VOWEL SIGN VOCALIC R
11F40         ; Mn #       KAWI VOWEL SIGN EU
11F42         ; Mn #       KAWI CONJOINER
13440         ; Mn #       EGYPTIAN HIEROGLYPH MIRROR HORIZONTALLY
13447..13455  ; Mn #  [15] EGYPTIAN HIEROGLYPH MODIFIER DAMAGED AT TOP START..EGYPTIAN HIEROGLYPH MODIFIER DAMAGED
16AF0..16AF4  ; Mn #   [5] BASSA VAH COMBINING HIGH TONE..BASSA VAH COMBINING HIGH-LOW TONE
16B30..16B36  ; Mn #   [7] PAHAWH HMONG MARK CIM TUB..PAHAWH HMONG MARK CIM TAUM
16F4F         ; Mn #       MIAO SIGN CONSONANT MODIFIER BAR
16F8F..16F92  ; Mn #   [4] MIAO TONE RIGHT..MIAO TONE BELOW
16FE4         ; Mn #       KHITAN SMALL SCRIPT FILLER
1BC9D..1BC9E  ; Mn #   [2] DUPLOYAN THICK LETTER SELECTOR..DUPLOYAN DOUBLE MARK
1CF00..1CF2D  ; Mn #  [46] ZNAMENNY COMBINING MARK GORAZDO NIZKO S KRYZHEM ON LEFT..ZNAMENNY COMBINING MARK KRYZH ON LEFT
1CF30..1CF46  ; Mn #  [23] ZNAMENNY COMBINING TONAL RANGE MARK MRACHNO..ZNAMENNY PRIZNAK MODIFIER ROG
1D167..1D169  ; Mn #   [3] MUSICAL SYMBOL COMBINING TREMOLO-1..MUSICAL SYMBOL COMBINING TREMOLO-3
1D17B..1D182  ; Mn #   [8] MUSICAL SYMBOL COMBINING ACCENT..MUSICAL SYMBOL COMBINING LOURE
1D185..1D18B  ; Mn #   [7] MUSICAL SYMBOL COMBINING DOIT..MUSICAL SYMBOL COMBINING TRIPLE TONGUE
1D1AA..1D1AD  ; Mn #   [4] MUSICAL SYMBOL COMBINING DOWN BOW..MUSICAL SYMBOL COMBINING SNAP PIZZICATO
1D242..1D244  ; Mn #   [3] COMBINING GREEK MUSICAL TRISEME..COMBINING GREEK MUSICAL PENTASEME
1DA00..1DA36  ; Mn #  [55] SIGNWRITING HEAD RIM..SIGNWRITING AIR SUCKING IN
1DA3B..1DA6C  ; Mn #  [50] SIGNWRITING MOUTH CLOSED NEUTRAL..SIGNWRITING EXCITEMENT
1DA75         ; Mn #       SIGNWRITING UPPER BODY TILTING FROM HIP JOINTS
1DA84         ; Mn #       SIGNWRITING LOCATION HEAD NECK
1DA9B..1DA9F  ; Mn #   [5] SIGNWRITING FILL MODIFIER-2..SIGNWRITING FILL MODIFIER-6
1DAA1..1DAAF  ; Mn #  [15] SIGNWRITING ROTATION MODIFIER-2..SIGNWRITING ROTATION MODIFIER-16
1E000..1E006  ; Mn #   [7] COMBINING GLAGOLITIC LETTER AZU..COMBINING GLAGOLITIC LETTER ZHIVETE
1E008..1E018  ; Mn #  [17] COMBINING GLAGOLITIC LETTER ZEMLJA..COMBINING GLAGOLITIC LETTER HERU
1E01B..1E021  ; Mn #   [7] COMBINING GLAGOLITIC LETTER SHTA..COMBINING GLAGOLITIC LETTER YATI
1E023..1E024  ; Mn #   [2] COMBINING GLAGOLITIC LETTER YU..COMBINING GLAGOLITIC LETTER SMALL YUS
1E026..1E02A  ; Mn #   [5] COMBINING GLAGOLITIC LETTER YO..COMBINING GLAGOLITIC LETTER FITA
1E08F         ; Mn #       COMBINING CYRILLIC SMALL LETTER BYELORUSSIAN-UKRAINIAN I
1E130..1E136  ; Mn #   [7] NYIAKENG PUACHUE HMONG TONE-B..NYIAKENG PUACHUE HMONG TONE-D
1E2AE         ; Mn #       TOTO SIGN RISING TONE
1E2EC..1E2EF  ; Mn #   [4] WANCHO TONE TUP..WANCHO TONE KOINI
1E4EC..1E4EF  ; Mn #   [4] NAG MUNDARI SIGN MUHOR..NAG MUNDARI SIGN SUTUH
1E8D0..1E8D6  ; Mn #   [7] MENDE KIKAKUI COMBINING NUMBER TEENS..MENDE KIKAKUI COMBINING NUMBER MILLIONS
1E944..1E94A  ; Mn #   [7] ADLAM ALIF LENGTHENER..ADLAM NUKTA
E0100..E01EF  ; Mn # [240] VARIATION SELECTOR-17..VARIATION SELECTOR-256

# Total code points: 1986

# ================================================

# General_Category=Enclosing_Mark

0488..0489    ; Me #   [2] COMBINING CYRILLIC HUNDRED THOUSANDS SIGN..COMBINING CYRILLIC MILLIONS SIGN
1ABE          ; Me #       COMBINING PARENTHESES OVERLAY
20DD..20E0    ; Me #   [4] COMBINING ENCLOSING CIRCLE..COMBINING ENCLOSING CIRCLE BACKSLASH
20E2..20E4    ; Me #   [3] COMBINING ENCLOSING SCREEN..COMBINING ENCLOSING UPWARD POINTING TRIANGLE
A670..A672    ; Me #   [3] COMBINING CYRILLIC TEN MILLIONS SIGN..COMBINING CYRILLIC THOUSAND MILLIONS SIGN

# Total code points: 13

# ================================================

# General_Category=Spacing_Mark

0903          ; Mc #       DEVANAGARI SIGN VISARGA
093B          ; Mc #       DEVANAGARI VOWEL SIGN OOE
093E..0940    ; Mc #   [3] DEVANAGARI VOWEL SIGN AA..DEVANAGARI VOWEL SIGN II
0949..094C    ; Mc #   [4] DEVANAGARI VOWEL SIGN CANDRA O..DEVANAGARI VOWEL SIGN AU
094E..094F    ; Mc #   [2] DEVANAGARI VOWEL SIGN PRISHTHAMATRA E..DEVANAGARI VOWEL SIGN AW
0982..0983    ; Mc #   [2] BENGALI SIGN ANUSVARA..BENGALI SIGN VISARGA
09BE..09C0    ; Mc #   [3] BENGALI VOWEL SIGN AA..BENGALI VOWEL SIGN II
09C7..09C8    ; Mc #   [2] BENGALI VOWEL SIGN E..BENGALI VOWEL SIGN AI
09CB..09CC    ; Mc #   [2] BENGALI VOWEL SIGN O..BENGALI VOWEL SIGN AU
09D7          ; Mc #       BENGALI AU LENGTH MARK
0A03          ; Mc #       GURMUKHI SIGN VISARGA
0A3E..0A40    ; Mc #   [3] GURMUKHI VOWEL SIGN AA..GURMUKHI VOWEL SIGN II
0A83          ; Mc #       GUJARATI SIGN VISARGA
0ABE..0AC0    ; Mc #   [3] GUJARATI VOWEL SIGN AA..GUJARATI VOWEL SIGN II
0AC9          ; Mc #       GUJARATI VOWEL SIGN CANDRA O
0ACB..0ACC    ; Mc #   [2] GUJARATI VOWEL SIGN O..GUJARATI VOWEL SIGN AU
0B02..0B03    ; Mc #   [2] ORIYA SIGN ANUSVARA..ORIYA SIGN VISARGA
0B3E          ; Mc #       ORIYA VOWEL SIGN AA
0B40          ; Mc #       ORIYA VOWEL SIGN II
0B47..0B48    ; Mc #   [2] ORIYA VOWEL SIGN E..ORIYA VOWEL SIGN AI
0B4B..0B4C    ; Mc #   [2] ORIYA VOWEL SIGN O..ORIYA VOWEL SIGN AU
0B57          ; Mc #       ORIYA AU LENGTH MARK
0BBE..0BBF    ; Mc #   [2] TAMIL VOWEL SIGN AA..TAMIL VOWEL SIGN I
0BC1..0BC2    ; Mc #   [2] TAMIL VOWEL SIGN U..TAMIL VOWEL SIGN UU
0BC6..0BC8    ; Mc #   [3] TAMIL VOWEL SIGN E..TAMIL VOWEL SIGN AI
0BCA..0BCC    ; Mc #   [3] TAMIL VOWEL SIGN O..TAMIL VOWEL SIGN AU
0BD7          ; Mc #       TAMIL AU LENGTH MARK
0C01..0C03    ; Mc #   [3] TELUGU SIGN CANDRABINDU..TELUGU SIGN VISARGA
0C41..0C44    ; Mc #   [4] TELUGU VOWEL SIGN U..TELUGU VOWEL SIGN VOCALIC RR
0C82..0C83    ; Mc #   [2] KANNADA SIGN ANUSVARA..KANNADA SIGN VISARGA
0CBE          ; Mc #       KANNADA VOWEL SIGN AA
0CC0..0CC4    ; Mc #   [5] KANNADA VOWEL SIGN II..KANNADA VOWEL SIGN VOCALIC RR
0CC7..0CC8    ; Mc #   [2] KANNADA VOWEL SIGN EE..KANNADA VOWEL SIGN AI
0CCA..0CCB    ; Mc #   [2] KANNADA VOWEL SIGN O..KANNADA VOWEL SIGN OO
0CD5..0CD6    ; Mc #   [2] KANNADA LENGTH MARK..KANNADA AI LENGTH MARK
0CF3          ; Mc #       KANNADA SIGN COMBINING ANUSVARA ABOVE RIGHT
0D02..0D03    ; Mc #   [2] MALAYALAM SIGN ANUSVARA..MALAYALAM SIGN VISARGA
0D3E..0D40    ; Mc #   [3] MALAYALAM VOWEL SIGN AA..MALAYALAM VOWEL SIGN II
0D46..0D48    ; Mc #   [3] MALAYALAM VOWEL SIGN E..MALAYALAM VOWEL SIGN AI
0D4A..0D4C    ; Mc #   [3] MALAYALAM VOWEL SIGN O..MALAYALAM VOWEL SIGN AU
0D57          ; Mc #       MALAYALAM AU LENGTH MARK
0D82..0D83    ; Mc #   [2] SINHALA SIGN ANUSVARAYA..SINHALA SIGN VISARGAYA
0DCF..0DD1    ; Mc #   [3] SINHALA VOWEL SIGN AELA-PILLA..SINHALA VOWEL SIGN DIGA AEDA-PILLA
0DD8..0DDF    ; Mc #   [8] SINHALA VOWEL SIGN GAETTA-PILLA..SINHALA VOWEL SIGN GAYANUKITTA
0DF2..0DF3    ; Mc #   [2] SINHALA VOWEL SIGN DIGA GAETTA-PILLA..SINHALA VOWEL SIGN DIGA GAYANUKITTA
0F3E..0F3F    ; Mc #   [2] TIBETAN SIGN YAR TSHES..TIBETAN SIGN MAR TSHES
0F7F          ; Mc #       TIBETAN SIGN RNAM BCAD
102B..102C    ; Mc #   [2] MYANMAR VOWEL SIGN TALL AA..MYANMAR VOWEL SIGN AA
1031          ; Mc #       MYANMAR VOWEL SIGN E
1038          ; Mc #       MYANMAR SIGN VISARGA
103B..103C    ; Mc #   [2] MYANMAR CONSONANT SIGN MEDIAL YA..MYANMAR CONSONANT SIGN MEDIAL RA
1056..1057    ; Mc #   [2] MYANMAR VOWEL SIGN VOCALIC R..MYANMAR VOWEL SIGN VOCALIC RR
1062..1064    ; Mc #   [3] MYANMAR VOWEL SIGN SGAW KAREN EU..MYANMAR TONE MARK SGAW KAREN KE PHO
1067..106D    ; Mc #   [7] MYANMAR VOWEL SIGN WESTERN PWO KAREN EU..MYANMAR SIGN WESTERN PWO KAREN TONE-5
1083..1084    ; Mc #   [2] MYANMAR VOWEL SIGN SHAN AA..MYANMAR VOWEL SIGN SHAN E
1087..108C    ; Mc #   [6] MYANMAR SIGN SHAN TONE-2..MYANMAR SIGN SHAN COUNCIL TONE-3
108F          ; Mc #       MYANMAR SIGN RUMAI PALAUNG TONE-5
109A..109C    ; Mc #   [3] MYANMAR SIGN KHAMTI TONE-1..MYANMAR VOWEL SIGN AITON A
1715          ; Mc #       TAGALOG SIGN PAMUDPOD
1734          ; Mc #       HANUNOO SIGN PAMUDPOD
17B6          ; Mc #       KHMER VOWEL SIGN AA
17BE..17C5    ; Mc #   [8] KHMER VOWEL SIGN OE..KHMER VOWEL SIGN AU
17C7..17C8    ; Mc #   [2] KHMER SIGN REAHMUK..KHMER SIGN YUUKALEAPINTU
1923..1926    ; Mc #   [4] LIMBU VOWEL SIGN EE..LIMBU VOWEL SIGN AU
1929..192B    ; Mc #   [3] LIMBU SUBJOINED LETTER YA..LIMBU SUBJOINED LETTER WA
1930..1931    ; Mc #   [2] LIMBU SMALL LETTER KA..LIMBU SMALL LETTER NGA
1933..1938    ; Mc #   [6] LIMBU SMALL LETTER TA..LIMBU SMALL LETTER LA
1A19..1A1A    ; Mc #   [2] BUGINESE VOWEL SIGN E..BUGINESE VOWEL SIGN O
1A55          ; Mc #       TAI THAM CONSONANT SIGN MEDIAL RA
1A57          ; Mc #       TAI THAM CONSONANT SIGN LA TANG LAI
1A61          ; Mc #       TAI THAM VOWEL SIGN A
1A63..1A64    ; Mc #   [2] TAI THAM VOWEL SIGN AA..TAI THAM VOWEL SIGN TALL AA
1A6D..1A72    ; Mc #   [6] TAI THAM VOWEL SIGN OY..TAI THAM VOWEL SIGN THAM AI
1B04          ; Mc #       BALINESE SIGN BISAH
1B35          ; Mc #       BALINESE VOWEL SIGN TEDUNG
1B3B          ; Mc #       BALINESE VOWEL SIGN RA REPA TEDUNG
1B3D..1B41    ; Mc #   [5] BALINESE VOWEL SIGN LA LENGA TEDUNG..BALINESE VOWEL SIGN TALING REPA TEDUNG
1B43..1B44    ; Mc #   [2] BALINESE VOWEL SIGN PEPET TEDUNG..BALINESE ADEG ADEG
1B82          ; Mc #       SUNDANESE SIGN PANGWISAD
1BA1          ; Mc #       SUNDANESE CONSONANT SIGN PAMINGKAL
1BA6..1BA7    ; Mc #   [2] SUNDANESE VOWEL SIGN PANAELAENG..SUNDANESE VOWEL SIGN PANOLONG
1BAA          ; Mc #       SUNDANESE SIGN PAMAAEH
1BE7          ; Mc #       BATAK VOWEL SIGN E
1BEA..1BEC    ; Mc #   [3] BATAK VOWEL SIGN I..BATAK VOWEL SIGN O
1BEE          ; Mc #       BATAK VOWEL SIGN U
1BF2..1BF3    ; Mc #   [2] BATAK PANGOLAT..BATAK PANONGONAN
1C24..1C2B    ; Mc #   [8] LEPCHA SUBJOINED LETTER YA..LEPCHA VOWEL SIGN UU
1C34..1C35    ; Mc #   [2] LEPCHA CONSONANT SIGN NYIN-DO..LEPCHA CONSONANT SIGN KANG
1CE1          ; Mc #       VEDIC TONE ATHARVAVEDIC INDEPENDENT SVARITA
1CF7          ; Mc #       VEDIC SIGN ATIKRAMA
302E..302F    ; Mc #   [2] HANGUL SINGLE DOT TONE MARK..HANGUL DOUBLE DOT TONE MARK
A823..A824    ; Mc #   [2] SYLOTI NAGRI VOWEL SIGN A..SYLOTI NAGRI VOWEL SIGN I
A827          ; Mc #       SYLOTI NAGRI VOWEL SIGN OO
A880..A881    ; Mc #   [2] SAURASHTRA SIGN ANUSVARA..SAURASHTRA SIGN VISARGA
A8B4..A8C3    ; Mc #  [16] SAURASHTRA CONSONANT SIGN HAARU..SAURASHTRA VOWEL SIGN AU
A952..A953    ; Mc #   [2] REJANG CONSONANT SIGN H..REJANG VIRAMA
A983          ; Mc #       JAVANESE SIGN WIGNYAN
A9B4..A9B5    ; Mc #   [2] JAVANESE VOWEL SIGN TARUNG..JAVANESE VOWEL SIGN TOLONG
A9BA..A9BB    ; Mc #   [2] JAVANESE VOWEL SIGN TALING..JAVANESE VOWEL SIGN DIRGA MURE
A9BE..A9C0    ; Mc #   [3] JAVANESE CONSONANT SIGN PENGKAL..JAVANESE PANGKON
AA2F..AA30    ; Mc #   [2] CHAM VOWEL SIGN O..CHAM VOWEL SIGN AI
AA33..AA34    ; Mc #   [2] CHAM CONSONANT SIGN YA..CHAM CONSONANT SIGN RA
AA4D          ; Mc #       CHAM CONSONANT SIGN FINAL H
AA7B          ; Mc #       MYANMAR SIGN PAO KAREN TONE
AA7D          ; Mc #       MYANMAR SIGN TAI LAING TONE-5
AAEB          ; Mc #       MEETEI MAYEK VOWEL SIGN II
AAEE..AAEF    ; Mc #   [2] MEETEI MAYEK VOWEL SIGN AU..MEETEI MAYEK VOWEL SIGN AAU
AAF5          ; Mc #       MEETEI MAYEK VOWEL SIGN VISARGA
ABE3..ABE4    ; Mc #   [2] MEETEI MAYEK VOWEL SIGN ONAP..MEETEI MAYEK VOWEL SIGN INAP
ABE6..ABE7    ; Mc #   [2] MEETEI MAYEK VOWEL SIGN YENAP..MEETEI MAYEK VOWEL SIGN SOUNAP
ABE9..ABEA    ; Mc #   [2] MEETEI MAYEK VOWEL SIGN CHEINAP..MEETEI MAYEK VOWEL SIGN NUNG
ABEC          ; Mc #       MEETEI MAYEK LUM IYEK
11000         ; Mc #       BRAHMI SIGN CANDRABINDU
11002         ; Mc #       BRAHMI SIGN VISARGA
11082         ; Mc #       KAITHI SIGN VISARGA
110B0..110B2  ; Mc #   [3] KAITHI VOWEL SIGN AA..KAITHI VOWEL SIGN II
110B7..110B8  ; Mc #   [2] KAITHI VOWEL SIGN O..KAITHI VOWEL SIGN AU
1112C         ; Mc #       CHAKMA VOWEL SIGN E
11145..11146  ; Mc #   [2] CHAKMA VOWEL SIGN AA..CHAKMA VOWEL SIGN EI
11182         ; Mc #       SHARADA SIGN VISARGA
111B3..111B5  ; Mc #   [3] SHARADA VOWEL SIGN AA..SHARADA VOWEL SIGN II
111BF..111C0  ; Mc #   [2] SHARADA VOWEL SIGN AU..SHARADA SIGN VIRAMA
111CE         ; Mc #       SHARADA VOWEL SIGN PRISHTHAMATRA E
1122C..1122E  ; Mc #   [3] KHOJKI VOWEL SIGN AA..KHOJKI VOWEL SIGN II
11232..11233  ; Mc #   [2] KHOJKI VOWEL SIGN O..KHOJKI VOWEL SIGN AU
11235         ; Mc #       KHOJKI SIGN VIRAMA
112E0..112E2  ; Mc #   [3] KHUDAWADI VOWEL SIGN AA..KHUDAWADI VOWEL SIGN II
11302..11303  ; Mc #   [2] GRANTHA SIGN ANUSVARA..GRANTHA SIGN VISARGA
1133E..1133F  ; Mc #   [2] GRANTHA VOWEL SIGN AA..GRANTHA VOWEL SIGN I
11341..11344  ; Mc #   [4] GRANTHA VOWEL SIGN U..GRANTHA VOWEL SIGN VOCALIC RR
11347..11348  ; Mc #   [2] GRANTHA VOWEL SIGN EE..GRANTHA VOWEL SIGN AI
1134B..1134D  ; Mc #   [3] GRANTHA VOWEL SIGN OO..GRANTHA SIGN VIRAMA
11357         ; Mc #       GRANTHA AU LENGTH MARK
11362..11363  ; Mc #   [2] GRANTHA VOWEL SIGN VOCALIC L..GRANTHA VOWEL SIGN VOCALIC LL
11435..11437  ; Mc #   [3] NEWA VOWEL SIGN AA..NEWA VOWEL SIGN II
11440..11441  ; Mc #   [2] NEWA VOWEL SIGN O..NEWA VOWEL SIGN AU
11445         ; Mc #       NEWA SIGN VISARGA
114B0..114B2  ; Mc #   [3] TIRHUTA VOWEL SIGN AA..TIRHUTA VOWEL SIGN II
114B9         ; Mc #       TIRHUTA VOWEL SIGN E
114BB..114BE  ; Mc #   [4] TIRHUTA VOWEL SIGN AI..TIRHUTA VOWEL SIGN AU
114C1         ; Mc #       TIRHUTA SIGN VISARGA
115AF..115B1  ; Mc #   [3] SIDDHAM VOWEL SIGN AA..SIDDHAM VOWEL SIGN II
115B8..115BB  ; Mc #   [4] SIDDHAM VOWEL SIGN E..SIDDHAM VOWEL SIGN AU
115BE         ; Mc #       SIDDHAM SIGN VISARGA
11630..11632  ; Mc #   [3] MODI VOWEL SIGN AA..MODI VOWEL SIGN II
1163B..1163C  ; Mc #   [2] MODI VOWEL SIGN O..MODI VOWEL SIGN AU
1163E         ; Mc #       MODI SIGN VISARGA
116AC         ; Mc #       TAKRI SIGN VISARGA
116AE..116AF  ; Mc #   [2] TAKRI VOWEL SIGN I..TAKRI VOWEL SIGN II
116B6         ; Mc #       TAKRI SIGN VIRAMA
11720..11721  ; Mc #   [2] AHOM VOWEL SIGN A..AHOM VOWEL SIGN AA
11726         ; Mc #       AHOM VOWEL SIGN E
1182C..1182E  ; Mc #   [3] DOGRA VOWEL SIGN AA..DOGRA VOWEL SIGN II
11838         ; Mc #       DOGRA SIGN VISARGA
11930..11935  ; Mc #   [6] DIVES AKURU VOWEL SIGN AA..DIVES AKURU VOWEL SIGN E
11937..11938  ; Mc #   [2] DIVES AKURU VOWEL SIGN AI..DIVES AKURU VOWEL SIGN O
1193D         ; Mc #       DIVES AKURU SIGN HALANTA
11940         ; Mc #       DIVES AKURU MEDIAL YA
11942         ; Mc #       DIVES AKURU MEDIAL RA
119D1..119D3  ; Mc #   [3] NANDINAGARI VOWEL SIGN AA..NANDINAGARI VOWEL SIGN II
119DC..119DF  ; Mc #   [4] NANDINAGARI VOWEL SIGN O..NANDINAGARI SIGN VISARGA
119E4         ; Mc #       NANDINAGARI VOWEL SIGN PRISHTHAMATRA E
11A39         ; Mc #       ZANABAZAR SQUARE SIGN VISARGA
11A57..11A58  ; Mc #   [2] SOYOMBO VOWEL SIGN AI..SOYOMBO VOWEL SIGN AU
11A97         ; Mc #       SOYOMBO SIGN VISARGA
11C2F         ; Mc #       BHAIKSUKI VOWEL SIGN AA
11C3E         ; Mc #       BHAIKSUKI SIGN VISARGA
11CA9         ; Mc #       MARCHEN SUBJOINED LETTER YA
11CB1         ; Mc #       MARCHEN VOWEL SIGN I
11CB4         ; Mc #       MARCHEN VOWEL SIGN O
11D8A..11D8E  ; Mc #   [5] GUNJALA GONDI VOWEL SIGN AA..GUNJALA GONDI VOWEL SIGN UU
11D93..11D94  ; Mc #   [2] GUNJALA GONDI VOWEL SIGN OO..GUNJALA GONDI VOWEL SIGN AU
11D96         ; Mc #       GUNJALA GONDI SIGN VISARGA
11EF5..11EF6  ; Mc #   [2] MAKASAR VOWEL SIGN E..MAKASAR VOWEL SIGN O
11F03         ; Mc #       KAWI SIGN VISARGA
11F34..11F35  ; Mc #   [2] KAWI VOWEL SIGN AA..KAWI VOWEL SIGN ALTERNATE AA
11F3E..11F3F  ; Mc #   [2] KAWI VOWEL SIGN E..KAWI VOWEL SIGN AI
11F41         ; Mc #       KAWI SIGN KILLER
16F51..16F87  ; Mc #  [55] MIAO SIGN ASPIRATION..MIAO VOWEL SIGN UI
16FF0..16FF1  ; Mc #   [2] VIETNAMESE ALTERNATE READING MARK CA..VIETNAMESE ALTERNATE READING MARK NHAY
1D165..1D166  ; Mc #   [2] MUSICAL SYMBOL COMBINING STEM..MUSICAL SYMBOL COMBINING SPRECHGESANG STEM
1D16D..1D172  ; Mc #   [6] MUSICAL SYMBOL COMBINING AUGMENTATION DOT..MUSICAL SYMBOL COMBINING FLAG-5

# Total code points: 452

# ================================================

# General_Category=Decimal_Number

0030..0039    ; Nd #  [10] DIGIT ZERO..DIGIT NINE
0660..0669    ; Nd #  [10] ARABIC-INDIC DIGIT ZERO..ARABIC-INDIC DIGIT NINE
06F0..06F9    ; Nd #  [10] EXTENDED ARABIC-INDIC DIGIT ZERO..EXTENDED ARABIC-INDIC DIGIT NINE
07C0..07C9    ; Nd #  [10] NKO DIGIT ZERO..NKO DIGIT NINE
0966..096F    ; Nd #  [10] DEVANAGARI DIGIT ZERO..DEVANAGARI DIGIT NINE
09E6..09EF    ; Nd #  [10] BENGALI DIGIT ZERO..BENGALI DIGIT NINE
0A66..0A6F    ; Nd #  [10] GURMUKHI DIGIT ZERO..GURMUKHI DIGIT NINE
0AE6..0AEF    ; Nd #  [10] GUJARATI DIGIT ZERO..GUJARATI DIGIT NINE
0B66..0B6F    ; Nd #  [10] ORIYA DIGIT ZERO..ORIYA DIGIT NINE
0BE6..0BEF    ; Nd #  [10] TAMIL DIGIT ZERO..TAMIL DIGIT NINE
0C66..0C6F    ; Nd #  [10] TELUGU DIGIT ZERO..TELUGU DIGIT NINE
0CE6..0CEF    ; Nd #  [10] KANNADA DIGIT ZERO..KANNADA DIGIT NINE
0D66..0D6F    ; Nd #  [10] MALAYALAM DIGIT ZERO..MALAYALAM DIGIT NINE
0DE6..0DEF    ; Nd #  [10] SINHALA LITH DIGIT ZERO..SINHALA LITH DIGIT NINE
0E50..0E59    ; Nd #  [10] THAI DIGIT ZERO..THAI DIGIT NINE
0ED0..0ED9    ; Nd #  [10] LAO DIGIT ZERO..LAO DIGIT NINE
0F20..0F29    ; Nd #  [10] TIBETAN DIGIT ZERO..TIBETAN DIGIT NINE
1040..1049    ; Nd #  [10] MYANMAR DIGIT ZERO..MYANMAR DIGIT NINE
1090..1099    ; Nd #  [10] MYANMAR SHAN DIGIT ZERO..MYANMAR SHAN DIGIT NINE
17E0..17E9    ; Nd #  [10] KHMER DIGIT ZERO..KHMER DIGIT NINE
1810..1819    ; Nd #  [10] MONGOLIAN DIGIT ZERO..MONGOLIAN DIGIT NINE
1946..194F    ; Nd #  [10] LIMBU DIGIT ZERO..LIMBU DIGIT NINE
19D0..19D9    ; Nd #  [10] NEW TAI LUE DIGIT ZERO..NEW TAI LUE DIGIT NINE
1A80..1A89    ; Nd #  [10] TAI THAM HORA DIGIT ZERO..TAI THAM HORA DIGIT NINE
1A90..1A99    ; Nd #  [10] TAI THAM THAM DIGIT ZERO..TAI THAM THAM DIGIT NINE
1B50..1B59    ; Nd #  [10] BALINESE DIGIT ZERO..BALINESE DIGIT NINE
1BB0..1BB9    ; Nd #  [10] SUNDANESE DIGIT ZERO..SUNDANESE DIGIT NINE
1C40..1C49    ; Nd #  [10] LEPCHA DIGIT ZERO..LEPCHA DIGIT NINE
1C50..1C59    ; Nd #  [10] OL CHIKI DIGIT ZERO..OL CHIKI DIGIT NINE
A620..A629    ; Nd #  [10] VAI DIGIT ZERO..VAI DIGIT NINE
A8D0..A8D9    ; Nd #  [10] SAURASHTRA DIGIT ZERO..SAURASHTRA DIGIT NINE
A900..A909    ; Nd #  [10] KAYAH LI DIGIT ZERO..KAYAH LI DIGIT NINE
A9D0..A9D9    ; Nd #  [10] JAVANESE DIGIT ZERO..JAVANESE DIGIT NINE
A9F0..A9F9    ; Nd #  [10] MYANMAR TAI LAING DIGIT ZERO..MYANMAR TAI LAING DIGIT NINE
AA50..AA59    ; Nd #  [10] CHAM DIGIT ZERO..CHAM DIGIT NINE
ABF0..ABF9    ; Nd #  [10] MEETEI MAYEK DIGIT ZERO..MEETEI MAYEK DIGIT NINE
FF10..FF19    ; Nd #  [10] FULLWIDTH DIGIT ZERO..FULLWIDTH DIGIT NINE
104A0..104A9  ; Nd #  [10] OSMANYA DIGIT ZERO..OSMANYA DIGIT NINE
10D30..10D39  ; Nd #  [10] HANIFI ROHINGYA DIGIT ZERO..HANIFI ROHINGYA DIGIT NINE
11066..1106F  ; Nd #  [10] BRAHMI DIGIT ZERO..BRAHMI DIGIT NINE
110F0..110F9  ; Nd #  [10] SORA SOMPENG DIGIT ZERO..SORA SOMPENG DIGIT NINE
11136..1113F  ; Nd #  [10] CHAKMA DIGIT ZERO..CHAKMA DIGIT NINE
111D0..111D9  ; Nd #  [10] SHARADA DIGIT ZERO..SHARADA DIGIT NINE
112F0..112F9  ; Nd #  [10] KHUDAWADI DIGIT ZERO..KHUDAWADI DIGIT NINE
11450..11459  ; Nd #  [10] NEWA DIGIT ZERO..NEWA DIGIT NINE
114D0..114D9  ; Nd #  [10] TIRHUTA DIGIT ZERO..TIRHUTA DIGIT NINE
11650..11659  ; Nd #  [10] MODI DIGIT ZERO..MODI DIGIT NINE
116C0..116C9  ; Nd #  [10] TAKRI DIGIT ZERO..TAKRI DIGIT NINE
11730..11739  ; Nd #  [10] AHOM DIGIT ZERO..AHOM DIGIT NINE
118E0..118E9  ; Nd #  [10] WARANG CITI DIGIT ZERO..WARANG CITI DIGIT NINE
11950..11959  ; Nd #  [10] DIVES AKURU DIGIT ZERO..DIVES AKURU DIGIT NINE
11C50..11C59  ; Nd #  [10] BHAIKSUKI DIGIT ZERO..BHAIKSUKI DIGIT NINE
11D50..11D59  ; Nd #  [10] MASARAM GONDI DIGIT ZERO..MASARAM GONDI DIGIT NINE
11DA0..11DA9  ; Nd #  [10] GUNJALA GONDI DIGIT ZERO..GUNJALA GONDI DIGIT NINE
11F50..11F59  ; Nd #  [10] KAWI DIGIT ZERO..KAWI DIGIT NINE
16A60..16A69  ; Nd #  [10] MRO DIGIT ZERO..MRO DIGIT NINE
16AC0..16AC9  ; Nd #  [10] TANGSA DIGIT ZERO..TANGSA DIGIT NINE
16B50..16B59  ; Nd #  [10] PAHAWH HMONG DIGIT ZERO..PAHAWH HMONG DIGIT NINE
1D7CE..1D7FF  ; Nd #  [50] MATHEMATICAL BOLD DIGIT ZERO..MATHEMATICAL MONOSPACE DIGIT NINE
1E140..1E149  ; Nd #  [10] NYIAKENG PUACHUE HMONG DIGIT ZERO..NYIAKENG PUACHUE HMONG DIGIT NINE
1E2F0..1E2F9  ; Nd #  [10] WANCHO DIGIT ZERO..WANCHO DIGIT NINE
1E4F0..1E4F9  ; Nd #  [10] NAG MUNDARI DIGIT ZERO..NAG MUNDARI DIGIT NINE
1E950..1E959  ; Nd #  [10] ADLAM DIGIT ZERO..ADLAM DIGIT NINE
1FBF0..1FBF9  ; Nd #  [10] SEGMENTED DIGIT ZERO..SEGMENTED DIGIT NINE

# Total code points: 680

# ================================================

# General_Category=Letter_Number

16EE..16F0    ; Nl #   [3] RUNIC ARLAUG SYMBOL..RUNIC BELGTHOR SYMBOL
2160..2182    ; Nl #  [35] ROMAN NUMERAL ONE..ROMAN NUMERAL TEN THOUSAND
2185..2188    ; Nl #   [4] ROMAN NUMERAL SIX LATE FORM..ROMAN NUMERAL ONE HUNDRED THOUSAND
3007          ; Nl #       IDEOGRAPHIC NUMBER ZERO
3021..3029    ; Nl #   [9] HANGZHOU NUMERAL ONE..HANGZHOU NUMERAL NINE
3038..303A    ; Nl #   [3] HANGZHOU NUMERAL TEN..HANGZHOU NUMERAL THIRTY
A6E6..A6EF    ; Nl #  [10] BAMUM LETTER MO..BAMUM LETTER KOGHOM
10140..10174  ; Nl #  [53] GREEK ACROPHONIC ATTIC ONE QUARTER..GREEK ACROPHONIC STRATIAN FIFTY MNAS
10341         ; Nl #       GOTHIC LETTER NINETY
1034A         ; Nl #       GOTHIC LETTER NINE HUNDRED
103D1..103D5  ; Nl #   [5] OLD PERSIAN NUMBER ONE..OLD PERSIAN NUMBER HUNDRED
12400..1246E  ; Nl # [111] CUNEIFORM NUMERIC SIGN TWO ASH..CUNEIFORM NUMERIC SIGN NINE U VARIANT FORM

# Total code points: 236

# ================================================

# General_Category=Other_Number

00B2..00B3    ; No #   [2] SUPERSCRIPT TWO..SUPERSCRIPT THREE
00B9          ; No #       SUPERSCRIPT ONE
00BC..00BE    ; No #   [3] VULGAR FRACTION ONE QUARTER..VULGAR FRACTION THREE QUARTERS
09F4..09F9    ; No #   [6] BENGALI CURRENCY NUMERATOR ONE..BENGALI CURRENCY DENOMINATOR SIXTEEN
0B72..0B77    ; No #   [6] ORIYA FRACTION ONE QUARTER..ORIYA FRACTION THREE SIXTEENTHS
0BF0..0BF2    ; No #   [3] TAMIL NUMBER TEN..TAMIL NUMBER ONE THOUSAND
0C78..0C7E    ; No #   [7] TELUGU FRACTION DIGIT ZERO FOR ODD POWERS OF FOUR..TELUGU FRACTION DIGIT THREE FOR EVEN POWERS OF FOUR
0D58..0D5E    ; No #   [7] MALAYALAM FRACTION ONE ONE-HUNDRED-AND-SIXTIETH..MALAYALAM FRACTION ONE FIFTH
0D70..0D78    ; No #   [9] MALAYALAM NUMBER TEN..MALAYALAM FRACTION THREE SIXTEENTHS
0F2A..0F33    ; No #  [10] TIBETAN DIGIT HALF ONE..TIBETAN DIGIT HALF ZERO
1369..137C    ; No #  [20] ETHIOPIC DIGIT ONE..ETHIOPIC NUMBER TEN THOUSAND
17F0..17F9    ; No #  [10] KHMER SYMBOL LEK ATTAK SON..KHMER SYMBOL LEK ATTAK PRAM-BUON
19DA          ; No #       NEW TAI LUE THAM DIGIT ONE
2070          ; No #       SUPERSCRIPT ZERO
2074..2079    ; No #   [6] SUPERSCRIPT FOUR..SUPERSCRIPT NINE
2080..2089    ; No #  [10] SUBSCRIPT ZERO..SUBSCRIPT NINE
2150..215F    ; No #  [16] VULGAR FRACTION ONE SEVENTH..FRACTION NUMERATOR ONE
2189          ; No #       VULGAR FRACTION ZERO THIRDS
2460..249B    ; No #  [60] CIRCLED DIGIT ONE..NUMBER TWENTY FULL STOP
24EA..24FF    ; No #  [22] CIRCLED DIGIT ZERO..NEGATIVE CIRCLED DIGIT ZERO
2776..2793    ; No #  [30] DINGBAT NEGATIVE CIRCLED DIGIT ONE..DINGBAT NEGATIVE CIRCLED SANS-SERIF NUMBER TEN
2CFD          ; No #       COPTIC FRACTION ONE HALF
3192..3195    ; No #   [4] IDEOGRAPHIC ANNOTATION ONE MARK..IDEOGRAPHIC ANNOTATION FOUR MARK
3220..3229    ; No #  [10] PARENTHESIZED IDEOGRAPH ONE..PARENTHESIZED IDEOGRAPH TEN
3248..324F    ; No #   [8] CIRCLED NUMBER TEN ON BLACK SQUARE..CIRCLED NUMBER EIGHTY ON BLACK SQUARE
3251..325F    ; No #  [15] CIRCLED NUMBER TWENTY ONE..CIRCLED NUMBER THIRTY FIVE
3280..3289    ; No #  [10] CIRCLED IDEOGRAPH ONE..CIRCLED IDEOGRAPH TEN
32B1..32BF    ; No #  [15] CIRCLED NUMBER THIRTY SIX..CIRCLED NUMBER FIFTY
A830..A835    ; No #   [6] NORTH INDIC FRACTION ONE QUARTER..NORTH INDIC FRACTION THREE SIXTEENTHS
10107..10133  ; No #  [45] AEGEAN NUMBER ONE..AEGEAN NUMBER NINETY THOUSAND
10175..10178  ; No #   [4] GREEK ONE HALF SIGN..GREEK THREE QUARTERS SIGN
1018A..1018B  ; No #   [2] GREEK ZERO SIGN..GREEK ONE QUARTER SIGN
102E1..102FB  ; No #  [27] COPTIC EPACT DIGIT ONE..COPTIC EPACT NUMBER NINE HUNDRED
10320..10323  ; No #   [4] OLD ITALIC NUMERAL ONE..OLD ITALIC NUMERAL FIFTY
10858..1085F  ; No #   [8] IMPERIAL ARAMAIC NUMBER ONE..IMPERIAL ARAMAIC NUMBER TEN THOUSAND
10879..1087F  ; No #   [7] PALMYRENE NUMBER ONE..PALMYRENE NUMBER TWENTY
108A7..108AF  ; No #   [9] NABATAEAN NUMBER ONE..NABATAEAN NUMBER ONE HUNDRED
108FB..108FF  ; No #   [5] HATRAN NUMBER ONE..HATRAN NUMBER ONE HUNDRED
10916..1091B  ; No #   [6] PHOENICIAN NUMBER ONE..PHOENICIAN NUMBER THREE
109BC..109BD  ; No #   [2] MEROITIC CURSIVE FRACTION ELEVEN TWELFTHS..MEROITIC CURSIVE FRACTION ONE HALF
109C0..109CF  ; No #  [16] MEROITIC CURSIVE NUMBER ONE..MEROITIC CURSIVE NUMBER SEVENTY
109D2..109FF  ; No #  [46] MEROITIC CURSIVE NUMBER ONE HUNDRED..MEROITIC CURSIVE FRACTION TEN TWELFTHS
10A40..10A48  ; No #   [9] KHAROSHTHI DIGIT ONE..KHAROSHTHI FRACTION ONE HALF
10A7D..10A7E  ; No #   [2] OLD SOUTH ARABIAN NUMBER ONE..OLD SOUTH ARABIAN NUMBER FIFTY
10A9D..10A9F  ; No #   [3] OLD NORTH ARABIAN NUMBER ONE..OLD NORTH ARABIAN NUMBER TWENTY
10AEB..10AEF  ; No #   [5] MANICHAEAN NUMBER ONE..MANICHAEAN NUMBER ONE HUNDRED
10B58..10B5F  ; No #   [8] INSCRIPTIONAL PARTHIAN NUMBER ONE..INSCRIPTIONAL PARTHIAN NUMBER ONE THOUSAND
10B78..10B7F  ; No #   [8] INSCRIPTIONAL PAHLAVI NUMBER ONE..INSCRIPTIONAL PAHLAVI NUMBER ONE THOUSAND
10BA9..10BAF  ; No #   [7] PSALTER PAHLAVI NUMBER ONE..PSALTER PAHLAVI NUMBER ONE HUNDRED
10CFA..10CFF  ; No #   [6] OLD HUNGARIAN NUMBER ONE..OLD HUNGARIAN NUMBER ONE THOUSAND
10E60..10E7E  ; No #  [31] RUMI DIGIT ONE..RUMI FRACTION TWO THIRDS
10F1D..10F26  ; No #  [10] OLD SOGDIAN NUMBER ONE..OLD SOGDIAN FRACTION ONE HALF
10F51..10F54  ; No #   [4] SOGDIAN NUMBER ONE..SOGDIAN NUMBER ONE HUNDRED
10FC5..10FCB  ; No #   [7] CHORASMIAN NUMBER ONE..CHORASMIAN NUMBER ONE HUNDRED
11052..11065  ; No #  [20] BRAHMI NUMBER ONE..BRAHMI NUMBER ONE THOUSAND
111E1..111F4  ; No #  [20] SINHALA ARCHAIC DIGIT ONE..SINHALA ARCHAIC NUMBER ONE THOUSAND
1173A..1173B  ; No #   [2] AHOM NUMBER TEN..AHOM NUMBER TWENTY
118EA..118F2  ; No #   [9] WARANG CITI NUMBER TEN..WARANG CITI NUMBER NINETY
11C5A..11C6C  ; No #  [19] BHAIKSUKI NUMBER ONE..BHAIKSUKI HUNDREDS UNIT MARK
11FC0..11FD4  ; No #  [21] TAMIL FRACTION ONE THREE-HUNDRED-AND-TWENTIETH..TAMIL FRACTION DOWNSCALING FACTOR KIIZH
16B5B..16B61  ; No #   [7] PAHAWH HMONG NUMBER TENS..PAHAWH HMONG NUMBER TRILLIONS
16E80..16E96  ; No #  [23] MEDEFAIDRIN DIGIT ZERO..MEDEFAIDRIN DIGIT THREE ALTERNATE FORM
1D2C0..1D2D3  ; No #  [20] KAKTOVIK NUMERAL ZERO..KAKTOVIK NUMERAL NINETEEN
1D2E0..1D2F3  ; No #  [20] MAYAN NUMERAL ZERO..MAYAN NUMERAL NINETEEN
1D360..1D378  ; No #  [25] COUNTING ROD UNIT DIGIT ONE..TALLY MARK FIVE
1E8C7..1E8CF  ; No #   [9] MENDE KIKAKUI DIGIT ONE..MENDE KIKAKUI DIGIT NINE
1EC71..1ECAB  ; No #  [59] INDIC SIYAQ NUMBER ONE..INDIC SIYAQ NUMBER PREFIXED NINE
1ECAD..1ECAF  ; No #   [3] INDIC SIYAQ FRACTION ONE QUARTER..INDIC SIYAQ FRACTION THREE QUARTERS
1ECB1..1ECB4  ; No #   [4] INDIC SIYAQ NUMBER ALTERNATE ONE..INDIC SIYAQ ALTERNATE LAKH MARK
1ED01..1ED2D  ; No #  [45] OTTOMAN SIYAQ NUMBER ONE..OTTOMAN SIYAQ NUMBER NINETY THOUSAND
1ED2F..1ED3D  ; No #  [15] OTTOMAN SIYAQ ALTERNATE NUMBER TWO..OTTOMAN SIYAQ FRACTION ONE SIXTH
1F100..1F10C  ; No #  [13] DIGIT ZERO FULL STOP..DINGBAT NEGATIVE CIRCLED SANS-SERIF DIGIT ZERO

# Total code points: 915

# ================================================

# General_Category=Space_Separator

0020          ; Zs #       SPACE
00A0          ; Zs #       NO-BREAK SPACE
1680          ; Zs #       OGHAM SPACE MARK
2000..200A    ; Zs #  [11] EN QUAD..HAIR SPACE
202F          ; Zs #       NARROW NO-BREAK SPACE
205F          ; Zs #       MEDIUM MATHEMATICAL SPACE
3000          ; Zs #       IDEOGRAPHIC SPACE

# Total code points: 17

# ================================================

# General_Category=Line_Separator

2028          ; Zl #       LINE SEPARATOR

# Total code points: 1

# ================================================

# General_Category=Paragraph_Separator

2029          ; Zp #       PARAGRAPH SEPARATOR

# Total code points: 1

# ================================================

# General_Category=Control

0000..001F    ; Cc #  [32] <control-0000>..<control-001F>
007F..009F    ; Cc #  [33] <control-007F>..<control-009F>

# Total code points: 65

# ================================================

# General_Category=Format

00AD          ; Cf #       SOFT HYPHEN
0600..0605    ; Cf #   [6] ARABIC NUMBER SIGN..ARABIC NUMBER MARK ABOVE
061C          ; Cf #       ARABIC LETTER MARK
06DD          ; Cf #       ARABIC END OF AYAH
070F          ; Cf #       SYRIAC ABBREVIATION MARK
0890..0891    ; Cf #   [2] ARABIC POUND MARK ABOVE..ARABIC PIASTRE MARK ABOVE
08E2          ; Cf #       ARABIC DISPUTED END OF AYAH
180E          ; Cf #       MONGOLIAN VOWEL SEPARATOR
200B..200F    ; Cf #   [5] ZERO WIDTH SPACE..RIGHT-TO-LEFT MARK
202A..202E    ; Cf #   [5] LEFT-TO-RIGHT EMBEDDING..RIGHT-TO-LEFT OVERRIDE
2060..2064    ; Cf #   [5] WORD JOINER..INVISIBLE PLUS
2066..206F    ; Cf #  [10] LEFT-TO-RIGHT ISOLATE..NOMINAL DIGIT SHAPES
FEFF          ; Cf #       ZERO WIDTH NO-BREAK SPACE
FFF9..FFFB    ; Cf #   [3] INTERLINEAR ANNOTATION ANCHOR..INTERLINEAR ANNOTATION TERMINATOR
110BD         ; Cf #       KAITHI NUMBER SIGN
110CD         ; Cf #       KAITHI NUMBER SIGN ABOVE
13430..1343F  ; Cf #  [16] EGYPTIAN HIEROGLYPH VERTICAL JOINER..EGYPTIAN HIEROGLYPH END WALLED ENCLOSURE
1BCA0..1BCA3  ; Cf #   [4] SHORTHAND FORMAT LETTER OVERLAP..SHORTHAND FORMAT UP STEP
1D173..1D17A  ; Cf #   [8] MUSICAL SYMBOL BEGIN BEAM..MUSICAL SYMBOL END PHRASE
E0001         ; Cf #       LANGUAGE TAG
E0020..E007F  ; Cf #  [96] TAG SPACE..CANCEL TAG

# Total code points: 170

# ================================================

# General_Category=Private_Use

E000..F8FF    ; Co # [6400] <private-use-E000>..<private-use-F8FF>
F0000..FFFFD  ; Co # [65534] <private-use-F0000>..<private-use-FFFFD>
100000..10FFFD; Co # [65534] <private-use-100000>..<private-use-10FFFD>

# Total code points: 137468

# ================================================

# General_Category=Surrogate

D800..DFFF    ; Cs # [2048] <surrogate-D800>..<surrogate-DFFF>

# Total code points: 2048

# ================================================

# General_Category=Dash_Punctuation

002D          ; Pd #       HYPHEN-MINUS
058A          ; Pd #       ARMENIAN HYPHEN
05BE          ; Pd #       HEBREW PUNCTUATION MAQAF
1400          ; Pd #       CANADIAN SYLLABICS HYPHEN
1806          ; Pd #       MONGOLIAN TODO SOFT HYPHEN
2010..2015    ; Pd #   [6] HYPHEN..HORIZONTAL BAR
2E17          ; Pd #       DOUBLE OBLIQUE HYPHEN
2E1A          ; Pd #       HYPHEN WITH DIAERESIS
2E3A..2E3B    ; Pd #   [2] TWO-EM DASH..THREE-EM DASH
2E40          ; Pd #       DOUBLE HYPHEN
2E5D          ; Pd #       OBLIQUE HYPHEN
301C          ; Pd #       WAVE DASH
3030          ; Pd #       WAVY DASH
30A0          ; Pd #       KATAKANA-HIRAGANA DOUBLE HYPHEN
FE31..FE32    ; Pd #   [2] PRESENTATION FORM FOR VERTICAL EM DASH..PRESENTATION FORM FOR VERTICAL EN DASH
FE58          ; Pd #       SMALL EM DASH
FE63          ; Pd #       SMALL HYPHEN-MINUS
FF0D          ; Pd #       FULLWIDTH HYPHEN-MINUS
10EAD         ; Pd #       YEZIDI HYPHENATION MARK

# Total code points: 26

# ================================================

# General_Category=Open_Punctuation

0028          ; Ps #       LEFT PARENTHESIS
005B          ; Ps #       LEFT SQUARE BRACKET
007B          ; Ps #       LEFT CURLY BRACKET
0F3A          ; Ps #       TIBETAN MARK GUG RTAGS GYON
0F3C          ; Ps #       TIBETAN MARK ANG KHANG GYON
169B          ; Ps #       OGHAM FEATHER MARK
201A          ; Ps #       SINGLE LOW-9 QUOTATION MARK
201E          ; Ps #       DOUBLE LOW-9 QUOTATION MARK
2045          ; Ps #       LEFT SQUARE BRACKET WITH QUILL
207D          ; Ps #       SUPERSCRIPT LEFT PARENTHESIS
208D          ; Ps #       SUBSCRIPT LEFT PARENTHESIS
2308          ; Ps #       LEFT CEILING
230A          ; Ps #       LEFT FLOOR
2329          ; Ps #       LEFT-POINTING ANGLE BRACKET
2768          ; Ps #       MEDIUM LEFT PARENTHESIS ORNAMENT
276A          ; Ps #       MEDIUM FLATTENED LEFT PARENTHESIS ORNAMENT
276C          ; Ps #       MEDIUM LEFT-POINTING ANGLE BRACKET ORNAMENT
276E          ; Ps #       HEAVY LEFT-POINTING ANGLE QUOTATION MARK ORNAMENT
2770          ; Ps #       HEAVY LEFT-POINTING ANGLE BRACKET ORNAMENT
2772          ; Ps #       LIGHT LEFT TORTOISE SHELL BRACKET ORNAMENT
2774          ; Ps #       MEDIUM LEFT CURLY BRACKET ORNAMENT
27C5          ; Ps #       LEFT S-SHAPED BAG DELIMITER
27E6          ; Ps #       MATHEMATICAL LEFT WHITE SQUARE BRACKET
27E8          ; Ps #       MATHEMATICAL LEFT ANGLE BRACKET
27EA          ; Ps #       MATHEMATICAL LEFT DOUBLE ANGLE BRACKET
27EC          ; Ps #       MATHEMATICAL LEFT WHITE TORTOISE SHELL BRACKET
27EE          ; Ps #       MATHEMATICAL LEFT FLATTENED PARENTHESIS
2983          ; Ps #       LEFT WHITE CURLY BRACKET
2985          ; Ps #       LEFT WHITE PARENTHESIS
2987          ; Ps #       Z NOTATION LEFT IMAGE BRACKET
2989          ; Ps #       Z NOTATION LEFT BINDING BRACKET
298B          ; Ps #       LEFT SQUARE BRACKET WITH UNDERBAR
298D          ; Ps #       LEFT SQUARE BRACKET WITH TICK IN TOP CORNER
298F          ; Ps #       LEFT SQUARE BRACKET WITH TICK IN BOTTOM CORNER
2991          ; Ps #       LEFT ANGLE BRACKET WITH DOT
2993          ; Ps #       LEFT ARC LESS-THAN BRACKET
2995          ; Ps #       DOUBLE LEFT ARC GREATER-THAN BRACKET
2997          ; Ps #       LEFT BLACK TORTOISE SHELL BRACKET
29D8          ; Ps #       LEFT WIGGLY FENCE
29DA          ; Ps #       LEFT DOUBLE WIGGLY FENCE
29FC          ; Ps #       LEFT-POINTING CURVED ANGLE BRACKET
2E22          ; Ps #       TOP LEFT HALF BRACKET
2E24          ; Ps #       BOTTOM LEFT HALF BRACKET
2E26          ; Ps #       LEFT SIDEWAYS U BRACKET
2E28          ; Ps #       LEFT DOUBLE PARENTHESIS
2E42          ; Ps #       DOUBLE LOW-REVERSED-9 QUOTATION MARK
2E55          ; Ps #       LEFT SQUARE BRACKET WITH STROKE
2E57          ; Ps #       LEFT SQUARE BRACKET WITH DOUBLE STROKE
2E59          ; Ps #       TOP HALF LEFT PARENTHESIS
2E5B          ; Ps #       BOTTOM HALF LEFT PARENTHESIS
3008          ; Ps #       LEFT ANGLE BRACKET
300A          ; Ps #       LEFT DOUBLE ANGLE BRACKET
300C          ; Ps #       LEFT CORNER BRACKET
300E          ; Ps #       LEFT WHITE CORNER BRACKET
3010          ; Ps #       LEFT BLACK LENTICULAR BRACKET
3014          ; Ps #       LEFT TORTOISE SHELL BRACKET
3016          ; Ps #       LEFT WHITE LENTICULAR BRACKET
3018          ; Ps #       LEFT WHITE TORTOISE SHELL BRACKET
301A          ; Ps #       LEFT WHITE SQUARE BRACKET
301D          ; Ps #       REVERSED DOUBLE PRIME QUOTATION MARK
FD3F          ; Ps #       ORNATE RIGHT PARENTHESIS
FE17          ; Ps #       PRESENTATION FORM FOR VERTICAL LEFT WHITE LENTICULAR BRACKET
FE35          ; Ps #       PRESENTATION FORM FOR VERTICAL LEFT PARENTHESIS
FE37          ; Ps #       PRESENTATION FORM FOR VERTICAL LEFT CURLY BRACKET
FE39          ; Ps #       PRESENTATION FORM FOR VERTICAL LEFT TORTOISE SHELL BRACKET
FE3B          ; Ps #       PRESENTATION FORM FOR VERTICAL LEFT BLACK LENTICULAR BRACKET
FE3D          ; Ps #       PRESENTATION FORM FOR VERTICAL LEFT DOUBLE ANGLE BRACKET
FE3F          ; Ps #       PRESENTATION FORM FOR VERTICAL LEFT ANGLE BRACKET
FE41          ; Ps #       PRESENTATION FORM FOR VERTICAL LEFT CORNER BRACKET
FE43          ; Ps #       PRESENTATION FORM FOR VERTICAL LEFT WHITE CORNER BRACKET
FE47          ; Ps #       PRESENTATION FORM FOR VERTICAL LEFT SQUARE BRACKET
FE59          ; Ps #       SMALL LEFT PARENTHESIS
FE5B          ; Ps #       SMALL LEFT CURLY BRACKET
FE5D          ; Ps #       SMALL LEFT TORTOISE SHELL BRACKET
FF08          ; Ps #       FULLWIDTH LEFT PARENTHESIS
FF3B          ; Ps #       FULLWIDTH LEFT SQUARE BRACKET
FF5B          ; Ps #       FULLWIDTH LEFT CURLY BRACKET
FF5F          ; Ps #       FULLWIDTH LEFT WHITE PARENTHESIS
FF62          ; Ps #       HALFWIDTH LEFT CORNER BRACKET

# Total code points: 79

# ================================================

# General_Category=Close_Punctuation

0029          ; Pe #       RIGHT PARENTHESIS
005D          ; Pe #       RIGHT SQUARE BRACKET
007D          ; Pe #       RIGHT CURLY BRACKET
0F3B          ; Pe #       TIBETAN MARK GUG RTAGS GYAS
0F3D          ; Pe #       TIBETAN MARK ANG KHANG GYAS
169C          ; Pe #       OGHAM REVERSED FEATHER MARK
2046          ; Pe #       RIGHT SQUARE BRACKET WITH QUILL
207E          ; Pe #       SUPERSCRIPT RIGHT PARENTHESIS
208E          ; Pe #       SUBSCRIPT RIGHT PARENTHESIS
2309          ; Pe #       RIGHT CEILING
230B          ; Pe #       RIGHT FLOOR
232A          ; Pe #       RIGHT-POINTING ANGLE BRACKET
2769          ; Pe #       MEDIUM RIGHT PARENTHESIS ORNAMENT
276B          ; Pe #       MEDIUM FLATTENED RIGHT PARENTHESIS ORNAMENT
276D          ; Pe #       MEDIUM RIGHT-POINTING ANGLE BRACKET ORNAMENT
276F          ; Pe #       HEAVY RIGHT-POINTING ANGLE QUOTATION MARK ORNAMENT
2771          ; Pe #       HEAVY RIGHT-POINTING ANGLE BRACKET ORNAMENT
2773          ; Pe #       LIGHT RIGHT TORTOISE SHELL BRACKET ORNAMENT
2775          ; Pe #       MEDIUM RIGHT CURLY BRACKET ORNAMENT
27C6          ; Pe #       RIGHT S-SHAPED BAG DELIMITER
27E7          ; Pe #       MATHEMATICAL RIGHT WHITE SQUARE BRACKET
27E9          ; Pe #       MATHEMATICAL RIGHT ANGLE BRACKET
27EB          ; Pe #       MATHEMATICAL RIGHT DOUBLE ANGLE BRACKET
27ED          ; Pe #       MATHEMATICAL RIGHT WHITE TORTOISE SHELL BRACKET
27EF          ; Pe #       MATHEMATICAL RIGHT FLATTENED PARENTHESIS
2984          ; Pe #       RIGHT WHITE CURLY BRACKET
2986          ; Pe #       RIGHT WHITE PARENTHESIS
2988          ; Pe #       Z NOTATION RIGHT IMAGE BRACKET
298A          ; Pe #       Z NOTATION RIGHT BINDING BRACKET
298C          ; Pe #       RIGHT SQUARE BRACKET WITH UNDERBAR
298E          ; Pe #       RIGHT SQUARE BRACKET WITH TICK IN BOTTOM CORNER
2990          ; Pe #       RIGHT SQUARE BRACKET WITH TICK IN TOP CORNER
2992          ; Pe #       RIGHT ANGLE BRACKET WITH DOT
2994          ; Pe #       RIGHT ARC GREATER-THAN BRACKET
2996          ; Pe #       DOUBLE RIGHT ARC LESS-THAN BRACKET
2998          ; Pe #       RIGHT BLACK TORTOISE SHELL BRACKET
29D9          ; Pe #       RIGHT WIGGLY FENCE
29DB          ; Pe #       RIGHT DOUBLE WIGGLY FENCE
29FD          ; Pe #       RIGHT-POINTING CURVED ANGLE BRACKET
2E23          ; Pe #       TOP RIGHT HALF BRACKET
2E25          ; Pe #       BOTTOM RIGHT HALF BRACKET
2E27          ; Pe #       RIGHT SIDEWAYS U BRACKET
2E29          ; Pe #       RIGHT DOUBLE PARENTHESIS
2E56          ; Pe #       RIGHT SQUARE BRACKET WITH STROKE
2E58          ; Pe #       RIGHT SQUARE BRACKET WITH DOUBLE STROKE
2E5A          ; Pe #       TOP HALF RIGHT PARENTHESIS
2E5C          ; Pe #       BOTTOM HALF RIGHT PARENTHESIS
3009          ; Pe #       RIGHT ANGLE BRACKET
300B          ; Pe #       RIGHT DOUBLE ANGLE BRACKET
300D          ; Pe #       RIGHT CORNER BRACKET
300F          ; Pe #       RIGHT WHITE CORNER BRACKET
3011          ; Pe #       RIGHT BLACK LENTICULAR BRACKET
3015          ; Pe #       RIGHT TORTOISE SHELL BRACKET
3017          ; Pe #       RIGHT WHITE LENTICULAR BRACKET
3019          ; Pe #       RIGHT WHITE TORTOISE SHELL BRACKET
301B          ; Pe #       RIGHT WHITE SQUARE BRACKET
301E..301F    ; Pe #   [2] DOUBLE PRIME QUOTATION MARK..LOW DOUBLE PRIME QUOTATION MARK
FD3E          ; Pe #       ORNATE LEFT PARENTHESIS
FE18          ; Pe #       PRESENTATION FORM FOR VERTICAL RIGHT WHITE LENTICULAR BRAKCET
FE36          ; Pe #       PRESENTATION FORM FOR VERTICAL RIGHT PARENTHESIS
FE38          ; Pe #       PRESENTATION FORM FOR VERTICAL RIGHT CURLY BRACKET
FE3A          ; Pe #       PRESENTATION FORM FOR VERTICAL RIGHT TORTOISE SHELL BRACKET
FE3C          ; Pe #       PRESENTATION FORM FOR VERTICAL RIGHT BLACK LENTICULAR BRACKET
FE3E          ; Pe #       PRESENTATION FORM FOR VERTICAL RIGHT DOUBLE ANGLE BRACKET
FE40          ; Pe #       PRESENTATION FORM FOR VERTICAL RIGHT ANGLE BRACKET
FE42          ; Pe #       PRESENTATION FORM FOR VERTICAL RIGHT CORNER BRACKET
FE44          ; Pe #       PRESENTATION FORM FOR VERTICAL RIGHT WHITE CORNER BRACKET
FE48          ; Pe #       PRESENTATION FORM FOR VERTICAL RIGHT SQUARE BRACKET
FE5A          ; Pe #       SMALL RIGHT PARENTHESIS
FE5C          ; Pe #       SMALL RIGHT CURLY BRACKET
FE5E          ; Pe #       SMALL RIGHT TORTOISE SHELL BRACKET
FF09          ; Pe #       FULLWIDTH RIGHT PARENTHESIS
FF3D          ; Pe #       FULLWIDTH RIGHT SQUARE BRACKET
FF5D          ; Pe #       FULLWIDTH RIGHT CURLY BRACKET
FF60          ; Pe #       FULLWIDTH RIGHT WHITE PARENTHESIS
FF63          ; Pe #       HALFWIDTH RIGHT CORNER BRACKET

# Total code points: 77

# ================================================

# General_Category=Connector_Punctuation

005F          ; Pc #       LOW LINE
203F..2040    ; Pc #   [2] UNDERTIE..CHARACTER TIE
2054          ; Pc #       INVERTED UNDERTIE
FE33..FE34    ; Pc #   [2] PRESENTATION FORM FOR VERTICAL LOW LINE..PRESENTATION FORM FOR VERTICAL WAVY LOW LINE
FE4D..FE4F    ; Pc #   [3] DASHED LOW LINE..WAVY LOW LINE
FF3F          ; Pc #       FULLWIDTH LOW LINE

# Total code points: 10

# ================================================

# General_Category=Other_Punctuation

0021..0023    ; Po #   [3] EXCLAMATION MARK..NUMBER SIGN
0025..0027    ; Po #   [3] PERCENT SIGN..APOSTROPHE
002A          ; Po #       ASTERISK
002C          ; Po #       COMMA
002E..002F    ; Po #   [2] FULL STOP..SOLIDUS
003A..003B    ; Po #   [2] COLON..SEMICOLON
003F..0040    ; Po #   [2] QUESTION MARK..COMMERCIAL AT
005C          ; Po #       REVERSE SOLIDUS
00A1          ; Po #       INVERTED EXCLAMATION MARK
00A7          ; Po #       SECTION SIGN
00B6..00B7    ; Po #   [2] PILCROW SIGN..MIDDLE DOT
00BF          ; Po #       INVERTED QUESTION MARK
037E          ; Po #       GREEK QUESTION MARK
0387          ; Po #       GREEK ANO TELEIA
055A..055F    ; Po #   [6] ARMENIAN APOSTROPHE..ARMENIAN ABBREVIATION MARK
0589          ; Po #       ARMENIAN FULL STOP
05C0          ; Po #       HEBREW PUNCTUATION PASEQ
05C3          ; Po #       HEBREW PUNCTUATION SOF PASUQ
05C6          ; Po #       HEBREW PUNCTUATION NUN HAFUKHA
05F3..05F4    ; Po #   [2] HEBREW PUNCTUATION GERESH..HEBREW PUNCTUATION GERSHAYIM
0609..060A    ; Po #   [2] ARABIC-INDIC PER MILLE SIGN..ARABIC-INDIC PER TEN THOUSAND SIGN
060C..060D    ; Po #   [2] ARABIC COMMA..ARABIC DATE SEPARATOR
061B          ; Po #       ARABIC SEMICOLON
061D..061F    ; Po #   [3] ARABIC END OF TEXT MARK..ARABIC QUESTION MARK
066A..066D    ; Po #   [4] ARABIC PERCENT SIGN..ARABIC FIVE POINTED STAR
06D4          ; Po #       ARABIC FULL STOP
0700..070D    ; Po #  [14] SYRIAC END OF PARAGRAPH..SYRIAC HARKLEAN ASTERISCUS
07F7..07F9    ; Po #   [3] NKO SYMBOL GBAKURUNEN..NKO EXCLAMATION MARK
0830..083E    ; Po #  [15] SAMARITAN PUNCTUATION NEQUDAA..SAMARITAN PUNCTUATION ANNAAU
085E          ; Po #       MANDAIC PUNCTUATION
0964..0965    ; Po #   [2] DEVANAGARI DANDA..DEVANAGARI DOUBLE DANDA
0970          ; Po #       DEVANAGARI ABBREVIATION SIGN
09FD          ; Po #       BENGALI ABBREVIATION SIGN
0A76          ; Po #       GURMUKHI ABBREVIATION SIGN
0AF0          ; Po #       GUJARATI ABBREVIATION SIGN
0C77          ; Po #       TELUGU SIGN SIDDHAM
0C84          ; Po #       KANNADA SIGN SIDDHAM
0DF4          ; Po #       SINHALA PUNCTUATION KUNDDALIYA
0E4F          ; Po #       THAI CHARACTER FONGMAN
0E5A..0E5B    ; Po #   [2] THAI CHARACTER ANGKHANKHU..THAI CHARACTER KHOMUT
0F04..0F12    ; Po #  [15] TIBETAN MARK INITIAL YIG MGO MDUN MA..TIBETAN MARK RGYA GRAM SHAD
0F14          ; Po #       TIBETAN MARK GTER TSHEG
0F85          ; Po #       TIBETAN MARK PALUTA
0FD0..0FD4    ; Po #   [5] TIBETAN MARK BSKA- SHOG GI MGO RGYAN..TIBETAN MARK CLOSING BRDA RNYING YIG MGO SGAB MA
0FD9..0FDA    ; Po #   [2] TIBETAN MARK LEADING MCHAN RTAGS..TIBETAN MARK TRAILING MCHAN RTAGS
104A..104F    ; Po #   [6] MYANMAR SIGN LITTLE SECTION..MYANMAR SYMBOL GENITIVE
10FB          ; Po #       GEORGIAN PARAGRAPH SEPARATOR
1360..1368    ; Po #   [9] ETHIOPIC SECTION MARK..ETHIOPIC PARAGRAPH SEPARATOR
166E          ; Po #       CANADIAN SYLLABICS FULL STOP
16EB..16ED    ; Po #   [3] RUNIC SINGLE PUNCTUATION..RUNIC CROSS PUNCTUATION
1735..1736    ; Po #   [2] PHILIPPINE SINGLE PUNCTUATION..PHILIPPINE DOUBLE PUNCTUATION
17D4..17D6    ; Po #   [3] KHMER SIGN KHAN..KHMER SIGN CAMNUC PII KUUH
17D8..17DA    ; Po #   [3] KHMER SIGN BEYYAL..KHMER SIGN KOOMUUT
1800..1805    ; Po #   [6] MONGOLIAN BIRGA..MONGOLIAN FOUR DOTS
1807..180A    ; Po #   [4] MONGOLIAN SIBE SYLLABLE BOUNDARY MARKER..MONGOLIAN NIRUGU
1944..1945    ; Po #   [2] LIMBU EXCLAMATION MARK..LIMBU QUESTION MARK
1A1E..1A1F    ; Po #   [2] BUGINESE PALLAWA..BUGINESE END OF SECTION
1AA0..1AA6    ; Po #   [7] TAI THAM SIGN WIANG..TAI THAM SIGN REVERSED ROTATED RANA
1AA8..1AAD    ; Po #   [6] TAI THAM SIGN KAAN..TAI THAM SIGN CAANG
1B5A..1B60    ; Po #   [7] BALINESE PANTI..BALINESE PAMENENG
1B7D..1B7E    ; Po #   [2] BALINESE PANTI LANTANG..BALINESE PAMADA LANTANG
1BFC..1BFF    ; Po #   [4] BATAK SYMBOL BINDU NA METEK..BATAK SYMBOL BINDU PANGOLAT
1C3B..1C3F    ; Po #   [5] LEPCHA PUNCTUATION TA-ROL..LEPCHA PUNCTUATION TSHOOK
1C7E..1C7F    ; Po #   [2] OL CHIKI PUNCTUATION MUCAAD..OL CHIKI PUNCTUATION DOUBLE MUCAAD
1CC0..1CC7    ; Po #   [8] SUNDANESE PUNCTUATION BINDU SURYA..SUNDANESE PUNCTUATION BINDU BA SATANGA
1CD3          ; Po #       VEDIC SIGN NIHSHVASA
2016..2017    ; Po #   [2] DOUBLE VERTICAL LINE..DOUBLE LOW LINE
2020..2027    ; Po #   [8] DAGGER..HYPHENATION POINT
2030..2038    ; Po #   [9] PER MILLE SIGN..CARET
203B..203E    ; Po #   [4] REFERENCE MARK..OVERLINE
2041..2043    ; Po #   [3] CARET INSERTION POINT..HYPHEN BULLET
2047..2051    ; Po #  [11] DOUBLE QUESTION MARK..TWO ASTERISKS ALIGNED VERTICALLY
2053          ; Po #       SWUNG DASH
2055..205E    ; Po #  [10] FLOWER PUNCTUATION MARK..VERTICAL FOUR DOTS
2CF9..2CFC    ; Po #   [4] COPTIC OLD NUBIAN FULL STOP..COPTIC OLD NUBIAN VERSE DIVIDER
2CFE..2CFF    ; Po #   [2] COPTIC FULL STOP..COPTIC MORPHOLOGICAL DIVIDER
2D70          ; Po #       TIFINAGH SEPARATOR MARK
2E00..2E01    ; Po #   [2] RIGHT ANGLE SUBSTITUTION MARKER..RIGHT ANGLE DOTTED SUBSTITUTION MARKER
2E06..2E08    ; Po #   [3] RAISED INTERPOLATION MARKER..DOTTED TRANSPOSITION MARKER
2E0B          ; Po #       RAISED SQUARE
2E0E..2E16    ; Po #   [9] EDITORIAL CORONIS..DOTTED RIGHT-POINTING ANGLE
2E18..2E19    ; Po #   [2] INVERTED INTERROBANG..PALM BRANCH
2E1B          ; Po #       TILDE WITH RING ABOVE
2E1E..2E1F    ; Po #   [2] TILDE WITH DOT ABOVE..TILDE WITH DOT BELOW
2E2A..2E2E    ; Po #   [5] TWO DOTS OVER ONE DOT PUNCTUATION..REVERSED QUESTION MARK
2E30..2E39    ; Po #  [10] RING POINT..TOP HALF SECTION SIGN
2E3C..2E3F    ; Po #   [4] STENOGRAPHIC FULL STOP..CAPITULUM
2E41          ; Po #       REVERSED COMMA
2E43..2E4F    ; Po #  [13] DASH WITH LEFT UPTURN..CORNISH VERSE DIVIDER
2E52..2E54    ; Po #   [3] TIRONIAN SIGN CAPITAL ET..MEDIEVAL QUESTION MARK
3001..3003    ; Po #   [3] IDEOGRAPHIC COMMA..DITTO MARK
303D          ; Po #       PART ALTERNATION MARK
30FB          ; Po #       KATAKANA MIDDLE DOT
A4FE..A4FF    ; Po #   [2] LISU PUNCTUATION COMMA..LISU PUNCTUATION FULL STOP
A60D..A60F    ; Po #   [3] VAI COMMA..VAI QUESTION MARK
A673          ; Po #       SLAVONIC ASTERISK
A67E          ; Po #       CYRILLIC KAVYKA
A6F2..A6F7    ; Po #   [6] BAMUM NJAEMLI..BAMUM QUESTION MARK
A874..A877    ; Po #   [4] PHAGS-PA SINGLE HEAD MARK..PHAGS-PA MARK DOUBLE SHAD
A8CE..A8CF    ; Po #   [2] SAURASHTRA DANDA..SAURASHTRA DOUBLE DANDA
A8F8..A8FA    ; Po #   [3] DEVANAGARI SIGN PUSHPIKA..DEVANAGARI CARET
A8FC          ; Po #       DEVANAGARI SIGN SIDDHAM
A92E..A92F    ; Po #   [2] KAYAH LI SIGN CWI..KAYAH LI SIGN SHYA
A95F          ; Po #       REJANG SECTION MARK
A9C1..A9CD    ; Po #  [13] JAVANESE LEFT RERENGGAN..JAVANESE TURNED PADA PISELEH
A9DE..A9DF    ; Po #   [2] JAVANESE PADA TIRTA TUMETES..JAVANESE PADA ISEN-ISEN
AA5C..AA5F    ; Po #   [4] CHAM PUNCTUATION SPIRAL..CHAM PUNCTUATION TRIPLE DANDA
AADE..AADF    ; Po #   [2] TAI VIET SYMBOL HO HOI..TAI VIET SYMBOL KOI KOI
AAF0..AAF1    ; Po #   [2] MEETEI MAYEK CHEIKHAN..MEETEI MAYEK AHANG KHUDAM
ABEB          ; Po #       MEETEI MAYEK CHEIKHEI
FE10..FE16    ; Po #   [7] PRESENTATION FORM FOR VERTICAL COMMA..PRESENTATION FORM FOR VERTICAL QUESTION MARK
FE19          ; Po #       PRESENTATION FORM FOR VERTICAL HORIZONTAL ELLIPSIS
FE30          ; Po #       PRESENTATION FORM FOR VERTICAL TWO DOT LEADER
FE45..FE46    ; Po #   [2] SESAME DOT..WHITE SESAME DOT
FE49..FE4C    ; Po #   [4] DASHED OVERLINE..DOUBLE WAVY OVERLINE
FE50..FE52    ; Po #   [3] SMALL COMMA..SMALL FULL STOP
FE54..FE57    ; Po #   [4] SMALL SEMICOLON..SMALL EXCLAMATION MARK
FE5F..FE61    ; Po #   [3] SMALL NUMBER SIGN..SMALL ASTERISK
FE68          ; Po #       SMALL REVERSE SOLIDUS
FE6A..FE6B    ; Po #   [2] SMALL PERCENT SIGN..SMALL COMMERCIAL AT
FF01..FF03    ; Po #   [3] FULLWIDTH EXCLAMATION MARK..FULLWIDTH NUMBER SIGN
FF05..FF07    ; Po #   [3] FULLWIDTH PERCENT SIGN..FULLWIDTH APOSTROPHE
FF0A          ; Po #       FULLWIDTH ASTERISK
FF0C          ; Po #       FULLWIDTH COMMA
FF0E..FF0F    ; Po #   [2] FULLWIDTH FULL STOP..FULLWIDTH SOLIDUS
FF1A..FF1B    ; Po #   [2] FULLWIDTH COLON..FULLWIDTH SEMICOLON
FF1F..FF20    ; Po #   [2] FULLWIDTH QUESTION MARK..FULLWIDTH COMMERCIAL AT
FF3C          ; Po #       FULLWIDTH REVERSE SOLIDUS
FF61          ; Po #       HALFWIDTH IDEOGRAPHIC FULL STOP
FF64..FF65    ; Po #   [2] HALFWIDTH IDEOGRAPHIC COMMA..HALFWIDTH KATAKANA MIDDLE DOT
10100..10102  ; Po #   [3] AEGEAN WORD SEPARATOR LINE..AEGEAN CHECK MARK
1039F         ; Po #       UGARITIC WORD DIVIDER
103D0         ; Po #       OLD PERSIAN WORD DIVIDER
1056F         ; Po #       CAUCASIAN ALBANIAN CITATION MARK
10857         ; Po #       IMPERIAL ARAMAIC SECTION SIGN
1091F         ; Po #       PHOENICIAN WORD SEPARATOR
1093F         ; Po #       LYDIAN TRIANGULAR MARK
10A50..10A58  ; Po #   [9] KHAROSHTHI PUNCTUATION DOT..KHAROSHTHI PUNCTUATION LINES
10A7F         ; Po #       OLD SOUTH ARABIAN NUMERIC INDICATOR
10AF0..10AF6  ; Po #   [7] MANICHAEAN PUNCTUATION STAR..MANICHAEAN PUNCTUATION LINE FILLER
10B39..10B3F  ; Po #   [7] AVESTAN ABBREVIATION MARK..LARGE ONE RING OVER TWO RINGS PUNCTUATION
10B99..10B9C  ; Po #   [4] PSALTER PAHLAVI SECTION MARK..PSALTER PAHLAVI FOUR DOTS WITH DOT
10F55..10F59  ; Po #   [5] SOGDIAN PUNCTUATION TWO VERTICAL BARS..SOGDIAN PUNCTUATION HALF CIRCLE WITH DOT
10F86..10F89  ; Po #   [4] OLD UYGHUR PUNCTUATION BAR..OLD UYGHUR PUNCTUATION FOUR DOTS
11047..1104D  ; Po #   [7] BRAHMI DANDA..BRAHMI PUNCTUATION LOTUS
110BB..110BC  ; Po #   [2] KAITHI ABBREVIATION SIGN..KAITHI ENUMERATION SIGN
110BE..110C1  ; Po #   [4] KAITHI SECTION MARK..KAITHI DOUBLE DANDA
11140..11143  ; Po #   [4] CHAKMA SECTION MARK..CHAKMA QUESTION MARK
11174..11175  ; Po #   [2] MAHAJANI ABBREVIATION SIGN..MAHAJANI SECTION MARK
111C5..111C8  ; Po #   [4] SHARADA DANDA..SHARADA SEPARATOR
111CD         ; Po #       SHARADA SUTRA MARK
111DB         ; Po #       SHARADA SIGN SIDDHAM
111DD..111DF  ; Po #   [3] SHARADA CONTINUATION SIGN..SHARADA SECTION MARK-2
11238..1123D  ; Po #   [6] KHOJKI DANDA..KHOJKI ABBREVIATION SIGN
112A9         ; Po #       MULTANI SECTION MARK
1144B..1144F  ; Po #   [5] NEWA DANDA..NEWA ABBREVIATION SIGN
1145A..1145B  ; Po #   [2] NEWA DOUBLE COMMA..NEWA PLACEHOLDER MARK
1145D         ; Po #       NEWA INSERTION SIGN
114C6         ; Po #       TIRHUTA ABBREVIATION SIGN
115C1..115D7  ; Po #  [23] SIDDHAM SIGN SIDDHAM..SIDDHAM SECTION MARK WITH CIRCLES AND FOUR ENCLOSURES
11641..11643  ; Po #   [3] MODI DANDA..MODI ABBREVIATION SIGN
11660..1166C  ; Po #  [13] MONGOLIAN BIRGA WITH ORNAMENT..MONGOLIAN TURNED SWIRL BIRGA WITH DOUBLE ORNAMENT
116B9         ; Po #       TAKRI ABBREVIATION SIGN
1173C..1173E  ; Po #   [3] AHOM SIGN SMALL SECTION..AHOM SIGN RULAI
1183B         ; Po #       DOGRA ABBREVIATION SIGN
11944..11946  ; Po #   [3] DIVES AKURU DOUBLE DANDA..DIVES AKURU END OF TEXT MARK
119E2         ; Po #       NANDINAGARI SIGN SIDDHAM
11A3F..11A46  ; Po #   [8] ZANABAZAR SQUARE INITIAL HEAD MARK..ZANABAZAR SQUARE CLOSING DOUBLE-LINED HEAD MARK
11A9A..11A9C  ; Po #   [3] SOYOMBO MARK TSHEG..SOYOMBO MARK DOUBLE SHAD
11A9E..11AA2  ; Po #   [5] SOYOMBO HEAD MARK WITH MOON AND SUN AND TRIPLE FLAME..SOYOMBO TERMINAL MARK-2
11B00..11B09  ; Po #  [10] DEVANAGARI HEAD MARK..DEVANAGARI SIGN MINDU
11C41..11C45  ; Po #   [5] BHAIKSUKI DANDA..BHAIKSUKI GAP FILLER-2
11C70..11C71  ; Po #   [2] MARCHEN HEAD MARK..MARCHEN MARK SHAD
11EF7..11EF8  ; Po #   [2] MAKASAR PASSIMBANG..MAKASAR END OF SECTION
11F43..11F4F  ; Po #  [13] KAWI DANDA..KAWI PUNCTUATION CLOSING SPIRAL
11FFF         ; Po #       TAMIL PUNCTUATION END OF TEXT
12470..12474  ; Po #   [5] CUNEIFORM PUNCTUATION SIGN OLD ASSYRIAN WORD DIVIDER..CUNEIFORM PUNCTUATION SIGN DIAGONAL QUADCOLON
12FF1..12FF2  ; Po #   [2] CYPRO-MINOAN SIGN CM301..CYPRO-MINOAN SIGN CM302
16A6E..16A6F  ; Po #   [2] MRO DANDA..MRO DOUBLE DANDA
16AF5         ; Po #       BASSA VAH FULL STOP
16B37..16B3B  ; Po #   [5] PAHAWH HMONG SIGN VOS THOM..PAHAWH HMONG SIGN VOS FEEM
16B44         ; Po #       PAHAWH HMONG SIGN XAUS
16E97..16E9A  ; Po #   [4] MEDEFAIDRIN COMMA..MEDEFAIDRIN EXCLAMATION OH
16FE2         ; Po #       OLD CHINESE HOOK MARK
1BC9F         ; Po #       DUPLOYAN PUNCTUATION CHINOOK FULL STOP
1DA87..1DA8B  ; Po #   [5] SIGNWRITING COMMA..SIGNWRITING PARENTHESIS
1E95E..1E95F  ; Po #   [2] ADLAM INITIAL EXCLAMATION MARK..ADLAM INITIAL QUESTION MARK

# Total code points: 628

# ================================================

# General_Category=Math_Symbol

002B          ; Sm #       PLUS SIGN
003C..003E    ; Sm #   [3] LESS-THAN SIGN..GREATER-THAN SIGN
007C          ; Sm #       VERTICAL LINE
007E          ; Sm #       TILDE
00AC          ; Sm #       NOT SIGN
00B1          ; Sm #       PLUS-MINUS SIGN
00D7          ; Sm #       MULTIPLICATION SIGN
00F7          ; Sm #       DIVISION SIGN
03F6          ; Sm #       GREEK REVERSED LUNATE EPSILON SYMBOL
0606..0608    ; Sm #   [3] ARABIC-INDIC CUBE ROOT..ARABIC RAY
2044          ; Sm #       FRACTION SLASH
2052          ; Sm #       COMMERCIAL MINUS SIGN
207A..207C    ; Sm #   [3] SUPERSCRIPT PLUS SIGN..SUPERSCRIPT EQUALS SIGN
208A..208C    ; Sm #   [3] SUBSCRIPT PLUS SIGN..SUBSCRIPT EQUALS SIGN
2118          ; Sm #       SCRIPT CAPITAL P
2140..2144    ; Sm #   [5] DOUBLE-STRUCK N-ARY SUMMATION..TURNED SANS-SERIF CAPITAL Y
214B          ; Sm #       TURNED AMPERSAND
2190..2194    ; Sm #   [5] LEFTWARDS ARROW..LEFT RIGHT ARROW
219A..219B    ; Sm #   [2] LEFTWARDS ARROW WITH STROKE..RIGHTWARDS ARROW WITH STROKE
21A0          ; Sm #       RIGHTWARDS TWO HEADED ARROW
21A3          ; Sm #       RIGHTWARDS ARROW WITH TAIL
21A6          ; Sm #       RIGHTWARDS ARROW FROM BAR
21AE          ; Sm #       LEFT RIGHT ARROW WITH STROKE
21CE..21CF    ; Sm #   [2] LEFT RIGHT DOUBLE ARROW WITH STROKE..RIGHTWARDS DOUBLE ARROW WITH STROKE
21D2          ; Sm #       RIGHTWARDS DOUBLE ARROW
21D4          ; Sm #       LEFT RIGHT DOUBLE ARROW
21F4..22FF    ; Sm # [268] RIGHT ARROW WITH SMALL CIRCLE..Z NOTATION BAG MEMBERSHIP
2320..2321    ; Sm #   [2] TOP HALF INTEGRAL..BOTTOM HALF INTEGRAL
237C          ; Sm #       RIGHT ANGLE WITH DOWNWARDS ZIGZAG ARROW
239B..23B3    ; Sm #  [25] LEFT PARENTHESIS UPPER HOOK..SUMMATION BOTTOM
23DC..23E1    ; Sm #   [6] TOP PARENTHESIS..BOTTOM TORTOISE SHELL BRACKET
25B7          ; Sm #       WHITE RIGHT-POINTING TRIANGLE
25C1          ; Sm #       WHITE LEFT-POINTING TRIANGLE
25F8..25FF    ; Sm #   [8] UPPER LEFT TRIANGLE..LOWER RIGHT TRIANGLE
266F          ; Sm #       MUSIC SHARP SIGN
27C0..27C4    ; Sm #   [5] THREE DIMENSIONAL ANGLE..OPEN SUPERSET
27C7..27E5    ; Sm #  [31] OR WITH DOT INSIDE..WHITE SQUARE WITH RIGHTWARDS TICK
27F0..27FF    ; Sm #  [16] UPWARDS QUADRUPLE ARROW..LONG RIGHTWARDS SQUIGGLE ARROW
2900..2982    ; Sm # [131] RIGHTWARDS TWO-HEADED ARROW WITH VERTICAL STROKE..Z NOTATION TYPE COLON
2999..29D7    ; Sm #  [63] DOTTED FENCE..BLACK HOURGLASS
29DC..29FB    ; Sm #  [32] INCOMPLETE INFINITY..TRIPLE PLUS
29FE..2AFF    ; Sm # [258] TINY..N-ARY WHITE VERTICAL BAR
2B30..2B44    ; Sm #  [21] LEFT ARROW WITH SMALL CIRCLE..RIGHTWARDS ARROW THROUGH SUPERSET
2B47..2B4C    ; Sm #   [6] REVERSE TILDE OPERATOR ABOVE RIGHTWARDS ARROW..RIGHTWARDS ARROW ABOVE REVERSE TILDE OPERATOR
FB29          ; Sm #       HEBREW LETTER ALTERNATIVE PLUS SIGN
FE62          ; Sm #       SMALL PLUS SIGN
FE64..FE66    ; Sm #   [3] SMALL LESS-THAN SIGN..SMALL EQUALS SIGN
FF0B          ; Sm #       FULLWIDTH PLUS SIGN
FF1C..FF1E    ; Sm #   [3] FULLWIDTH LESS-THAN SIGN..FULLWIDTH GREATER-THAN SIGN
FF5C          ; Sm #       FULLWIDTH VERTICAL LINE
FF5E          ; Sm #       FULLWIDTH TILDE
FFE2          ; Sm #       FULLWIDTH NOT SIGN
FFE9..FFEC    ; Sm #   [4] HALFWIDTH LEFTWARDS ARROW..HALFWIDTH DOWNWARDS ARROW
1D6C1         ; Sm #       MATHEMATICAL BOLD NABLA
1D6DB         ; Sm #       MATHEMATICAL BOLD PARTIAL DIFFERENTIAL
1D6FB         ; Sm #       MATHEMATICAL ITALIC NABLA
1D715         ; Sm #       MATHEMATICAL ITALIC PARTIAL DIFFERENTIAL
1D735         ; Sm #       MATHEMATICAL BOLD ITALIC NABLA
1D74F         ; Sm #       MATHEMATICAL BOLD ITALIC PARTIAL DIFFERENTIAL
1D76F         ; Sm #       MATHEMATICAL SANS-SERIF BOLD NABLA
1D789         ; Sm #       MATHEMATICAL SANS-SERIF BOLD PARTIAL DIFFERENTIAL
1D7A9         ; Sm #       MATHEMATICAL SANS-SERIF BOLD ITALIC NABLA
1D7C3         ; Sm #       MATHEMATICAL SANS-SERIF BOLD ITALIC PARTIAL DIFFERENTIAL
1EEF0..1EEF1  ; Sm #   [2] ARABIC MATHEMATICAL OPERATOR MEEM WITH HAH WITH TATWEEL..ARABIC MATHEMATICAL OPERATOR HAH WITH DAL

# Total code points: 948

# ================================================

# General_Category=Currency_Symbol

0024          ; Sc #       DOLLAR SIGN
00A2..00A5    ; Sc #   [4] CENT SIGN..YEN SIGN
058F          ; Sc #       ARMENIAN DRAM SIGN
060B          ; Sc #       AFGHANI SIGN
07FE..07FF    ; Sc #   [2] NKO DOROME SIGN..NKO TAMAN SIGN
09F2..09F3    ; Sc #   [2] BENGALI RUPEE MARK..BENGALI RUPEE SIGN
09FB          ; Sc #       BENGALI GANDA MARK
0AF1          ; Sc #       GUJARATI RUPEE SIGN
0BF9          ; Sc #       TAMIL RUPEE SIGN
0E3F          ; Sc #       THAI CURRENCY SYMBOL BAHT
17DB          ; Sc #       KHMER CURRENCY SYMBOL RIEL
20A0..20C0    ; Sc #  [33] EURO-CURRENCY SIGN..SOM SIGN
A838          ; Sc #       NORTH INDIC RUPEE MARK
FDFC          ; Sc #       RIAL SIGN
FE69          ; Sc #       SMALL DOLLAR SIGN
FF04          ; Sc #       FULLWIDTH DOLLAR SIGN
FFE0..FFE1    ; Sc #   [2] FULLWIDTH CENT SIGN..FULLWIDTH POUND SIGN
FFE5..FFE6    ; Sc #   [2] FULLWIDTH YEN SIGN..FULLWIDTH WON SIGN
11FDD..11FE0  ; Sc #   [4] TAMIL SIGN KAACU..TAMIL SIGN VARAAKAN
1E2FF         ; Sc #       WANCHO NGUN SIGN
1ECB0         ; Sc #       INDIC SIYAQ RUPEE MARK

# Total code points: 63

# ================================================

# General_Category=Modifier_Symbol

005E          ; Sk #       CIRCUMFLEX ACCENT
0060          ; Sk #       GRAVE ACCENT
00A8          ; Sk #       DIAERESIS
00AF          ; Sk #       MACRON
00B4          ; Sk #       ACUTE ACCENT
00B8          ; Sk #       CEDILLA
02C2..02C5    ; Sk #   [4] MODIFIER LETTER LEFT ARROWHEAD..MODIFIER LETTER DOWN ARROWHEAD
02D2..02DF    ; Sk #  [14] MODIFIER LETTER CENTRED RIGHT HALF RING..MODIFIER LETTER CROSS ACCENT
02E5..02EB    ; Sk #   [7] MODIFIER LETTER EXTRA-HIGH TONE BAR..MODIFIER LETTER YANG DEPARTING TONE MARK
02ED          ; Sk #       MODIFIER LETTER UNASPIRATED
02EF..02FF    ; Sk #  [17] MODIFIER LETTER LOW DOWN ARROWHEAD..MODIFIER LETTER LOW LEFT ARROW
0375          ; Sk #       GREEK LOWER NUMERAL SIGN
0384..0385    ; Sk #   [2] GREEK TONOS..GREEK DIALYTIKA TONOS
0888          ; Sk #       ARABIC RAISED ROUND DOT
1FBD          ; Sk #       GREEK KORONIS
1FBF..1FC1    ; Sk #   [3] GREEK PSILI..GREEK DIALYTIKA AND PERISPOMENI
1FCD..1FCF    ; Sk #   [3] GREEK PSILI AND VARIA..GREEK PSILI AND PERISPOMENI
1FDD..1FDF    ; Sk #   [3] GREEK DASIA AND VARIA..GREEK DASIA AND PERISPOMENI
1FED..1FEF    ; Sk #   [3] GREEK DIALYTIKA AND VARIA..GREEK VARIA
1FFD..1FFE    ; Sk #   [2] GREEK OXIA..GREEK DASIA
309B..309C    ; Sk #   [2] KATAKANA-HIRAGANA VOICED SOUND MARK..KATAKANA-HIRAGANA SEMI-VOICED SOUND MARK
A700..A716    ; Sk #  [23] MODIFIER LETTER CHINESE TONE YIN PING..MODIFIER LETTER EXTRA-LOW LEFT-STEM TONE BAR
A720..A721    ; Sk #   [2] MODIFIER LETTER STRESS AND HIGH TONE..MODIFIER LETTER STRESS AND LOW TONE
A789..A78A    ; Sk #   [2] MODIFIER LETTER COLON..MODIFIER LETTER SHORT EQUALS SIGN
AB5B          ; Sk #       MODIFIER BREVE WITH INVERTED BREVE
AB6A..AB6B    ; Sk #   [2] MODIFIER LETTER LEFT TACK..MODIFIER LETTER RIGHT TACK
FBB2..FBC2    ; Sk #  [17] ARABIC SYMBOL DOT ABOVE..ARABIC SYMBOL WASLA ABOVE
FF3E          ; Sk #       FULLWIDTH CIRCUMFLEX ACCENT
FF40          ; Sk #       FULLWIDTH GRAVE ACCENT
FFE3          ; Sk #       FULLWIDTH MACRON
1F3FB..1F3FF  ; Sk #   [5] EMOJI MODIFIER FITZPATRICK TYPE-1-2..EMOJI MODIFIER FITZPATRICK TYPE-6

# Total code points: 125

# ================================================

# General_Category=Other_Symbol

00A6          ; So #       BROKEN BAR
00A9          ; So #       COPYRIGHT SIGN
00AE          ; So #       REGISTERED SIGN
00B0          ; So #       DEGREE SIGN
0482          ; So #       CYRILLIC THOUSANDS SIGN
058D..058E    ; So #   [2] RIGHT-FACING ARMENIAN ETERNITY SIGN..LEFT-FACING ARMENIAN ETERNITY SIGN
060E..060F    ; So #   [2] ARABIC POETIC VERSE SIGN..ARABIC SIGN MISRA
06DE          ; So #       ARABIC START OF RUB EL HIZB
06E9          ; So #       ARABIC PLACE OF SAJDAH
06FD..06FE    ; So #   [2] ARABIC SIGN SINDHI AMPERSAND..ARABIC SIGN SINDHI POSTPOSITION MEN
07F6          ; So #       NKO SYMBOL OO DENNEN
09FA          ; So #       BENGALI ISSHAR
0B70          ; So #       ORIYA ISSHAR
0BF3..0BF8    ; So #   [6] TAMIL DAY SIGN..TAMIL AS ABOVE SIGN
0BFA          ; So #       TAMIL NUMBER SIGN
0C7F          ; So #       TELUGU SIGN TUUMU
0D4F          ; So #       MALAYALAM SIGN PARA
0D79          ; So #       MALAYALAM DATE MARK
0F01..0F03    ; So #   [3] TIBETAN MARK GTER YIG MGO TRUNCATED A..TIBETAN MARK GTER YIG MGO -UM GTER TSHEG MA
0F13          ; So #       TIBETAN MARK CARET -DZUD RTAGS ME LONG CAN
0F15..0F17    ; So #   [3] TIBETAN LOGOTYPE SIGN CHAD RTAGS..TIBETAN ASTROLOGICAL SIGN SGRA GCAN -CHAR RTAGS
0F1A..0F1F    ; So #   [6] TIBETAN SIGN RDEL DKAR GCIG..TIBETAN SIGN RDEL DKAR RDEL NAG
0F34          ; So #       TIBETAN MARK BSDUS RTAGS
0F36          ; So #       TIBETAN MARK CARET -DZUD RTAGS BZHI MIG CAN
0F38          ; So #       TIBETAN MARK CHE MGO
0FBE..0FC5    ; So #   [8] TIBETAN KU RU KHA..TIBETAN SYMBOL RDO RJE
0FC7..0FCC    ; So #   [6] TIBETAN SYMBOL RDO RJE RGYA GRAM..TIBETAN SYMBOL NOR BU BZHI -KHYIL
0FCE..0FCF    ; So #   [2] TIBETAN SIGN RDEL NAG RDEL DKAR..TIBETAN SIGN RDEL NAG GSUM
0FD5..0FD8    ; So #   [4] RIGHT-FACING SVASTI SIGN..LEFT-FACING SVASTI SIGN WITH DOTS
109E..109F    ; So #   [2] MYANMAR SYMBOL SHAN ONE..MYANMAR SYMBOL SHAN EXCLAMATION
1390..1399    ; So #  [10] ETHIOPIC TONAL MARK YIZET..ETHIOPIC TONAL MARK KURT
166D          ; So #       CANADIAN SYLLABICS CHI SIGN
1940          ; So #       LIMBU SIGN LOO
19DE..19FF    ; So #  [34] NEW TAI LUE SIGN LAE..KHMER SYMBOL DAP-PRAM ROC
1B61..1B6A    ; So #  [10] BALINESE MUSICAL SYMBOL DONG..BALINESE MUSICAL SYMBOL DANG GEDE
1B74..1B7C    ; So #   [9] BALINESE MUSICAL SYMBOL RIGHT-HAND OPEN DUG..BALINESE MUSICAL SYMBOL LEFT-HAND OPEN PING
2100..2101    ; So #   [2] ACCOUNT OF..ADDRESSED TO THE SUBJECT
2103..2106    ; So #   [4] DEGREE CELSIUS..CADA UNA
2108..2109    ; So #   [2] SCRUPLE..DEGREE FAHRENHEIT
2114          ; So #       L B BAR SYMBOL
2116..2117    ; So #   [2] NUMERO SIGN..SOUND RECORDING COPYRIGHT
211E..2123    ; So #   [6] PRESCRIPTION TAKE..VERSICLE
2125          ; So #       OUNCE SIGN
2127          ; So #       INVERTED OHM SIGN
2129          ; So #       TURNED GREEK SMALL LETTER IOTA
212E          ; So #       ESTIMATED SYMBOL
213A..213B    ; So #   [2] ROTATED CAPITAL Q..FACSIMILE SIGN
214A          ; So #       PROPERTY LINE
214C..214D    ; So #   [2] PER SIGN..AKTIESELSKAB
214F          ; So #       SYMBOL FOR SAMARITAN SOURCE
218A..218B    ; So #   [2] TURNED DIGIT TWO..TURNED DIGIT THREE
2195..2199    ; So #   [5] UP DOWN ARROW..SOUTH WEST ARROW
219C..219F    ; So #   [4] LEFTWARDS WAVE ARROW..UPWARDS TWO HEADED ARROW
21A1..21A2    ; So #   [2] DOWNWARDS TWO HEADED ARROW..LEFTWARDS ARROW WITH TAIL
21A4..21A5    ; So #   [2] LEFTWARDS ARROW FROM BAR..UPWARDS ARROW FROM BAR
21A7..21AD    ; So #   [7] DOWNWARDS ARROW FROM BAR..LEFT RIGHT WAVE ARROW
21AF..21CD    ; So #  [31] DOWNWARDS ZIGZAG ARROW..LEFTWARDS DOUBLE ARROW WITH STROKE
21D0..21D1    ; So #   [2] LEFTWARDS DOUBLE ARROW..UPWARDS DOUBLE ARROW
21D3          ; So #       DOWNWARDS DOUBLE ARROW
21D5..21F3    ; So #  [31] UP DOWN DOUBLE ARROW..UP DOWN WHITE ARROW
2300..2307    ; So #   [8] DIAMETER SIGN..WAVY LINE
230C..231F    ; So #  [20] BOTTOM RIGHT CROP..BOTTOM RIGHT CORNER
2322..2328    ; So #   [7] FROWN..KEYBOARD
232B..237B    ; So #  [81] ERASE TO THE LEFT..NOT CHECK MARK
237D..239A    ; So #  [30] SHOULDERED OPEN BOX..CLEAR SCREEN SYMBOL
23B4..23DB    ; So #  [40] TOP SQUARE BRACKET..FUSE
23E2..2426    ; So #  [69] WHITE TRAPEZIUM..SYMBOL FOR SUBSTITUTE FORM TWO
2440..244A    ; So #  [11] OCR HOOK..OCR DOUBLE BACKSLASH
249C..24E9    ; So #  [78] PARENTHESIZED LATIN SMALL LETTER A..CIRCLED LATIN SMALL LETTER Z
2500..25B6    ; So # [183] BOX DRAWINGS LIGHT HORIZONTAL..BLACK RIGHT-POINTING TRIANGLE
25B8..25C0    ; So #   [9] BLACK RIGHT-POINTING SMALL TRIANGLE..BLACK LEFT-POINTING TRIANGLE
25C2..25F7    ; So #  [54] BLACK LEFT-POINTING SMALL TRIANGLE..WHITE CIRCLE WITH UPPER RIGHT QUADRANT
2600..266E    ; So # [111] BLACK SUN WITH RAYS..MUSIC NATURAL SIGN
2670..2767    ; So # [248] WEST SYRIAC CROSS..ROTATED FLORAL HEART BULLET
2794..27BF    ; So #  [44] HEAVY WIDE-HEADED RIGHTWARDS ARROW..DOUBLE CURLY LOOP
2800..28FF    ; So # [256] BRAILLE PATTERN BLANK..BRAILLE PATTERN DOTS-12345678
2B00..2B2F    ; So #  [48] NORTH EAST WHITE ARROW..WHITE VERTICAL ELLIPSE
2B45..2B46    ; So #   [2] LEFTWARDS QUADRUPLE ARROW..RIGHTWARDS QUADRUPLE ARROW
2B4D..2B73    ; So #  [39] DOWNWARDS TRIANGLE-HEADED ZIGZAG ARROW..DOWNWARDS TRIANGLE-HEADED ARROW TO BAR
2B76..2B95    ; So #  [32] NORTH WEST TRIANGLE-HEADED ARROW TO BAR..RIGHTWARDS BLACK ARROW
2B97..2BFF    ; So # [105] SYMBOL FOR TYPE A ELECTRONICS..HELLSCHREIBER PAUSE SYMBOL
2CE5..2CEA    ; So #   [6] COPTIC SYMBOL MI RO..COPTIC SYMBOL SHIMA SIMA
2E50..2E51    ; So #   [2] CROSS PATTY WITH RIGHT CROSSBAR..CROSS PATTY WITH LEFT CROSSBAR
2E80..2E99    ; So #  [26] CJK RADICAL REPEAT..CJK RADICAL RAP
2E9B..2EF3    ; So #  [89] CJK RADICAL CHOKE..CJK RADICAL C-SIMPLIFIED TURTLE
2F00..2FD5    ; So # [214] KANGXI RADICAL ONE..KANGXI RADICAL FLUTE
2FF0..2FFF    ; So #  [16] IDEOGRAPHIC DESCRIPTION CHARACTER LEFT TO RIGHT..IDEOGRAPHIC DESCRIPTION CHARACTER ROTATION
3004          ; So #       JAPANESE INDUSTRIAL STANDARD SYMBOL
3012..3013    ; So #   [2] POSTAL MARK..GETA MARK
3020          ; So #       POSTAL MARK FACE
3036..3037    ; So #   [2] CIRCLED POSTAL MARK..IDEOGRAPHIC TELEGRAPH LINE FEED SEPARATOR SYMBOL
303E..303F    ; So #   [2] IDEOGRAPHIC VARIATION INDICATOR..IDEOGRAPHIC HALF FILL SPACE
3190..3191    ; So #   [2] IDEOGRAPHIC ANNOTATION LINKING MARK..IDEOGRAPHIC ANNOTATION REVERSE MARK
3196..319F    ; So #  [10] IDEOGRAPHIC ANNOTATION TOP MARK..IDEOGRAPHIC ANNOTATION MAN MARK
31C0..31E3    ; So #  [36] CJK STROKE T..CJK STROKE Q
31EF          ; So #       IDEOGRAPHIC DESCRIPTION CHARACTER SUBTRACTION
3200..321E    ; So #  [31] PARENTHESIZED HANGUL KIYEOK..PARENTHESIZED KOREAN CHARACTER O HU
322A..3247    ; So #  [30] PARENTHESIZED IDEOGRAPH MOON..CIRCLED IDEOGRAPH KOTO
3250          ; So #       PARTNERSHIP SIGN
3260..327F    ; So #  [32] CIRCLED HANGUL KIYEOK..KOREAN STANDARD SYMBOL
328A..32B0    ; So #  [39] CIRCLED IDEOGRAPH MOON..CIRCLED IDEOGRAPH NIGHT
32C0..33FF    ; So # [320] IDEOGRAPHIC TELEGRAPH SYMBOL FOR JANUARY..SQUARE GAL
4DC0..4DFF    ; So #  [64] HEXAGRAM FOR THE CREATIVE HEAVEN..HEXAGRAM FOR BEFORE COMPLETION
A490..A4C6    ; So #  [55] YI RADICAL QOT..YI RADICAL KE
A828..A82B    ; So #   [4] SYLOTI NAGRI POETRY MARK-1..SYLOTI NAGRI POETRY MARK-4
A836..A837    ; So #   [2] NORTH INDIC QUARTER MARK..NORTH INDIC PLACEHOLDER MARK
A839          ; So #       NORTH INDIC QUANTITY MARK
AA77..AA79    ; So #   [3] MYANMAR SYMBOL AITON EXCLAMATION..MYANMAR SYMBOL AITON TWO
FD40..FD4F    ; So #  [16] ARABIC LIGATURE RAHIMAHU ALLAAH..ARABIC LIGATURE RAHIMAHUM ALLAAH
FDCF          ; So #       ARABIC LIGATURE SALAAMUHU ALAYNAA
FDFD..FDFF    ; So #   [3] ARABIC LIGATURE BISMILLAH AR-RAHMAN AR-RAHEEM..ARABIC LIGATURE AZZA WA JALL
FFE4          ; So #       FULLWIDTH BROKEN BAR
FFE8          ; So #       HALFWIDTH FORMS LIGHT VERTICAL
FFED..FFEE    ; So #   [2] HALFWIDTH BLACK SQUARE..HALFWIDTH WHITE CIRCLE
FFFC..FFFD    ; So #   [2] OBJECT REPLACEMENT CHARACTER..REPLACEMENT CHARACTER
10137..1013F  ; So #   [9] AEGEAN WEIGHT BASE UNIT..AEGEAN MEASURE THIRD SUBUNIT
10179..10189  ; So #  [17] GREEK YEAR SIGN..GREEK TRYBLION BASE SIGN
1018C..1018E  ; So #   [3] GREEK SINUSOID SIGN..NOMISMA SIGN
10190..1019C  ; So #  [13] ROMAN SEXTANS SIGN..ASCIA SYMBOL
101A0         ; So #       GREEK SYMBOL TAU RHO
101D0..101FC  ; So #  [45] PHAISTOS DISC SIGN PEDESTRIAN..PHAISTOS DISC SIGN WAVY BAND
10877..10878  ; So #   [2] PALMYRENE LEFT-POINTING FLEURON..PALMYRENE RIGHT-POINTING FLEURON
10AC8         ; So #       MANICHAEAN SIGN UD
1173F         ; So #       AHOM SYMBOL VI
11FD5..11FDC  ; So #   [8] TAMIL SIGN NEL..TAMIL SIGN MUKKURUNI
11FE1..11FF1  ; So #  [17] TAMIL SIGN PAARAM..TAMIL SIGN VAKAIYARAA
16B3C..16B3F  ; So #   [4] PAHAWH HMONG SIGN XYEEM NTXIV..PAHAWH HMONG SIGN XYEEM FAIB
16B45         ; So #       PAHAWH HMONG SIGN CIM TSOV ROG
1BC9C         ; So #       DUPLOYAN SIGN O WITH CROSS
1CF50..1CFC3  ; So # [116] ZNAMENNY NEUME KRYUK..ZNAMENNY NEUME PAUK
1D000..1D0F5  ; So # [246] BYZANTINE MUSICAL SYMBOL PSILI..BYZANTINE MUSICAL SYMBOL GORGON NEO KATO
1D100..1D126  ; So #  [39] MUSICAL SYMBOL SINGLE BARLINE..MUSICAL SYMBOL DRUM CLEF-2
1D129..1D164  ; So #  [60] MUSICAL SYMBOL MULTIPLE MEASURE REST..MUSICAL SYMBOL ONE HUNDRED TWENTY-EIGHTH NOTE
1D16A..1D16C  ; So #   [3] MUSICAL SYMBOL FINGERED TREMOLO-1..MUSICAL SYMBOL FINGERED TREMOLO-3
1D183..1D184  ; So #   [2] MUSICAL SYMBOL ARPEGGIATO UP..MUSICAL SYMBOL ARPEGGIATO DOWN
1D18C..1D1A9  ; So #  [30] MUSICAL SYMBOL RINFORZANDO..MUSICAL SYMBOL DEGREE SLASH
1D1AE..1D1EA  ; So #  [61] MUSICAL SYMBOL PEDAL MARK..MUSICAL SYMBOL KORON
1D200..1D241  ; So #  [66] GREEK VOCAL NOTATION SYMBOL-1..GREEK INSTRUMENTAL NOTATION SYMBOL-54
1D245         ; So #       GREEK MUSICAL LEIMMA
1D300..1D356  ; So #  [87] MONOGRAM FOR EARTH..TETRAGRAM FOR FOSTERING
1D800..1D9FF  ; So # [512] SIGNWRITING HAND-FIST INDEX..SIGNWRITING HEAD
1DA37..1DA3A  ; So #   [4] SIGNWRITING AIR BLOW SMALL ROTATIONS..SIGNWRITING BREATH EXHALE
1DA6D..1DA74  ; So #   [8] SIGNWRITING SHOULDER HIP SPINE..SIGNWRITING TORSO-FLOORPLANE TWISTING
1DA76..1DA83  ; So #  [14] SIGNWRITING LIMB COMBINATION..SIGNWRITING LOCATION DEPTH
1DA85..1DA86  ; So #   [2] SIGNWRITING LOCATION TORSO..SIGNWRITING LOCATION LIMBS DIGITS
1E14F         ; So #       NYIAKENG PUACHUE HMONG CIRCLED CA
1ECAC         ; So #       INDIC SIYAQ PLACEHOLDER
1ED2E         ; So #       OTTOMAN SIYAQ MARRATAN
1F000..1F02B  ; So #  [44] MAHJONG TILE EAST WIND..MAHJONG TILE BACK
1F030..1F093  ; So # [100] DOMINO TILE HORIZONTAL BACK..DOMINO TILE VERTICAL-06-06
1F0A0..1F0AE  ; So #  [15] PLAYING CARD BACK..PLAYING CARD KING OF SPADES
1F0B1..1F0BF  ; So #  [15] PLAYING CARD ACE OF HEARTS..PLAYING CARD RED JOKER
1F0C1..1F0CF  ; So #  [15] PLAYING CARD ACE OF DIAMONDS..PLAYING CARD BLACK JOKER
1F0D1..1F0F5  ; So #  [37] PLAYING CARD ACE OF CLUBS..PLAYING CARD TRUMP-21
1F10D..1F1AD  ; So # [161] CIRCLED ZERO WITH SLASH..MASK WORK SYMBOL
1F1E6..1F202  ; So #  [29] REGIONAL INDICATOR SYMBOL LETTER A..SQUARED KATAKANA SA
1F210..1F23B  ; So #  [44] SQUARED CJK UNIFIED IDEOGRAPH-624B..SQUARED CJK UNIFIED IDEOGRAPH-914D
1F240..1F248  ; So #   [9] TORTOISE SHELL BRACKETED CJK UNIFIED IDEOGRAPH-672C..TORTOISE SHELL BRACKETED CJK UNIFIED IDEOGRAPH-6557
1F250..1F251  ; So #   [2] CIRCLED IDEOGRAPH ADVANTAGE..CIRCLED IDEOGRAPH ACCEPT
1F260..1F265  ; So #   [6] ROUNDED SYMBOL FOR FU..ROUNDED SYMBOL FOR CAI
1F300..1F3FA  ; So # [251] CYCLONE..AMPHORA
1F400..1F6D7  ; So # [728] RAT..ELEVATOR
1F6DC..1F6EC  ; So #  [17] WIRELESS..AIRPLANE ARRIVING
1F6F0..1F6FC  ; So #  [13] SATELLITE..ROLLER SKATE
1F700..1F776  ; So # [119] ALCHEMICAL SYMBOL FOR QUINTESSENCE..LUNAR ECLIPSE
1F77B..1F7D9  ; So #  [95] HAUMEA..NINE POINTED WHITE STAR
1F7E0..1F7EB  ; So #  [12] LARGE ORANGE CIRCLE..LARGE BROWN SQUARE
1F7F0         ; So #       HEAVY EQUALS SIGN
1F800..1F80B  ; So #  [12] LEFTWARDS ARROW WITH SMALL TRIANGLE ARROWHEAD..DOWNWARDS ARROW WITH LARGE TRIANGLE ARROWHEAD
1F810..1F847  ; So #  [56] LEFTWARDS ARROW WITH SMALL EQUILATERAL ARROWHEAD..DOWNWARDS HEAVY ARROW
1F850..1F859  ; So #  [10] LEFTWARDS SANS-SERIF ARROW..UP DOWN SANS-SERIF ARROW
1F860..1F887  ; So #  [40] WIDE-HEADED LEFTWARDS LIGHT BARB ARROW..WIDE-HEADED SOUTH WEST VERY HEAVY BARB ARROW
1F890..1F8AD  ; So #  [30] LEFTWARDS TRIANGLE ARROWHEAD..WHITE ARROW SHAFT WIDTH TWO THIRDS
1F8B0..1F8B1  ; So #   [2] ARROW POINTING UPWARDS THEN NORTH WEST..ARROW POINTING RIGHTWARDS THEN CURVING SOUTH WEST
1F900..1FA53  ; So # [340] CIRCLED CROSS FORMEE WITH FOUR DOTS..BLACK CHESS KNIGHT-BISHOP
1FA60..1FA6D  ; So #  [14] XIANGQI RED GENERAL..XIANGQI BLACK SOLDIER
1FA70..1FA7C  ; So #  [13] BALLET SHOES..CRUTCH
1FA80..1FA88  ; So #   [9] YO-YO..FLUTE
1FA90..1FABD  ; So #  [46] RINGED PLANET..WING
1FABF..1FAC5  ; So #   [7] GOOSE..PERSON WITH CROWN
1FACE..1FADB  ; So #  [14] MOOSE..PEA POD
1FAE0..1FAE8  ; So #   [9] MELTING FACE..SHAKING FACE
1FAF0..1FAF8  ; So #   [9] HAND WITH INDEX FINGER AND THUMB CROSSED..RIGHTWARDS PUSHING HAND
1FB00..1FB92  ; So # [147] BLOCK SEXTANT-1..UPPER HALF INVERSE MEDIUM SHADE AND LOWER HALF BLOCK
1FB94..1FBCA  ; So #  [55] LEFT HALF INVERSE MEDIUM SHADE AND RIGHT HALF BLOCK..WHITE UP-POINTING CHEVRON

# Total code points: 6639

# ================================================

# General_Category=Initial_Punctuation

00AB          ; Pi #       LEFT-POINTING DOUBLE ANGLE QUOTATION MARK
2018          ; Pi #       LEFT SINGLE QUOTATION MARK
201B..201C    ; Pi #   [2] SINGLE HIGH-REVERSED-9 QUOTATION MARK..LEFT DOUBLE QUOTATION MARK
201F          ; Pi #       DOUBLE HIGH-REVERSED-9 QUOTATION MARK
2039          ; Pi #       SINGLE LEFT-POINTING ANGLE QUOTATION MARK
2E02          ; Pi #       LEFT SUBSTITUTION BRACKET
2E04          ; Pi #       LEFT DOTTED SUBSTITUTION BRACKET
2E09          ; Pi #       LEFT TRANSPOSITION BRACKET
2E0C          ; Pi #       LEFT RAISED OMISSION BRACKET
2E1C          ; Pi #       LEFT LOW PARAPHRASE BRACKET
2E20          ; Pi #       LEFT VERTICAL BAR WITH QUILL

# Total code points: 12

# ================================================

# General_Category=Final_Punctuation

00BB          ; Pf #       RIGHT-POINTING DOUBLE ANGLE QUOTATION MARK
2019          ; Pf #       RIGHT SINGLE QUOTATION MARK
201D          ; Pf #       RIGHT DOUBLE QUOTATION MARK
203A          ; Pf #       SINGLE RIGHT-POINTING ANGLE QUOTATION MARK
2E03          ; Pf #       RIGHT SUBSTITUTION BRACKET
2E05          ; Pf #       RIGHT DOTTED SUBSTITUTION BRACKET
2E0A          ; Pf #       RIGHT TRANSPOSITION BRACKET
2E0D          ; Pf #       RIGHT RAISED OMISSION BRACKET
2E1D          ; Pf #       RIGHT LOW PARAPHRASE BRACKET
2E21          ; Pf #       RIGHT VERTICAL BAR WITH QUILL

# Total code points: 10

# EOF<|MERGE_RESOLUTION|>--- conflicted
+++ resolved
@@ -1,9 +1,5 @@
 # DerivedGeneralCategory-16.0.0.txt
-<<<<<<< HEAD
-# Date: 2023-10-03, 12:52:36 GMT
-=======
-# Date: 2023-10-02, 12:16:28 GMT
->>>>>>> c0ae922e
+# Date: 2023-10-09, 15:12:27 GMT
 # © 2023 Unicode®, Inc.
 # Unicode and the Unicode Logo are registered trademarks of Unicode, Inc. in the U.S. and other countries.
 # For terms of use, see https://www.unicode.org/terms_of_use.html
@@ -729,11 +725,7 @@
 FFFFE..FFFFF  ; Cn #   [2] <noncharacter-FFFFE>..<noncharacter-FFFFF>
 10FFFE..10FFFF; Cn #   [2] <noncharacter-10FFFE>..<noncharacter-10FFFF>
 
-<<<<<<< HEAD
-# Total code points: 824666
-=======
-# Total code points: 824714
->>>>>>> c0ae922e
+# Total code points: 824662
 
 # ================================================
 
@@ -2666,11 +2658,7 @@
 30000..3134A  ; Lo # [4939] CJK UNIFIED IDEOGRAPH-30000..CJK UNIFIED IDEOGRAPH-3134A
 31350..323AF  ; Lo # [4192] CJK UNIFIED IDEOGRAPH-31350..CJK UNIFIED IDEOGRAPH-323AF
 
-<<<<<<< HEAD
-# Total code points: 132286
-=======
-# Total code points: 132237
->>>>>>> c0ae922e
+# Total code points: 132289
 
 # ================================================
 

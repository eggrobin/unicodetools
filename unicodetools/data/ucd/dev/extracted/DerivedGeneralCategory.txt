--- conflicted
+++ resolved
@@ -1,9 +1,5 @@
 # DerivedGeneralCategory-16.0.0.txt
-<<<<<<< HEAD
-# Date: 2023-11-10, 04:00:24 GMT
-=======
-# Date: 2023-11-10, 20:57:21 GMT
->>>>>>> 48ff7889
+# Date: 2023-11-10, 22:00:31 GMT
 # © 2023 Unicode®, Inc.
 # Unicode and the Unicode Logo are registered trademarks of Unicode, Inc. in the U.S. and other countries.
 # For terms of use, see https://www.unicode.org/terms_of_use.html
@@ -751,11 +747,7 @@
 FFFFE..FFFFF  ; Cn #   [2] <noncharacter-FFFFE>..<noncharacter-FFFFF>
 10FFFE..10FFFF; Cn #   [2] <noncharacter-10FFFE>..<noncharacter-10FFFF>
 
-<<<<<<< HEAD
-# Total code points: 823665
-=======
-# Total code points: 823531
->>>>>>> 48ff7889
+# Total code points: 823528
 
 # ================================================
 
@@ -3956,11 +3948,7 @@
 1E5FF         ; Po #       OL ONAL ABBREVIATION SIGN
 1E95E..1E95F  ; Po #   [2] ADLAM INITIAL EXCLAMATION MARK..ADLAM INITIAL QUESTION MARK
 
-<<<<<<< HEAD
-# Total code points: 636
-=======
-# Total code points: 637
->>>>>>> 48ff7889
+# Total code points: 640
 
 # ================================================
 

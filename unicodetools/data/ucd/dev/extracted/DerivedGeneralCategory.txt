--- conflicted
+++ resolved
@@ -1,9 +1,5 @@
 # DerivedGeneralCategory-16.0.0.txt
-<<<<<<< HEAD
-# Date: 2023-10-23, 12:19:59 GMT
-=======
-# Date: 2023-10-17, 12:29:02 GMT
->>>>>>> 6280089f
+# Date: 2023-10-23, 12:24:13 GMT
 # © 2023 Unicode®, Inc.
 # Unicode and the Unicode Logo are registered trademarks of Unicode, Inc. in the U.S. and other countries.
 # For terms of use, see https://www.unicode.org/terms_of_use.html
@@ -735,11 +731,7 @@
 FFFFE..FFFFF  ; Cn #   [2] <noncharacter-FFFFE>..<noncharacter-FFFFF>
 10FFFE..10FFFF; Cn #   [2] <noncharacter-10FFFE>..<noncharacter-10FFFF>
 
-<<<<<<< HEAD
-# Total code points: 824596
-=======
-# Total code points: 824593
->>>>>>> 6280089f
+# Total code points: 824524
 
 # ================================================
 
@@ -2681,11 +2673,7 @@
 30000..3134A  ; Lo # [4939] CJK UNIFIED IDEOGRAPH-30000..CJK UNIFIED IDEOGRAPH-3134A
 31350..323AF  ; Lo # [4192] CJK UNIFIED IDEOGRAPH-31350..CJK UNIFIED IDEOGRAPH-323AF
 
-<<<<<<< HEAD
-# Total code points: 132277
-=======
-# Total code points: 132324
->>>>>>> 6280089f
+# Total code points: 132329
 
 # ================================================
 
@@ -3314,11 +3302,7 @@
 1E950..1E959  ; Nd #  [10] ADLAM DIGIT ZERO..ADLAM DIGIT NINE
 1FBF0..1FBF9  ; Nd #  [10] SEGMENTED DIGIT ZERO..SEGMENTED DIGIT NINE
 
-<<<<<<< HEAD
-# Total code points: 700
-=======
-# Total code points: 710
->>>>>>> 6280089f
+# Total code points: 720
 
 # ================================================
 

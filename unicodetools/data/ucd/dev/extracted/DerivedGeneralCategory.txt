# DerivedGeneralCategory-16.0.0.txt
<<<<<<< HEAD
# Date: 2023-10-09, 14:25:00 GMT
=======
# Date: 2023-10-25, 12:52:49 GMT
>>>>>>> 6d3768b7
# © 2023 Unicode®, Inc.
# Unicode and the Unicode Logo are registered trademarks of Unicode, Inc. in the U.S. and other countries.
# For terms of use, see https://www.unicode.org/terms_of_use.html
#
# Unicode Character Database
#   For documentation, see https://www.unicode.org/reports/tr44/

# ================================================

# Property:	General_Category

# ================================================

# General_Category=Unassigned

0378..0379    ; Cn #   [2] <reserved-0378>..<reserved-0379>
0380..0383    ; Cn #   [4] <reserved-0380>..<reserved-0383>
038B          ; Cn #       <reserved-038B>
038D          ; Cn #       <reserved-038D>
03A2          ; Cn #       <reserved-03A2>
0530          ; Cn #       <reserved-0530>
0557..0558    ; Cn #   [2] <reserved-0557>..<reserved-0558>
058B..058C    ; Cn #   [2] <reserved-058B>..<reserved-058C>
0590          ; Cn #       <reserved-0590>
05C8..05CF    ; Cn #   [8] <reserved-05C8>..<reserved-05CF>
05EB..05EE    ; Cn #   [4] <reserved-05EB>..<reserved-05EE>
05F5..05FF    ; Cn #  [11] <reserved-05F5>..<reserved-05FF>
070E          ; Cn #       <reserved-070E>
074B..074C    ; Cn #   [2] <reserved-074B>..<reserved-074C>
07B2..07BF    ; Cn #  [14] <reserved-07B2>..<reserved-07BF>
07FB..07FC    ; Cn #   [2] <reserved-07FB>..<reserved-07FC>
082E..082F    ; Cn #   [2] <reserved-082E>..<reserved-082F>
083F          ; Cn #       <reserved-083F>
085C..085D    ; Cn #   [2] <reserved-085C>..<reserved-085D>
085F          ; Cn #       <reserved-085F>
086B..086F    ; Cn #   [5] <reserved-086B>..<reserved-086F>
088F          ; Cn #       <reserved-088F>
0892..0896    ; Cn #   [5] <reserved-0892>..<reserved-0896>
0984          ; Cn #       <reserved-0984>
098D..098E    ; Cn #   [2] <reserved-098D>..<reserved-098E>
0991..0992    ; Cn #   [2] <reserved-0991>..<reserved-0992>
09A9          ; Cn #       <reserved-09A9>
09B1          ; Cn #       <reserved-09B1>
09B3..09B5    ; Cn #   [3] <reserved-09B3>..<reserved-09B5>
09BA..09BB    ; Cn #   [2] <reserved-09BA>..<reserved-09BB>
09C5..09C6    ; Cn #   [2] <reserved-09C5>..<reserved-09C6>
09C9..09CA    ; Cn #   [2] <reserved-09C9>..<reserved-09CA>
09CF..09D6    ; Cn #   [8] <reserved-09CF>..<reserved-09D6>
09D8..09DB    ; Cn #   [4] <reserved-09D8>..<reserved-09DB>
09DE          ; Cn #       <reserved-09DE>
09E4..09E5    ; Cn #   [2] <reserved-09E4>..<reserved-09E5>
09FF..0A00    ; Cn #   [2] <reserved-09FF>..<reserved-0A00>
0A04          ; Cn #       <reserved-0A04>
0A0B..0A0E    ; Cn #   [4] <reserved-0A0B>..<reserved-0A0E>
0A11..0A12    ; Cn #   [2] <reserved-0A11>..<reserved-0A12>
0A29          ; Cn #       <reserved-0A29>
0A31          ; Cn #       <reserved-0A31>
0A34          ; Cn #       <reserved-0A34>
0A37          ; Cn #       <reserved-0A37>
0A3A..0A3B    ; Cn #   [2] <reserved-0A3A>..<reserved-0A3B>
0A3D          ; Cn #       <reserved-0A3D>
0A43..0A46    ; Cn #   [4] <reserved-0A43>..<reserved-0A46>
0A49..0A4A    ; Cn #   [2] <reserved-0A49>..<reserved-0A4A>
0A4E..0A50    ; Cn #   [3] <reserved-0A4E>..<reserved-0A50>
0A52..0A58    ; Cn #   [7] <reserved-0A52>..<reserved-0A58>
0A5D          ; Cn #       <reserved-0A5D>
0A5F..0A65    ; Cn #   [7] <reserved-0A5F>..<reserved-0A65>
0A77..0A80    ; Cn #  [10] <reserved-0A77>..<reserved-0A80>
0A84          ; Cn #       <reserved-0A84>
0A8E          ; Cn #       <reserved-0A8E>
0A92          ; Cn #       <reserved-0A92>
0AA9          ; Cn #       <reserved-0AA9>
0AB1          ; Cn #       <reserved-0AB1>
0AB4          ; Cn #       <reserved-0AB4>
0ABA..0ABB    ; Cn #   [2] <reserved-0ABA>..<reserved-0ABB>
0AC6          ; Cn #       <reserved-0AC6>
0ACA          ; Cn #       <reserved-0ACA>
0ACE..0ACF    ; Cn #   [2] <reserved-0ACE>..<reserved-0ACF>
0AD1..0ADF    ; Cn #  [15] <reserved-0AD1>..<reserved-0ADF>
0AE4..0AE5    ; Cn #   [2] <reserved-0AE4>..<reserved-0AE5>
0AF2..0AF8    ; Cn #   [7] <reserved-0AF2>..<reserved-0AF8>
0B00          ; Cn #       <reserved-0B00>
0B04          ; Cn #       <reserved-0B04>
0B0D..0B0E    ; Cn #   [2] <reserved-0B0D>..<reserved-0B0E>
0B11..0B12    ; Cn #   [2] <reserved-0B11>..<reserved-0B12>
0B29          ; Cn #       <reserved-0B29>
0B31          ; Cn #       <reserved-0B31>
0B34          ; Cn #       <reserved-0B34>
0B3A..0B3B    ; Cn #   [2] <reserved-0B3A>..<reserved-0B3B>
0B45..0B46    ; Cn #   [2] <reserved-0B45>..<reserved-0B46>
0B49..0B4A    ; Cn #   [2] <reserved-0B49>..<reserved-0B4A>
0B4E..0B54    ; Cn #   [7] <reserved-0B4E>..<reserved-0B54>
0B58..0B5B    ; Cn #   [4] <reserved-0B58>..<reserved-0B5B>
0B5E          ; Cn #       <reserved-0B5E>
0B64..0B65    ; Cn #   [2] <reserved-0B64>..<reserved-0B65>
0B78..0B81    ; Cn #  [10] <reserved-0B78>..<reserved-0B81>
0B84          ; Cn #       <reserved-0B84>
0B8B..0B8D    ; Cn #   [3] <reserved-0B8B>..<reserved-0B8D>
0B91          ; Cn #       <reserved-0B91>
0B96..0B98    ; Cn #   [3] <reserved-0B96>..<reserved-0B98>
0B9B          ; Cn #       <reserved-0B9B>
0B9D          ; Cn #       <reserved-0B9D>
0BA0..0BA2    ; Cn #   [3] <reserved-0BA0>..<reserved-0BA2>
0BA5..0BA7    ; Cn #   [3] <reserved-0BA5>..<reserved-0BA7>
0BAB..0BAD    ; Cn #   [3] <reserved-0BAB>..<reserved-0BAD>
0BBA..0BBD    ; Cn #   [4] <reserved-0BBA>..<reserved-0BBD>
0BC3..0BC5    ; Cn #   [3] <reserved-0BC3>..<reserved-0BC5>
0BC9          ; Cn #       <reserved-0BC9>
0BCE..0BCF    ; Cn #   [2] <reserved-0BCE>..<reserved-0BCF>
0BD1..0BD6    ; Cn #   [6] <reserved-0BD1>..<reserved-0BD6>
0BD8..0BE5    ; Cn #  [14] <reserved-0BD8>..<reserved-0BE5>
0BFB..0BFF    ; Cn #   [5] <reserved-0BFB>..<reserved-0BFF>
0C0D          ; Cn #       <reserved-0C0D>
0C11          ; Cn #       <reserved-0C11>
0C29          ; Cn #       <reserved-0C29>
0C3A..0C3B    ; Cn #   [2] <reserved-0C3A>..<reserved-0C3B>
0C45          ; Cn #       <reserved-0C45>
0C49          ; Cn #       <reserved-0C49>
0C4E..0C54    ; Cn #   [7] <reserved-0C4E>..<reserved-0C54>
0C57          ; Cn #       <reserved-0C57>
0C5B          ; Cn #       <reserved-0C5B>
0C5E..0C5F    ; Cn #   [2] <reserved-0C5E>..<reserved-0C5F>
0C64..0C65    ; Cn #   [2] <reserved-0C64>..<reserved-0C65>
0C70..0C76    ; Cn #   [7] <reserved-0C70>..<reserved-0C76>
0C8D          ; Cn #       <reserved-0C8D>
0C91          ; Cn #       <reserved-0C91>
0CA9          ; Cn #       <reserved-0CA9>
0CB4          ; Cn #       <reserved-0CB4>
0CBA..0CBB    ; Cn #   [2] <reserved-0CBA>..<reserved-0CBB>
0CC5          ; Cn #       <reserved-0CC5>
0CC9          ; Cn #       <reserved-0CC9>
0CCE..0CD4    ; Cn #   [7] <reserved-0CCE>..<reserved-0CD4>
0CD7..0CDB    ; Cn #   [5] <reserved-0CD7>..<reserved-0CDB>
0CDF          ; Cn #       <reserved-0CDF>
0CE4..0CE5    ; Cn #   [2] <reserved-0CE4>..<reserved-0CE5>
0CF0          ; Cn #       <reserved-0CF0>
0CF4..0CFF    ; Cn #  [12] <reserved-0CF4>..<reserved-0CFF>
0D0D          ; Cn #       <reserved-0D0D>
0D11          ; Cn #       <reserved-0D11>
0D45          ; Cn #       <reserved-0D45>
0D49          ; Cn #       <reserved-0D49>
0D50..0D53    ; Cn #   [4] <reserved-0D50>..<reserved-0D53>
0D64..0D65    ; Cn #   [2] <reserved-0D64>..<reserved-0D65>
0D80          ; Cn #       <reserved-0D80>
0D84          ; Cn #       <reserved-0D84>
0D97..0D99    ; Cn #   [3] <reserved-0D97>..<reserved-0D99>
0DB2          ; Cn #       <reserved-0DB2>
0DBC          ; Cn #       <reserved-0DBC>
0DBE..0DBF    ; Cn #   [2] <reserved-0DBE>..<reserved-0DBF>
0DC7..0DC9    ; Cn #   [3] <reserved-0DC7>..<reserved-0DC9>
0DCB..0DCE    ; Cn #   [4] <reserved-0DCB>..<reserved-0DCE>
0DD5          ; Cn #       <reserved-0DD5>
0DD7          ; Cn #       <reserved-0DD7>
0DE0..0DE5    ; Cn #   [6] <reserved-0DE0>..<reserved-0DE5>
0DF0..0DF1    ; Cn #   [2] <reserved-0DF0>..<reserved-0DF1>
0DF5..0E00    ; Cn #  [12] <reserved-0DF5>..<reserved-0E00>
0E3B..0E3E    ; Cn #   [4] <reserved-0E3B>..<reserved-0E3E>
0E5C..0E80    ; Cn #  [37] <reserved-0E5C>..<reserved-0E80>
0E83          ; Cn #       <reserved-0E83>
0E85          ; Cn #       <reserved-0E85>
0E8B          ; Cn #       <reserved-0E8B>
0EA4          ; Cn #       <reserved-0EA4>
0EA6          ; Cn #       <reserved-0EA6>
0EBE..0EBF    ; Cn #   [2] <reserved-0EBE>..<reserved-0EBF>
0EC5          ; Cn #       <reserved-0EC5>
0EC7          ; Cn #       <reserved-0EC7>
0ECF          ; Cn #       <reserved-0ECF>
0EDA..0EDB    ; Cn #   [2] <reserved-0EDA>..<reserved-0EDB>
0EE0..0EFF    ; Cn #  [32] <reserved-0EE0>..<reserved-0EFF>
0F48          ; Cn #       <reserved-0F48>
0F6D..0F70    ; Cn #   [4] <reserved-0F6D>..<reserved-0F70>
0F98          ; Cn #       <reserved-0F98>
0FBD          ; Cn #       <reserved-0FBD>
0FCD          ; Cn #       <reserved-0FCD>
0FDB..0FFF    ; Cn #  [37] <reserved-0FDB>..<reserved-0FFF>
10C6          ; Cn #       <reserved-10C6>
10C8..10CC    ; Cn #   [5] <reserved-10C8>..<reserved-10CC>
10CE..10CF    ; Cn #   [2] <reserved-10CE>..<reserved-10CF>
1249          ; Cn #       <reserved-1249>
124E..124F    ; Cn #   [2] <reserved-124E>..<reserved-124F>
1257          ; Cn #       <reserved-1257>
1259          ; Cn #       <reserved-1259>
125E..125F    ; Cn #   [2] <reserved-125E>..<reserved-125F>
1289          ; Cn #       <reserved-1289>
128E..128F    ; Cn #   [2] <reserved-128E>..<reserved-128F>
12B1          ; Cn #       <reserved-12B1>
12B6..12B7    ; Cn #   [2] <reserved-12B6>..<reserved-12B7>
12BF          ; Cn #       <reserved-12BF>
12C1          ; Cn #       <reserved-12C1>
12C6..12C7    ; Cn #   [2] <reserved-12C6>..<reserved-12C7>
12D7          ; Cn #       <reserved-12D7>
1311          ; Cn #       <reserved-1311>
1316..1317    ; Cn #   [2] <reserved-1316>..<reserved-1317>
135B..135C    ; Cn #   [2] <reserved-135B>..<reserved-135C>
137D..137F    ; Cn #   [3] <reserved-137D>..<reserved-137F>
139A..139F    ; Cn #   [6] <reserved-139A>..<reserved-139F>
13F6..13F7    ; Cn #   [2] <reserved-13F6>..<reserved-13F7>
13FE..13FF    ; Cn #   [2] <reserved-13FE>..<reserved-13FF>
169D..169F    ; Cn #   [3] <reserved-169D>..<reserved-169F>
16F9..16FF    ; Cn #   [7] <reserved-16F9>..<reserved-16FF>
1716..171E    ; Cn #   [9] <reserved-1716>..<reserved-171E>
1737..173F    ; Cn #   [9] <reserved-1737>..<reserved-173F>
1754..175F    ; Cn #  [12] <reserved-1754>..<reserved-175F>
176D          ; Cn #       <reserved-176D>
1771          ; Cn #       <reserved-1771>
1774..177F    ; Cn #  [12] <reserved-1774>..<reserved-177F>
17DE..17DF    ; Cn #   [2] <reserved-17DE>..<reserved-17DF>
17EA..17EF    ; Cn #   [6] <reserved-17EA>..<reserved-17EF>
17FA..17FF    ; Cn #   [6] <reserved-17FA>..<reserved-17FF>
181A..181F    ; Cn #   [6] <reserved-181A>..<reserved-181F>
1879..187F    ; Cn #   [7] <reserved-1879>..<reserved-187F>
18AB..18AF    ; Cn #   [5] <reserved-18AB>..<reserved-18AF>
18F6..18FF    ; Cn #  [10] <reserved-18F6>..<reserved-18FF>
191F          ; Cn #       <reserved-191F>
192C..192F    ; Cn #   [4] <reserved-192C>..<reserved-192F>
193C..193F    ; Cn #   [4] <reserved-193C>..<reserved-193F>
1941..1943    ; Cn #   [3] <reserved-1941>..<reserved-1943>
196E..196F    ; Cn #   [2] <reserved-196E>..<reserved-196F>
1975..197F    ; Cn #  [11] <reserved-1975>..<reserved-197F>
19AC..19AF    ; Cn #   [4] <reserved-19AC>..<reserved-19AF>
19CA..19CF    ; Cn #   [6] <reserved-19CA>..<reserved-19CF>
19DB..19DD    ; Cn #   [3] <reserved-19DB>..<reserved-19DD>
1A1C..1A1D    ; Cn #   [2] <reserved-1A1C>..<reserved-1A1D>
1A5F          ; Cn #       <reserved-1A5F>
1A7D..1A7E    ; Cn #   [2] <reserved-1A7D>..<reserved-1A7E>
1A8A..1A8F    ; Cn #   [6] <reserved-1A8A>..<reserved-1A8F>
1A9A..1A9F    ; Cn #   [6] <reserved-1A9A>..<reserved-1A9F>
1AAE..1AAF    ; Cn #   [2] <reserved-1AAE>..<reserved-1AAF>
1ACF..1AFF    ; Cn #  [49] <reserved-1ACF>..<reserved-1AFF>
1B4D..1B4F    ; Cn #   [3] <reserved-1B4D>..<reserved-1B4F>
1B7F          ; Cn #       <reserved-1B7F>
1BF4..1BFB    ; Cn #   [8] <reserved-1BF4>..<reserved-1BFB>
1C38..1C3A    ; Cn #   [3] <reserved-1C38>..<reserved-1C3A>
1C4A..1C4C    ; Cn #   [3] <reserved-1C4A>..<reserved-1C4C>
1C8B..1C8F    ; Cn #   [5] <reserved-1C8B>..<reserved-1C8F>
1CBB..1CBC    ; Cn #   [2] <reserved-1CBB>..<reserved-1CBC>
1CC8..1CCF    ; Cn #   [8] <reserved-1CC8>..<reserved-1CCF>
1CFB..1CFF    ; Cn #   [5] <reserved-1CFB>..<reserved-1CFF>
1F16..1F17    ; Cn #   [2] <reserved-1F16>..<reserved-1F17>
1F1E..1F1F    ; Cn #   [2] <reserved-1F1E>..<reserved-1F1F>
1F46..1F47    ; Cn #   [2] <reserved-1F46>..<reserved-1F47>
1F4E..1F4F    ; Cn #   [2] <reserved-1F4E>..<reserved-1F4F>
1F58          ; Cn #       <reserved-1F58>
1F5A          ; Cn #       <reserved-1F5A>
1F5C          ; Cn #       <reserved-1F5C>
1F5E          ; Cn #       <reserved-1F5E>
1F7E..1F7F    ; Cn #   [2] <reserved-1F7E>..<reserved-1F7F>
1FB5          ; Cn #       <reserved-1FB5>
1FC5          ; Cn #       <reserved-1FC5>
1FD4..1FD5    ; Cn #   [2] <reserved-1FD4>..<reserved-1FD5>
1FDC          ; Cn #       <reserved-1FDC>
1FF0..1FF1    ; Cn #   [2] <reserved-1FF0>..<reserved-1FF1>
1FF5          ; Cn #       <reserved-1FF5>
1FFF          ; Cn #       <reserved-1FFF>
2065          ; Cn #       <reserved-2065>
2072..2073    ; Cn #   [2] <reserved-2072>..<reserved-2073>
208F          ; Cn #       <reserved-208F>
209D..209F    ; Cn #   [3] <reserved-209D>..<reserved-209F>
20C1..20CF    ; Cn #  [15] <reserved-20C1>..<reserved-20CF>
20F1..20FF    ; Cn #  [15] <reserved-20F1>..<reserved-20FF>
218C..218F    ; Cn #   [4] <reserved-218C>..<reserved-218F>
2427..243F    ; Cn #  [25] <reserved-2427>..<reserved-243F>
244B..245F    ; Cn #  [21] <reserved-244B>..<reserved-245F>
2B74..2B75    ; Cn #   [2] <reserved-2B74>..<reserved-2B75>
2B96          ; Cn #       <reserved-2B96>
2CF4..2CF8    ; Cn #   [5] <reserved-2CF4>..<reserved-2CF8>
2D26          ; Cn #       <reserved-2D26>
2D28..2D2C    ; Cn #   [5] <reserved-2D28>..<reserved-2D2C>
2D2E..2D2F    ; Cn #   [2] <reserved-2D2E>..<reserved-2D2F>
2D68..2D6E    ; Cn #   [7] <reserved-2D68>..<reserved-2D6E>
2D71..2D7E    ; Cn #  [14] <reserved-2D71>..<reserved-2D7E>
2D97..2D9F    ; Cn #   [9] <reserved-2D97>..<reserved-2D9F>
2DA7          ; Cn #       <reserved-2DA7>
2DAF          ; Cn #       <reserved-2DAF>
2DB7          ; Cn #       <reserved-2DB7>
2DBF          ; Cn #       <reserved-2DBF>
2DC7          ; Cn #       <reserved-2DC7>
2DCF          ; Cn #       <reserved-2DCF>
2DD7          ; Cn #       <reserved-2DD7>
2DDF          ; Cn #       <reserved-2DDF>
2E5E..2E7F    ; Cn #  [34] <reserved-2E5E>..<reserved-2E7F>
2E9A          ; Cn #       <reserved-2E9A>
2EF4..2EFF    ; Cn #  [12] <reserved-2EF4>..<reserved-2EFF>
2FD6..2FEF    ; Cn #  [26] <reserved-2FD6>..<reserved-2FEF>
3040          ; Cn #       <reserved-3040>
3097..3098    ; Cn #   [2] <reserved-3097>..<reserved-3098>
3100..3104    ; Cn #   [5] <reserved-3100>..<reserved-3104>
3130          ; Cn #       <reserved-3130>
318F          ; Cn #       <reserved-318F>
31E4..31EE    ; Cn #  [11] <reserved-31E4>..<reserved-31EE>
321F          ; Cn #       <reserved-321F>
A48D..A48F    ; Cn #   [3] <reserved-A48D>..<reserved-A48F>
A4C7..A4CF    ; Cn #   [9] <reserved-A4C7>..<reserved-A4CF>
A62C..A63F    ; Cn #  [20] <reserved-A62C>..<reserved-A63F>
A6F8..A6FF    ; Cn #   [8] <reserved-A6F8>..<reserved-A6FF>
A7CE..A7CF    ; Cn #   [2] <reserved-A7CE>..<reserved-A7CF>
A7D2          ; Cn #       <reserved-A7D2>
A7D4          ; Cn #       <reserved-A7D4>
A7DA..A7F1    ; Cn #  [24] <reserved-A7DA>..<reserved-A7F1>
A82D..A82F    ; Cn #   [3] <reserved-A82D>..<reserved-A82F>
A83A..A83F    ; Cn #   [6] <reserved-A83A>..<reserved-A83F>
A878..A87F    ; Cn #   [8] <reserved-A878>..<reserved-A87F>
A8C6..A8CD    ; Cn #   [8] <reserved-A8C6>..<reserved-A8CD>
A8DA..A8DF    ; Cn #   [6] <reserved-A8DA>..<reserved-A8DF>
A954..A95E    ; Cn #  [11] <reserved-A954>..<reserved-A95E>
A97D..A97F    ; Cn #   [3] <reserved-A97D>..<reserved-A97F>
A9CE          ; Cn #       <reserved-A9CE>
A9DA..A9DD    ; Cn #   [4] <reserved-A9DA>..<reserved-A9DD>
A9FF          ; Cn #       <reserved-A9FF>
AA37..AA3F    ; Cn #   [9] <reserved-AA37>..<reserved-AA3F>
AA4E..AA4F    ; Cn #   [2] <reserved-AA4E>..<reserved-AA4F>
AA5A..AA5B    ; Cn #   [2] <reserved-AA5A>..<reserved-AA5B>
AAC3..AADA    ; Cn #  [24] <reserved-AAC3>..<reserved-AADA>
AAF7..AB00    ; Cn #  [10] <reserved-AAF7>..<reserved-AB00>
AB07..AB08    ; Cn #   [2] <reserved-AB07>..<reserved-AB08>
AB0F..AB10    ; Cn #   [2] <reserved-AB0F>..<reserved-AB10>
AB17..AB1F    ; Cn #   [9] <reserved-AB17>..<reserved-AB1F>
AB27          ; Cn #       <reserved-AB27>
AB2F          ; Cn #       <reserved-AB2F>
AB6C..AB6F    ; Cn #   [4] <reserved-AB6C>..<reserved-AB6F>
ABEE..ABEF    ; Cn #   [2] <reserved-ABEE>..<reserved-ABEF>
ABFA..ABFF    ; Cn #   [6] <reserved-ABFA>..<reserved-ABFF>
D7A4..D7AF    ; Cn #  [12] <reserved-D7A4>..<reserved-D7AF>
D7C7..D7CA    ; Cn #   [4] <reserved-D7C7>..<reserved-D7CA>
D7FC..D7FF    ; Cn #   [4] <reserved-D7FC>..<reserved-D7FF>
FA6E..FA6F    ; Cn #   [2] <reserved-FA6E>..<reserved-FA6F>
FADA..FAFF    ; Cn #  [38] <reserved-FADA>..<reserved-FAFF>
FB07..FB12    ; Cn #  [12] <reserved-FB07>..<reserved-FB12>
FB18..FB1C    ; Cn #   [5] <reserved-FB18>..<reserved-FB1C>
FB37          ; Cn #       <reserved-FB37>
FB3D          ; Cn #       <reserved-FB3D>
FB3F          ; Cn #       <reserved-FB3F>
FB42          ; Cn #       <reserved-FB42>
FB45          ; Cn #       <reserved-FB45>
FBC3..FBD2    ; Cn #  [16] <reserved-FBC3>..<reserved-FBD2>
FD90..FD91    ; Cn #   [2] <reserved-FD90>..<reserved-FD91>
FDC8..FDCE    ; Cn #   [7] <reserved-FDC8>..<reserved-FDCE>
FDD0..FDEF    ; Cn #  [32] <noncharacter-FDD0>..<noncharacter-FDEF>
FE1A..FE1F    ; Cn #   [6] <reserved-FE1A>..<reserved-FE1F>
FE53          ; Cn #       <reserved-FE53>
FE67          ; Cn #       <reserved-FE67>
FE6C..FE6F    ; Cn #   [4] <reserved-FE6C>..<reserved-FE6F>
FE75          ; Cn #       <reserved-FE75>
FEFD..FEFE    ; Cn #   [2] <reserved-FEFD>..<reserved-FEFE>
FF00          ; Cn #       <reserved-FF00>
FFBF..FFC1    ; Cn #   [3] <reserved-FFBF>..<reserved-FFC1>
FFC8..FFC9    ; Cn #   [2] <reserved-FFC8>..<reserved-FFC9>
FFD0..FFD1    ; Cn #   [2] <reserved-FFD0>..<reserved-FFD1>
FFD8..FFD9    ; Cn #   [2] <reserved-FFD8>..<reserved-FFD9>
FFDD..FFDF    ; Cn #   [3] <reserved-FFDD>..<reserved-FFDF>
FFE7          ; Cn #       <reserved-FFE7>
FFEF..FFF8    ; Cn #  [10] <reserved-FFEF>..<reserved-FFF8>
FFFE..FFFF    ; Cn #   [2] <noncharacter-FFFE>..<noncharacter-FFFF>
1000C         ; Cn #       <reserved-1000C>
10027         ; Cn #       <reserved-10027>
1003B         ; Cn #       <reserved-1003B>
1003E         ; Cn #       <reserved-1003E>
1004E..1004F  ; Cn #   [2] <reserved-1004E>..<reserved-1004F>
1005E..1007F  ; Cn #  [34] <reserved-1005E>..<reserved-1007F>
100FB..100FF  ; Cn #   [5] <reserved-100FB>..<reserved-100FF>
10103..10106  ; Cn #   [4] <reserved-10103>..<reserved-10106>
10134..10136  ; Cn #   [3] <reserved-10134>..<reserved-10136>
1018F         ; Cn #       <reserved-1018F>
1019D..1019F  ; Cn #   [3] <reserved-1019D>..<reserved-1019F>
101A1..101CF  ; Cn #  [47] <reserved-101A1>..<reserved-101CF>
101FE..1027F  ; Cn # [130] <reserved-101FE>..<reserved-1027F>
1029D..1029F  ; Cn #   [3] <reserved-1029D>..<reserved-1029F>
102D1..102DF  ; Cn #  [15] <reserved-102D1>..<reserved-102DF>
102FC..102FF  ; Cn #   [4] <reserved-102FC>..<reserved-102FF>
10324..1032C  ; Cn #   [9] <reserved-10324>..<reserved-1032C>
1034B..1034F  ; Cn #   [5] <reserved-1034B>..<reserved-1034F>
1037B..1037F  ; Cn #   [5] <reserved-1037B>..<reserved-1037F>
1039E         ; Cn #       <reserved-1039E>
103C4..103C7  ; Cn #   [4] <reserved-103C4>..<reserved-103C7>
103D6..103FF  ; Cn #  [42] <reserved-103D6>..<reserved-103FF>
1049E..1049F  ; Cn #   [2] <reserved-1049E>..<reserved-1049F>
104AA..104AF  ; Cn #   [6] <reserved-104AA>..<reserved-104AF>
104D4..104D7  ; Cn #   [4] <reserved-104D4>..<reserved-104D7>
104FC..104FF  ; Cn #   [4] <reserved-104FC>..<reserved-104FF>
10528..1052F  ; Cn #   [8] <reserved-10528>..<reserved-1052F>
10564..1056E  ; Cn #  [11] <reserved-10564>..<reserved-1056E>
1057B         ; Cn #       <reserved-1057B>
1058B         ; Cn #       <reserved-1058B>
10593         ; Cn #       <reserved-10593>
10596         ; Cn #       <reserved-10596>
105A2         ; Cn #       <reserved-105A2>
105B2         ; Cn #       <reserved-105B2>
105BA         ; Cn #       <reserved-105BA>
105BD..105BF  ; Cn #   [3] <reserved-105BD>..<reserved-105BF>
105F4..105FF  ; Cn #  [12] <reserved-105F4>..<reserved-105FF>
10737..1073F  ; Cn #   [9] <reserved-10737>..<reserved-1073F>
10756..1075F  ; Cn #  [10] <reserved-10756>..<reserved-1075F>
10768..1077F  ; Cn #  [24] <reserved-10768>..<reserved-1077F>
10786         ; Cn #       <reserved-10786>
107B1         ; Cn #       <reserved-107B1>
107BB..107FF  ; Cn #  [69] <reserved-107BB>..<reserved-107FF>
10806..10807  ; Cn #   [2] <reserved-10806>..<reserved-10807>
10809         ; Cn #       <reserved-10809>
10836         ; Cn #       <reserved-10836>
10839..1083B  ; Cn #   [3] <reserved-10839>..<reserved-1083B>
1083D..1083E  ; Cn #   [2] <reserved-1083D>..<reserved-1083E>
10856         ; Cn #       <reserved-10856>
1089F..108A6  ; Cn #   [8] <reserved-1089F>..<reserved-108A6>
108B0..108DF  ; Cn #  [48] <reserved-108B0>..<reserved-108DF>
108F3         ; Cn #       <reserved-108F3>
108F6..108FA  ; Cn #   [5] <reserved-108F6>..<reserved-108FA>
1091C..1091E  ; Cn #   [3] <reserved-1091C>..<reserved-1091E>
1093A..1093E  ; Cn #   [5] <reserved-1093A>..<reserved-1093E>
10940..1097F  ; Cn #  [64] <reserved-10940>..<reserved-1097F>
109B8..109BB  ; Cn #   [4] <reserved-109B8>..<reserved-109BB>
109D0..109D1  ; Cn #   [2] <reserved-109D0>..<reserved-109D1>
10A04         ; Cn #       <reserved-10A04>
10A07..10A0B  ; Cn #   [5] <reserved-10A07>..<reserved-10A0B>
10A14         ; Cn #       <reserved-10A14>
10A18         ; Cn #       <reserved-10A18>
10A36..10A37  ; Cn #   [2] <reserved-10A36>..<reserved-10A37>
10A3B..10A3E  ; Cn #   [4] <reserved-10A3B>..<reserved-10A3E>
10A49..10A4F  ; Cn #   [7] <reserved-10A49>..<reserved-10A4F>
10A59..10A5F  ; Cn #   [7] <reserved-10A59>..<reserved-10A5F>
10AA0..10ABF  ; Cn #  [32] <reserved-10AA0>..<reserved-10ABF>
10AE7..10AEA  ; Cn #   [4] <reserved-10AE7>..<reserved-10AEA>
10AF7..10AFF  ; Cn #   [9] <reserved-10AF7>..<reserved-10AFF>
10B36..10B38  ; Cn #   [3] <reserved-10B36>..<reserved-10B38>
10B56..10B57  ; Cn #   [2] <reserved-10B56>..<reserved-10B57>
10B73..10B77  ; Cn #   [5] <reserved-10B73>..<reserved-10B77>
10B92..10B98  ; Cn #   [7] <reserved-10B92>..<reserved-10B98>
10B9D..10BA8  ; Cn #  [12] <reserved-10B9D>..<reserved-10BA8>
10BB0..10BFF  ; Cn #  [80] <reserved-10BB0>..<reserved-10BFF>
10C49..10C7F  ; Cn #  [55] <reserved-10C49>..<reserved-10C7F>
10CB3..10CBF  ; Cn #  [13] <reserved-10CB3>..<reserved-10CBF>
10CF3..10CF9  ; Cn #   [7] <reserved-10CF3>..<reserved-10CF9>
10D28..10D2F  ; Cn #   [8] <reserved-10D28>..<reserved-10D2F>
10D3A..10D3F  ; Cn #   [6] <reserved-10D3A>..<reserved-10D3F>
10D66..10D68  ; Cn #   [3] <reserved-10D66>..<reserved-10D68>
10D86..10D8D  ; Cn #   [8] <reserved-10D86>..<reserved-10D8D>
10D90..10E5F  ; Cn # [208] <reserved-10D90>..<reserved-10E5F>
10E7F         ; Cn #       <reserved-10E7F>
10EAA         ; Cn #       <reserved-10EAA>
10EAE..10EAF  ; Cn #   [2] <reserved-10EAE>..<reserved-10EAF>
10EB2..10EC1  ; Cn #  [16] <reserved-10EB2>..<reserved-10EC1>
10EC5..10EFB  ; Cn #  [55] <reserved-10EC5>..<reserved-10EFB>
10F28..10F2F  ; Cn #   [8] <reserved-10F28>..<reserved-10F2F>
10F5A..10F6F  ; Cn #  [22] <reserved-10F5A>..<reserved-10F6F>
10F8A..10FAF  ; Cn #  [38] <reserved-10F8A>..<reserved-10FAF>
10FCC..10FDF  ; Cn #  [20] <reserved-10FCC>..<reserved-10FDF>
10FF7..10FFF  ; Cn #   [9] <reserved-10FF7>..<reserved-10FFF>
1104E..11051  ; Cn #   [4] <reserved-1104E>..<reserved-11051>
11076..1107E  ; Cn #   [9] <reserved-11076>..<reserved-1107E>
110C3..110CC  ; Cn #  [10] <reserved-110C3>..<reserved-110CC>
110CE..110CF  ; Cn #   [2] <reserved-110CE>..<reserved-110CF>
110E9..110EF  ; Cn #   [7] <reserved-110E9>..<reserved-110EF>
110FA..110FF  ; Cn #   [6] <reserved-110FA>..<reserved-110FF>
11135         ; Cn #       <reserved-11135>
11148..1114F  ; Cn #   [8] <reserved-11148>..<reserved-1114F>
11177..1117F  ; Cn #   [9] <reserved-11177>..<reserved-1117F>
111E0         ; Cn #       <reserved-111E0>
111F5..111FF  ; Cn #  [11] <reserved-111F5>..<reserved-111FF>
11212         ; Cn #       <reserved-11212>
11242..1127F  ; Cn #  [62] <reserved-11242>..<reserved-1127F>
11287         ; Cn #       <reserved-11287>
11289         ; Cn #       <reserved-11289>
1128E         ; Cn #       <reserved-1128E>
1129E         ; Cn #       <reserved-1129E>
112AA..112AF  ; Cn #   [6] <reserved-112AA>..<reserved-112AF>
112EB..112EF  ; Cn #   [5] <reserved-112EB>..<reserved-112EF>
112FA..112FF  ; Cn #   [6] <reserved-112FA>..<reserved-112FF>
11304         ; Cn #       <reserved-11304>
1130D..1130E  ; Cn #   [2] <reserved-1130D>..<reserved-1130E>
11311..11312  ; Cn #   [2] <reserved-11311>..<reserved-11312>
11329         ; Cn #       <reserved-11329>
11331         ; Cn #       <reserved-11331>
11334         ; Cn #       <reserved-11334>
1133A         ; Cn #       <reserved-1133A>
11345..11346  ; Cn #   [2] <reserved-11345>..<reserved-11346>
11349..1134A  ; Cn #   [2] <reserved-11349>..<reserved-1134A>
1134E..1134F  ; Cn #   [2] <reserved-1134E>..<reserved-1134F>
11351..11356  ; Cn #   [6] <reserved-11351>..<reserved-11356>
11358..1135C  ; Cn #   [5] <reserved-11358>..<reserved-1135C>
11364..11365  ; Cn #   [2] <reserved-11364>..<reserved-11365>
1136D..1136F  ; Cn #   [3] <reserved-1136D>..<reserved-1136F>
11375..1137F  ; Cn #  [11] <reserved-11375>..<reserved-1137F>
1138A         ; Cn #       <reserved-1138A>
1138C..1138D  ; Cn #   [2] <reserved-1138C>..<reserved-1138D>
1138F         ; Cn #       <reserved-1138F>
113B6         ; Cn #       <reserved-113B6>
113C1         ; Cn #       <reserved-113C1>
113C3..113C4  ; Cn #   [2] <reserved-113C3>..<reserved-113C4>
113C6         ; Cn #       <reserved-113C6>
113CB         ; Cn #       <reserved-113CB>
113D2..113D3  ; Cn #   [2] <reserved-113D2>..<reserved-113D3>
113D6         ; Cn #       <reserved-113D6>
113D9..113E0  ; Cn #   [8] <reserved-113D9>..<reserved-113E0>
113E3..113FF  ; Cn #  [29] <reserved-113E3>..<reserved-113FF>
1145C         ; Cn #       <reserved-1145C>
11462..1147F  ; Cn #  [30] <reserved-11462>..<reserved-1147F>
114C8..114CF  ; Cn #   [8] <reserved-114C8>..<reserved-114CF>
114DA..1157F  ; Cn # [166] <reserved-114DA>..<reserved-1157F>
115B6..115B7  ; Cn #   [2] <reserved-115B6>..<reserved-115B7>
115DE..115FF  ; Cn #  [34] <reserved-115DE>..<reserved-115FF>
11645..1164F  ; Cn #  [11] <reserved-11645>..<reserved-1164F>
1165A..1165F  ; Cn #   [6] <reserved-1165A>..<reserved-1165F>
1166D..1167F  ; Cn #  [19] <reserved-1166D>..<reserved-1167F>
116BA..116BF  ; Cn #   [6] <reserved-116BA>..<reserved-116BF>
116CA..116CF  ; Cn #   [6] <reserved-116CA>..<reserved-116CF>
116E4..116FF  ; Cn #  [28] <reserved-116E4>..<reserved-116FF>
1171B..1171C  ; Cn #   [2] <reserved-1171B>..<reserved-1171C>
1172C..1172F  ; Cn #   [4] <reserved-1172C>..<reserved-1172F>
11747..117FF  ; Cn # [185] <reserved-11747>..<reserved-117FF>
1183C..1189F  ; Cn # [100] <reserved-1183C>..<reserved-1189F>
118F3..118FE  ; Cn #  [12] <reserved-118F3>..<reserved-118FE>
11907..11908  ; Cn #   [2] <reserved-11907>..<reserved-11908>
1190A..1190B  ; Cn #   [2] <reserved-1190A>..<reserved-1190B>
11914         ; Cn #       <reserved-11914>
11917         ; Cn #       <reserved-11917>
11936         ; Cn #       <reserved-11936>
11939..1193A  ; Cn #   [2] <reserved-11939>..<reserved-1193A>
11947..1194F  ; Cn #   [9] <reserved-11947>..<reserved-1194F>
1195A..1199F  ; Cn #  [70] <reserved-1195A>..<reserved-1199F>
119A8..119A9  ; Cn #   [2] <reserved-119A8>..<reserved-119A9>
119D8..119D9  ; Cn #   [2] <reserved-119D8>..<reserved-119D9>
119E5..119FF  ; Cn #  [27] <reserved-119E5>..<reserved-119FF>
11A48..11A4F  ; Cn #   [8] <reserved-11A48>..<reserved-11A4F>
11AA3..11AAF  ; Cn #  [13] <reserved-11AA3>..<reserved-11AAF>
11AF9..11AFF  ; Cn #   [7] <reserved-11AF9>..<reserved-11AFF>
11B0A..11BBF  ; Cn # [182] <reserved-11B0A>..<reserved-11BBF>
11BE2..11BEF  ; Cn #  [14] <reserved-11BE2>..<reserved-11BEF>
11BFA..11BFF  ; Cn #   [6] <reserved-11BFA>..<reserved-11BFF>
11C09         ; Cn #       <reserved-11C09>
11C37         ; Cn #       <reserved-11C37>
11C46..11C4F  ; Cn #  [10] <reserved-11C46>..<reserved-11C4F>
11C6D..11C6F  ; Cn #   [3] <reserved-11C6D>..<reserved-11C6F>
11C90..11C91  ; Cn #   [2] <reserved-11C90>..<reserved-11C91>
11CA8         ; Cn #       <reserved-11CA8>
11CB7..11CFF  ; Cn #  [73] <reserved-11CB7>..<reserved-11CFF>
11D07         ; Cn #       <reserved-11D07>
11D0A         ; Cn #       <reserved-11D0A>
11D37..11D39  ; Cn #   [3] <reserved-11D37>..<reserved-11D39>
11D3B         ; Cn #       <reserved-11D3B>
11D3E         ; Cn #       <reserved-11D3E>
11D48..11D4F  ; Cn #   [8] <reserved-11D48>..<reserved-11D4F>
11D5A..11D5F  ; Cn #   [6] <reserved-11D5A>..<reserved-11D5F>
11D66         ; Cn #       <reserved-11D66>
11D69         ; Cn #       <reserved-11D69>
11D8F         ; Cn #       <reserved-11D8F>
11D92         ; Cn #       <reserved-11D92>
11D99..11D9F  ; Cn #   [7] <reserved-11D99>..<reserved-11D9F>
11DAA..11EDF  ; Cn # [310] <reserved-11DAA>..<reserved-11EDF>
11EF9..11EFF  ; Cn #   [7] <reserved-11EF9>..<reserved-11EFF>
11F11         ; Cn #       <reserved-11F11>
11F3B..11F3D  ; Cn #   [3] <reserved-11F3B>..<reserved-11F3D>
11F5A..11FAF  ; Cn #  [86] <reserved-11F5A>..<reserved-11FAF>
11FB1..11FBF  ; Cn #  [15] <reserved-11FB1>..<reserved-11FBF>
11FF2..11FFE  ; Cn #  [13] <reserved-11FF2>..<reserved-11FFE>
1239A..123FF  ; Cn # [102] <reserved-1239A>..<reserved-123FF>
1246F         ; Cn #       <reserved-1246F>
12475..1247F  ; Cn #  [11] <reserved-12475>..<reserved-1247F>
12544..12F8F  ; Cn # [2636] <reserved-12544>..<reserved-12F8F>
12FF3..12FFF  ; Cn #  [13] <reserved-12FF3>..<reserved-12FFF>
13456..143FF  ; Cn # [4010] <reserved-13456>..<reserved-143FF>
14647..167FF  ; Cn # [8633] <reserved-14647>..<reserved-167FF>
16A39..16A3F  ; Cn #   [7] <reserved-16A39>..<reserved-16A3F>
16A5F         ; Cn #       <reserved-16A5F>
16A6A..16A6D  ; Cn #   [4] <reserved-16A6A>..<reserved-16A6D>
16ABF         ; Cn #       <reserved-16ABF>
16ACA..16ACF  ; Cn #   [6] <reserved-16ACA>..<reserved-16ACF>
16AEE..16AEF  ; Cn #   [2] <reserved-16AEE>..<reserved-16AEF>
16AF6..16AFF  ; Cn #  [10] <reserved-16AF6>..<reserved-16AFF>
16B46..16B4F  ; Cn #  [10] <reserved-16B46>..<reserved-16B4F>
16B5A         ; Cn #       <reserved-16B5A>
16B62         ; Cn #       <reserved-16B62>
16B78..16B7C  ; Cn #   [5] <reserved-16B78>..<reserved-16B7C>
16B90..16D3F  ; Cn # [432] <reserved-16B90>..<reserved-16D3F>
16D7A..16E3F  ; Cn # [198] <reserved-16D7A>..<reserved-16E3F>
16E9B..16EFF  ; Cn # [101] <reserved-16E9B>..<reserved-16EFF>
16F4B..16F4E  ; Cn #   [4] <reserved-16F4B>..<reserved-16F4E>
16F88..16F8E  ; Cn #   [7] <reserved-16F88>..<reserved-16F8E>
16FA0..16FDF  ; Cn #  [64] <reserved-16FA0>..<reserved-16FDF>
16FE5..16FEF  ; Cn #  [11] <reserved-16FE5>..<reserved-16FEF>
16FF2..16FFF  ; Cn #  [14] <reserved-16FF2>..<reserved-16FFF>
187F8..187FF  ; Cn #   [8] <reserved-187F8>..<reserved-187FF>
18CD6..18CFF  ; Cn #  [42] <reserved-18CD6>..<reserved-18CFF>
18D09..1AFEF  ; Cn # [8935] <reserved-18D09>..<reserved-1AFEF>
1AFF4         ; Cn #       <reserved-1AFF4>
1AFFC         ; Cn #       <reserved-1AFFC>
1AFFF         ; Cn #       <reserved-1AFFF>
1B123..1B131  ; Cn #  [15] <reserved-1B123>..<reserved-1B131>
1B133..1B14F  ; Cn #  [29] <reserved-1B133>..<reserved-1B14F>
1B153..1B154  ; Cn #   [2] <reserved-1B153>..<reserved-1B154>
1B156..1B163  ; Cn #  [14] <reserved-1B156>..<reserved-1B163>
1B168..1B16F  ; Cn #   [8] <reserved-1B168>..<reserved-1B16F>
1B2FC..1BBFF  ; Cn # [2308] <reserved-1B2FC>..<reserved-1BBFF>
1BC6B..1BC6F  ; Cn #   [5] <reserved-1BC6B>..<reserved-1BC6F>
1BC7D..1BC7F  ; Cn #   [3] <reserved-1BC7D>..<reserved-1BC7F>
1BC89..1BC8F  ; Cn #   [7] <reserved-1BC89>..<reserved-1BC8F>
1BC9A..1BC9B  ; Cn #   [2] <reserved-1BC9A>..<reserved-1BC9B>
1BCA4..1CEAF  ; Cn # [4620] <reserved-1BCA4>..<reserved-1CEAF>
1CEB4..1CEFF  ; Cn #  [76] <reserved-1CEB4>..<reserved-1CEFF>
1CF2E..1CF2F  ; Cn #   [2] <reserved-1CF2E>..<reserved-1CF2F>
1CF47..1CF4F  ; Cn #   [9] <reserved-1CF47>..<reserved-1CF4F>
1CFC4..1CFFF  ; Cn #  [60] <reserved-1CFC4>..<reserved-1CFFF>
1D0F6..1D0FF  ; Cn #  [10] <reserved-1D0F6>..<reserved-1D0FF>
1D127..1D128  ; Cn #   [2] <reserved-1D127>..<reserved-1D128>
1D1EB..1D1FF  ; Cn #  [21] <reserved-1D1EB>..<reserved-1D1FF>
1D246..1D2BF  ; Cn # [122] <reserved-1D246>..<reserved-1D2BF>
1D2D4..1D2DF  ; Cn #  [12] <reserved-1D2D4>..<reserved-1D2DF>
1D2F4..1D2FF  ; Cn #  [12] <reserved-1D2F4>..<reserved-1D2FF>
1D357..1D35F  ; Cn #   [9] <reserved-1D357>..<reserved-1D35F>
1D379..1D3FF  ; Cn # [135] <reserved-1D379>..<reserved-1D3FF>
1D455         ; Cn #       <reserved-1D455>
1D49D         ; Cn #       <reserved-1D49D>
1D4A0..1D4A1  ; Cn #   [2] <reserved-1D4A0>..<reserved-1D4A1>
1D4A3..1D4A4  ; Cn #   [2] <reserved-1D4A3>..<reserved-1D4A4>
1D4A7..1D4A8  ; Cn #   [2] <reserved-1D4A7>..<reserved-1D4A8>
1D4AD         ; Cn #       <reserved-1D4AD>
1D4BA         ; Cn #       <reserved-1D4BA>
1D4BC         ; Cn #       <reserved-1D4BC>
1D4C4         ; Cn #       <reserved-1D4C4>
1D506         ; Cn #       <reserved-1D506>
1D50B..1D50C  ; Cn #   [2] <reserved-1D50B>..<reserved-1D50C>
1D515         ; Cn #       <reserved-1D515>
1D51D         ; Cn #       <reserved-1D51D>
1D53A         ; Cn #       <reserved-1D53A>
1D53F         ; Cn #       <reserved-1D53F>
1D545         ; Cn #       <reserved-1D545>
1D547..1D549  ; Cn #   [3] <reserved-1D547>..<reserved-1D549>
1D551         ; Cn #       <reserved-1D551>
1D6A6..1D6A7  ; Cn #   [2] <reserved-1D6A6>..<reserved-1D6A7>
1D7CC..1D7CD  ; Cn #   [2] <reserved-1D7CC>..<reserved-1D7CD>
1DA8C..1DA9A  ; Cn #  [15] <reserved-1DA8C>..<reserved-1DA9A>
1DAA0         ; Cn #       <reserved-1DAA0>
1DAB0..1DEFF  ; Cn # [1104] <reserved-1DAB0>..<reserved-1DEFF>
1DF1F..1DF24  ; Cn #   [6] <reserved-1DF1F>..<reserved-1DF24>
1DF2B..1DFFF  ; Cn # [213] <reserved-1DF2B>..<reserved-1DFFF>
1E007         ; Cn #       <reserved-1E007>
1E019..1E01A  ; Cn #   [2] <reserved-1E019>..<reserved-1E01A>
1E022         ; Cn #       <reserved-1E022>
1E025         ; Cn #       <reserved-1E025>
1E02B..1E02F  ; Cn #   [5] <reserved-1E02B>..<reserved-1E02F>
1E06E..1E08E  ; Cn #  [33] <reserved-1E06E>..<reserved-1E08E>
1E090..1E0FF  ; Cn # [112] <reserved-1E090>..<reserved-1E0FF>
1E12D..1E12F  ; Cn #   [3] <reserved-1E12D>..<reserved-1E12F>
1E13E..1E13F  ; Cn #   [2] <reserved-1E13E>..<reserved-1E13F>
1E14A..1E14D  ; Cn #   [4] <reserved-1E14A>..<reserved-1E14D>
1E150..1E28F  ; Cn # [320] <reserved-1E150>..<reserved-1E28F>
1E2AF..1E2BF  ; Cn #  [17] <reserved-1E2AF>..<reserved-1E2BF>
1E2FA..1E2FE  ; Cn #   [5] <reserved-1E2FA>..<reserved-1E2FE>
1E300..1E4CF  ; Cn # [464] <reserved-1E300>..<reserved-1E4CF>
1E4FA..1E5CF  ; Cn # [214] <reserved-1E4FA>..<reserved-1E5CF>
1E5FB..1E5FE  ; Cn #   [4] <reserved-1E5FB>..<reserved-1E5FE>
1E600..1E7DF  ; Cn # [480] <reserved-1E600>..<reserved-1E7DF>
1E7E7         ; Cn #       <reserved-1E7E7>
1E7EC         ; Cn #       <reserved-1E7EC>
1E7EF         ; Cn #       <reserved-1E7EF>
1E7FF         ; Cn #       <reserved-1E7FF>
1E8C5..1E8C6  ; Cn #   [2] <reserved-1E8C5>..<reserved-1E8C6>
1E8D7..1E8FF  ; Cn #  [41] <reserved-1E8D7>..<reserved-1E8FF>
1E94C..1E94F  ; Cn #   [4] <reserved-1E94C>..<reserved-1E94F>
1E95A..1E95D  ; Cn #   [4] <reserved-1E95A>..<reserved-1E95D>
1E960..1EC70  ; Cn # [785] <reserved-1E960>..<reserved-1EC70>
1ECB5..1ED00  ; Cn #  [76] <reserved-1ECB5>..<reserved-1ED00>
1ED3E..1EDFF  ; Cn # [194] <reserved-1ED3E>..<reserved-1EDFF>
1EE04         ; Cn #       <reserved-1EE04>
1EE20         ; Cn #       <reserved-1EE20>
1EE23         ; Cn #       <reserved-1EE23>
1EE25..1EE26  ; Cn #   [2] <reserved-1EE25>..<reserved-1EE26>
1EE28         ; Cn #       <reserved-1EE28>
1EE33         ; Cn #       <reserved-1EE33>
1EE38         ; Cn #       <reserved-1EE38>
1EE3A         ; Cn #       <reserved-1EE3A>
1EE3C..1EE41  ; Cn #   [6] <reserved-1EE3C>..<reserved-1EE41>
1EE43..1EE46  ; Cn #   [4] <reserved-1EE43>..<reserved-1EE46>
1EE48         ; Cn #       <reserved-1EE48>
1EE4A         ; Cn #       <reserved-1EE4A>
1EE4C         ; Cn #       <reserved-1EE4C>
1EE50         ; Cn #       <reserved-1EE50>
1EE53         ; Cn #       <reserved-1EE53>
1EE55..1EE56  ; Cn #   [2] <reserved-1EE55>..<reserved-1EE56>
1EE58         ; Cn #       <reserved-1EE58>
1EE5A         ; Cn #       <reserved-1EE5A>
1EE5C         ; Cn #       <reserved-1EE5C>
1EE5E         ; Cn #       <reserved-1EE5E>
1EE60         ; Cn #       <reserved-1EE60>
1EE63         ; Cn #       <reserved-1EE63>
1EE65..1EE66  ; Cn #   [2] <reserved-1EE65>..<reserved-1EE66>
1EE6B         ; Cn #       <reserved-1EE6B>
1EE73         ; Cn #       <reserved-1EE73>
1EE78         ; Cn #       <reserved-1EE78>
1EE7D         ; Cn #       <reserved-1EE7D>
1EE7F         ; Cn #       <reserved-1EE7F>
1EE8A         ; Cn #       <reserved-1EE8A>
1EE9C..1EEA0  ; Cn #   [5] <reserved-1EE9C>..<reserved-1EEA0>
1EEA4         ; Cn #       <reserved-1EEA4>
1EEAA         ; Cn #       <reserved-1EEAA>
1EEBC..1EEEF  ; Cn #  [52] <reserved-1EEBC>..<reserved-1EEEF>
1EEF2..1EFFF  ; Cn # [270] <reserved-1EEF2>..<reserved-1EFFF>
1F02C..1F02F  ; Cn #   [4] <reserved-1F02C>..<reserved-1F02F>
1F094..1F09F  ; Cn #  [12] <reserved-1F094>..<reserved-1F09F>
1F0AF..1F0B0  ; Cn #   [2] <reserved-1F0AF>..<reserved-1F0B0>
1F0C0         ; Cn #       <reserved-1F0C0>
1F0D0         ; Cn #       <reserved-1F0D0>
1F0F6..1F0FF  ; Cn #  [10] <reserved-1F0F6>..<reserved-1F0FF>
1F1AE..1F1E5  ; Cn #  [56] <reserved-1F1AE>..<reserved-1F1E5>
1F203..1F20F  ; Cn #  [13] <reserved-1F203>..<reserved-1F20F>
1F23C..1F23F  ; Cn #   [4] <reserved-1F23C>..<reserved-1F23F>
1F249..1F24F  ; Cn #   [7] <reserved-1F249>..<reserved-1F24F>
1F252..1F25F  ; Cn #  [14] <reserved-1F252>..<reserved-1F25F>
1F266..1F2FF  ; Cn # [154] <reserved-1F266>..<reserved-1F2FF>
1F6D8..1F6DB  ; Cn #   [4] <reserved-1F6D8>..<reserved-1F6DB>
1F6ED..1F6EF  ; Cn #   [3] <reserved-1F6ED>..<reserved-1F6EF>
1F6FD..1F6FF  ; Cn #   [3] <reserved-1F6FD>..<reserved-1F6FF>
1F777..1F77A  ; Cn #   [4] <reserved-1F777>..<reserved-1F77A>
1F7DA..1F7DF  ; Cn #   [6] <reserved-1F7DA>..<reserved-1F7DF>
1F7EC..1F7EF  ; Cn #   [4] <reserved-1F7EC>..<reserved-1F7EF>
1F7F1..1F7FF  ; Cn #  [15] <reserved-1F7F1>..<reserved-1F7FF>
1F80C..1F80F  ; Cn #   [4] <reserved-1F80C>..<reserved-1F80F>
1F848..1F84F  ; Cn #   [8] <reserved-1F848>..<reserved-1F84F>
1F85A..1F85F  ; Cn #   [6] <reserved-1F85A>..<reserved-1F85F>
1F888..1F88F  ; Cn #   [8] <reserved-1F888>..<reserved-1F88F>
1F8AE..1F8AF  ; Cn #   [2] <reserved-1F8AE>..<reserved-1F8AF>
1F8B3..1F8FF  ; Cn #  [77] <reserved-1F8B3>..<reserved-1F8FF>
1FA54..1FA5F  ; Cn #  [12] <reserved-1FA54>..<reserved-1FA5F>
1FA6E..1FA6F  ; Cn #   [2] <reserved-1FA6E>..<reserved-1FA6F>
1FA7D..1FA7F  ; Cn #   [3] <reserved-1FA7D>..<reserved-1FA7F>
1FA89..1FA8F  ; Cn #   [7] <reserved-1FA89>..<reserved-1FA8F>
1FABE         ; Cn #       <reserved-1FABE>
1FAC6..1FACD  ; Cn #   [8] <reserved-1FAC6>..<reserved-1FACD>
1FADC..1FADF  ; Cn #   [4] <reserved-1FADC>..<reserved-1FADF>
1FAE9..1FAEF  ; Cn #   [7] <reserved-1FAE9>..<reserved-1FAEF>
1FAF9..1FAFF  ; Cn #   [7] <reserved-1FAF9>..<reserved-1FAFF>
1FB93         ; Cn #       <reserved-1FB93>
1FBCB..1FBEF  ; Cn #  [37] <reserved-1FBCB>..<reserved-1FBEF>
1FBFA..1FFFF  ; Cn # [1030] <reserved-1FBFA>..<noncharacter-1FFFF>
2A6E0..2A6FF  ; Cn #  [32] <reserved-2A6E0>..<reserved-2A6FF>
2B73A..2B73F  ; Cn #   [6] <reserved-2B73A>..<reserved-2B73F>
2B81E..2B81F  ; Cn #   [2] <reserved-2B81E>..<reserved-2B81F>
2CEA2..2CEAF  ; Cn #  [14] <reserved-2CEA2>..<reserved-2CEAF>
2EBE1..2EBEF  ; Cn #  [15] <reserved-2EBE1>..<reserved-2EBEF>
2EE5E..2F7FF  ; Cn # [2466] <reserved-2EE5E>..<reserved-2F7FF>
2FA1E..2FFFF  ; Cn # [1506] <reserved-2FA1E>..<noncharacter-2FFFF>
3134B..3134F  ; Cn #   [5] <reserved-3134B>..<reserved-3134F>
323B0..E0000  ; Cn # [711761] <reserved-323B0>..<reserved-E0000>
E0002..E001F  ; Cn #  [30] <reserved-E0002>..<reserved-E001F>
E0080..E00FF  ; Cn # [128] <reserved-E0080>..<reserved-E00FF>
E01F0..EFFFF  ; Cn # [65040] <reserved-E01F0>..<noncharacter-EFFFF>
FFFFE..FFFFF  ; Cn #   [2] <noncharacter-FFFFE>..<noncharacter-FFFFF>
10FFFE..10FFFF; Cn #   [2] <noncharacter-10FFFE>..<noncharacter-10FFFF>

<<<<<<< HEAD
# Total code points: 824636
=======
# Total code points: 824414
>>>>>>> 6d3768b7

# ================================================

# General_Category=Uppercase_Letter

0041..005A    ; Lu #  [26] LATIN CAPITAL LETTER A..LATIN CAPITAL LETTER Z
00C0..00D6    ; Lu #  [23] LATIN CAPITAL LETTER A WITH GRAVE..LATIN CAPITAL LETTER O WITH DIAERESIS
00D8..00DE    ; Lu #   [7] LATIN CAPITAL LETTER O WITH STROKE..LATIN CAPITAL LETTER THORN
0100          ; Lu #       LATIN CAPITAL LETTER A WITH MACRON
0102          ; Lu #       LATIN CAPITAL LETTER A WITH BREVE
0104          ; Lu #       LATIN CAPITAL LETTER A WITH OGONEK
0106          ; Lu #       LATIN CAPITAL LETTER C WITH ACUTE
0108          ; Lu #       LATIN CAPITAL LETTER C WITH CIRCUMFLEX
010A          ; Lu #       LATIN CAPITAL LETTER C WITH DOT ABOVE
010C          ; Lu #       LATIN CAPITAL LETTER C WITH CARON
010E          ; Lu #       LATIN CAPITAL LETTER D WITH CARON
0110          ; Lu #       LATIN CAPITAL LETTER D WITH STROKE
0112          ; Lu #       LATIN CAPITAL LETTER E WITH MACRON
0114          ; Lu #       LATIN CAPITAL LETTER E WITH BREVE
0116          ; Lu #       LATIN CAPITAL LETTER E WITH DOT ABOVE
0118          ; Lu #       LATIN CAPITAL LETTER E WITH OGONEK
011A          ; Lu #       LATIN CAPITAL LETTER E WITH CARON
011C          ; Lu #       LATIN CAPITAL LETTER G WITH CIRCUMFLEX
011E          ; Lu #       LATIN CAPITAL LETTER G WITH BREVE
0120          ; Lu #       LATIN CAPITAL LETTER G WITH DOT ABOVE
0122          ; Lu #       LATIN CAPITAL LETTER G WITH CEDILLA
0124          ; Lu #       LATIN CAPITAL LETTER H WITH CIRCUMFLEX
0126          ; Lu #       LATIN CAPITAL LETTER H WITH STROKE
0128          ; Lu #       LATIN CAPITAL LETTER I WITH TILDE
012A          ; Lu #       LATIN CAPITAL LETTER I WITH MACRON
012C          ; Lu #       LATIN CAPITAL LETTER I WITH BREVE
012E          ; Lu #       LATIN CAPITAL LETTER I WITH OGONEK
0130          ; Lu #       LATIN CAPITAL LETTER I WITH DOT ABOVE
0132          ; Lu #       LATIN CAPITAL LIGATURE IJ
0134          ; Lu #       LATIN CAPITAL LETTER J WITH CIRCUMFLEX
0136          ; Lu #       LATIN CAPITAL LETTER K WITH CEDILLA
0139          ; Lu #       LATIN CAPITAL LETTER L WITH ACUTE
013B          ; Lu #       LATIN CAPITAL LETTER L WITH CEDILLA
013D          ; Lu #       LATIN CAPITAL LETTER L WITH CARON
013F          ; Lu #       LATIN CAPITAL LETTER L WITH MIDDLE DOT
0141          ; Lu #       LATIN CAPITAL LETTER L WITH STROKE
0143          ; Lu #       LATIN CAPITAL LETTER N WITH ACUTE
0145          ; Lu #       LATIN CAPITAL LETTER N WITH CEDILLA
0147          ; Lu #       LATIN CAPITAL LETTER N WITH CARON
014A          ; Lu #       LATIN CAPITAL LETTER ENG
014C          ; Lu #       LATIN CAPITAL LETTER O WITH MACRON
014E          ; Lu #       LATIN CAPITAL LETTER O WITH BREVE
0150          ; Lu #       LATIN CAPITAL LETTER O WITH DOUBLE ACUTE
0152          ; Lu #       LATIN CAPITAL LIGATURE OE
0154          ; Lu #       LATIN CAPITAL LETTER R WITH ACUTE
0156          ; Lu #       LATIN CAPITAL LETTER R WITH CEDILLA
0158          ; Lu #       LATIN CAPITAL LETTER R WITH CARON
015A          ; Lu #       LATIN CAPITAL LETTER S WITH ACUTE
015C          ; Lu #       LATIN CAPITAL LETTER S WITH CIRCUMFLEX
015E          ; Lu #       LATIN CAPITAL LETTER S WITH CEDILLA
0160          ; Lu #       LATIN CAPITAL LETTER S WITH CARON
0162          ; Lu #       LATIN CAPITAL LETTER T WITH CEDILLA
0164          ; Lu #       LATIN CAPITAL LETTER T WITH CARON
0166          ; Lu #       LATIN CAPITAL LETTER T WITH STROKE
0168          ; Lu #       LATIN CAPITAL LETTER U WITH TILDE
016A          ; Lu #       LATIN CAPITAL LETTER U WITH MACRON
016C          ; Lu #       LATIN CAPITAL LETTER U WITH BREVE
016E          ; Lu #       LATIN CAPITAL LETTER U WITH RING ABOVE
0170          ; Lu #       LATIN CAPITAL LETTER U WITH DOUBLE ACUTE
0172          ; Lu #       LATIN CAPITAL LETTER U WITH OGONEK
0174          ; Lu #       LATIN CAPITAL LETTER W WITH CIRCUMFLEX
0176          ; Lu #       LATIN CAPITAL LETTER Y WITH CIRCUMFLEX
0178..0179    ; Lu #   [2] LATIN CAPITAL LETTER Y WITH DIAERESIS..LATIN CAPITAL LETTER Z WITH ACUTE
017B          ; Lu #       LATIN CAPITAL LETTER Z WITH DOT ABOVE
017D          ; Lu #       LATIN CAPITAL LETTER Z WITH CARON
0181..0182    ; Lu #   [2] LATIN CAPITAL LETTER B WITH HOOK..LATIN CAPITAL LETTER B WITH TOPBAR
0184          ; Lu #       LATIN CAPITAL LETTER TONE SIX
0186..0187    ; Lu #   [2] LATIN CAPITAL LETTER OPEN O..LATIN CAPITAL LETTER C WITH HOOK
0189..018B    ; Lu #   [3] LATIN CAPITAL LETTER AFRICAN D..LATIN CAPITAL LETTER D WITH TOPBAR
018E..0191    ; Lu #   [4] LATIN CAPITAL LETTER REVERSED E..LATIN CAPITAL LETTER F WITH HOOK
0193..0194    ; Lu #   [2] LATIN CAPITAL LETTER G WITH HOOK..LATIN CAPITAL LETTER GAMMA
0196..0198    ; Lu #   [3] LATIN CAPITAL LETTER IOTA..LATIN CAPITAL LETTER K WITH HOOK
019C..019D    ; Lu #   [2] LATIN CAPITAL LETTER TURNED M..LATIN CAPITAL LETTER N WITH LEFT HOOK
019F..01A0    ; Lu #   [2] LATIN CAPITAL LETTER O WITH MIDDLE TILDE..LATIN CAPITAL LETTER O WITH HORN
01A2          ; Lu #       LATIN CAPITAL LETTER OI
01A4          ; Lu #       LATIN CAPITAL LETTER P WITH HOOK
01A6..01A7    ; Lu #   [2] LATIN LETTER YR..LATIN CAPITAL LETTER TONE TWO
01A9          ; Lu #       LATIN CAPITAL LETTER ESH
01AC          ; Lu #       LATIN CAPITAL LETTER T WITH HOOK
01AE..01AF    ; Lu #   [2] LATIN CAPITAL LETTER T WITH RETROFLEX HOOK..LATIN CAPITAL LETTER U WITH HORN
01B1..01B3    ; Lu #   [3] LATIN CAPITAL LETTER UPSILON..LATIN CAPITAL LETTER Y WITH HOOK
01B5          ; Lu #       LATIN CAPITAL LETTER Z WITH STROKE
01B7..01B8    ; Lu #   [2] LATIN CAPITAL LETTER EZH..LATIN CAPITAL LETTER EZH REVERSED
01BC          ; Lu #       LATIN CAPITAL LETTER TONE FIVE
01C4          ; Lu #       LATIN CAPITAL LETTER DZ WITH CARON
01C7          ; Lu #       LATIN CAPITAL LETTER LJ
01CA          ; Lu #       LATIN CAPITAL LETTER NJ
01CD          ; Lu #       LATIN CAPITAL LETTER A WITH CARON
01CF          ; Lu #       LATIN CAPITAL LETTER I WITH CARON
01D1          ; Lu #       LATIN CAPITAL LETTER O WITH CARON
01D3          ; Lu #       LATIN CAPITAL LETTER U WITH CARON
01D5          ; Lu #       LATIN CAPITAL LETTER U WITH DIAERESIS AND MACRON
01D7          ; Lu #       LATIN CAPITAL LETTER U WITH DIAERESIS AND ACUTE
01D9          ; Lu #       LATIN CAPITAL LETTER U WITH DIAERESIS AND CARON
01DB          ; Lu #       LATIN CAPITAL LETTER U WITH DIAERESIS AND GRAVE
01DE          ; Lu #       LATIN CAPITAL LETTER A WITH DIAERESIS AND MACRON
01E0          ; Lu #       LATIN CAPITAL LETTER A WITH DOT ABOVE AND MACRON
01E2          ; Lu #       LATIN CAPITAL LETTER AE WITH MACRON
01E4          ; Lu #       LATIN CAPITAL LETTER G WITH STROKE
01E6          ; Lu #       LATIN CAPITAL LETTER G WITH CARON
01E8          ; Lu #       LATIN CAPITAL LETTER K WITH CARON
01EA          ; Lu #       LATIN CAPITAL LETTER O WITH OGONEK
01EC          ; Lu #       LATIN CAPITAL LETTER O WITH OGONEK AND MACRON
01EE          ; Lu #       LATIN CAPITAL LETTER EZH WITH CARON
01F1          ; Lu #       LATIN CAPITAL LETTER DZ
01F4          ; Lu #       LATIN CAPITAL LETTER G WITH ACUTE
01F6..01F8    ; Lu #   [3] LATIN CAPITAL LETTER HWAIR..LATIN CAPITAL LETTER N WITH GRAVE
01FA          ; Lu #       LATIN CAPITAL LETTER A WITH RING ABOVE AND ACUTE
01FC          ; Lu #       LATIN CAPITAL LETTER AE WITH ACUTE
01FE          ; Lu #       LATIN CAPITAL LETTER O WITH STROKE AND ACUTE
0200          ; Lu #       LATIN CAPITAL LETTER A WITH DOUBLE GRAVE
0202          ; Lu #       LATIN CAPITAL LETTER A WITH INVERTED BREVE
0204          ; Lu #       LATIN CAPITAL LETTER E WITH DOUBLE GRAVE
0206          ; Lu #       LATIN CAPITAL LETTER E WITH INVERTED BREVE
0208          ; Lu #       LATIN CAPITAL LETTER I WITH DOUBLE GRAVE
020A          ; Lu #       LATIN CAPITAL LETTER I WITH INVERTED BREVE
020C          ; Lu #       LATIN CAPITAL LETTER O WITH DOUBLE GRAVE
020E          ; Lu #       LATIN CAPITAL LETTER O WITH INVERTED BREVE
0210          ; Lu #       LATIN CAPITAL LETTER R WITH DOUBLE GRAVE
0212          ; Lu #       LATIN CAPITAL LETTER R WITH INVERTED BREVE
0214          ; Lu #       LATIN CAPITAL LETTER U WITH DOUBLE GRAVE
0216          ; Lu #       LATIN CAPITAL LETTER U WITH INVERTED BREVE
0218          ; Lu #       LATIN CAPITAL LETTER S WITH COMMA BELOW
021A          ; Lu #       LATIN CAPITAL LETTER T WITH COMMA BELOW
021C          ; Lu #       LATIN CAPITAL LETTER YOGH
021E          ; Lu #       LATIN CAPITAL LETTER H WITH CARON
0220          ; Lu #       LATIN CAPITAL LETTER N WITH LONG RIGHT LEG
0222          ; Lu #       LATIN CAPITAL LETTER OU
0224          ; Lu #       LATIN CAPITAL LETTER Z WITH HOOK
0226          ; Lu #       LATIN CAPITAL LETTER A WITH DOT ABOVE
0228          ; Lu #       LATIN CAPITAL LETTER E WITH CEDILLA
022A          ; Lu #       LATIN CAPITAL LETTER O WITH DIAERESIS AND MACRON
022C          ; Lu #       LATIN CAPITAL LETTER O WITH TILDE AND MACRON
022E          ; Lu #       LATIN CAPITAL LETTER O WITH DOT ABOVE
0230          ; Lu #       LATIN CAPITAL LETTER O WITH DOT ABOVE AND MACRON
0232          ; Lu #       LATIN CAPITAL LETTER Y WITH MACRON
023A..023B    ; Lu #   [2] LATIN CAPITAL LETTER A WITH STROKE..LATIN CAPITAL LETTER C WITH STROKE
023D..023E    ; Lu #   [2] LATIN CAPITAL LETTER L WITH BAR..LATIN CAPITAL LETTER T WITH DIAGONAL STROKE
0241          ; Lu #       LATIN CAPITAL LETTER GLOTTAL STOP
0243..0246    ; Lu #   [4] LATIN CAPITAL LETTER B WITH STROKE..LATIN CAPITAL LETTER E WITH STROKE
0248          ; Lu #       LATIN CAPITAL LETTER J WITH STROKE
024A          ; Lu #       LATIN CAPITAL LETTER SMALL Q WITH HOOK TAIL
024C          ; Lu #       LATIN CAPITAL LETTER R WITH STROKE
024E          ; Lu #       LATIN CAPITAL LETTER Y WITH STROKE
0370          ; Lu #       GREEK CAPITAL LETTER HETA
0372          ; Lu #       GREEK CAPITAL LETTER ARCHAIC SAMPI
0376          ; Lu #       GREEK CAPITAL LETTER PAMPHYLIAN DIGAMMA
037F          ; Lu #       GREEK CAPITAL LETTER YOT
0386          ; Lu #       GREEK CAPITAL LETTER ALPHA WITH TONOS
0388..038A    ; Lu #   [3] GREEK CAPITAL LETTER EPSILON WITH TONOS..GREEK CAPITAL LETTER IOTA WITH TONOS
038C          ; Lu #       GREEK CAPITAL LETTER OMICRON WITH TONOS
038E..038F    ; Lu #   [2] GREEK CAPITAL LETTER UPSILON WITH TONOS..GREEK CAPITAL LETTER OMEGA WITH TONOS
0391..03A1    ; Lu #  [17] GREEK CAPITAL LETTER ALPHA..GREEK CAPITAL LETTER RHO
03A3..03AB    ; Lu #   [9] GREEK CAPITAL LETTER SIGMA..GREEK CAPITAL LETTER UPSILON WITH DIALYTIKA
03CF          ; Lu #       GREEK CAPITAL KAI SYMBOL
03D2..03D4    ; Lu #   [3] GREEK UPSILON WITH HOOK SYMBOL..GREEK UPSILON WITH DIAERESIS AND HOOK SYMBOL
03D8          ; Lu #       GREEK LETTER ARCHAIC KOPPA
03DA          ; Lu #       GREEK LETTER STIGMA
03DC          ; Lu #       GREEK LETTER DIGAMMA
03DE          ; Lu #       GREEK LETTER KOPPA
03E0          ; Lu #       GREEK LETTER SAMPI
03E2          ; Lu #       COPTIC CAPITAL LETTER SHEI
03E4          ; Lu #       COPTIC CAPITAL LETTER FEI
03E6          ; Lu #       COPTIC CAPITAL LETTER KHEI
03E8          ; Lu #       COPTIC CAPITAL LETTER HORI
03EA          ; Lu #       COPTIC CAPITAL LETTER GANGIA
03EC          ; Lu #       COPTIC CAPITAL LETTER SHIMA
03EE          ; Lu #       COPTIC CAPITAL LETTER DEI
03F4          ; Lu #       GREEK CAPITAL THETA SYMBOL
03F7          ; Lu #       GREEK CAPITAL LETTER SHO
03F9..03FA    ; Lu #   [2] GREEK CAPITAL LUNATE SIGMA SYMBOL..GREEK CAPITAL LETTER SAN
03FD..042F    ; Lu #  [51] GREEK CAPITAL REVERSED LUNATE SIGMA SYMBOL..CYRILLIC CAPITAL LETTER YA
0460          ; Lu #       CYRILLIC CAPITAL LETTER OMEGA
0462          ; Lu #       CYRILLIC CAPITAL LETTER YAT
0464          ; Lu #       CYRILLIC CAPITAL LETTER IOTIFIED E
0466          ; Lu #       CYRILLIC CAPITAL LETTER LITTLE YUS
0468          ; Lu #       CYRILLIC CAPITAL LETTER IOTIFIED LITTLE YUS
046A          ; Lu #       CYRILLIC CAPITAL LETTER BIG YUS
046C          ; Lu #       CYRILLIC CAPITAL LETTER IOTIFIED BIG YUS
046E          ; Lu #       CYRILLIC CAPITAL LETTER KSI
0470          ; Lu #       CYRILLIC CAPITAL LETTER PSI
0472          ; Lu #       CYRILLIC CAPITAL LETTER FITA
0474          ; Lu #       CYRILLIC CAPITAL LETTER IZHITSA
0476          ; Lu #       CYRILLIC CAPITAL LETTER IZHITSA WITH DOUBLE GRAVE ACCENT
0478          ; Lu #       CYRILLIC CAPITAL LETTER UK
047A          ; Lu #       CYRILLIC CAPITAL LETTER ROUND OMEGA
047C          ; Lu #       CYRILLIC CAPITAL LETTER OMEGA WITH TITLO
047E          ; Lu #       CYRILLIC CAPITAL LETTER OT
0480          ; Lu #       CYRILLIC CAPITAL LETTER KOPPA
048A          ; Lu #       CYRILLIC CAPITAL LETTER SHORT I WITH TAIL
048C          ; Lu #       CYRILLIC CAPITAL LETTER SEMISOFT SIGN
048E          ; Lu #       CYRILLIC CAPITAL LETTER ER WITH TICK
0490          ; Lu #       CYRILLIC CAPITAL LETTER GHE WITH UPTURN
0492          ; Lu #       CYRILLIC CAPITAL LETTER GHE WITH STROKE
0494          ; Lu #       CYRILLIC CAPITAL LETTER GHE WITH MIDDLE HOOK
0496          ; Lu #       CYRILLIC CAPITAL LETTER ZHE WITH DESCENDER
0498          ; Lu #       CYRILLIC CAPITAL LETTER ZE WITH DESCENDER
049A          ; Lu #       CYRILLIC CAPITAL LETTER KA WITH DESCENDER
049C          ; Lu #       CYRILLIC CAPITAL LETTER KA WITH VERTICAL STROKE
049E          ; Lu #       CYRILLIC CAPITAL LETTER KA WITH STROKE
04A0          ; Lu #       CYRILLIC CAPITAL LETTER BASHKIR KA
04A2          ; Lu #       CYRILLIC CAPITAL LETTER EN WITH DESCENDER
04A4          ; Lu #       CYRILLIC CAPITAL LIGATURE EN GHE
04A6          ; Lu #       CYRILLIC CAPITAL LETTER PE WITH MIDDLE HOOK
04A8          ; Lu #       CYRILLIC CAPITAL LETTER ABKHASIAN HA
04AA          ; Lu #       CYRILLIC CAPITAL LETTER ES WITH DESCENDER
04AC          ; Lu #       CYRILLIC CAPITAL LETTER TE WITH DESCENDER
04AE          ; Lu #       CYRILLIC CAPITAL LETTER STRAIGHT U
04B0          ; Lu #       CYRILLIC CAPITAL LETTER STRAIGHT U WITH STROKE
04B2          ; Lu #       CYRILLIC CAPITAL LETTER HA WITH DESCENDER
04B4          ; Lu #       CYRILLIC CAPITAL LIGATURE TE TSE
04B6          ; Lu #       CYRILLIC CAPITAL LETTER CHE WITH DESCENDER
04B8          ; Lu #       CYRILLIC CAPITAL LETTER CHE WITH VERTICAL STROKE
04BA          ; Lu #       CYRILLIC CAPITAL LETTER SHHA
04BC          ; Lu #       CYRILLIC CAPITAL LETTER ABKHASIAN CHE
04BE          ; Lu #       CYRILLIC CAPITAL LETTER ABKHASIAN CHE WITH DESCENDER
04C0..04C1    ; Lu #   [2] CYRILLIC LETTER PALOCHKA..CYRILLIC CAPITAL LETTER ZHE WITH BREVE
04C3          ; Lu #       CYRILLIC CAPITAL LETTER KA WITH HOOK
04C5          ; Lu #       CYRILLIC CAPITAL LETTER EL WITH TAIL
04C7          ; Lu #       CYRILLIC CAPITAL LETTER EN WITH HOOK
04C9          ; Lu #       CYRILLIC CAPITAL LETTER EN WITH TAIL
04CB          ; Lu #       CYRILLIC CAPITAL LETTER KHAKASSIAN CHE
04CD          ; Lu #       CYRILLIC CAPITAL LETTER EM WITH TAIL
04D0          ; Lu #       CYRILLIC CAPITAL LETTER A WITH BREVE
04D2          ; Lu #       CYRILLIC CAPITAL LETTER A WITH DIAERESIS
04D4          ; Lu #       CYRILLIC CAPITAL LIGATURE A IE
04D6          ; Lu #       CYRILLIC CAPITAL LETTER IE WITH BREVE
04D8          ; Lu #       CYRILLIC CAPITAL LETTER SCHWA
04DA          ; Lu #       CYRILLIC CAPITAL LETTER SCHWA WITH DIAERESIS
04DC          ; Lu #       CYRILLIC CAPITAL LETTER ZHE WITH DIAERESIS
04DE          ; Lu #       CYRILLIC CAPITAL LETTER ZE WITH DIAERESIS
04E0          ; Lu #       CYRILLIC CAPITAL LETTER ABKHASIAN DZE
04E2          ; Lu #       CYRILLIC CAPITAL LETTER I WITH MACRON
04E4          ; Lu #       CYRILLIC CAPITAL LETTER I WITH DIAERESIS
04E6          ; Lu #       CYRILLIC CAPITAL LETTER O WITH DIAERESIS
04E8          ; Lu #       CYRILLIC CAPITAL LETTER BARRED O
04EA          ; Lu #       CYRILLIC CAPITAL LETTER BARRED O WITH DIAERESIS
04EC          ; Lu #       CYRILLIC CAPITAL LETTER E WITH DIAERESIS
04EE          ; Lu #       CYRILLIC CAPITAL LETTER U WITH MACRON
04F0          ; Lu #       CYRILLIC CAPITAL LETTER U WITH DIAERESIS
04F2          ; Lu #       CYRILLIC CAPITAL LETTER U WITH DOUBLE ACUTE
04F4          ; Lu #       CYRILLIC CAPITAL LETTER CHE WITH DIAERESIS
04F6          ; Lu #       CYRILLIC CAPITAL LETTER GHE WITH DESCENDER
04F8          ; Lu #       CYRILLIC CAPITAL LETTER YERU WITH DIAERESIS
04FA          ; Lu #       CYRILLIC CAPITAL LETTER GHE WITH STROKE AND HOOK
04FC          ; Lu #       CYRILLIC CAPITAL LETTER HA WITH HOOK
04FE          ; Lu #       CYRILLIC CAPITAL LETTER HA WITH STROKE
0500          ; Lu #       CYRILLIC CAPITAL LETTER KOMI DE
0502          ; Lu #       CYRILLIC CAPITAL LETTER KOMI DJE
0504          ; Lu #       CYRILLIC CAPITAL LETTER KOMI ZJE
0506          ; Lu #       CYRILLIC CAPITAL LETTER KOMI DZJE
0508          ; Lu #       CYRILLIC CAPITAL LETTER KOMI LJE
050A          ; Lu #       CYRILLIC CAPITAL LETTER KOMI NJE
050C          ; Lu #       CYRILLIC CAPITAL LETTER KOMI SJE
050E          ; Lu #       CYRILLIC CAPITAL LETTER KOMI TJE
0510          ; Lu #       CYRILLIC CAPITAL LETTER REVERSED ZE
0512          ; Lu #       CYRILLIC CAPITAL LETTER EL WITH HOOK
0514          ; Lu #       CYRILLIC CAPITAL LETTER LHA
0516          ; Lu #       CYRILLIC CAPITAL LETTER RHA
0518          ; Lu #       CYRILLIC CAPITAL LETTER YAE
051A          ; Lu #       CYRILLIC CAPITAL LETTER QA
051C          ; Lu #       CYRILLIC CAPITAL LETTER WE
051E          ; Lu #       CYRILLIC CAPITAL LETTER ALEUT KA
0520          ; Lu #       CYRILLIC CAPITAL LETTER EL WITH MIDDLE HOOK
0522          ; Lu #       CYRILLIC CAPITAL LETTER EN WITH MIDDLE HOOK
0524          ; Lu #       CYRILLIC CAPITAL LETTER PE WITH DESCENDER
0526          ; Lu #       CYRILLIC CAPITAL LETTER SHHA WITH DESCENDER
0528          ; Lu #       CYRILLIC CAPITAL LETTER EN WITH LEFT HOOK
052A          ; Lu #       CYRILLIC CAPITAL LETTER DZZHE
052C          ; Lu #       CYRILLIC CAPITAL LETTER DCHE
052E          ; Lu #       CYRILLIC CAPITAL LETTER EL WITH DESCENDER
0531..0556    ; Lu #  [38] ARMENIAN CAPITAL LETTER AYB..ARMENIAN CAPITAL LETTER FEH
10A0..10C5    ; Lu #  [38] GEORGIAN CAPITAL LETTER AN..GEORGIAN CAPITAL LETTER HOE
10C7          ; Lu #       GEORGIAN CAPITAL LETTER YN
10CD          ; Lu #       GEORGIAN CAPITAL LETTER AEN
13A0..13F5    ; Lu #  [86] CHEROKEE LETTER A..CHEROKEE LETTER MV
1C89          ; Lu #       CYRILLIC CAPITAL LETTER TJE
1C90..1CBA    ; Lu #  [43] GEORGIAN MTAVRULI CAPITAL LETTER AN..GEORGIAN MTAVRULI CAPITAL LETTER AIN
1CBD..1CBF    ; Lu #   [3] GEORGIAN MTAVRULI CAPITAL LETTER AEN..GEORGIAN MTAVRULI CAPITAL LETTER LABIAL SIGN
1E00          ; Lu #       LATIN CAPITAL LETTER A WITH RING BELOW
1E02          ; Lu #       LATIN CAPITAL LETTER B WITH DOT ABOVE
1E04          ; Lu #       LATIN CAPITAL LETTER B WITH DOT BELOW
1E06          ; Lu #       LATIN CAPITAL LETTER B WITH LINE BELOW
1E08          ; Lu #       LATIN CAPITAL LETTER C WITH CEDILLA AND ACUTE
1E0A          ; Lu #       LATIN CAPITAL LETTER D WITH DOT ABOVE
1E0C          ; Lu #       LATIN CAPITAL LETTER D WITH DOT BELOW
1E0E          ; Lu #       LATIN CAPITAL LETTER D WITH LINE BELOW
1E10          ; Lu #       LATIN CAPITAL LETTER D WITH CEDILLA
1E12          ; Lu #       LATIN CAPITAL LETTER D WITH CIRCUMFLEX BELOW
1E14          ; Lu #       LATIN CAPITAL LETTER E WITH MACRON AND GRAVE
1E16          ; Lu #       LATIN CAPITAL LETTER E WITH MACRON AND ACUTE
1E18          ; Lu #       LATIN CAPITAL LETTER E WITH CIRCUMFLEX BELOW
1E1A          ; Lu #       LATIN CAPITAL LETTER E WITH TILDE BELOW
1E1C          ; Lu #       LATIN CAPITAL LETTER E WITH CEDILLA AND BREVE
1E1E          ; Lu #       LATIN CAPITAL LETTER F WITH DOT ABOVE
1E20          ; Lu #       LATIN CAPITAL LETTER G WITH MACRON
1E22          ; Lu #       LATIN CAPITAL LETTER H WITH DOT ABOVE
1E24          ; Lu #       LATIN CAPITAL LETTER H WITH DOT BELOW
1E26          ; Lu #       LATIN CAPITAL LETTER H WITH DIAERESIS
1E28          ; Lu #       LATIN CAPITAL LETTER H WITH CEDILLA
1E2A          ; Lu #       LATIN CAPITAL LETTER H WITH BREVE BELOW
1E2C          ; Lu #       LATIN CAPITAL LETTER I WITH TILDE BELOW
1E2E          ; Lu #       LATIN CAPITAL LETTER I WITH DIAERESIS AND ACUTE
1E30          ; Lu #       LATIN CAPITAL LETTER K WITH ACUTE
1E32          ; Lu #       LATIN CAPITAL LETTER K WITH DOT BELOW
1E34          ; Lu #       LATIN CAPITAL LETTER K WITH LINE BELOW
1E36          ; Lu #       LATIN CAPITAL LETTER L WITH DOT BELOW
1E38          ; Lu #       LATIN CAPITAL LETTER L WITH DOT BELOW AND MACRON
1E3A          ; Lu #       LATIN CAPITAL LETTER L WITH LINE BELOW
1E3C          ; Lu #       LATIN CAPITAL LETTER L WITH CIRCUMFLEX BELOW
1E3E          ; Lu #       LATIN CAPITAL LETTER M WITH ACUTE
1E40          ; Lu #       LATIN CAPITAL LETTER M WITH DOT ABOVE
1E42          ; Lu #       LATIN CAPITAL LETTER M WITH DOT BELOW
1E44          ; Lu #       LATIN CAPITAL LETTER N WITH DOT ABOVE
1E46          ; Lu #       LATIN CAPITAL LETTER N WITH DOT BELOW
1E48          ; Lu #       LATIN CAPITAL LETTER N WITH LINE BELOW
1E4A          ; Lu #       LATIN CAPITAL LETTER N WITH CIRCUMFLEX BELOW
1E4C          ; Lu #       LATIN CAPITAL LETTER O WITH TILDE AND ACUTE
1E4E          ; Lu #       LATIN CAPITAL LETTER O WITH TILDE AND DIAERESIS
1E50          ; Lu #       LATIN CAPITAL LETTER O WITH MACRON AND GRAVE
1E52          ; Lu #       LATIN CAPITAL LETTER O WITH MACRON AND ACUTE
1E54          ; Lu #       LATIN CAPITAL LETTER P WITH ACUTE
1E56          ; Lu #       LATIN CAPITAL LETTER P WITH DOT ABOVE
1E58          ; Lu #       LATIN CAPITAL LETTER R WITH DOT ABOVE
1E5A          ; Lu #       LATIN CAPITAL LETTER R WITH DOT BELOW
1E5C          ; Lu #       LATIN CAPITAL LETTER R WITH DOT BELOW AND MACRON
1E5E          ; Lu #       LATIN CAPITAL LETTER R WITH LINE BELOW
1E60          ; Lu #       LATIN CAPITAL LETTER S WITH DOT ABOVE
1E62          ; Lu #       LATIN CAPITAL LETTER S WITH DOT BELOW
1E64          ; Lu #       LATIN CAPITAL LETTER S WITH ACUTE AND DOT ABOVE
1E66          ; Lu #       LATIN CAPITAL LETTER S WITH CARON AND DOT ABOVE
1E68          ; Lu #       LATIN CAPITAL LETTER S WITH DOT BELOW AND DOT ABOVE
1E6A          ; Lu #       LATIN CAPITAL LETTER T WITH DOT ABOVE
1E6C          ; Lu #       LATIN CAPITAL LETTER T WITH DOT BELOW
1E6E          ; Lu #       LATIN CAPITAL LETTER T WITH LINE BELOW
1E70          ; Lu #       LATIN CAPITAL LETTER T WITH CIRCUMFLEX BELOW
1E72          ; Lu #       LATIN CAPITAL LETTER U WITH DIAERESIS BELOW
1E74          ; Lu #       LATIN CAPITAL LETTER U WITH TILDE BELOW
1E76          ; Lu #       LATIN CAPITAL LETTER U WITH CIRCUMFLEX BELOW
1E78          ; Lu #       LATIN CAPITAL LETTER U WITH TILDE AND ACUTE
1E7A          ; Lu #       LATIN CAPITAL LETTER U WITH MACRON AND DIAERESIS
1E7C          ; Lu #       LATIN CAPITAL LETTER V WITH TILDE
1E7E          ; Lu #       LATIN CAPITAL LETTER V WITH DOT BELOW
1E80          ; Lu #       LATIN CAPITAL LETTER W WITH GRAVE
1E82          ; Lu #       LATIN CAPITAL LETTER W WITH ACUTE
1E84          ; Lu #       LATIN CAPITAL LETTER W WITH DIAERESIS
1E86          ; Lu #       LATIN CAPITAL LETTER W WITH DOT ABOVE
1E88          ; Lu #       LATIN CAPITAL LETTER W WITH DOT BELOW
1E8A          ; Lu #       LATIN CAPITAL LETTER X WITH DOT ABOVE
1E8C          ; Lu #       LATIN CAPITAL LETTER X WITH DIAERESIS
1E8E          ; Lu #       LATIN CAPITAL LETTER Y WITH DOT ABOVE
1E90          ; Lu #       LATIN CAPITAL LETTER Z WITH CIRCUMFLEX
1E92          ; Lu #       LATIN CAPITAL LETTER Z WITH DOT BELOW
1E94          ; Lu #       LATIN CAPITAL LETTER Z WITH LINE BELOW
1E9E          ; Lu #       LATIN CAPITAL LETTER SHARP S
1EA0          ; Lu #       LATIN CAPITAL LETTER A WITH DOT BELOW
1EA2          ; Lu #       LATIN CAPITAL LETTER A WITH HOOK ABOVE
1EA4          ; Lu #       LATIN CAPITAL LETTER A WITH CIRCUMFLEX AND ACUTE
1EA6          ; Lu #       LATIN CAPITAL LETTER A WITH CIRCUMFLEX AND GRAVE
1EA8          ; Lu #       LATIN CAPITAL LETTER A WITH CIRCUMFLEX AND HOOK ABOVE
1EAA          ; Lu #       LATIN CAPITAL LETTER A WITH CIRCUMFLEX AND TILDE
1EAC          ; Lu #       LATIN CAPITAL LETTER A WITH CIRCUMFLEX AND DOT BELOW
1EAE          ; Lu #       LATIN CAPITAL LETTER A WITH BREVE AND ACUTE
1EB0          ; Lu #       LATIN CAPITAL LETTER A WITH BREVE AND GRAVE
1EB2          ; Lu #       LATIN CAPITAL LETTER A WITH BREVE AND HOOK ABOVE
1EB4          ; Lu #       LATIN CAPITAL LETTER A WITH BREVE AND TILDE
1EB6          ; Lu #       LATIN CAPITAL LETTER A WITH BREVE AND DOT BELOW
1EB8          ; Lu #       LATIN CAPITAL LETTER E WITH DOT BELOW
1EBA          ; Lu #       LATIN CAPITAL LETTER E WITH HOOK ABOVE
1EBC          ; Lu #       LATIN CAPITAL LETTER E WITH TILDE
1EBE          ; Lu #       LATIN CAPITAL LETTER E WITH CIRCUMFLEX AND ACUTE
1EC0          ; Lu #       LATIN CAPITAL LETTER E WITH CIRCUMFLEX AND GRAVE
1EC2          ; Lu #       LATIN CAPITAL LETTER E WITH CIRCUMFLEX AND HOOK ABOVE
1EC4          ; Lu #       LATIN CAPITAL LETTER E WITH CIRCUMFLEX AND TILDE
1EC6          ; Lu #       LATIN CAPITAL LETTER E WITH CIRCUMFLEX AND DOT BELOW
1EC8          ; Lu #       LATIN CAPITAL LETTER I WITH HOOK ABOVE
1ECA          ; Lu #       LATIN CAPITAL LETTER I WITH DOT BELOW
1ECC          ; Lu #       LATIN CAPITAL LETTER O WITH DOT BELOW
1ECE          ; Lu #       LATIN CAPITAL LETTER O WITH HOOK ABOVE
1ED0          ; Lu #       LATIN CAPITAL LETTER O WITH CIRCUMFLEX AND ACUTE
1ED2          ; Lu #       LATIN CAPITAL LETTER O WITH CIRCUMFLEX AND GRAVE
1ED4          ; Lu #       LATIN CAPITAL LETTER O WITH CIRCUMFLEX AND HOOK ABOVE
1ED6          ; Lu #       LATIN CAPITAL LETTER O WITH CIRCUMFLEX AND TILDE
1ED8          ; Lu #       LATIN CAPITAL LETTER O WITH CIRCUMFLEX AND DOT BELOW
1EDA          ; Lu #       LATIN CAPITAL LETTER O WITH HORN AND ACUTE
1EDC          ; Lu #       LATIN CAPITAL LETTER O WITH HORN AND GRAVE
1EDE          ; Lu #       LATIN CAPITAL LETTER O WITH HORN AND HOOK ABOVE
1EE0          ; Lu #       LATIN CAPITAL LETTER O WITH HORN AND TILDE
1EE2          ; Lu #       LATIN CAPITAL LETTER O WITH HORN AND DOT BELOW
1EE4          ; Lu #       LATIN CAPITAL LETTER U WITH DOT BELOW
1EE6          ; Lu #       LATIN CAPITAL LETTER U WITH HOOK ABOVE
1EE8          ; Lu #       LATIN CAPITAL LETTER U WITH HORN AND ACUTE
1EEA          ; Lu #       LATIN CAPITAL LETTER U WITH HORN AND GRAVE
1EEC          ; Lu #       LATIN CAPITAL LETTER U WITH HORN AND HOOK ABOVE
1EEE          ; Lu #       LATIN CAPITAL LETTER U WITH HORN AND TILDE
1EF0          ; Lu #       LATIN CAPITAL LETTER U WITH HORN AND DOT BELOW
1EF2          ; Lu #       LATIN CAPITAL LETTER Y WITH GRAVE
1EF4          ; Lu #       LATIN CAPITAL LETTER Y WITH DOT BELOW
1EF6          ; Lu #       LATIN CAPITAL LETTER Y WITH HOOK ABOVE
1EF8          ; Lu #       LATIN CAPITAL LETTER Y WITH TILDE
1EFA          ; Lu #       LATIN CAPITAL LETTER MIDDLE-WELSH LL
1EFC          ; Lu #       LATIN CAPITAL LETTER MIDDLE-WELSH V
1EFE          ; Lu #       LATIN CAPITAL LETTER Y WITH LOOP
1F08..1F0F    ; Lu #   [8] GREEK CAPITAL LETTER ALPHA WITH PSILI..GREEK CAPITAL LETTER ALPHA WITH DASIA AND PERISPOMENI
1F18..1F1D    ; Lu #   [6] GREEK CAPITAL LETTER EPSILON WITH PSILI..GREEK CAPITAL LETTER EPSILON WITH DASIA AND OXIA
1F28..1F2F    ; Lu #   [8] GREEK CAPITAL LETTER ETA WITH PSILI..GREEK CAPITAL LETTER ETA WITH DASIA AND PERISPOMENI
1F38..1F3F    ; Lu #   [8] GREEK CAPITAL LETTER IOTA WITH PSILI..GREEK CAPITAL LETTER IOTA WITH DASIA AND PERISPOMENI
1F48..1F4D    ; Lu #   [6] GREEK CAPITAL LETTER OMICRON WITH PSILI..GREEK CAPITAL LETTER OMICRON WITH DASIA AND OXIA
1F59          ; Lu #       GREEK CAPITAL LETTER UPSILON WITH DASIA
1F5B          ; Lu #       GREEK CAPITAL LETTER UPSILON WITH DASIA AND VARIA
1F5D          ; Lu #       GREEK CAPITAL LETTER UPSILON WITH DASIA AND OXIA
1F5F          ; Lu #       GREEK CAPITAL LETTER UPSILON WITH DASIA AND PERISPOMENI
1F68..1F6F    ; Lu #   [8] GREEK CAPITAL LETTER OMEGA WITH PSILI..GREEK CAPITAL LETTER OMEGA WITH DASIA AND PERISPOMENI
1FB8..1FBB    ; Lu #   [4] GREEK CAPITAL LETTER ALPHA WITH VRACHY..GREEK CAPITAL LETTER ALPHA WITH OXIA
1FC8..1FCB    ; Lu #   [4] GREEK CAPITAL LETTER EPSILON WITH VARIA..GREEK CAPITAL LETTER ETA WITH OXIA
1FD8..1FDB    ; Lu #   [4] GREEK CAPITAL LETTER IOTA WITH VRACHY..GREEK CAPITAL LETTER IOTA WITH OXIA
1FE8..1FEC    ; Lu #   [5] GREEK CAPITAL LETTER UPSILON WITH VRACHY..GREEK CAPITAL LETTER RHO WITH DASIA
1FF8..1FFB    ; Lu #   [4] GREEK CAPITAL LETTER OMICRON WITH VARIA..GREEK CAPITAL LETTER OMEGA WITH OXIA
2102          ; Lu #       DOUBLE-STRUCK CAPITAL C
2107          ; Lu #       EULER CONSTANT
210B..210D    ; Lu #   [3] SCRIPT CAPITAL H..DOUBLE-STRUCK CAPITAL H
2110..2112    ; Lu #   [3] SCRIPT CAPITAL I..SCRIPT CAPITAL L
2115          ; Lu #       DOUBLE-STRUCK CAPITAL N
2119..211D    ; Lu #   [5] DOUBLE-STRUCK CAPITAL P..DOUBLE-STRUCK CAPITAL R
2124          ; Lu #       DOUBLE-STRUCK CAPITAL Z
2126          ; Lu #       OHM SIGN
2128          ; Lu #       BLACK-LETTER CAPITAL Z
212A..212D    ; Lu #   [4] KELVIN SIGN..BLACK-LETTER CAPITAL C
2130..2133    ; Lu #   [4] SCRIPT CAPITAL E..SCRIPT CAPITAL M
213E..213F    ; Lu #   [2] DOUBLE-STRUCK CAPITAL GAMMA..DOUBLE-STRUCK CAPITAL PI
2145          ; Lu #       DOUBLE-STRUCK ITALIC CAPITAL D
2183          ; Lu #       ROMAN NUMERAL REVERSED ONE HUNDRED
2C00..2C2F    ; Lu #  [48] GLAGOLITIC CAPITAL LETTER AZU..GLAGOLITIC CAPITAL LETTER CAUDATE CHRIVI
2C60          ; Lu #       LATIN CAPITAL LETTER L WITH DOUBLE BAR
2C62..2C64    ; Lu #   [3] LATIN CAPITAL LETTER L WITH MIDDLE TILDE..LATIN CAPITAL LETTER R WITH TAIL
2C67          ; Lu #       LATIN CAPITAL LETTER H WITH DESCENDER
2C69          ; Lu #       LATIN CAPITAL LETTER K WITH DESCENDER
2C6B          ; Lu #       LATIN CAPITAL LETTER Z WITH DESCENDER
2C6D..2C70    ; Lu #   [4] LATIN CAPITAL LETTER ALPHA..LATIN CAPITAL LETTER TURNED ALPHA
2C72          ; Lu #       LATIN CAPITAL LETTER W WITH HOOK
2C75          ; Lu #       LATIN CAPITAL LETTER HALF H
2C7E..2C80    ; Lu #   [3] LATIN CAPITAL LETTER S WITH SWASH TAIL..COPTIC CAPITAL LETTER ALFA
2C82          ; Lu #       COPTIC CAPITAL LETTER VIDA
2C84          ; Lu #       COPTIC CAPITAL LETTER GAMMA
2C86          ; Lu #       COPTIC CAPITAL LETTER DALDA
2C88          ; Lu #       COPTIC CAPITAL LETTER EIE
2C8A          ; Lu #       COPTIC CAPITAL LETTER SOU
2C8C          ; Lu #       COPTIC CAPITAL LETTER ZATA
2C8E          ; Lu #       COPTIC CAPITAL LETTER HATE
2C90          ; Lu #       COPTIC CAPITAL LETTER THETHE
2C92          ; Lu #       COPTIC CAPITAL LETTER IAUDA
2C94          ; Lu #       COPTIC CAPITAL LETTER KAPA
2C96          ; Lu #       COPTIC CAPITAL LETTER LAULA
2C98          ; Lu #       COPTIC CAPITAL LETTER MI
2C9A          ; Lu #       COPTIC CAPITAL LETTER NI
2C9C          ; Lu #       COPTIC CAPITAL LETTER KSI
2C9E          ; Lu #       COPTIC CAPITAL LETTER O
2CA0          ; Lu #       COPTIC CAPITAL LETTER PI
2CA2          ; Lu #       COPTIC CAPITAL LETTER RO
2CA4          ; Lu #       COPTIC CAPITAL LETTER SIMA
2CA6          ; Lu #       COPTIC CAPITAL LETTER TAU
2CA8          ; Lu #       COPTIC CAPITAL LETTER UA
2CAA          ; Lu #       COPTIC CAPITAL LETTER FI
2CAC          ; Lu #       COPTIC CAPITAL LETTER KHI
2CAE          ; Lu #       COPTIC CAPITAL LETTER PSI
2CB0          ; Lu #       COPTIC CAPITAL LETTER OOU
2CB2          ; Lu #       COPTIC CAPITAL LETTER DIALECT-P ALEF
2CB4          ; Lu #       COPTIC CAPITAL LETTER OLD COPTIC AIN
2CB6          ; Lu #       COPTIC CAPITAL LETTER CRYPTOGRAMMIC EIE
2CB8          ; Lu #       COPTIC CAPITAL LETTER DIALECT-P KAPA
2CBA          ; Lu #       COPTIC CAPITAL LETTER DIALECT-P NI
2CBC          ; Lu #       COPTIC CAPITAL LETTER CRYPTOGRAMMIC NI
2CBE          ; Lu #       COPTIC CAPITAL LETTER OLD COPTIC OOU
2CC0          ; Lu #       COPTIC CAPITAL LETTER SAMPI
2CC2          ; Lu #       COPTIC CAPITAL LETTER CROSSED SHEI
2CC4          ; Lu #       COPTIC CAPITAL LETTER OLD COPTIC SHEI
2CC6          ; Lu #       COPTIC CAPITAL LETTER OLD COPTIC ESH
2CC8          ; Lu #       COPTIC CAPITAL LETTER AKHMIMIC KHEI
2CCA          ; Lu #       COPTIC CAPITAL LETTER DIALECT-P HORI
2CCC          ; Lu #       COPTIC CAPITAL LETTER OLD COPTIC HORI
2CCE          ; Lu #       COPTIC CAPITAL LETTER OLD COPTIC HA
2CD0          ; Lu #       COPTIC CAPITAL LETTER L-SHAPED HA
2CD2          ; Lu #       COPTIC CAPITAL LETTER OLD COPTIC HEI
2CD4          ; Lu #       COPTIC CAPITAL LETTER OLD COPTIC HAT
2CD6          ; Lu #       COPTIC CAPITAL LETTER OLD COPTIC GANGIA
2CD8          ; Lu #       COPTIC CAPITAL LETTER OLD COPTIC DJA
2CDA          ; Lu #       COPTIC CAPITAL LETTER OLD COPTIC SHIMA
2CDC          ; Lu #       COPTIC CAPITAL LETTER OLD NUBIAN SHIMA
2CDE          ; Lu #       COPTIC CAPITAL LETTER OLD NUBIAN NGI
2CE0          ; Lu #       COPTIC CAPITAL LETTER OLD NUBIAN NYI
2CE2          ; Lu #       COPTIC CAPITAL LETTER OLD NUBIAN WAU
2CEB          ; Lu #       COPTIC CAPITAL LETTER CRYPTOGRAMMIC SHEI
2CED          ; Lu #       COPTIC CAPITAL LETTER CRYPTOGRAMMIC GANGIA
2CF2          ; Lu #       COPTIC CAPITAL LETTER BOHAIRIC KHEI
A640          ; Lu #       CYRILLIC CAPITAL LETTER ZEMLYA
A642          ; Lu #       CYRILLIC CAPITAL LETTER DZELO
A644          ; Lu #       CYRILLIC CAPITAL LETTER REVERSED DZE
A646          ; Lu #       CYRILLIC CAPITAL LETTER IOTA
A648          ; Lu #       CYRILLIC CAPITAL LETTER DJERV
A64A          ; Lu #       CYRILLIC CAPITAL LETTER MONOGRAPH UK
A64C          ; Lu #       CYRILLIC CAPITAL LETTER BROAD OMEGA
A64E          ; Lu #       CYRILLIC CAPITAL LETTER NEUTRAL YER
A650          ; Lu #       CYRILLIC CAPITAL LETTER YERU WITH BACK YER
A652          ; Lu #       CYRILLIC CAPITAL LETTER IOTIFIED YAT
A654          ; Lu #       CYRILLIC CAPITAL LETTER REVERSED YU
A656          ; Lu #       CYRILLIC CAPITAL LETTER IOTIFIED A
A658          ; Lu #       CYRILLIC CAPITAL LETTER CLOSED LITTLE YUS
A65A          ; Lu #       CYRILLIC CAPITAL LETTER BLENDED YUS
A65C          ; Lu #       CYRILLIC CAPITAL LETTER IOTIFIED CLOSED LITTLE YUS
A65E          ; Lu #       CYRILLIC CAPITAL LETTER YN
A660          ; Lu #       CYRILLIC CAPITAL LETTER REVERSED TSE
A662          ; Lu #       CYRILLIC CAPITAL LETTER SOFT DE
A664          ; Lu #       CYRILLIC CAPITAL LETTER SOFT EL
A666          ; Lu #       CYRILLIC CAPITAL LETTER SOFT EM
A668          ; Lu #       CYRILLIC CAPITAL LETTER MONOCULAR O
A66A          ; Lu #       CYRILLIC CAPITAL LETTER BINOCULAR O
A66C          ; Lu #       CYRILLIC CAPITAL LETTER DOUBLE MONOCULAR O
A680          ; Lu #       CYRILLIC CAPITAL LETTER DWE
A682          ; Lu #       CYRILLIC CAPITAL LETTER DZWE
A684          ; Lu #       CYRILLIC CAPITAL LETTER ZHWE
A686          ; Lu #       CYRILLIC CAPITAL LETTER CCHE
A688          ; Lu #       CYRILLIC CAPITAL LETTER DZZE
A68A          ; Lu #       CYRILLIC CAPITAL LETTER TE WITH MIDDLE HOOK
A68C          ; Lu #       CYRILLIC CAPITAL LETTER TWE
A68E          ; Lu #       CYRILLIC CAPITAL LETTER TSWE
A690          ; Lu #       CYRILLIC CAPITAL LETTER TSSE
A692          ; Lu #       CYRILLIC CAPITAL LETTER TCHE
A694          ; Lu #       CYRILLIC CAPITAL LETTER HWE
A696          ; Lu #       CYRILLIC CAPITAL LETTER SHWE
A698          ; Lu #       CYRILLIC CAPITAL LETTER DOUBLE O
A69A          ; Lu #       CYRILLIC CAPITAL LETTER CROSSED O
A722          ; Lu #       LATIN CAPITAL LETTER EGYPTOLOGICAL ALEF
A724          ; Lu #       LATIN CAPITAL LETTER EGYPTOLOGICAL AIN
A726          ; Lu #       LATIN CAPITAL LETTER HENG
A728          ; Lu #       LATIN CAPITAL LETTER TZ
A72A          ; Lu #       LATIN CAPITAL LETTER TRESILLO
A72C          ; Lu #       LATIN CAPITAL LETTER CUATRILLO
A72E          ; Lu #       LATIN CAPITAL LETTER CUATRILLO WITH COMMA
A732          ; Lu #       LATIN CAPITAL LETTER AA
A734          ; Lu #       LATIN CAPITAL LETTER AO
A736          ; Lu #       LATIN CAPITAL LETTER AU
A738          ; Lu #       LATIN CAPITAL LETTER AV
A73A          ; Lu #       LATIN CAPITAL LETTER AV WITH HORIZONTAL BAR
A73C          ; Lu #       LATIN CAPITAL LETTER AY
A73E          ; Lu #       LATIN CAPITAL LETTER REVERSED C WITH DOT
A740          ; Lu #       LATIN CAPITAL LETTER K WITH STROKE
A742          ; Lu #       LATIN CAPITAL LETTER K WITH DIAGONAL STROKE
A744          ; Lu #       LATIN CAPITAL LETTER K WITH STROKE AND DIAGONAL STROKE
A746          ; Lu #       LATIN CAPITAL LETTER BROKEN L
A748          ; Lu #       LATIN CAPITAL LETTER L WITH HIGH STROKE
A74A          ; Lu #       LATIN CAPITAL LETTER O WITH LONG STROKE OVERLAY
A74C          ; Lu #       LATIN CAPITAL LETTER O WITH LOOP
A74E          ; Lu #       LATIN CAPITAL LETTER OO
A750          ; Lu #       LATIN CAPITAL LETTER P WITH STROKE THROUGH DESCENDER
A752          ; Lu #       LATIN CAPITAL LETTER P WITH FLOURISH
A754          ; Lu #       LATIN CAPITAL LETTER P WITH SQUIRREL TAIL
A756          ; Lu #       LATIN CAPITAL LETTER Q WITH STROKE THROUGH DESCENDER
A758          ; Lu #       LATIN CAPITAL LETTER Q WITH DIAGONAL STROKE
A75A          ; Lu #       LATIN CAPITAL LETTER R ROTUNDA
A75C          ; Lu #       LATIN CAPITAL LETTER RUM ROTUNDA
A75E          ; Lu #       LATIN CAPITAL LETTER V WITH DIAGONAL STROKE
A760          ; Lu #       LATIN CAPITAL LETTER VY
A762          ; Lu #       LATIN CAPITAL LETTER VISIGOTHIC Z
A764          ; Lu #       LATIN CAPITAL LETTER THORN WITH STROKE
A766          ; Lu #       LATIN CAPITAL LETTER THORN WITH STROKE THROUGH DESCENDER
A768          ; Lu #       LATIN CAPITAL LETTER VEND
A76A          ; Lu #       LATIN CAPITAL LETTER ET
A76C          ; Lu #       LATIN CAPITAL LETTER IS
A76E          ; Lu #       LATIN CAPITAL LETTER CON
A779          ; Lu #       LATIN CAPITAL LETTER INSULAR D
A77B          ; Lu #       LATIN CAPITAL LETTER INSULAR F
A77D..A77E    ; Lu #   [2] LATIN CAPITAL LETTER INSULAR G..LATIN CAPITAL LETTER TURNED INSULAR G
A780          ; Lu #       LATIN CAPITAL LETTER TURNED L
A782          ; Lu #       LATIN CAPITAL LETTER INSULAR R
A784          ; Lu #       LATIN CAPITAL LETTER INSULAR S
A786          ; Lu #       LATIN CAPITAL LETTER INSULAR T
A78B          ; Lu #       LATIN CAPITAL LETTER SALTILLO
A78D          ; Lu #       LATIN CAPITAL LETTER TURNED H
A790          ; Lu #       LATIN CAPITAL LETTER N WITH DESCENDER
A792          ; Lu #       LATIN CAPITAL LETTER C WITH BAR
A796          ; Lu #       LATIN CAPITAL LETTER B WITH FLOURISH
A798          ; Lu #       LATIN CAPITAL LETTER F WITH STROKE
A79A          ; Lu #       LATIN CAPITAL LETTER VOLAPUK AE
A79C          ; Lu #       LATIN CAPITAL LETTER VOLAPUK OE
A79E          ; Lu #       LATIN CAPITAL LETTER VOLAPUK UE
A7A0          ; Lu #       LATIN CAPITAL LETTER G WITH OBLIQUE STROKE
A7A2          ; Lu #       LATIN CAPITAL LETTER K WITH OBLIQUE STROKE
A7A4          ; Lu #       LATIN CAPITAL LETTER N WITH OBLIQUE STROKE
A7A6          ; Lu #       LATIN CAPITAL LETTER R WITH OBLIQUE STROKE
A7A8          ; Lu #       LATIN CAPITAL LETTER S WITH OBLIQUE STROKE
A7AA..A7AE    ; Lu #   [5] LATIN CAPITAL LETTER H WITH HOOK..LATIN CAPITAL LETTER SMALL CAPITAL I
A7B0..A7B4    ; Lu #   [5] LATIN CAPITAL LETTER TURNED K..LATIN CAPITAL LETTER BETA
A7B6          ; Lu #       LATIN CAPITAL LETTER OMEGA
A7B8          ; Lu #       LATIN CAPITAL LETTER U WITH STROKE
A7BA          ; Lu #       LATIN CAPITAL LETTER GLOTTAL A
A7BC          ; Lu #       LATIN CAPITAL LETTER GLOTTAL I
A7BE          ; Lu #       LATIN CAPITAL LETTER GLOTTAL U
A7C0          ; Lu #       LATIN CAPITAL LETTER OLD POLISH O
A7C2          ; Lu #       LATIN CAPITAL LETTER ANGLICANA W
A7C4..A7C7    ; Lu #   [4] LATIN CAPITAL LETTER C WITH PALATAL HOOK..LATIN CAPITAL LETTER D WITH SHORT STROKE OVERLAY
A7C9          ; Lu #       LATIN CAPITAL LETTER S WITH SHORT STROKE OVERLAY
A7CB..A7CC    ; Lu #   [2] LATIN CAPITAL LETTER RAMS HORN..LATIN CAPITAL LETTER S WITH DIAGONAL STROKE
A7D0          ; Lu #       LATIN CAPITAL LETTER CLOSED INSULAR G
A7D6          ; Lu #       LATIN CAPITAL LETTER MIDDLE SCOTS S
A7D8          ; Lu #       LATIN CAPITAL LETTER SIGMOID S
A7F5          ; Lu #       LATIN CAPITAL LETTER REVERSED HALF H
FF21..FF3A    ; Lu #  [26] FULLWIDTH LATIN CAPITAL LETTER A..FULLWIDTH LATIN CAPITAL LETTER Z
10400..10427  ; Lu #  [40] DESERET CAPITAL LETTER LONG I..DESERET CAPITAL LETTER EW
104B0..104D3  ; Lu #  [36] OSAGE CAPITAL LETTER A..OSAGE CAPITAL LETTER ZHA
10570..1057A  ; Lu #  [11] VITHKUQI CAPITAL LETTER A..VITHKUQI CAPITAL LETTER GA
1057C..1058A  ; Lu #  [15] VITHKUQI CAPITAL LETTER HA..VITHKUQI CAPITAL LETTER RE
1058C..10592  ; Lu #   [7] VITHKUQI CAPITAL LETTER SE..VITHKUQI CAPITAL LETTER XE
10594..10595  ; Lu #   [2] VITHKUQI CAPITAL LETTER Y..VITHKUQI CAPITAL LETTER ZE
10C80..10CB2  ; Lu #  [51] OLD HUNGARIAN CAPITAL LETTER A..OLD HUNGARIAN CAPITAL LETTER US
10D50..10D65  ; Lu #  [22] GARAY CAPITAL LETTER A..GARAY CAPITAL LETTER OLD NA
118A0..118BF  ; Lu #  [32] WARANG CITI CAPITAL LETTER NGAA..WARANG CITI CAPITAL LETTER VIYO
16E40..16E5F  ; Lu #  [32] MEDEFAIDRIN CAPITAL LETTER M..MEDEFAIDRIN CAPITAL LETTER Y
1D400..1D419  ; Lu #  [26] MATHEMATICAL BOLD CAPITAL A..MATHEMATICAL BOLD CAPITAL Z
1D434..1D44D  ; Lu #  [26] MATHEMATICAL ITALIC CAPITAL A..MATHEMATICAL ITALIC CAPITAL Z
1D468..1D481  ; Lu #  [26] MATHEMATICAL BOLD ITALIC CAPITAL A..MATHEMATICAL BOLD ITALIC CAPITAL Z
1D49C         ; Lu #       MATHEMATICAL SCRIPT CAPITAL A
1D49E..1D49F  ; Lu #   [2] MATHEMATICAL SCRIPT CAPITAL C..MATHEMATICAL SCRIPT CAPITAL D
1D4A2         ; Lu #       MATHEMATICAL SCRIPT CAPITAL G
1D4A5..1D4A6  ; Lu #   [2] MATHEMATICAL SCRIPT CAPITAL J..MATHEMATICAL SCRIPT CAPITAL K
1D4A9..1D4AC  ; Lu #   [4] MATHEMATICAL SCRIPT CAPITAL N..MATHEMATICAL SCRIPT CAPITAL Q
1D4AE..1D4B5  ; Lu #   [8] MATHEMATICAL SCRIPT CAPITAL S..MATHEMATICAL SCRIPT CAPITAL Z
1D4D0..1D4E9  ; Lu #  [26] MATHEMATICAL BOLD SCRIPT CAPITAL A..MATHEMATICAL BOLD SCRIPT CAPITAL Z
1D504..1D505  ; Lu #   [2] MATHEMATICAL FRAKTUR CAPITAL A..MATHEMATICAL FRAKTUR CAPITAL B
1D507..1D50A  ; Lu #   [4] MATHEMATICAL FRAKTUR CAPITAL D..MATHEMATICAL FRAKTUR CAPITAL G
1D50D..1D514  ; Lu #   [8] MATHEMATICAL FRAKTUR CAPITAL J..MATHEMATICAL FRAKTUR CAPITAL Q
1D516..1D51C  ; Lu #   [7] MATHEMATICAL FRAKTUR CAPITAL S..MATHEMATICAL FRAKTUR CAPITAL Y
1D538..1D539  ; Lu #   [2] MATHEMATICAL DOUBLE-STRUCK CAPITAL A..MATHEMATICAL DOUBLE-STRUCK CAPITAL B
1D53B..1D53E  ; Lu #   [4] MATHEMATICAL DOUBLE-STRUCK CAPITAL D..MATHEMATICAL DOUBLE-STRUCK CAPITAL G
1D540..1D544  ; Lu #   [5] MATHEMATICAL DOUBLE-STRUCK CAPITAL I..MATHEMATICAL DOUBLE-STRUCK CAPITAL M
1D546         ; Lu #       MATHEMATICAL DOUBLE-STRUCK CAPITAL O
1D54A..1D550  ; Lu #   [7] MATHEMATICAL DOUBLE-STRUCK CAPITAL S..MATHEMATICAL DOUBLE-STRUCK CAPITAL Y
1D56C..1D585  ; Lu #  [26] MATHEMATICAL BOLD FRAKTUR CAPITAL A..MATHEMATICAL BOLD FRAKTUR CAPITAL Z
1D5A0..1D5B9  ; Lu #  [26] MATHEMATICAL SANS-SERIF CAPITAL A..MATHEMATICAL SANS-SERIF CAPITAL Z
1D5D4..1D5ED  ; Lu #  [26] MATHEMATICAL SANS-SERIF BOLD CAPITAL A..MATHEMATICAL SANS-SERIF BOLD CAPITAL Z
1D608..1D621  ; Lu #  [26] MATHEMATICAL SANS-SERIF ITALIC CAPITAL A..MATHEMATICAL SANS-SERIF ITALIC CAPITAL Z
1D63C..1D655  ; Lu #  [26] MATHEMATICAL SANS-SERIF BOLD ITALIC CAPITAL A..MATHEMATICAL SANS-SERIF BOLD ITALIC CAPITAL Z
1D670..1D689  ; Lu #  [26] MATHEMATICAL MONOSPACE CAPITAL A..MATHEMATICAL MONOSPACE CAPITAL Z
1D6A8..1D6C0  ; Lu #  [25] MATHEMATICAL BOLD CAPITAL ALPHA..MATHEMATICAL BOLD CAPITAL OMEGA
1D6E2..1D6FA  ; Lu #  [25] MATHEMATICAL ITALIC CAPITAL ALPHA..MATHEMATICAL ITALIC CAPITAL OMEGA
1D71C..1D734  ; Lu #  [25] MATHEMATICAL BOLD ITALIC CAPITAL ALPHA..MATHEMATICAL BOLD ITALIC CAPITAL OMEGA
1D756..1D76E  ; Lu #  [25] MATHEMATICAL SANS-SERIF BOLD CAPITAL ALPHA..MATHEMATICAL SANS-SERIF BOLD CAPITAL OMEGA
1D790..1D7A8  ; Lu #  [25] MATHEMATICAL SANS-SERIF BOLD ITALIC CAPITAL ALPHA..MATHEMATICAL SANS-SERIF BOLD ITALIC CAPITAL OMEGA
1D7CA         ; Lu #       MATHEMATICAL BOLD CAPITAL DIGAMMA
1E900..1E921  ; Lu #  [34] ADLAM CAPITAL LETTER ALIF..ADLAM CAPITAL LETTER SHA

# Total code points: 1856

# ================================================

# General_Category=Lowercase_Letter

0061..007A    ; Ll #  [26] LATIN SMALL LETTER A..LATIN SMALL LETTER Z
00B5          ; Ll #       MICRO SIGN
00DF..00F6    ; Ll #  [24] LATIN SMALL LETTER SHARP S..LATIN SMALL LETTER O WITH DIAERESIS
00F8..00FF    ; Ll #   [8] LATIN SMALL LETTER O WITH STROKE..LATIN SMALL LETTER Y WITH DIAERESIS
0101          ; Ll #       LATIN SMALL LETTER A WITH MACRON
0103          ; Ll #       LATIN SMALL LETTER A WITH BREVE
0105          ; Ll #       LATIN SMALL LETTER A WITH OGONEK
0107          ; Ll #       LATIN SMALL LETTER C WITH ACUTE
0109          ; Ll #       LATIN SMALL LETTER C WITH CIRCUMFLEX
010B          ; Ll #       LATIN SMALL LETTER C WITH DOT ABOVE
010D          ; Ll #       LATIN SMALL LETTER C WITH CARON
010F          ; Ll #       LATIN SMALL LETTER D WITH CARON
0111          ; Ll #       LATIN SMALL LETTER D WITH STROKE
0113          ; Ll #       LATIN SMALL LETTER E WITH MACRON
0115          ; Ll #       LATIN SMALL LETTER E WITH BREVE
0117          ; Ll #       LATIN SMALL LETTER E WITH DOT ABOVE
0119          ; Ll #       LATIN SMALL LETTER E WITH OGONEK
011B          ; Ll #       LATIN SMALL LETTER E WITH CARON
011D          ; Ll #       LATIN SMALL LETTER G WITH CIRCUMFLEX
011F          ; Ll #       LATIN SMALL LETTER G WITH BREVE
0121          ; Ll #       LATIN SMALL LETTER G WITH DOT ABOVE
0123          ; Ll #       LATIN SMALL LETTER G WITH CEDILLA
0125          ; Ll #       LATIN SMALL LETTER H WITH CIRCUMFLEX
0127          ; Ll #       LATIN SMALL LETTER H WITH STROKE
0129          ; Ll #       LATIN SMALL LETTER I WITH TILDE
012B          ; Ll #       LATIN SMALL LETTER I WITH MACRON
012D          ; Ll #       LATIN SMALL LETTER I WITH BREVE
012F          ; Ll #       LATIN SMALL LETTER I WITH OGONEK
0131          ; Ll #       LATIN SMALL LETTER DOTLESS I
0133          ; Ll #       LATIN SMALL LIGATURE IJ
0135          ; Ll #       LATIN SMALL LETTER J WITH CIRCUMFLEX
0137..0138    ; Ll #   [2] LATIN SMALL LETTER K WITH CEDILLA..LATIN SMALL LETTER KRA
013A          ; Ll #       LATIN SMALL LETTER L WITH ACUTE
013C          ; Ll #       LATIN SMALL LETTER L WITH CEDILLA
013E          ; Ll #       LATIN SMALL LETTER L WITH CARON
0140          ; Ll #       LATIN SMALL LETTER L WITH MIDDLE DOT
0142          ; Ll #       LATIN SMALL LETTER L WITH STROKE
0144          ; Ll #       LATIN SMALL LETTER N WITH ACUTE
0146          ; Ll #       LATIN SMALL LETTER N WITH CEDILLA
0148..0149    ; Ll #   [2] LATIN SMALL LETTER N WITH CARON..LATIN SMALL LETTER N PRECEDED BY APOSTROPHE
014B          ; Ll #       LATIN SMALL LETTER ENG
014D          ; Ll #       LATIN SMALL LETTER O WITH MACRON
014F          ; Ll #       LATIN SMALL LETTER O WITH BREVE
0151          ; Ll #       LATIN SMALL LETTER O WITH DOUBLE ACUTE
0153          ; Ll #       LATIN SMALL LIGATURE OE
0155          ; Ll #       LATIN SMALL LETTER R WITH ACUTE
0157          ; Ll #       LATIN SMALL LETTER R WITH CEDILLA
0159          ; Ll #       LATIN SMALL LETTER R WITH CARON
015B          ; Ll #       LATIN SMALL LETTER S WITH ACUTE
015D          ; Ll #       LATIN SMALL LETTER S WITH CIRCUMFLEX
015F          ; Ll #       LATIN SMALL LETTER S WITH CEDILLA
0161          ; Ll #       LATIN SMALL LETTER S WITH CARON
0163          ; Ll #       LATIN SMALL LETTER T WITH CEDILLA
0165          ; Ll #       LATIN SMALL LETTER T WITH CARON
0167          ; Ll #       LATIN SMALL LETTER T WITH STROKE
0169          ; Ll #       LATIN SMALL LETTER U WITH TILDE
016B          ; Ll #       LATIN SMALL LETTER U WITH MACRON
016D          ; Ll #       LATIN SMALL LETTER U WITH BREVE
016F          ; Ll #       LATIN SMALL LETTER U WITH RING ABOVE
0171          ; Ll #       LATIN SMALL LETTER U WITH DOUBLE ACUTE
0173          ; Ll #       LATIN SMALL LETTER U WITH OGONEK
0175          ; Ll #       LATIN SMALL LETTER W WITH CIRCUMFLEX
0177          ; Ll #       LATIN SMALL LETTER Y WITH CIRCUMFLEX
017A          ; Ll #       LATIN SMALL LETTER Z WITH ACUTE
017C          ; Ll #       LATIN SMALL LETTER Z WITH DOT ABOVE
017E..0180    ; Ll #   [3] LATIN SMALL LETTER Z WITH CARON..LATIN SMALL LETTER B WITH STROKE
0183          ; Ll #       LATIN SMALL LETTER B WITH TOPBAR
0185          ; Ll #       LATIN SMALL LETTER TONE SIX
0188          ; Ll #       LATIN SMALL LETTER C WITH HOOK
018C..018D    ; Ll #   [2] LATIN SMALL LETTER D WITH TOPBAR..LATIN SMALL LETTER TURNED DELTA
0192          ; Ll #       LATIN SMALL LETTER F WITH HOOK
0195          ; Ll #       LATIN SMALL LETTER HV
0199..019B    ; Ll #   [3] LATIN SMALL LETTER K WITH HOOK..LATIN SMALL LETTER LAMBDA WITH STROKE
019E          ; Ll #       LATIN SMALL LETTER N WITH LONG RIGHT LEG
01A1          ; Ll #       LATIN SMALL LETTER O WITH HORN
01A3          ; Ll #       LATIN SMALL LETTER OI
01A5          ; Ll #       LATIN SMALL LETTER P WITH HOOK
01A8          ; Ll #       LATIN SMALL LETTER TONE TWO
01AA..01AB    ; Ll #   [2] LATIN LETTER REVERSED ESH LOOP..LATIN SMALL LETTER T WITH PALATAL HOOK
01AD          ; Ll #       LATIN SMALL LETTER T WITH HOOK
01B0          ; Ll #       LATIN SMALL LETTER U WITH HORN
01B4          ; Ll #       LATIN SMALL LETTER Y WITH HOOK
01B6          ; Ll #       LATIN SMALL LETTER Z WITH STROKE
01B9..01BA    ; Ll #   [2] LATIN SMALL LETTER EZH REVERSED..LATIN SMALL LETTER EZH WITH TAIL
01BD..01BF    ; Ll #   [3] LATIN SMALL LETTER TONE FIVE..LATIN LETTER WYNN
01C6          ; Ll #       LATIN SMALL LETTER DZ WITH CARON
01C9          ; Ll #       LATIN SMALL LETTER LJ
01CC          ; Ll #       LATIN SMALL LETTER NJ
01CE          ; Ll #       LATIN SMALL LETTER A WITH CARON
01D0          ; Ll #       LATIN SMALL LETTER I WITH CARON
01D2          ; Ll #       LATIN SMALL LETTER O WITH CARON
01D4          ; Ll #       LATIN SMALL LETTER U WITH CARON
01D6          ; Ll #       LATIN SMALL LETTER U WITH DIAERESIS AND MACRON
01D8          ; Ll #       LATIN SMALL LETTER U WITH DIAERESIS AND ACUTE
01DA          ; Ll #       LATIN SMALL LETTER U WITH DIAERESIS AND CARON
01DC..01DD    ; Ll #   [2] LATIN SMALL LETTER U WITH DIAERESIS AND GRAVE..LATIN SMALL LETTER TURNED E
01DF          ; Ll #       LATIN SMALL LETTER A WITH DIAERESIS AND MACRON
01E1          ; Ll #       LATIN SMALL LETTER A WITH DOT ABOVE AND MACRON
01E3          ; Ll #       LATIN SMALL LETTER AE WITH MACRON
01E5          ; Ll #       LATIN SMALL LETTER G WITH STROKE
01E7          ; Ll #       LATIN SMALL LETTER G WITH CARON
01E9          ; Ll #       LATIN SMALL LETTER K WITH CARON
01EB          ; Ll #       LATIN SMALL LETTER O WITH OGONEK
01ED          ; Ll #       LATIN SMALL LETTER O WITH OGONEK AND MACRON
01EF..01F0    ; Ll #   [2] LATIN SMALL LETTER EZH WITH CARON..LATIN SMALL LETTER J WITH CARON
01F3          ; Ll #       LATIN SMALL LETTER DZ
01F5          ; Ll #       LATIN SMALL LETTER G WITH ACUTE
01F9          ; Ll #       LATIN SMALL LETTER N WITH GRAVE
01FB          ; Ll #       LATIN SMALL LETTER A WITH RING ABOVE AND ACUTE
01FD          ; Ll #       LATIN SMALL LETTER AE WITH ACUTE
01FF          ; Ll #       LATIN SMALL LETTER O WITH STROKE AND ACUTE
0201          ; Ll #       LATIN SMALL LETTER A WITH DOUBLE GRAVE
0203          ; Ll #       LATIN SMALL LETTER A WITH INVERTED BREVE
0205          ; Ll #       LATIN SMALL LETTER E WITH DOUBLE GRAVE
0207          ; Ll #       LATIN SMALL LETTER E WITH INVERTED BREVE
0209          ; Ll #       LATIN SMALL LETTER I WITH DOUBLE GRAVE
020B          ; Ll #       LATIN SMALL LETTER I WITH INVERTED BREVE
020D          ; Ll #       LATIN SMALL LETTER O WITH DOUBLE GRAVE
020F          ; Ll #       LATIN SMALL LETTER O WITH INVERTED BREVE
0211          ; Ll #       LATIN SMALL LETTER R WITH DOUBLE GRAVE
0213          ; Ll #       LATIN SMALL LETTER R WITH INVERTED BREVE
0215          ; Ll #       LATIN SMALL LETTER U WITH DOUBLE GRAVE
0217          ; Ll #       LATIN SMALL LETTER U WITH INVERTED BREVE
0219          ; Ll #       LATIN SMALL LETTER S WITH COMMA BELOW
021B          ; Ll #       LATIN SMALL LETTER T WITH COMMA BELOW
021D          ; Ll #       LATIN SMALL LETTER YOGH
021F          ; Ll #       LATIN SMALL LETTER H WITH CARON
0221          ; Ll #       LATIN SMALL LETTER D WITH CURL
0223          ; Ll #       LATIN SMALL LETTER OU
0225          ; Ll #       LATIN SMALL LETTER Z WITH HOOK
0227          ; Ll #       LATIN SMALL LETTER A WITH DOT ABOVE
0229          ; Ll #       LATIN SMALL LETTER E WITH CEDILLA
022B          ; Ll #       LATIN SMALL LETTER O WITH DIAERESIS AND MACRON
022D          ; Ll #       LATIN SMALL LETTER O WITH TILDE AND MACRON
022F          ; Ll #       LATIN SMALL LETTER O WITH DOT ABOVE
0231          ; Ll #       LATIN SMALL LETTER O WITH DOT ABOVE AND MACRON
0233..0239    ; Ll #   [7] LATIN SMALL LETTER Y WITH MACRON..LATIN SMALL LETTER QP DIGRAPH
023C          ; Ll #       LATIN SMALL LETTER C WITH STROKE
023F..0240    ; Ll #   [2] LATIN SMALL LETTER S WITH SWASH TAIL..LATIN SMALL LETTER Z WITH SWASH TAIL
0242          ; Ll #       LATIN SMALL LETTER GLOTTAL STOP
0247          ; Ll #       LATIN SMALL LETTER E WITH STROKE
0249          ; Ll #       LATIN SMALL LETTER J WITH STROKE
024B          ; Ll #       LATIN SMALL LETTER Q WITH HOOK TAIL
024D          ; Ll #       LATIN SMALL LETTER R WITH STROKE
024F..0293    ; Ll #  [69] LATIN SMALL LETTER Y WITH STROKE..LATIN SMALL LETTER EZH WITH CURL
0295..02AF    ; Ll #  [27] LATIN LETTER PHARYNGEAL VOICED FRICATIVE..LATIN SMALL LETTER TURNED H WITH FISHHOOK AND TAIL
0371          ; Ll #       GREEK SMALL LETTER HETA
0373          ; Ll #       GREEK SMALL LETTER ARCHAIC SAMPI
0377          ; Ll #       GREEK SMALL LETTER PAMPHYLIAN DIGAMMA
037B..037D    ; Ll #   [3] GREEK SMALL REVERSED LUNATE SIGMA SYMBOL..GREEK SMALL REVERSED DOTTED LUNATE SIGMA SYMBOL
0390          ; Ll #       GREEK SMALL LETTER IOTA WITH DIALYTIKA AND TONOS
03AC..03CE    ; Ll #  [35] GREEK SMALL LETTER ALPHA WITH TONOS..GREEK SMALL LETTER OMEGA WITH TONOS
03D0..03D1    ; Ll #   [2] GREEK BETA SYMBOL..GREEK THETA SYMBOL
03D5..03D7    ; Ll #   [3] GREEK PHI SYMBOL..GREEK KAI SYMBOL
03D9          ; Ll #       GREEK SMALL LETTER ARCHAIC KOPPA
03DB          ; Ll #       GREEK SMALL LETTER STIGMA
03DD          ; Ll #       GREEK SMALL LETTER DIGAMMA
03DF          ; Ll #       GREEK SMALL LETTER KOPPA
03E1          ; Ll #       GREEK SMALL LETTER SAMPI
03E3          ; Ll #       COPTIC SMALL LETTER SHEI
03E5          ; Ll #       COPTIC SMALL LETTER FEI
03E7          ; Ll #       COPTIC SMALL LETTER KHEI
03E9          ; Ll #       COPTIC SMALL LETTER HORI
03EB          ; Ll #       COPTIC SMALL LETTER GANGIA
03ED          ; Ll #       COPTIC SMALL LETTER SHIMA
03EF..03F3    ; Ll #   [5] COPTIC SMALL LETTER DEI..GREEK LETTER YOT
03F5          ; Ll #       GREEK LUNATE EPSILON SYMBOL
03F8          ; Ll #       GREEK SMALL LETTER SHO
03FB..03FC    ; Ll #   [2] GREEK SMALL LETTER SAN..GREEK RHO WITH STROKE SYMBOL
0430..045F    ; Ll #  [48] CYRILLIC SMALL LETTER A..CYRILLIC SMALL LETTER DZHE
0461          ; Ll #       CYRILLIC SMALL LETTER OMEGA
0463          ; Ll #       CYRILLIC SMALL LETTER YAT
0465          ; Ll #       CYRILLIC SMALL LETTER IOTIFIED E
0467          ; Ll #       CYRILLIC SMALL LETTER LITTLE YUS
0469          ; Ll #       CYRILLIC SMALL LETTER IOTIFIED LITTLE YUS
046B          ; Ll #       CYRILLIC SMALL LETTER BIG YUS
046D          ; Ll #       CYRILLIC SMALL LETTER IOTIFIED BIG YUS
046F          ; Ll #       CYRILLIC SMALL LETTER KSI
0471          ; Ll #       CYRILLIC SMALL LETTER PSI
0473          ; Ll #       CYRILLIC SMALL LETTER FITA
0475          ; Ll #       CYRILLIC SMALL LETTER IZHITSA
0477          ; Ll #       CYRILLIC SMALL LETTER IZHITSA WITH DOUBLE GRAVE ACCENT
0479          ; Ll #       CYRILLIC SMALL LETTER UK
047B          ; Ll #       CYRILLIC SMALL LETTER ROUND OMEGA
047D          ; Ll #       CYRILLIC SMALL LETTER OMEGA WITH TITLO
047F          ; Ll #       CYRILLIC SMALL LETTER OT
0481          ; Ll #       CYRILLIC SMALL LETTER KOPPA
048B          ; Ll #       CYRILLIC SMALL LETTER SHORT I WITH TAIL
048D          ; Ll #       CYRILLIC SMALL LETTER SEMISOFT SIGN
048F          ; Ll #       CYRILLIC SMALL LETTER ER WITH TICK
0491          ; Ll #       CYRILLIC SMALL LETTER GHE WITH UPTURN
0493          ; Ll #       CYRILLIC SMALL LETTER GHE WITH STROKE
0495          ; Ll #       CYRILLIC SMALL LETTER GHE WITH MIDDLE HOOK
0497          ; Ll #       CYRILLIC SMALL LETTER ZHE WITH DESCENDER
0499          ; Ll #       CYRILLIC SMALL LETTER ZE WITH DESCENDER
049B          ; Ll #       CYRILLIC SMALL LETTER KA WITH DESCENDER
049D          ; Ll #       CYRILLIC SMALL LETTER KA WITH VERTICAL STROKE
049F          ; Ll #       CYRILLIC SMALL LETTER KA WITH STROKE
04A1          ; Ll #       CYRILLIC SMALL LETTER BASHKIR KA
04A3          ; Ll #       CYRILLIC SMALL LETTER EN WITH DESCENDER
04A5          ; Ll #       CYRILLIC SMALL LIGATURE EN GHE
04A7          ; Ll #       CYRILLIC SMALL LETTER PE WITH MIDDLE HOOK
04A9          ; Ll #       CYRILLIC SMALL LETTER ABKHASIAN HA
04AB          ; Ll #       CYRILLIC SMALL LETTER ES WITH DESCENDER
04AD          ; Ll #       CYRILLIC SMALL LETTER TE WITH DESCENDER
04AF          ; Ll #       CYRILLIC SMALL LETTER STRAIGHT U
04B1          ; Ll #       CYRILLIC SMALL LETTER STRAIGHT U WITH STROKE
04B3          ; Ll #       CYRILLIC SMALL LETTER HA WITH DESCENDER
04B5          ; Ll #       CYRILLIC SMALL LIGATURE TE TSE
04B7          ; Ll #       CYRILLIC SMALL LETTER CHE WITH DESCENDER
04B9          ; Ll #       CYRILLIC SMALL LETTER CHE WITH VERTICAL STROKE
04BB          ; Ll #       CYRILLIC SMALL LETTER SHHA
04BD          ; Ll #       CYRILLIC SMALL LETTER ABKHASIAN CHE
04BF          ; Ll #       CYRILLIC SMALL LETTER ABKHASIAN CHE WITH DESCENDER
04C2          ; Ll #       CYRILLIC SMALL LETTER ZHE WITH BREVE
04C4          ; Ll #       CYRILLIC SMALL LETTER KA WITH HOOK
04C6          ; Ll #       CYRILLIC SMALL LETTER EL WITH TAIL
04C8          ; Ll #       CYRILLIC SMALL LETTER EN WITH HOOK
04CA          ; Ll #       CYRILLIC SMALL LETTER EN WITH TAIL
04CC          ; Ll #       CYRILLIC SMALL LETTER KHAKASSIAN CHE
04CE..04CF    ; Ll #   [2] CYRILLIC SMALL LETTER EM WITH TAIL..CYRILLIC SMALL LETTER PALOCHKA
04D1          ; Ll #       CYRILLIC SMALL LETTER A WITH BREVE
04D3          ; Ll #       CYRILLIC SMALL LETTER A WITH DIAERESIS
04D5          ; Ll #       CYRILLIC SMALL LIGATURE A IE
04D7          ; Ll #       CYRILLIC SMALL LETTER IE WITH BREVE
04D9          ; Ll #       CYRILLIC SMALL LETTER SCHWA
04DB          ; Ll #       CYRILLIC SMALL LETTER SCHWA WITH DIAERESIS
04DD          ; Ll #       CYRILLIC SMALL LETTER ZHE WITH DIAERESIS
04DF          ; Ll #       CYRILLIC SMALL LETTER ZE WITH DIAERESIS
04E1          ; Ll #       CYRILLIC SMALL LETTER ABKHASIAN DZE
04E3          ; Ll #       CYRILLIC SMALL LETTER I WITH MACRON
04E5          ; Ll #       CYRILLIC SMALL LETTER I WITH DIAERESIS
04E7          ; Ll #       CYRILLIC SMALL LETTER O WITH DIAERESIS
04E9          ; Ll #       CYRILLIC SMALL LETTER BARRED O
04EB          ; Ll #       CYRILLIC SMALL LETTER BARRED O WITH DIAERESIS
04ED          ; Ll #       CYRILLIC SMALL LETTER E WITH DIAERESIS
04EF          ; Ll #       CYRILLIC SMALL LETTER U WITH MACRON
04F1          ; Ll #       CYRILLIC SMALL LETTER U WITH DIAERESIS
04F3          ; Ll #       CYRILLIC SMALL LETTER U WITH DOUBLE ACUTE
04F5          ; Ll #       CYRILLIC SMALL LETTER CHE WITH DIAERESIS
04F7          ; Ll #       CYRILLIC SMALL LETTER GHE WITH DESCENDER
04F9          ; Ll #       CYRILLIC SMALL LETTER YERU WITH DIAERESIS
04FB          ; Ll #       CYRILLIC SMALL LETTER GHE WITH STROKE AND HOOK
04FD          ; Ll #       CYRILLIC SMALL LETTER HA WITH HOOK
04FF          ; Ll #       CYRILLIC SMALL LETTER HA WITH STROKE
0501          ; Ll #       CYRILLIC SMALL LETTER KOMI DE
0503          ; Ll #       CYRILLIC SMALL LETTER KOMI DJE
0505          ; Ll #       CYRILLIC SMALL LETTER KOMI ZJE
0507          ; Ll #       CYRILLIC SMALL LETTER KOMI DZJE
0509          ; Ll #       CYRILLIC SMALL LETTER KOMI LJE
050B          ; Ll #       CYRILLIC SMALL LETTER KOMI NJE
050D          ; Ll #       CYRILLIC SMALL LETTER KOMI SJE
050F          ; Ll #       CYRILLIC SMALL LETTER KOMI TJE
0511          ; Ll #       CYRILLIC SMALL LETTER REVERSED ZE
0513          ; Ll #       CYRILLIC SMALL LETTER EL WITH HOOK
0515          ; Ll #       CYRILLIC SMALL LETTER LHA
0517          ; Ll #       CYRILLIC SMALL LETTER RHA
0519          ; Ll #       CYRILLIC SMALL LETTER YAE
051B          ; Ll #       CYRILLIC SMALL LETTER QA
051D          ; Ll #       CYRILLIC SMALL LETTER WE
051F          ; Ll #       CYRILLIC SMALL LETTER ALEUT KA
0521          ; Ll #       CYRILLIC SMALL LETTER EL WITH MIDDLE HOOK
0523          ; Ll #       CYRILLIC SMALL LETTER EN WITH MIDDLE HOOK
0525          ; Ll #       CYRILLIC SMALL LETTER PE WITH DESCENDER
0527          ; Ll #       CYRILLIC SMALL LETTER SHHA WITH DESCENDER
0529          ; Ll #       CYRILLIC SMALL LETTER EN WITH LEFT HOOK
052B          ; Ll #       CYRILLIC SMALL LETTER DZZHE
052D          ; Ll #       CYRILLIC SMALL LETTER DCHE
052F          ; Ll #       CYRILLIC SMALL LETTER EL WITH DESCENDER
0560..0588    ; Ll #  [41] ARMENIAN SMALL LETTER TURNED AYB..ARMENIAN SMALL LETTER YI WITH STROKE
10D0..10FA    ; Ll #  [43] GEORGIAN LETTER AN..GEORGIAN LETTER AIN
10FD..10FF    ; Ll #   [3] GEORGIAN LETTER AEN..GEORGIAN LETTER LABIAL SIGN
13F8..13FD    ; Ll #   [6] CHEROKEE SMALL LETTER YE..CHEROKEE SMALL LETTER MV
1C80..1C88    ; Ll #   [9] CYRILLIC SMALL LETTER ROUNDED VE..CYRILLIC SMALL LETTER UNBLENDED UK
1C8A          ; Ll #       CYRILLIC SMALL LETTER TJE
1D00..1D2B    ; Ll #  [44] LATIN LETTER SMALL CAPITAL A..CYRILLIC LETTER SMALL CAPITAL EL
1D6B..1D77    ; Ll #  [13] LATIN SMALL LETTER UE..LATIN SMALL LETTER TURNED G
1D79..1D9A    ; Ll #  [34] LATIN SMALL LETTER INSULAR G..LATIN SMALL LETTER EZH WITH RETROFLEX HOOK
1E01          ; Ll #       LATIN SMALL LETTER A WITH RING BELOW
1E03          ; Ll #       LATIN SMALL LETTER B WITH DOT ABOVE
1E05          ; Ll #       LATIN SMALL LETTER B WITH DOT BELOW
1E07          ; Ll #       LATIN SMALL LETTER B WITH LINE BELOW
1E09          ; Ll #       LATIN SMALL LETTER C WITH CEDILLA AND ACUTE
1E0B          ; Ll #       LATIN SMALL LETTER D WITH DOT ABOVE
1E0D          ; Ll #       LATIN SMALL LETTER D WITH DOT BELOW
1E0F          ; Ll #       LATIN SMALL LETTER D WITH LINE BELOW
1E11          ; Ll #       LATIN SMALL LETTER D WITH CEDILLA
1E13          ; Ll #       LATIN SMALL LETTER D WITH CIRCUMFLEX BELOW
1E15          ; Ll #       LATIN SMALL LETTER E WITH MACRON AND GRAVE
1E17          ; Ll #       LATIN SMALL LETTER E WITH MACRON AND ACUTE
1E19          ; Ll #       LATIN SMALL LETTER E WITH CIRCUMFLEX BELOW
1E1B          ; Ll #       LATIN SMALL LETTER E WITH TILDE BELOW
1E1D          ; Ll #       LATIN SMALL LETTER E WITH CEDILLA AND BREVE
1E1F          ; Ll #       LATIN SMALL LETTER F WITH DOT ABOVE
1E21          ; Ll #       LATIN SMALL LETTER G WITH MACRON
1E23          ; Ll #       LATIN SMALL LETTER H WITH DOT ABOVE
1E25          ; Ll #       LATIN SMALL LETTER H WITH DOT BELOW
1E27          ; Ll #       LATIN SMALL LETTER H WITH DIAERESIS
1E29          ; Ll #       LATIN SMALL LETTER H WITH CEDILLA
1E2B          ; Ll #       LATIN SMALL LETTER H WITH BREVE BELOW
1E2D          ; Ll #       LATIN SMALL LETTER I WITH TILDE BELOW
1E2F          ; Ll #       LATIN SMALL LETTER I WITH DIAERESIS AND ACUTE
1E31          ; Ll #       LATIN SMALL LETTER K WITH ACUTE
1E33          ; Ll #       LATIN SMALL LETTER K WITH DOT BELOW
1E35          ; Ll #       LATIN SMALL LETTER K WITH LINE BELOW
1E37          ; Ll #       LATIN SMALL LETTER L WITH DOT BELOW
1E39          ; Ll #       LATIN SMALL LETTER L WITH DOT BELOW AND MACRON
1E3B          ; Ll #       LATIN SMALL LETTER L WITH LINE BELOW
1E3D          ; Ll #       LATIN SMALL LETTER L WITH CIRCUMFLEX BELOW
1E3F          ; Ll #       LATIN SMALL LETTER M WITH ACUTE
1E41          ; Ll #       LATIN SMALL LETTER M WITH DOT ABOVE
1E43          ; Ll #       LATIN SMALL LETTER M WITH DOT BELOW
1E45          ; Ll #       LATIN SMALL LETTER N WITH DOT ABOVE
1E47          ; Ll #       LATIN SMALL LETTER N WITH DOT BELOW
1E49          ; Ll #       LATIN SMALL LETTER N WITH LINE BELOW
1E4B          ; Ll #       LATIN SMALL LETTER N WITH CIRCUMFLEX BELOW
1E4D          ; Ll #       LATIN SMALL LETTER O WITH TILDE AND ACUTE
1E4F          ; Ll #       LATIN SMALL LETTER O WITH TILDE AND DIAERESIS
1E51          ; Ll #       LATIN SMALL LETTER O WITH MACRON AND GRAVE
1E53          ; Ll #       LATIN SMALL LETTER O WITH MACRON AND ACUTE
1E55          ; Ll #       LATIN SMALL LETTER P WITH ACUTE
1E57          ; Ll #       LATIN SMALL LETTER P WITH DOT ABOVE
1E59          ; Ll #       LATIN SMALL LETTER R WITH DOT ABOVE
1E5B          ; Ll #       LATIN SMALL LETTER R WITH DOT BELOW
1E5D          ; Ll #       LATIN SMALL LETTER R WITH DOT BELOW AND MACRON
1E5F          ; Ll #       LATIN SMALL LETTER R WITH LINE BELOW
1E61          ; Ll #       LATIN SMALL LETTER S WITH DOT ABOVE
1E63          ; Ll #       LATIN SMALL LETTER S WITH DOT BELOW
1E65          ; Ll #       LATIN SMALL LETTER S WITH ACUTE AND DOT ABOVE
1E67          ; Ll #       LATIN SMALL LETTER S WITH CARON AND DOT ABOVE
1E69          ; Ll #       LATIN SMALL LETTER S WITH DOT BELOW AND DOT ABOVE
1E6B          ; Ll #       LATIN SMALL LETTER T WITH DOT ABOVE
1E6D          ; Ll #       LATIN SMALL LETTER T WITH DOT BELOW
1E6F          ; Ll #       LATIN SMALL LETTER T WITH LINE BELOW
1E71          ; Ll #       LATIN SMALL LETTER T WITH CIRCUMFLEX BELOW
1E73          ; Ll #       LATIN SMALL LETTER U WITH DIAERESIS BELOW
1E75          ; Ll #       LATIN SMALL LETTER U WITH TILDE BELOW
1E77          ; Ll #       LATIN SMALL LETTER U WITH CIRCUMFLEX BELOW
1E79          ; Ll #       LATIN SMALL LETTER U WITH TILDE AND ACUTE
1E7B          ; Ll #       LATIN SMALL LETTER U WITH MACRON AND DIAERESIS
1E7D          ; Ll #       LATIN SMALL LETTER V WITH TILDE
1E7F          ; Ll #       LATIN SMALL LETTER V WITH DOT BELOW
1E81          ; Ll #       LATIN SMALL LETTER W WITH GRAVE
1E83          ; Ll #       LATIN SMALL LETTER W WITH ACUTE
1E85          ; Ll #       LATIN SMALL LETTER W WITH DIAERESIS
1E87          ; Ll #       LATIN SMALL LETTER W WITH DOT ABOVE
1E89          ; Ll #       LATIN SMALL LETTER W WITH DOT BELOW
1E8B          ; Ll #       LATIN SMALL LETTER X WITH DOT ABOVE
1E8D          ; Ll #       LATIN SMALL LETTER X WITH DIAERESIS
1E8F          ; Ll #       LATIN SMALL LETTER Y WITH DOT ABOVE
1E91          ; Ll #       LATIN SMALL LETTER Z WITH CIRCUMFLEX
1E93          ; Ll #       LATIN SMALL LETTER Z WITH DOT BELOW
1E95..1E9D    ; Ll #   [9] LATIN SMALL LETTER Z WITH LINE BELOW..LATIN SMALL LETTER LONG S WITH HIGH STROKE
1E9F          ; Ll #       LATIN SMALL LETTER DELTA
1EA1          ; Ll #       LATIN SMALL LETTER A WITH DOT BELOW
1EA3          ; Ll #       LATIN SMALL LETTER A WITH HOOK ABOVE
1EA5          ; Ll #       LATIN SMALL LETTER A WITH CIRCUMFLEX AND ACUTE
1EA7          ; Ll #       LATIN SMALL LETTER A WITH CIRCUMFLEX AND GRAVE
1EA9          ; Ll #       LATIN SMALL LETTER A WITH CIRCUMFLEX AND HOOK ABOVE
1EAB          ; Ll #       LATIN SMALL LETTER A WITH CIRCUMFLEX AND TILDE
1EAD          ; Ll #       LATIN SMALL LETTER A WITH CIRCUMFLEX AND DOT BELOW
1EAF          ; Ll #       LATIN SMALL LETTER A WITH BREVE AND ACUTE
1EB1          ; Ll #       LATIN SMALL LETTER A WITH BREVE AND GRAVE
1EB3          ; Ll #       LATIN SMALL LETTER A WITH BREVE AND HOOK ABOVE
1EB5          ; Ll #       LATIN SMALL LETTER A WITH BREVE AND TILDE
1EB7          ; Ll #       LATIN SMALL LETTER A WITH BREVE AND DOT BELOW
1EB9          ; Ll #       LATIN SMALL LETTER E WITH DOT BELOW
1EBB          ; Ll #       LATIN SMALL LETTER E WITH HOOK ABOVE
1EBD          ; Ll #       LATIN SMALL LETTER E WITH TILDE
1EBF          ; Ll #       LATIN SMALL LETTER E WITH CIRCUMFLEX AND ACUTE
1EC1          ; Ll #       LATIN SMALL LETTER E WITH CIRCUMFLEX AND GRAVE
1EC3          ; Ll #       LATIN SMALL LETTER E WITH CIRCUMFLEX AND HOOK ABOVE
1EC5          ; Ll #       LATIN SMALL LETTER E WITH CIRCUMFLEX AND TILDE
1EC7          ; Ll #       LATIN SMALL LETTER E WITH CIRCUMFLEX AND DOT BELOW
1EC9          ; Ll #       LATIN SMALL LETTER I WITH HOOK ABOVE
1ECB          ; Ll #       LATIN SMALL LETTER I WITH DOT BELOW
1ECD          ; Ll #       LATIN SMALL LETTER O WITH DOT BELOW
1ECF          ; Ll #       LATIN SMALL LETTER O WITH HOOK ABOVE
1ED1          ; Ll #       LATIN SMALL LETTER O WITH CIRCUMFLEX AND ACUTE
1ED3          ; Ll #       LATIN SMALL LETTER O WITH CIRCUMFLEX AND GRAVE
1ED5          ; Ll #       LATIN SMALL LETTER O WITH CIRCUMFLEX AND HOOK ABOVE
1ED7          ; Ll #       LATIN SMALL LETTER O WITH CIRCUMFLEX AND TILDE
1ED9          ; Ll #       LATIN SMALL LETTER O WITH CIRCUMFLEX AND DOT BELOW
1EDB          ; Ll #       LATIN SMALL LETTER O WITH HORN AND ACUTE
1EDD          ; Ll #       LATIN SMALL LETTER O WITH HORN AND GRAVE
1EDF          ; Ll #       LATIN SMALL LETTER O WITH HORN AND HOOK ABOVE
1EE1          ; Ll #       LATIN SMALL LETTER O WITH HORN AND TILDE
1EE3          ; Ll #       LATIN SMALL LETTER O WITH HORN AND DOT BELOW
1EE5          ; Ll #       LATIN SMALL LETTER U WITH DOT BELOW
1EE7          ; Ll #       LATIN SMALL LETTER U WITH HOOK ABOVE
1EE9          ; Ll #       LATIN SMALL LETTER U WITH HORN AND ACUTE
1EEB          ; Ll #       LATIN SMALL LETTER U WITH HORN AND GRAVE
1EED          ; Ll #       LATIN SMALL LETTER U WITH HORN AND HOOK ABOVE
1EEF          ; Ll #       LATIN SMALL LETTER U WITH HORN AND TILDE
1EF1          ; Ll #       LATIN SMALL LETTER U WITH HORN AND DOT BELOW
1EF3          ; Ll #       LATIN SMALL LETTER Y WITH GRAVE
1EF5          ; Ll #       LATIN SMALL LETTER Y WITH DOT BELOW
1EF7          ; Ll #       LATIN SMALL LETTER Y WITH HOOK ABOVE
1EF9          ; Ll #       LATIN SMALL LETTER Y WITH TILDE
1EFB          ; Ll #       LATIN SMALL LETTER MIDDLE-WELSH LL
1EFD          ; Ll #       LATIN SMALL LETTER MIDDLE-WELSH V
1EFF..1F07    ; Ll #   [9] LATIN SMALL LETTER Y WITH LOOP..GREEK SMALL LETTER ALPHA WITH DASIA AND PERISPOMENI
1F10..1F15    ; Ll #   [6] GREEK SMALL LETTER EPSILON WITH PSILI..GREEK SMALL LETTER EPSILON WITH DASIA AND OXIA
1F20..1F27    ; Ll #   [8] GREEK SMALL LETTER ETA WITH PSILI..GREEK SMALL LETTER ETA WITH DASIA AND PERISPOMENI
1F30..1F37    ; Ll #   [8] GREEK SMALL LETTER IOTA WITH PSILI..GREEK SMALL LETTER IOTA WITH DASIA AND PERISPOMENI
1F40..1F45    ; Ll #   [6] GREEK SMALL LETTER OMICRON WITH PSILI..GREEK SMALL LETTER OMICRON WITH DASIA AND OXIA
1F50..1F57    ; Ll #   [8] GREEK SMALL LETTER UPSILON WITH PSILI..GREEK SMALL LETTER UPSILON WITH DASIA AND PERISPOMENI
1F60..1F67    ; Ll #   [8] GREEK SMALL LETTER OMEGA WITH PSILI..GREEK SMALL LETTER OMEGA WITH DASIA AND PERISPOMENI
1F70..1F7D    ; Ll #  [14] GREEK SMALL LETTER ALPHA WITH VARIA..GREEK SMALL LETTER OMEGA WITH OXIA
1F80..1F87    ; Ll #   [8] GREEK SMALL LETTER ALPHA WITH PSILI AND YPOGEGRAMMENI..GREEK SMALL LETTER ALPHA WITH DASIA AND PERISPOMENI AND YPOGEGRAMMENI
1F90..1F97    ; Ll #   [8] GREEK SMALL LETTER ETA WITH PSILI AND YPOGEGRAMMENI..GREEK SMALL LETTER ETA WITH DASIA AND PERISPOMENI AND YPOGEGRAMMENI
1FA0..1FA7    ; Ll #   [8] GREEK SMALL LETTER OMEGA WITH PSILI AND YPOGEGRAMMENI..GREEK SMALL LETTER OMEGA WITH DASIA AND PERISPOMENI AND YPOGEGRAMMENI
1FB0..1FB4    ; Ll #   [5] GREEK SMALL LETTER ALPHA WITH VRACHY..GREEK SMALL LETTER ALPHA WITH OXIA AND YPOGEGRAMMENI
1FB6..1FB7    ; Ll #   [2] GREEK SMALL LETTER ALPHA WITH PERISPOMENI..GREEK SMALL LETTER ALPHA WITH PERISPOMENI AND YPOGEGRAMMENI
1FBE          ; Ll #       GREEK PROSGEGRAMMENI
1FC2..1FC4    ; Ll #   [3] GREEK SMALL LETTER ETA WITH VARIA AND YPOGEGRAMMENI..GREEK SMALL LETTER ETA WITH OXIA AND YPOGEGRAMMENI
1FC6..1FC7    ; Ll #   [2] GREEK SMALL LETTER ETA WITH PERISPOMENI..GREEK SMALL LETTER ETA WITH PERISPOMENI AND YPOGEGRAMMENI
1FD0..1FD3    ; Ll #   [4] GREEK SMALL LETTER IOTA WITH VRACHY..GREEK SMALL LETTER IOTA WITH DIALYTIKA AND OXIA
1FD6..1FD7    ; Ll #   [2] GREEK SMALL LETTER IOTA WITH PERISPOMENI..GREEK SMALL LETTER IOTA WITH DIALYTIKA AND PERISPOMENI
1FE0..1FE7    ; Ll #   [8] GREEK SMALL LETTER UPSILON WITH VRACHY..GREEK SMALL LETTER UPSILON WITH DIALYTIKA AND PERISPOMENI
1FF2..1FF4    ; Ll #   [3] GREEK SMALL LETTER OMEGA WITH VARIA AND YPOGEGRAMMENI..GREEK SMALL LETTER OMEGA WITH OXIA AND YPOGEGRAMMENI
1FF6..1FF7    ; Ll #   [2] GREEK SMALL LETTER OMEGA WITH PERISPOMENI..GREEK SMALL LETTER OMEGA WITH PERISPOMENI AND YPOGEGRAMMENI
210A          ; Ll #       SCRIPT SMALL G
210E..210F    ; Ll #   [2] PLANCK CONSTANT..PLANCK CONSTANT OVER TWO PI
2113          ; Ll #       SCRIPT SMALL L
212F          ; Ll #       SCRIPT SMALL E
2134          ; Ll #       SCRIPT SMALL O
2139          ; Ll #       INFORMATION SOURCE
213C..213D    ; Ll #   [2] DOUBLE-STRUCK SMALL PI..DOUBLE-STRUCK SMALL GAMMA
2146..2149    ; Ll #   [4] DOUBLE-STRUCK ITALIC SMALL D..DOUBLE-STRUCK ITALIC SMALL J
214E          ; Ll #       TURNED SMALL F
2184          ; Ll #       LATIN SMALL LETTER REVERSED C
2C30..2C5F    ; Ll #  [48] GLAGOLITIC SMALL LETTER AZU..GLAGOLITIC SMALL LETTER CAUDATE CHRIVI
2C61          ; Ll #       LATIN SMALL LETTER L WITH DOUBLE BAR
2C65..2C66    ; Ll #   [2] LATIN SMALL LETTER A WITH STROKE..LATIN SMALL LETTER T WITH DIAGONAL STROKE
2C68          ; Ll #       LATIN SMALL LETTER H WITH DESCENDER
2C6A          ; Ll #       LATIN SMALL LETTER K WITH DESCENDER
2C6C          ; Ll #       LATIN SMALL LETTER Z WITH DESCENDER
2C71          ; Ll #       LATIN SMALL LETTER V WITH RIGHT HOOK
2C73..2C74    ; Ll #   [2] LATIN SMALL LETTER W WITH HOOK..LATIN SMALL LETTER V WITH CURL
2C76..2C7B    ; Ll #   [6] LATIN SMALL LETTER HALF H..LATIN LETTER SMALL CAPITAL TURNED E
2C81          ; Ll #       COPTIC SMALL LETTER ALFA
2C83          ; Ll #       COPTIC SMALL LETTER VIDA
2C85          ; Ll #       COPTIC SMALL LETTER GAMMA
2C87          ; Ll #       COPTIC SMALL LETTER DALDA
2C89          ; Ll #       COPTIC SMALL LETTER EIE
2C8B          ; Ll #       COPTIC SMALL LETTER SOU
2C8D          ; Ll #       COPTIC SMALL LETTER ZATA
2C8F          ; Ll #       COPTIC SMALL LETTER HATE
2C91          ; Ll #       COPTIC SMALL LETTER THETHE
2C93          ; Ll #       COPTIC SMALL LETTER IAUDA
2C95          ; Ll #       COPTIC SMALL LETTER KAPA
2C97          ; Ll #       COPTIC SMALL LETTER LAULA
2C99          ; Ll #       COPTIC SMALL LETTER MI
2C9B          ; Ll #       COPTIC SMALL LETTER NI
2C9D          ; Ll #       COPTIC SMALL LETTER KSI
2C9F          ; Ll #       COPTIC SMALL LETTER O
2CA1          ; Ll #       COPTIC SMALL LETTER PI
2CA3          ; Ll #       COPTIC SMALL LETTER RO
2CA5          ; Ll #       COPTIC SMALL LETTER SIMA
2CA7          ; Ll #       COPTIC SMALL LETTER TAU
2CA9          ; Ll #       COPTIC SMALL LETTER UA
2CAB          ; Ll #       COPTIC SMALL LETTER FI
2CAD          ; Ll #       COPTIC SMALL LETTER KHI
2CAF          ; Ll #       COPTIC SMALL LETTER PSI
2CB1          ; Ll #       COPTIC SMALL LETTER OOU
2CB3          ; Ll #       COPTIC SMALL LETTER DIALECT-P ALEF
2CB5          ; Ll #       COPTIC SMALL LETTER OLD COPTIC AIN
2CB7          ; Ll #       COPTIC SMALL LETTER CRYPTOGRAMMIC EIE
2CB9          ; Ll #       COPTIC SMALL LETTER DIALECT-P KAPA
2CBB          ; Ll #       COPTIC SMALL LETTER DIALECT-P NI
2CBD          ; Ll #       COPTIC SMALL LETTER CRYPTOGRAMMIC NI
2CBF          ; Ll #       COPTIC SMALL LETTER OLD COPTIC OOU
2CC1          ; Ll #       COPTIC SMALL LETTER SAMPI
2CC3          ; Ll #       COPTIC SMALL LETTER CROSSED SHEI
2CC5          ; Ll #       COPTIC SMALL LETTER OLD COPTIC SHEI
2CC7          ; Ll #       COPTIC SMALL LETTER OLD COPTIC ESH
2CC9          ; Ll #       COPTIC SMALL LETTER AKHMIMIC KHEI
2CCB          ; Ll #       COPTIC SMALL LETTER DIALECT-P HORI
2CCD          ; Ll #       COPTIC SMALL LETTER OLD COPTIC HORI
2CCF          ; Ll #       COPTIC SMALL LETTER OLD COPTIC HA
2CD1          ; Ll #       COPTIC SMALL LETTER L-SHAPED HA
2CD3          ; Ll #       COPTIC SMALL LETTER OLD COPTIC HEI
2CD5          ; Ll #       COPTIC SMALL LETTER OLD COPTIC HAT
2CD7          ; Ll #       COPTIC SMALL LETTER OLD COPTIC GANGIA
2CD9          ; Ll #       COPTIC SMALL LETTER OLD COPTIC DJA
2CDB          ; Ll #       COPTIC SMALL LETTER OLD COPTIC SHIMA
2CDD          ; Ll #       COPTIC SMALL LETTER OLD NUBIAN SHIMA
2CDF          ; Ll #       COPTIC SMALL LETTER OLD NUBIAN NGI
2CE1          ; Ll #       COPTIC SMALL LETTER OLD NUBIAN NYI
2CE3..2CE4    ; Ll #   [2] COPTIC SMALL LETTER OLD NUBIAN WAU..COPTIC SYMBOL KAI
2CEC          ; Ll #       COPTIC SMALL LETTER CRYPTOGRAMMIC SHEI
2CEE          ; Ll #       COPTIC SMALL LETTER CRYPTOGRAMMIC GANGIA
2CF3          ; Ll #       COPTIC SMALL LETTER BOHAIRIC KHEI
2D00..2D25    ; Ll #  [38] GEORGIAN SMALL LETTER AN..GEORGIAN SMALL LETTER HOE
2D27          ; Ll #       GEORGIAN SMALL LETTER YN
2D2D          ; Ll #       GEORGIAN SMALL LETTER AEN
A641          ; Ll #       CYRILLIC SMALL LETTER ZEMLYA
A643          ; Ll #       CYRILLIC SMALL LETTER DZELO
A645          ; Ll #       CYRILLIC SMALL LETTER REVERSED DZE
A647          ; Ll #       CYRILLIC SMALL LETTER IOTA
A649          ; Ll #       CYRILLIC SMALL LETTER DJERV
A64B          ; Ll #       CYRILLIC SMALL LETTER MONOGRAPH UK
A64D          ; Ll #       CYRILLIC SMALL LETTER BROAD OMEGA
A64F          ; Ll #       CYRILLIC SMALL LETTER NEUTRAL YER
A651          ; Ll #       CYRILLIC SMALL LETTER YERU WITH BACK YER
A653          ; Ll #       CYRILLIC SMALL LETTER IOTIFIED YAT
A655          ; Ll #       CYRILLIC SMALL LETTER REVERSED YU
A657          ; Ll #       CYRILLIC SMALL LETTER IOTIFIED A
A659          ; Ll #       CYRILLIC SMALL LETTER CLOSED LITTLE YUS
A65B          ; Ll #       CYRILLIC SMALL LETTER BLENDED YUS
A65D          ; Ll #       CYRILLIC SMALL LETTER IOTIFIED CLOSED LITTLE YUS
A65F          ; Ll #       CYRILLIC SMALL LETTER YN
A661          ; Ll #       CYRILLIC SMALL LETTER REVERSED TSE
A663          ; Ll #       CYRILLIC SMALL LETTER SOFT DE
A665          ; Ll #       CYRILLIC SMALL LETTER SOFT EL
A667          ; Ll #       CYRILLIC SMALL LETTER SOFT EM
A669          ; Ll #       CYRILLIC SMALL LETTER MONOCULAR O
A66B          ; Ll #       CYRILLIC SMALL LETTER BINOCULAR O
A66D          ; Ll #       CYRILLIC SMALL LETTER DOUBLE MONOCULAR O
A681          ; Ll #       CYRILLIC SMALL LETTER DWE
A683          ; Ll #       CYRILLIC SMALL LETTER DZWE
A685          ; Ll #       CYRILLIC SMALL LETTER ZHWE
A687          ; Ll #       CYRILLIC SMALL LETTER CCHE
A689          ; Ll #       CYRILLIC SMALL LETTER DZZE
A68B          ; Ll #       CYRILLIC SMALL LETTER TE WITH MIDDLE HOOK
A68D          ; Ll #       CYRILLIC SMALL LETTER TWE
A68F          ; Ll #       CYRILLIC SMALL LETTER TSWE
A691          ; Ll #       CYRILLIC SMALL LETTER TSSE
A693          ; Ll #       CYRILLIC SMALL LETTER TCHE
A695          ; Ll #       CYRILLIC SMALL LETTER HWE
A697          ; Ll #       CYRILLIC SMALL LETTER SHWE
A699          ; Ll #       CYRILLIC SMALL LETTER DOUBLE O
A69B          ; Ll #       CYRILLIC SMALL LETTER CROSSED O
A723          ; Ll #       LATIN SMALL LETTER EGYPTOLOGICAL ALEF
A725          ; Ll #       LATIN SMALL LETTER EGYPTOLOGICAL AIN
A727          ; Ll #       LATIN SMALL LETTER HENG
A729          ; Ll #       LATIN SMALL LETTER TZ
A72B          ; Ll #       LATIN SMALL LETTER TRESILLO
A72D          ; Ll #       LATIN SMALL LETTER CUATRILLO
A72F..A731    ; Ll #   [3] LATIN SMALL LETTER CUATRILLO WITH COMMA..LATIN LETTER SMALL CAPITAL S
A733          ; Ll #       LATIN SMALL LETTER AA
A735          ; Ll #       LATIN SMALL LETTER AO
A737          ; Ll #       LATIN SMALL LETTER AU
A739          ; Ll #       LATIN SMALL LETTER AV
A73B          ; Ll #       LATIN SMALL LETTER AV WITH HORIZONTAL BAR
A73D          ; Ll #       LATIN SMALL LETTER AY
A73F          ; Ll #       LATIN SMALL LETTER REVERSED C WITH DOT
A741          ; Ll #       LATIN SMALL LETTER K WITH STROKE
A743          ; Ll #       LATIN SMALL LETTER K WITH DIAGONAL STROKE
A745          ; Ll #       LATIN SMALL LETTER K WITH STROKE AND DIAGONAL STROKE
A747          ; Ll #       LATIN SMALL LETTER BROKEN L
A749          ; Ll #       LATIN SMALL LETTER L WITH HIGH STROKE
A74B          ; Ll #       LATIN SMALL LETTER O WITH LONG STROKE OVERLAY
A74D          ; Ll #       LATIN SMALL LETTER O WITH LOOP
A74F          ; Ll #       LATIN SMALL LETTER OO
A751          ; Ll #       LATIN SMALL LETTER P WITH STROKE THROUGH DESCENDER
A753          ; Ll #       LATIN SMALL LETTER P WITH FLOURISH
A755          ; Ll #       LATIN SMALL LETTER P WITH SQUIRREL TAIL
A757          ; Ll #       LATIN SMALL LETTER Q WITH STROKE THROUGH DESCENDER
A759          ; Ll #       LATIN SMALL LETTER Q WITH DIAGONAL STROKE
A75B          ; Ll #       LATIN SMALL LETTER R ROTUNDA
A75D          ; Ll #       LATIN SMALL LETTER RUM ROTUNDA
A75F          ; Ll #       LATIN SMALL LETTER V WITH DIAGONAL STROKE
A761          ; Ll #       LATIN SMALL LETTER VY
A763          ; Ll #       LATIN SMALL LETTER VISIGOTHIC Z
A765          ; Ll #       LATIN SMALL LETTER THORN WITH STROKE
A767          ; Ll #       LATIN SMALL LETTER THORN WITH STROKE THROUGH DESCENDER
A769          ; Ll #       LATIN SMALL LETTER VEND
A76B          ; Ll #       LATIN SMALL LETTER ET
A76D          ; Ll #       LATIN SMALL LETTER IS
A76F          ; Ll #       LATIN SMALL LETTER CON
A771..A778    ; Ll #   [8] LATIN SMALL LETTER DUM..LATIN SMALL LETTER UM
A77A          ; Ll #       LATIN SMALL LETTER INSULAR D
A77C          ; Ll #       LATIN SMALL LETTER INSULAR F
A77F          ; Ll #       LATIN SMALL LETTER TURNED INSULAR G
A781          ; Ll #       LATIN SMALL LETTER TURNED L
A783          ; Ll #       LATIN SMALL LETTER INSULAR R
A785          ; Ll #       LATIN SMALL LETTER INSULAR S
A787          ; Ll #       LATIN SMALL LETTER INSULAR T
A78C          ; Ll #       LATIN SMALL LETTER SALTILLO
A78E          ; Ll #       LATIN SMALL LETTER L WITH RETROFLEX HOOK AND BELT
A791          ; Ll #       LATIN SMALL LETTER N WITH DESCENDER
A793..A795    ; Ll #   [3] LATIN SMALL LETTER C WITH BAR..LATIN SMALL LETTER H WITH PALATAL HOOK
A797          ; Ll #       LATIN SMALL LETTER B WITH FLOURISH
A799          ; Ll #       LATIN SMALL LETTER F WITH STROKE
A79B          ; Ll #       LATIN SMALL LETTER VOLAPUK AE
A79D          ; Ll #       LATIN SMALL LETTER VOLAPUK OE
A79F          ; Ll #       LATIN SMALL LETTER VOLAPUK UE
A7A1          ; Ll #       LATIN SMALL LETTER G WITH OBLIQUE STROKE
A7A3          ; Ll #       LATIN SMALL LETTER K WITH OBLIQUE STROKE
A7A5          ; Ll #       LATIN SMALL LETTER N WITH OBLIQUE STROKE
A7A7          ; Ll #       LATIN SMALL LETTER R WITH OBLIQUE STROKE
A7A9          ; Ll #       LATIN SMALL LETTER S WITH OBLIQUE STROKE
A7AF          ; Ll #       LATIN LETTER SMALL CAPITAL Q
A7B5          ; Ll #       LATIN SMALL LETTER BETA
A7B7          ; Ll #       LATIN SMALL LETTER OMEGA
A7B9          ; Ll #       LATIN SMALL LETTER U WITH STROKE
A7BB          ; Ll #       LATIN SMALL LETTER GLOTTAL A
A7BD          ; Ll #       LATIN SMALL LETTER GLOTTAL I
A7BF          ; Ll #       LATIN SMALL LETTER GLOTTAL U
A7C1          ; Ll #       LATIN SMALL LETTER OLD POLISH O
A7C3          ; Ll #       LATIN SMALL LETTER ANGLICANA W
A7C8          ; Ll #       LATIN SMALL LETTER D WITH SHORT STROKE OVERLAY
A7CA          ; Ll #       LATIN SMALL LETTER S WITH SHORT STROKE OVERLAY
A7CD          ; Ll #       LATIN SMALL LETTER S WITH DIAGONAL STROKE
A7D1          ; Ll #       LATIN SMALL LETTER CLOSED INSULAR G
A7D3          ; Ll #       LATIN SMALL LETTER DOUBLE THORN
A7D5          ; Ll #       LATIN SMALL LETTER DOUBLE WYNN
A7D7          ; Ll #       LATIN SMALL LETTER MIDDLE SCOTS S
A7D9          ; Ll #       LATIN SMALL LETTER SIGMOID S
A7F6          ; Ll #       LATIN SMALL LETTER REVERSED HALF H
A7FA          ; Ll #       LATIN LETTER SMALL CAPITAL TURNED M
AB30..AB5A    ; Ll #  [43] LATIN SMALL LETTER BARRED ALPHA..LATIN SMALL LETTER Y WITH SHORT RIGHT LEG
AB60..AB68    ; Ll #   [9] LATIN SMALL LETTER SAKHA YAT..LATIN SMALL LETTER TURNED R WITH MIDDLE TILDE
AB70..ABBF    ; Ll #  [80] CHEROKEE SMALL LETTER A..CHEROKEE SMALL LETTER YA
FB00..FB06    ; Ll #   [7] LATIN SMALL LIGATURE FF..LATIN SMALL LIGATURE ST
FB13..FB17    ; Ll #   [5] ARMENIAN SMALL LIGATURE MEN NOW..ARMENIAN SMALL LIGATURE MEN XEH
FF41..FF5A    ; Ll #  [26] FULLWIDTH LATIN SMALL LETTER A..FULLWIDTH LATIN SMALL LETTER Z
10428..1044F  ; Ll #  [40] DESERET SMALL LETTER LONG I..DESERET SMALL LETTER EW
104D8..104FB  ; Ll #  [36] OSAGE SMALL LETTER A..OSAGE SMALL LETTER ZHA
10597..105A1  ; Ll #  [11] VITHKUQI SMALL LETTER A..VITHKUQI SMALL LETTER GA
105A3..105B1  ; Ll #  [15] VITHKUQI SMALL LETTER HA..VITHKUQI SMALL LETTER RE
105B3..105B9  ; Ll #   [7] VITHKUQI SMALL LETTER SE..VITHKUQI SMALL LETTER XE
105BB..105BC  ; Ll #   [2] VITHKUQI SMALL LETTER Y..VITHKUQI SMALL LETTER ZE
10CC0..10CF2  ; Ll #  [51] OLD HUNGARIAN SMALL LETTER A..OLD HUNGARIAN SMALL LETTER US
10D70..10D85  ; Ll #  [22] GARAY SMALL LETTER A..GARAY SMALL LETTER OLD NA
118C0..118DF  ; Ll #  [32] WARANG CITI SMALL LETTER NGAA..WARANG CITI SMALL LETTER VIYO
16E60..16E7F  ; Ll #  [32] MEDEFAIDRIN SMALL LETTER M..MEDEFAIDRIN SMALL LETTER Y
1D41A..1D433  ; Ll #  [26] MATHEMATICAL BOLD SMALL A..MATHEMATICAL BOLD SMALL Z
1D44E..1D454  ; Ll #   [7] MATHEMATICAL ITALIC SMALL A..MATHEMATICAL ITALIC SMALL G
1D456..1D467  ; Ll #  [18] MATHEMATICAL ITALIC SMALL I..MATHEMATICAL ITALIC SMALL Z
1D482..1D49B  ; Ll #  [26] MATHEMATICAL BOLD ITALIC SMALL A..MATHEMATICAL BOLD ITALIC SMALL Z
1D4B6..1D4B9  ; Ll #   [4] MATHEMATICAL SCRIPT SMALL A..MATHEMATICAL SCRIPT SMALL D
1D4BB         ; Ll #       MATHEMATICAL SCRIPT SMALL F
1D4BD..1D4C3  ; Ll #   [7] MATHEMATICAL SCRIPT SMALL H..MATHEMATICAL SCRIPT SMALL N
1D4C5..1D4CF  ; Ll #  [11] MATHEMATICAL SCRIPT SMALL P..MATHEMATICAL SCRIPT SMALL Z
1D4EA..1D503  ; Ll #  [26] MATHEMATICAL BOLD SCRIPT SMALL A..MATHEMATICAL BOLD SCRIPT SMALL Z
1D51E..1D537  ; Ll #  [26] MATHEMATICAL FRAKTUR SMALL A..MATHEMATICAL FRAKTUR SMALL Z
1D552..1D56B  ; Ll #  [26] MATHEMATICAL DOUBLE-STRUCK SMALL A..MATHEMATICAL DOUBLE-STRUCK SMALL Z
1D586..1D59F  ; Ll #  [26] MATHEMATICAL BOLD FRAKTUR SMALL A..MATHEMATICAL BOLD FRAKTUR SMALL Z
1D5BA..1D5D3  ; Ll #  [26] MATHEMATICAL SANS-SERIF SMALL A..MATHEMATICAL SANS-SERIF SMALL Z
1D5EE..1D607  ; Ll #  [26] MATHEMATICAL SANS-SERIF BOLD SMALL A..MATHEMATICAL SANS-SERIF BOLD SMALL Z
1D622..1D63B  ; Ll #  [26] MATHEMATICAL SANS-SERIF ITALIC SMALL A..MATHEMATICAL SANS-SERIF ITALIC SMALL Z
1D656..1D66F  ; Ll #  [26] MATHEMATICAL SANS-SERIF BOLD ITALIC SMALL A..MATHEMATICAL SANS-SERIF BOLD ITALIC SMALL Z
1D68A..1D6A5  ; Ll #  [28] MATHEMATICAL MONOSPACE SMALL A..MATHEMATICAL ITALIC SMALL DOTLESS J
1D6C2..1D6DA  ; Ll #  [25] MATHEMATICAL BOLD SMALL ALPHA..MATHEMATICAL BOLD SMALL OMEGA
1D6DC..1D6E1  ; Ll #   [6] MATHEMATICAL BOLD EPSILON SYMBOL..MATHEMATICAL BOLD PI SYMBOL
1D6FC..1D714  ; Ll #  [25] MATHEMATICAL ITALIC SMALL ALPHA..MATHEMATICAL ITALIC SMALL OMEGA
1D716..1D71B  ; Ll #   [6] MATHEMATICAL ITALIC EPSILON SYMBOL..MATHEMATICAL ITALIC PI SYMBOL
1D736..1D74E  ; Ll #  [25] MATHEMATICAL BOLD ITALIC SMALL ALPHA..MATHEMATICAL BOLD ITALIC SMALL OMEGA
1D750..1D755  ; Ll #   [6] MATHEMATICAL BOLD ITALIC EPSILON SYMBOL..MATHEMATICAL BOLD ITALIC PI SYMBOL
1D770..1D788  ; Ll #  [25] MATHEMATICAL SANS-SERIF BOLD SMALL ALPHA..MATHEMATICAL SANS-SERIF BOLD SMALL OMEGA
1D78A..1D78F  ; Ll #   [6] MATHEMATICAL SANS-SERIF BOLD EPSILON SYMBOL..MATHEMATICAL SANS-SERIF BOLD PI SYMBOL
1D7AA..1D7C2  ; Ll #  [25] MATHEMATICAL SANS-SERIF BOLD ITALIC SMALL ALPHA..MATHEMATICAL SANS-SERIF BOLD ITALIC SMALL OMEGA
1D7C4..1D7C9  ; Ll #   [6] MATHEMATICAL SANS-SERIF BOLD ITALIC EPSILON SYMBOL..MATHEMATICAL SANS-SERIF BOLD ITALIC PI SYMBOL
1D7CB         ; Ll #       MATHEMATICAL BOLD SMALL DIGAMMA
1DF00..1DF09  ; Ll #  [10] LATIN SMALL LETTER FENG DIGRAPH WITH TRILL..LATIN SMALL LETTER T WITH HOOK AND RETROFLEX HOOK
1DF0B..1DF1E  ; Ll #  [20] LATIN SMALL LETTER ESH WITH DOUBLE BAR..LATIN SMALL LETTER S WITH CURL
1DF25..1DF2A  ; Ll #   [6] LATIN SMALL LETTER D WITH MID-HEIGHT LEFT HOOK..LATIN SMALL LETTER T WITH MID-HEIGHT LEFT HOOK
1E922..1E943  ; Ll #  [34] ADLAM SMALL LETTER ALIF..ADLAM SMALL LETTER SHA

# Total code points: 2257

# ================================================

# General_Category=Titlecase_Letter

01C5          ; Lt #       LATIN CAPITAL LETTER D WITH SMALL LETTER Z WITH CARON
01C8          ; Lt #       LATIN CAPITAL LETTER L WITH SMALL LETTER J
01CB          ; Lt #       LATIN CAPITAL LETTER N WITH SMALL LETTER J
01F2          ; Lt #       LATIN CAPITAL LETTER D WITH SMALL LETTER Z
1F88..1F8F    ; Lt #   [8] GREEK CAPITAL LETTER ALPHA WITH PSILI AND PROSGEGRAMMENI..GREEK CAPITAL LETTER ALPHA WITH DASIA AND PERISPOMENI AND PROSGEGRAMMENI
1F98..1F9F    ; Lt #   [8] GREEK CAPITAL LETTER ETA WITH PSILI AND PROSGEGRAMMENI..GREEK CAPITAL LETTER ETA WITH DASIA AND PERISPOMENI AND PROSGEGRAMMENI
1FA8..1FAF    ; Lt #   [8] GREEK CAPITAL LETTER OMEGA WITH PSILI AND PROSGEGRAMMENI..GREEK CAPITAL LETTER OMEGA WITH DASIA AND PERISPOMENI AND PROSGEGRAMMENI
1FBC          ; Lt #       GREEK CAPITAL LETTER ALPHA WITH PROSGEGRAMMENI
1FCC          ; Lt #       GREEK CAPITAL LETTER ETA WITH PROSGEGRAMMENI
1FFC          ; Lt #       GREEK CAPITAL LETTER OMEGA WITH PROSGEGRAMMENI

# Total code points: 31

# ================================================

# General_Category=Modifier_Letter

02B0..02C1    ; Lm #  [18] MODIFIER LETTER SMALL H..MODIFIER LETTER REVERSED GLOTTAL STOP
02C6..02D1    ; Lm #  [12] MODIFIER LETTER CIRCUMFLEX ACCENT..MODIFIER LETTER HALF TRIANGULAR COLON
02E0..02E4    ; Lm #   [5] MODIFIER LETTER SMALL GAMMA..MODIFIER LETTER SMALL REVERSED GLOTTAL STOP
02EC          ; Lm #       MODIFIER LETTER VOICING
02EE          ; Lm #       MODIFIER LETTER DOUBLE APOSTROPHE
0374          ; Lm #       GREEK NUMERAL SIGN
037A          ; Lm #       GREEK YPOGEGRAMMENI
0559          ; Lm #       ARMENIAN MODIFIER LETTER LEFT HALF RING
0640          ; Lm #       ARABIC TATWEEL
06E5..06E6    ; Lm #   [2] ARABIC SMALL WAW..ARABIC SMALL YEH
07F4..07F5    ; Lm #   [2] NKO HIGH TONE APOSTROPHE..NKO LOW TONE APOSTROPHE
07FA          ; Lm #       NKO LAJANYALAN
081A          ; Lm #       SAMARITAN MODIFIER LETTER EPENTHETIC YUT
0824          ; Lm #       SAMARITAN MODIFIER LETTER SHORT A
0828          ; Lm #       SAMARITAN MODIFIER LETTER I
08C9          ; Lm #       ARABIC SMALL FARSI YEH
0971          ; Lm #       DEVANAGARI SIGN HIGH SPACING DOT
0E46          ; Lm #       THAI CHARACTER MAIYAMOK
0EC6          ; Lm #       LAO KO LA
10FC          ; Lm #       MODIFIER LETTER GEORGIAN NAR
17D7          ; Lm #       KHMER SIGN LEK TOO
1843          ; Lm #       MONGOLIAN LETTER TODO LONG VOWEL SIGN
1AA7          ; Lm #       TAI THAM SIGN MAI YAMOK
1C78..1C7D    ; Lm #   [6] OL CHIKI MU TTUDDAG..OL CHIKI AHAD
1D2C..1D6A    ; Lm #  [63] MODIFIER LETTER CAPITAL A..GREEK SUBSCRIPT SMALL LETTER CHI
1D78          ; Lm #       MODIFIER LETTER CYRILLIC EN
1D9B..1DBF    ; Lm #  [37] MODIFIER LETTER SMALL TURNED ALPHA..MODIFIER LETTER SMALL THETA
2071          ; Lm #       SUPERSCRIPT LATIN SMALL LETTER I
207F          ; Lm #       SUPERSCRIPT LATIN SMALL LETTER N
2090..209C    ; Lm #  [13] LATIN SUBSCRIPT SMALL LETTER A..LATIN SUBSCRIPT SMALL LETTER T
2C7C..2C7D    ; Lm #   [2] LATIN SUBSCRIPT SMALL LETTER J..MODIFIER LETTER CAPITAL V
2D6F          ; Lm #       TIFINAGH MODIFIER LETTER LABIALIZATION MARK
2E2F          ; Lm #       VERTICAL TILDE
3005          ; Lm #       IDEOGRAPHIC ITERATION MARK
3031..3035    ; Lm #   [5] VERTICAL KANA REPEAT MARK..VERTICAL KANA REPEAT MARK LOWER HALF
303B          ; Lm #       VERTICAL IDEOGRAPHIC ITERATION MARK
309D..309E    ; Lm #   [2] HIRAGANA ITERATION MARK..HIRAGANA VOICED ITERATION MARK
30FC..30FE    ; Lm #   [3] KATAKANA-HIRAGANA PROLONGED SOUND MARK..KATAKANA VOICED ITERATION MARK
A015          ; Lm #       YI SYLLABLE WU
A4F8..A4FD    ; Lm #   [6] LISU LETTER TONE MYA TI..LISU LETTER TONE MYA JEU
A60C          ; Lm #       VAI SYLLABLE LENGTHENER
A67F          ; Lm #       CYRILLIC PAYEROK
A69C..A69D    ; Lm #   [2] MODIFIER LETTER CYRILLIC HARD SIGN..MODIFIER LETTER CYRILLIC SOFT SIGN
A717..A71F    ; Lm #   [9] MODIFIER LETTER DOT VERTICAL BAR..MODIFIER LETTER LOW INVERTED EXCLAMATION MARK
A770          ; Lm #       MODIFIER LETTER US
A788          ; Lm #       MODIFIER LETTER LOW CIRCUMFLEX ACCENT
A7F2..A7F4    ; Lm #   [3] MODIFIER LETTER CAPITAL C..MODIFIER LETTER CAPITAL Q
A7F8..A7F9    ; Lm #   [2] MODIFIER LETTER CAPITAL H WITH STROKE..MODIFIER LETTER SMALL LIGATURE OE
A9CF          ; Lm #       JAVANESE PANGRANGKEP
A9E6          ; Lm #       MYANMAR MODIFIER LETTER SHAN REDUPLICATION
AA70          ; Lm #       MYANMAR MODIFIER LETTER KHAMTI REDUPLICATION
AADD          ; Lm #       TAI VIET SYMBOL SAM
AAF3..AAF4    ; Lm #   [2] MEETEI MAYEK SYLLABLE REPETITION MARK..MEETEI MAYEK WORD REPETITION MARK
AB5C..AB5F    ; Lm #   [4] MODIFIER LETTER SMALL HENG..MODIFIER LETTER SMALL U WITH LEFT HOOK
AB69          ; Lm #       MODIFIER LETTER SMALL TURNED W
FF70          ; Lm #       HALFWIDTH KATAKANA-HIRAGANA PROLONGED SOUND MARK
FF9E..FF9F    ; Lm #   [2] HALFWIDTH KATAKANA VOICED SOUND MARK..HALFWIDTH KATAKANA SEMI-VOICED SOUND MARK
10780..10785  ; Lm #   [6] MODIFIER LETTER SMALL CAPITAL AA..MODIFIER LETTER SMALL B WITH HOOK
10787..107B0  ; Lm #  [42] MODIFIER LETTER SMALL DZ DIGRAPH..MODIFIER LETTER SMALL V WITH RIGHT HOOK
107B2..107BA  ; Lm #   [9] MODIFIER LETTER SMALL CAPITAL Y..MODIFIER LETTER SMALL S WITH CURL
10D4E         ; Lm #       GARAY VOWEL LENGTH MARK
10D6F         ; Lm #       GARAY REDUPLICATION MARK
16B40..16B43  ; Lm #   [4] PAHAWH HMONG SIGN VOS SEEV..PAHAWH HMONG SIGN IB YAM
16D40..16D42  ; Lm #   [3] KIRAT RAI SIGN ANUSVARA..KIRAT RAI SIGN VISARGA
16D6B..16D6C  ; Lm #   [2] KIRAT RAI SIGN VIRAMA..KIRAT RAI SIGN SAAT
16F93..16F9F  ; Lm #  [13] MIAO LETTER TONE-2..MIAO LETTER REFORMED TONE-8
16FE0..16FE1  ; Lm #   [2] TANGUT ITERATION MARK..NUSHU ITERATION MARK
16FE3         ; Lm #       OLD CHINESE ITERATION MARK
1AFF0..1AFF3  ; Lm #   [4] KATAKANA LETTER MINNAN TONE-2..KATAKANA LETTER MINNAN TONE-5
1AFF5..1AFFB  ; Lm #   [7] KATAKANA LETTER MINNAN TONE-7..KATAKANA LETTER MINNAN NASALIZED TONE-5
1AFFD..1AFFE  ; Lm #   [2] KATAKANA LETTER MINNAN NASALIZED TONE-7..KATAKANA LETTER MINNAN NASALIZED TONE-8
1E030..1E06D  ; Lm #  [62] MODIFIER LETTER CYRILLIC SMALL A..MODIFIER LETTER CYRILLIC SMALL STRAIGHT U WITH STROKE
1E137..1E13D  ; Lm #   [7] NYIAKENG PUACHUE HMONG SIGN FOR PERSON..NYIAKENG PUACHUE HMONG SYLLABLE LENGTHENER
1E4EB         ; Lm #       NAG MUNDARI SIGN OJOD
1E94B         ; Lm #       ADLAM NASALIZATION MARK

# Total code points: 404

# ================================================

# General_Category=Other_Letter

00AA          ; Lo #       FEMININE ORDINAL INDICATOR
00BA          ; Lo #       MASCULINE ORDINAL INDICATOR
01BB          ; Lo #       LATIN LETTER TWO WITH STROKE
01C0..01C3    ; Lo #   [4] LATIN LETTER DENTAL CLICK..LATIN LETTER RETROFLEX CLICK
0294          ; Lo #       LATIN LETTER GLOTTAL STOP
05D0..05EA    ; Lo #  [27] HEBREW LETTER ALEF..HEBREW LETTER TAV
05EF..05F2    ; Lo #   [4] HEBREW YOD TRIANGLE..HEBREW LIGATURE YIDDISH DOUBLE YOD
0620..063F    ; Lo #  [32] ARABIC LETTER KASHMIRI YEH..ARABIC LETTER FARSI YEH WITH THREE DOTS ABOVE
0641..064A    ; Lo #  [10] ARABIC LETTER FEH..ARABIC LETTER YEH
066E..066F    ; Lo #   [2] ARABIC LETTER DOTLESS BEH..ARABIC LETTER DOTLESS QAF
0671..06D3    ; Lo #  [99] ARABIC LETTER ALEF WASLA..ARABIC LETTER YEH BARREE WITH HAMZA ABOVE
06D5          ; Lo #       ARABIC LETTER AE
06EE..06EF    ; Lo #   [2] ARABIC LETTER DAL WITH INVERTED V..ARABIC LETTER REH WITH INVERTED V
06FA..06FC    ; Lo #   [3] ARABIC LETTER SHEEN WITH DOT BELOW..ARABIC LETTER GHAIN WITH DOT BELOW
06FF          ; Lo #       ARABIC LETTER HEH WITH INVERTED V
0710          ; Lo #       SYRIAC LETTER ALAPH
0712..072F    ; Lo #  [30] SYRIAC LETTER BETH..SYRIAC LETTER PERSIAN DHALATH
074D..07A5    ; Lo #  [89] SYRIAC LETTER SOGDIAN ZHAIN..THAANA LETTER WAAVU
07B1          ; Lo #       THAANA LETTER NAA
07CA..07EA    ; Lo #  [33] NKO LETTER A..NKO LETTER JONA RA
0800..0815    ; Lo #  [22] SAMARITAN LETTER ALAF..SAMARITAN LETTER TAAF
0840..0858    ; Lo #  [25] MANDAIC LETTER HALQA..MANDAIC LETTER AIN
0860..086A    ; Lo #  [11] SYRIAC LETTER MALAYALAM NGA..SYRIAC LETTER MALAYALAM SSA
0870..0887    ; Lo #  [24] ARABIC LETTER ALEF WITH ATTACHED FATHA..ARABIC BASELINE ROUND DOT
0889..088E    ; Lo #   [6] ARABIC LETTER NOON WITH INVERTED SMALL V..ARABIC VERTICAL TAIL
08A0..08C8    ; Lo #  [41] ARABIC LETTER BEH WITH SMALL V BELOW..ARABIC LETTER GRAF
0904..0939    ; Lo #  [54] DEVANAGARI LETTER SHORT A..DEVANAGARI LETTER HA
093D          ; Lo #       DEVANAGARI SIGN AVAGRAHA
0950          ; Lo #       DEVANAGARI OM
0958..0961    ; Lo #  [10] DEVANAGARI LETTER QA..DEVANAGARI LETTER VOCALIC LL
0972..0980    ; Lo #  [15] DEVANAGARI LETTER CANDRA A..BENGALI ANJI
0985..098C    ; Lo #   [8] BENGALI LETTER A..BENGALI LETTER VOCALIC L
098F..0990    ; Lo #   [2] BENGALI LETTER E..BENGALI LETTER AI
0993..09A8    ; Lo #  [22] BENGALI LETTER O..BENGALI LETTER NA
09AA..09B0    ; Lo #   [7] BENGALI LETTER PA..BENGALI LETTER RA
09B2          ; Lo #       BENGALI LETTER LA
09B6..09B9    ; Lo #   [4] BENGALI LETTER SHA..BENGALI LETTER HA
09BD          ; Lo #       BENGALI SIGN AVAGRAHA
09CE          ; Lo #       BENGALI LETTER KHANDA TA
09DC..09DD    ; Lo #   [2] BENGALI LETTER RRA..BENGALI LETTER RHA
09DF..09E1    ; Lo #   [3] BENGALI LETTER YYA..BENGALI LETTER VOCALIC LL
09F0..09F1    ; Lo #   [2] BENGALI LETTER RA WITH MIDDLE DIAGONAL..BENGALI LETTER RA WITH LOWER DIAGONAL
09FC          ; Lo #       BENGALI LETTER VEDIC ANUSVARA
0A05..0A0A    ; Lo #   [6] GURMUKHI LETTER A..GURMUKHI LETTER UU
0A0F..0A10    ; Lo #   [2] GURMUKHI LETTER EE..GURMUKHI LETTER AI
0A13..0A28    ; Lo #  [22] GURMUKHI LETTER OO..GURMUKHI LETTER NA
0A2A..0A30    ; Lo #   [7] GURMUKHI LETTER PA..GURMUKHI LETTER RA
0A32..0A33    ; Lo #   [2] GURMUKHI LETTER LA..GURMUKHI LETTER LLA
0A35..0A36    ; Lo #   [2] GURMUKHI LETTER VA..GURMUKHI LETTER SHA
0A38..0A39    ; Lo #   [2] GURMUKHI LETTER SA..GURMUKHI LETTER HA
0A59..0A5C    ; Lo #   [4] GURMUKHI LETTER KHHA..GURMUKHI LETTER RRA
0A5E          ; Lo #       GURMUKHI LETTER FA
0A72..0A74    ; Lo #   [3] GURMUKHI IRI..GURMUKHI EK ONKAR
0A85..0A8D    ; Lo #   [9] GUJARATI LETTER A..GUJARATI VOWEL CANDRA E
0A8F..0A91    ; Lo #   [3] GUJARATI LETTER E..GUJARATI VOWEL CANDRA O
0A93..0AA8    ; Lo #  [22] GUJARATI LETTER O..GUJARATI LETTER NA
0AAA..0AB0    ; Lo #   [7] GUJARATI LETTER PA..GUJARATI LETTER RA
0AB2..0AB3    ; Lo #   [2] GUJARATI LETTER LA..GUJARATI LETTER LLA
0AB5..0AB9    ; Lo #   [5] GUJARATI LETTER VA..GUJARATI LETTER HA
0ABD          ; Lo #       GUJARATI SIGN AVAGRAHA
0AD0          ; Lo #       GUJARATI OM
0AE0..0AE1    ; Lo #   [2] GUJARATI LETTER VOCALIC RR..GUJARATI LETTER VOCALIC LL
0AF9          ; Lo #       GUJARATI LETTER ZHA
0B05..0B0C    ; Lo #   [8] ORIYA LETTER A..ORIYA LETTER VOCALIC L
0B0F..0B10    ; Lo #   [2] ORIYA LETTER E..ORIYA LETTER AI
0B13..0B28    ; Lo #  [22] ORIYA LETTER O..ORIYA LETTER NA
0B2A..0B30    ; Lo #   [7] ORIYA LETTER PA..ORIYA LETTER RA
0B32..0B33    ; Lo #   [2] ORIYA LETTER LA..ORIYA LETTER LLA
0B35..0B39    ; Lo #   [5] ORIYA LETTER VA..ORIYA LETTER HA
0B3D          ; Lo #       ORIYA SIGN AVAGRAHA
0B5C..0B5D    ; Lo #   [2] ORIYA LETTER RRA..ORIYA LETTER RHA
0B5F..0B61    ; Lo #   [3] ORIYA LETTER YYA..ORIYA LETTER VOCALIC LL
0B71          ; Lo #       ORIYA LETTER WA
0B83          ; Lo #       TAMIL SIGN VISARGA
0B85..0B8A    ; Lo #   [6] TAMIL LETTER A..TAMIL LETTER UU
0B8E..0B90    ; Lo #   [3] TAMIL LETTER E..TAMIL LETTER AI
0B92..0B95    ; Lo #   [4] TAMIL LETTER O..TAMIL LETTER KA
0B99..0B9A    ; Lo #   [2] TAMIL LETTER NGA..TAMIL LETTER CA
0B9C          ; Lo #       TAMIL LETTER JA
0B9E..0B9F    ; Lo #   [2] TAMIL LETTER NYA..TAMIL LETTER TTA
0BA3..0BA4    ; Lo #   [2] TAMIL LETTER NNA..TAMIL LETTER TA
0BA8..0BAA    ; Lo #   [3] TAMIL LETTER NA..TAMIL LETTER PA
0BAE..0BB9    ; Lo #  [12] TAMIL LETTER MA..TAMIL LETTER HA
0BD0          ; Lo #       TAMIL OM
0C05..0C0C    ; Lo #   [8] TELUGU LETTER A..TELUGU LETTER VOCALIC L
0C0E..0C10    ; Lo #   [3] TELUGU LETTER E..TELUGU LETTER AI
0C12..0C28    ; Lo #  [23] TELUGU LETTER O..TELUGU LETTER NA
0C2A..0C39    ; Lo #  [16] TELUGU LETTER PA..TELUGU LETTER HA
0C3D          ; Lo #       TELUGU SIGN AVAGRAHA
0C58..0C5A    ; Lo #   [3] TELUGU LETTER TSA..TELUGU LETTER RRRA
0C5C..0C5D    ; Lo #   [2] TELUGU ARCHAIC SHRII..TELUGU LETTER NAKAARA POLLU
0C60..0C61    ; Lo #   [2] TELUGU LETTER VOCALIC RR..TELUGU LETTER VOCALIC LL
0C80          ; Lo #       KANNADA SIGN SPACING CANDRABINDU
0C85..0C8C    ; Lo #   [8] KANNADA LETTER A..KANNADA LETTER VOCALIC L
0C8E..0C90    ; Lo #   [3] KANNADA LETTER E..KANNADA LETTER AI
0C92..0CA8    ; Lo #  [23] KANNADA LETTER O..KANNADA LETTER NA
0CAA..0CB3    ; Lo #  [10] KANNADA LETTER PA..KANNADA LETTER LLA
0CB5..0CB9    ; Lo #   [5] KANNADA LETTER VA..KANNADA LETTER HA
0CBD          ; Lo #       KANNADA SIGN AVAGRAHA
0CDC..0CDE    ; Lo #   [3] KANNADA ARCHAIC SHRII..KANNADA LETTER FA
0CE0..0CE1    ; Lo #   [2] KANNADA LETTER VOCALIC RR..KANNADA LETTER VOCALIC LL
0CF1..0CF2    ; Lo #   [2] KANNADA SIGN JIHVAMULIYA..KANNADA SIGN UPADHMANIYA
0D04..0D0C    ; Lo #   [9] MALAYALAM LETTER VEDIC ANUSVARA..MALAYALAM LETTER VOCALIC L
0D0E..0D10    ; Lo #   [3] MALAYALAM LETTER E..MALAYALAM LETTER AI
0D12..0D3A    ; Lo #  [41] MALAYALAM LETTER O..MALAYALAM LETTER TTTA
0D3D          ; Lo #       MALAYALAM SIGN AVAGRAHA
0D4E          ; Lo #       MALAYALAM LETTER DOT REPH
0D54..0D56    ; Lo #   [3] MALAYALAM LETTER CHILLU M..MALAYALAM LETTER CHILLU LLL
0D5F..0D61    ; Lo #   [3] MALAYALAM LETTER ARCHAIC II..MALAYALAM LETTER VOCALIC LL
0D7A..0D7F    ; Lo #   [6] MALAYALAM LETTER CHILLU NN..MALAYALAM LETTER CHILLU K
0D85..0D96    ; Lo #  [18] SINHALA LETTER AYANNA..SINHALA LETTER AUYANNA
0D9A..0DB1    ; Lo #  [24] SINHALA LETTER ALPAPRAANA KAYANNA..SINHALA LETTER DANTAJA NAYANNA
0DB3..0DBB    ; Lo #   [9] SINHALA LETTER SANYAKA DAYANNA..SINHALA LETTER RAYANNA
0DBD          ; Lo #       SINHALA LETTER DANTAJA LAYANNA
0DC0..0DC6    ; Lo #   [7] SINHALA LETTER VAYANNA..SINHALA LETTER FAYANNA
0E01..0E30    ; Lo #  [48] THAI CHARACTER KO KAI..THAI CHARACTER SARA A
0E32..0E33    ; Lo #   [2] THAI CHARACTER SARA AA..THAI CHARACTER SARA AM
0E40..0E45    ; Lo #   [6] THAI CHARACTER SARA E..THAI CHARACTER LAKKHANGYAO
0E81..0E82    ; Lo #   [2] LAO LETTER KO..LAO LETTER KHO SUNG
0E84          ; Lo #       LAO LETTER KHO TAM
0E86..0E8A    ; Lo #   [5] LAO LETTER PALI GHA..LAO LETTER SO TAM
0E8C..0EA3    ; Lo #  [24] LAO LETTER PALI JHA..LAO LETTER LO LING
0EA5          ; Lo #       LAO LETTER LO LOOT
0EA7..0EB0    ; Lo #  [10] LAO LETTER WO..LAO VOWEL SIGN A
0EB2..0EB3    ; Lo #   [2] LAO VOWEL SIGN AA..LAO VOWEL SIGN AM
0EBD          ; Lo #       LAO SEMIVOWEL SIGN NYO
0EC0..0EC4    ; Lo #   [5] LAO VOWEL SIGN E..LAO VOWEL SIGN AI
0EDC..0EDF    ; Lo #   [4] LAO HO NO..LAO LETTER KHMU NYO
0F00          ; Lo #       TIBETAN SYLLABLE OM
0F40..0F47    ; Lo #   [8] TIBETAN LETTER KA..TIBETAN LETTER JA
0F49..0F6C    ; Lo #  [36] TIBETAN LETTER NYA..TIBETAN LETTER RRA
0F88..0F8C    ; Lo #   [5] TIBETAN SIGN LCE TSA CAN..TIBETAN SIGN INVERTED MCHU CAN
1000..102A    ; Lo #  [43] MYANMAR LETTER KA..MYANMAR LETTER AU
103F          ; Lo #       MYANMAR LETTER GREAT SA
1050..1055    ; Lo #   [6] MYANMAR LETTER SHA..MYANMAR LETTER VOCALIC LL
105A..105D    ; Lo #   [4] MYANMAR LETTER MON NGA..MYANMAR LETTER MON BBE
1061          ; Lo #       MYANMAR LETTER SGAW KAREN SHA
1065..1066    ; Lo #   [2] MYANMAR LETTER WESTERN PWO KAREN THA..MYANMAR LETTER WESTERN PWO KAREN PWA
106E..1070    ; Lo #   [3] MYANMAR LETTER EASTERN PWO KAREN NNA..MYANMAR LETTER EASTERN PWO KAREN GHWA
1075..1081    ; Lo #  [13] MYANMAR LETTER SHAN KA..MYANMAR LETTER SHAN HA
108E          ; Lo #       MYANMAR LETTER RUMAI PALAUNG FA
1100..1248    ; Lo # [329] HANGUL CHOSEONG KIYEOK..ETHIOPIC SYLLABLE QWA
124A..124D    ; Lo #   [4] ETHIOPIC SYLLABLE QWI..ETHIOPIC SYLLABLE QWE
1250..1256    ; Lo #   [7] ETHIOPIC SYLLABLE QHA..ETHIOPIC SYLLABLE QHO
1258          ; Lo #       ETHIOPIC SYLLABLE QHWA
125A..125D    ; Lo #   [4] ETHIOPIC SYLLABLE QHWI..ETHIOPIC SYLLABLE QHWE
1260..1288    ; Lo #  [41] ETHIOPIC SYLLABLE BA..ETHIOPIC SYLLABLE XWA
128A..128D    ; Lo #   [4] ETHIOPIC SYLLABLE XWI..ETHIOPIC SYLLABLE XWE
1290..12B0    ; Lo #  [33] ETHIOPIC SYLLABLE NA..ETHIOPIC SYLLABLE KWA
12B2..12B5    ; Lo #   [4] ETHIOPIC SYLLABLE KWI..ETHIOPIC SYLLABLE KWE
12B8..12BE    ; Lo #   [7] ETHIOPIC SYLLABLE KXA..ETHIOPIC SYLLABLE KXO
12C0          ; Lo #       ETHIOPIC SYLLABLE KXWA
12C2..12C5    ; Lo #   [4] ETHIOPIC SYLLABLE KXWI..ETHIOPIC SYLLABLE KXWE
12C8..12D6    ; Lo #  [15] ETHIOPIC SYLLABLE WA..ETHIOPIC SYLLABLE PHARYNGEAL O
12D8..1310    ; Lo #  [57] ETHIOPIC SYLLABLE ZA..ETHIOPIC SYLLABLE GWA
1312..1315    ; Lo #   [4] ETHIOPIC SYLLABLE GWI..ETHIOPIC SYLLABLE GWE
1318..135A    ; Lo #  [67] ETHIOPIC SYLLABLE GGA..ETHIOPIC SYLLABLE FYA
1380..138F    ; Lo #  [16] ETHIOPIC SYLLABLE SEBATBEIT MWA..ETHIOPIC SYLLABLE PWE
1401..166C    ; Lo # [620] CANADIAN SYLLABICS E..CANADIAN SYLLABICS CARRIER TTSA
166F..167F    ; Lo #  [17] CANADIAN SYLLABICS QAI..CANADIAN SYLLABICS BLACKFOOT W
1681..169A    ; Lo #  [26] OGHAM LETTER BEITH..OGHAM LETTER PEITH
16A0..16EA    ; Lo #  [75] RUNIC LETTER FEHU FEOH FE F..RUNIC LETTER X
16F1..16F8    ; Lo #   [8] RUNIC LETTER K..RUNIC LETTER FRANKS CASKET AESC
1700..1711    ; Lo #  [18] TAGALOG LETTER A..TAGALOG LETTER HA
171F..1731    ; Lo #  [19] TAGALOG LETTER ARCHAIC RA..HANUNOO LETTER HA
1740..1751    ; Lo #  [18] BUHID LETTER A..BUHID LETTER HA
1760..176C    ; Lo #  [13] TAGBANWA LETTER A..TAGBANWA LETTER YA
176E..1770    ; Lo #   [3] TAGBANWA LETTER LA..TAGBANWA LETTER SA
1780..17B3    ; Lo #  [52] KHMER LETTER KA..KHMER INDEPENDENT VOWEL QAU
17DC          ; Lo #       KHMER SIGN AVAKRAHASANYA
1820..1842    ; Lo #  [35] MONGOLIAN LETTER A..MONGOLIAN LETTER CHI
1844..1878    ; Lo #  [53] MONGOLIAN LETTER TODO E..MONGOLIAN LETTER CHA WITH TWO DOTS
1880..1884    ; Lo #   [5] MONGOLIAN LETTER ALI GALI ANUSVARA ONE..MONGOLIAN LETTER ALI GALI INVERTED UBADAMA
1887..18A8    ; Lo #  [34] MONGOLIAN LETTER ALI GALI A..MONGOLIAN LETTER MANCHU ALI GALI BHA
18AA          ; Lo #       MONGOLIAN LETTER MANCHU ALI GALI LHA
18B0..18F5    ; Lo #  [70] CANADIAN SYLLABICS OY..CANADIAN SYLLABICS CARRIER DENTAL S
1900..191E    ; Lo #  [31] LIMBU VOWEL-CARRIER LETTER..LIMBU LETTER TRA
1950..196D    ; Lo #  [30] TAI LE LETTER KA..TAI LE LETTER AI
1970..1974    ; Lo #   [5] TAI LE LETTER TONE-2..TAI LE LETTER TONE-6
1980..19AB    ; Lo #  [44] NEW TAI LUE LETTER HIGH QA..NEW TAI LUE LETTER LOW SUA
19B0..19C9    ; Lo #  [26] NEW TAI LUE VOWEL SIGN VOWEL SHORTENER..NEW TAI LUE TONE MARK-2
1A00..1A16    ; Lo #  [23] BUGINESE LETTER KA..BUGINESE LETTER HA
1A20..1A54    ; Lo #  [53] TAI THAM LETTER HIGH KA..TAI THAM LETTER GREAT SA
1B05..1B33    ; Lo #  [47] BALINESE LETTER AKARA..BALINESE LETTER HA
1B45..1B4C    ; Lo #   [8] BALINESE LETTER KAF SASAK..BALINESE LETTER ARCHAIC JNYA
1B83..1BA0    ; Lo #  [30] SUNDANESE LETTER A..SUNDANESE LETTER HA
1BAE..1BAF    ; Lo #   [2] SUNDANESE LETTER KHA..SUNDANESE LETTER SYA
1BBA..1BE5    ; Lo #  [44] SUNDANESE AVAGRAHA..BATAK LETTER U
1C00..1C23    ; Lo #  [36] LEPCHA LETTER KA..LEPCHA LETTER A
1C4D..1C4F    ; Lo #   [3] LEPCHA LETTER TTA..LEPCHA LETTER DDA
1C5A..1C77    ; Lo #  [30] OL CHIKI LETTER LA..OL CHIKI LETTER OH
1CE9..1CEC    ; Lo #   [4] VEDIC SIGN ANUSVARA ANTARGOMUKHA..VEDIC SIGN ANUSVARA VAMAGOMUKHA WITH TAIL
1CEE..1CF3    ; Lo #   [6] VEDIC SIGN HEXIFORM LONG ANUSVARA..VEDIC SIGN ROTATED ARDHAVISARGA
1CF5..1CF6    ; Lo #   [2] VEDIC SIGN JIHVAMULIYA..VEDIC SIGN UPADHMANIYA
1CFA          ; Lo #       VEDIC SIGN DOUBLE ANUSVARA ANTARGOMUKHA
2135..2138    ; Lo #   [4] ALEF SYMBOL..DALET SYMBOL
2D30..2D67    ; Lo #  [56] TIFINAGH LETTER YA..TIFINAGH LETTER YO
2D80..2D96    ; Lo #  [23] ETHIOPIC SYLLABLE LOA..ETHIOPIC SYLLABLE GGWE
2DA0..2DA6    ; Lo #   [7] ETHIOPIC SYLLABLE SSA..ETHIOPIC SYLLABLE SSO
2DA8..2DAE    ; Lo #   [7] ETHIOPIC SYLLABLE CCA..ETHIOPIC SYLLABLE CCO
2DB0..2DB6    ; Lo #   [7] ETHIOPIC SYLLABLE ZZA..ETHIOPIC SYLLABLE ZZO
2DB8..2DBE    ; Lo #   [7] ETHIOPIC SYLLABLE CCHA..ETHIOPIC SYLLABLE CCHO
2DC0..2DC6    ; Lo #   [7] ETHIOPIC SYLLABLE QYA..ETHIOPIC SYLLABLE QYO
2DC8..2DCE    ; Lo #   [7] ETHIOPIC SYLLABLE KYA..ETHIOPIC SYLLABLE KYO
2DD0..2DD6    ; Lo #   [7] ETHIOPIC SYLLABLE XYA..ETHIOPIC SYLLABLE XYO
2DD8..2DDE    ; Lo #   [7] ETHIOPIC SYLLABLE GYA..ETHIOPIC SYLLABLE GYO
3006          ; Lo #       IDEOGRAPHIC CLOSING MARK
303C          ; Lo #       MASU MARK
3041..3096    ; Lo #  [86] HIRAGANA LETTER SMALL A..HIRAGANA LETTER SMALL KE
309F          ; Lo #       HIRAGANA DIGRAPH YORI
30A1..30FA    ; Lo #  [90] KATAKANA LETTER SMALL A..KATAKANA LETTER VO
30FF          ; Lo #       KATAKANA DIGRAPH KOTO
3105..312F    ; Lo #  [43] BOPOMOFO LETTER B..BOPOMOFO LETTER NN
3131..318E    ; Lo #  [94] HANGUL LETTER KIYEOK..HANGUL LETTER ARAEAE
31A0..31BF    ; Lo #  [32] BOPOMOFO LETTER BU..BOPOMOFO LETTER AH
31F0..31FF    ; Lo #  [16] KATAKANA LETTER SMALL KU..KATAKANA LETTER SMALL RO
3400..4DBF    ; Lo # [6592] CJK UNIFIED IDEOGRAPH-3400..CJK UNIFIED IDEOGRAPH-4DBF
4E00..A014    ; Lo # [21013] CJK UNIFIED IDEOGRAPH-4E00..YI SYLLABLE E
A016..A48C    ; Lo # [1143] YI SYLLABLE BIT..YI SYLLABLE YYR
A4D0..A4F7    ; Lo #  [40] LISU LETTER BA..LISU LETTER OE
A500..A60B    ; Lo # [268] VAI SYLLABLE EE..VAI SYLLABLE NG
A610..A61F    ; Lo #  [16] VAI SYLLABLE NDOLE FA..VAI SYMBOL JONG
A62A..A62B    ; Lo #   [2] VAI SYLLABLE NDOLE MA..VAI SYLLABLE NDOLE DO
A66E          ; Lo #       CYRILLIC LETTER MULTIOCULAR O
A6A0..A6E5    ; Lo #  [70] BAMUM LETTER A..BAMUM LETTER KI
A78F          ; Lo #       LATIN LETTER SINOLOGICAL DOT
A7F7          ; Lo #       LATIN EPIGRAPHIC LETTER SIDEWAYS I
A7FB..A801    ; Lo #   [7] LATIN EPIGRAPHIC LETTER REVERSED F..SYLOTI NAGRI LETTER I
A803..A805    ; Lo #   [3] SYLOTI NAGRI LETTER U..SYLOTI NAGRI LETTER O
A807..A80A    ; Lo #   [4] SYLOTI NAGRI LETTER KO..SYLOTI NAGRI LETTER GHO
A80C..A822    ; Lo #  [23] SYLOTI NAGRI LETTER CO..SYLOTI NAGRI LETTER HO
A840..A873    ; Lo #  [52] PHAGS-PA LETTER KA..PHAGS-PA LETTER CANDRABINDU
A882..A8B3    ; Lo #  [50] SAURASHTRA LETTER A..SAURASHTRA LETTER LLA
A8F2..A8F7    ; Lo #   [6] DEVANAGARI SIGN SPACING CANDRABINDU..DEVANAGARI SIGN CANDRABINDU AVAGRAHA
A8FB          ; Lo #       DEVANAGARI HEADSTROKE
A8FD..A8FE    ; Lo #   [2] DEVANAGARI JAIN OM..DEVANAGARI LETTER AY
A90A..A925    ; Lo #  [28] KAYAH LI LETTER KA..KAYAH LI LETTER OO
A930..A946    ; Lo #  [23] REJANG LETTER KA..REJANG LETTER A
A960..A97C    ; Lo #  [29] HANGUL CHOSEONG TIKEUT-MIEUM..HANGUL CHOSEONG SSANGYEORINHIEUH
A984..A9B2    ; Lo #  [47] JAVANESE LETTER A..JAVANESE LETTER HA
A9E0..A9E4    ; Lo #   [5] MYANMAR LETTER SHAN GHA..MYANMAR LETTER SHAN BHA
A9E7..A9EF    ; Lo #   [9] MYANMAR LETTER TAI LAING NYA..MYANMAR LETTER TAI LAING NNA
A9FA..A9FE    ; Lo #   [5] MYANMAR LETTER TAI LAING LLA..MYANMAR LETTER TAI LAING BHA
AA00..AA28    ; Lo #  [41] CHAM LETTER A..CHAM LETTER HA
AA40..AA42    ; Lo #   [3] CHAM LETTER FINAL K..CHAM LETTER FINAL NG
AA44..AA4B    ; Lo #   [8] CHAM LETTER FINAL CH..CHAM LETTER FINAL SS
AA60..AA6F    ; Lo #  [16] MYANMAR LETTER KHAMTI GA..MYANMAR LETTER KHAMTI FA
AA71..AA76    ; Lo #   [6] MYANMAR LETTER KHAMTI XA..MYANMAR LOGOGRAM KHAMTI HM
AA7A          ; Lo #       MYANMAR LETTER AITON RA
AA7E..AAAF    ; Lo #  [50] MYANMAR LETTER SHWE PALAUNG CHA..TAI VIET LETTER HIGH O
AAB1          ; Lo #       TAI VIET VOWEL AA
AAB5..AAB6    ; Lo #   [2] TAI VIET VOWEL E..TAI VIET VOWEL O
AAB9..AABD    ; Lo #   [5] TAI VIET VOWEL UEA..TAI VIET VOWEL AN
AAC0          ; Lo #       TAI VIET TONE MAI NUENG
AAC2          ; Lo #       TAI VIET TONE MAI SONG
AADB..AADC    ; Lo #   [2] TAI VIET SYMBOL KON..TAI VIET SYMBOL NUENG
AAE0..AAEA    ; Lo #  [11] MEETEI MAYEK LETTER E..MEETEI MAYEK LETTER SSA
AAF2          ; Lo #       MEETEI MAYEK ANJI
AB01..AB06    ; Lo #   [6] ETHIOPIC SYLLABLE TTHU..ETHIOPIC SYLLABLE TTHO
AB09..AB0E    ; Lo #   [6] ETHIOPIC SYLLABLE DDHU..ETHIOPIC SYLLABLE DDHO
AB11..AB16    ; Lo #   [6] ETHIOPIC SYLLABLE DZU..ETHIOPIC SYLLABLE DZO
AB20..AB26    ; Lo #   [7] ETHIOPIC SYLLABLE CCHHA..ETHIOPIC SYLLABLE CCHHO
AB28..AB2E    ; Lo #   [7] ETHIOPIC SYLLABLE BBA..ETHIOPIC SYLLABLE BBO
ABC0..ABE2    ; Lo #  [35] MEETEI MAYEK LETTER KOK..MEETEI MAYEK LETTER I LONSUM
AC00..D7A3    ; Lo # [11172] HANGUL SYLLABLE GA..HANGUL SYLLABLE HIH
D7B0..D7C6    ; Lo #  [23] HANGUL JUNGSEONG O-YEO..HANGUL JUNGSEONG ARAEA-E
D7CB..D7FB    ; Lo #  [49] HANGUL JONGSEONG NIEUN-RIEUL..HANGUL JONGSEONG PHIEUPH-THIEUTH
F900..FA6D    ; Lo # [366] CJK COMPATIBILITY IDEOGRAPH-F900..CJK COMPATIBILITY IDEOGRAPH-FA6D
FA70..FAD9    ; Lo # [106] CJK COMPATIBILITY IDEOGRAPH-FA70..CJK COMPATIBILITY IDEOGRAPH-FAD9
FB1D          ; Lo #       HEBREW LETTER YOD WITH HIRIQ
FB1F..FB28    ; Lo #  [10] HEBREW LIGATURE YIDDISH YOD YOD PATAH..HEBREW LETTER WIDE TAV
FB2A..FB36    ; Lo #  [13] HEBREW LETTER SHIN WITH SHIN DOT..HEBREW LETTER ZAYIN WITH DAGESH
FB38..FB3C    ; Lo #   [5] HEBREW LETTER TET WITH DAGESH..HEBREW LETTER LAMED WITH DAGESH
FB3E          ; Lo #       HEBREW LETTER MEM WITH DAGESH
FB40..FB41    ; Lo #   [2] HEBREW LETTER NUN WITH DAGESH..HEBREW LETTER SAMEKH WITH DAGESH
FB43..FB44    ; Lo #   [2] HEBREW LETTER FINAL PE WITH DAGESH..HEBREW LETTER PE WITH DAGESH
FB46..FBB1    ; Lo # [108] HEBREW LETTER TSADI WITH DAGESH..ARABIC LETTER YEH BARREE WITH HAMZA ABOVE FINAL FORM
FBD3..FD3D    ; Lo # [363] ARABIC LETTER NG ISOLATED FORM..ARABIC LIGATURE ALEF WITH FATHATAN ISOLATED FORM
FD50..FD8F    ; Lo #  [64] ARABIC LIGATURE TEH WITH JEEM WITH MEEM INITIAL FORM..ARABIC LIGATURE MEEM WITH KHAH WITH MEEM INITIAL FORM
FD92..FDC7    ; Lo #  [54] ARABIC LIGATURE MEEM WITH JEEM WITH KHAH INITIAL FORM..ARABIC LIGATURE NOON WITH JEEM WITH YEH FINAL FORM
FDF0..FDFB    ; Lo #  [12] ARABIC LIGATURE SALLA USED AS KORANIC STOP SIGN ISOLATED FORM..ARABIC LIGATURE JALLAJALALOUHOU
FE70..FE74    ; Lo #   [5] ARABIC FATHATAN ISOLATED FORM..ARABIC KASRATAN ISOLATED FORM
FE76..FEFC    ; Lo # [135] ARABIC FATHA ISOLATED FORM..ARABIC LIGATURE LAM WITH ALEF FINAL FORM
FF66..FF6F    ; Lo #  [10] HALFWIDTH KATAKANA LETTER WO..HALFWIDTH KATAKANA LETTER SMALL TU
FF71..FF9D    ; Lo #  [45] HALFWIDTH KATAKANA LETTER A..HALFWIDTH KATAKANA LETTER N
FFA0..FFBE    ; Lo #  [31] HALFWIDTH HANGUL FILLER..HALFWIDTH HANGUL LETTER HIEUH
FFC2..FFC7    ; Lo #   [6] HALFWIDTH HANGUL LETTER A..HALFWIDTH HANGUL LETTER E
FFCA..FFCF    ; Lo #   [6] HALFWIDTH HANGUL LETTER YEO..HALFWIDTH HANGUL LETTER OE
FFD2..FFD7    ; Lo #   [6] HALFWIDTH HANGUL LETTER YO..HALFWIDTH HANGUL LETTER YU
FFDA..FFDC    ; Lo #   [3] HALFWIDTH HANGUL LETTER EU..HALFWIDTH HANGUL LETTER I
10000..1000B  ; Lo #  [12] LINEAR B SYLLABLE B008 A..LINEAR B SYLLABLE B046 JE
1000D..10026  ; Lo #  [26] LINEAR B SYLLABLE B036 JO..LINEAR B SYLLABLE B032 QO
10028..1003A  ; Lo #  [19] LINEAR B SYLLABLE B060 RA..LINEAR B SYLLABLE B042 WO
1003C..1003D  ; Lo #   [2] LINEAR B SYLLABLE B017 ZA..LINEAR B SYLLABLE B074 ZE
1003F..1004D  ; Lo #  [15] LINEAR B SYLLABLE B020 ZO..LINEAR B SYLLABLE B091 TWO
10050..1005D  ; Lo #  [14] LINEAR B SYMBOL B018..LINEAR B SYMBOL B089
10080..100FA  ; Lo # [123] LINEAR B IDEOGRAM B100 MAN..LINEAR B IDEOGRAM VESSEL B305
10280..1029C  ; Lo #  [29] LYCIAN LETTER A..LYCIAN LETTER X
102A0..102D0  ; Lo #  [49] CARIAN LETTER A..CARIAN LETTER UUU3
10300..1031F  ; Lo #  [32] OLD ITALIC LETTER A..OLD ITALIC LETTER ESS
1032D..10340  ; Lo #  [20] OLD ITALIC LETTER YE..GOTHIC LETTER PAIRTHRA
10342..10349  ; Lo #   [8] GOTHIC LETTER RAIDA..GOTHIC LETTER OTHAL
10350..10375  ; Lo #  [38] OLD PERMIC LETTER AN..OLD PERMIC LETTER IA
10380..1039D  ; Lo #  [30] UGARITIC LETTER ALPA..UGARITIC LETTER SSU
103A0..103C3  ; Lo #  [36] OLD PERSIAN SIGN A..OLD PERSIAN SIGN HA
103C8..103CF  ; Lo #   [8] OLD PERSIAN SIGN AURAMAZDAA..OLD PERSIAN SIGN BUUMISH
10450..1049D  ; Lo #  [78] SHAVIAN LETTER PEEP..OSMANYA LETTER OO
10500..10527  ; Lo #  [40] ELBASAN LETTER A..ELBASAN LETTER KHE
10530..10563  ; Lo #  [52] CAUCASIAN ALBANIAN LETTER ALT..CAUCASIAN ALBANIAN LETTER KIW
105C0..105F3  ; Lo #  [52] TODHRI LETTER A..TODHRI LETTER OO
10600..10736  ; Lo # [311] LINEAR A SIGN AB001..LINEAR A SIGN A664
10740..10755  ; Lo #  [22] LINEAR A SIGN A701 A..LINEAR A SIGN A732 JE
10760..10767  ; Lo #   [8] LINEAR A SIGN A800..LINEAR A SIGN A807
10800..10805  ; Lo #   [6] CYPRIOT SYLLABLE A..CYPRIOT SYLLABLE JA
10808         ; Lo #       CYPRIOT SYLLABLE JO
1080A..10835  ; Lo #  [44] CYPRIOT SYLLABLE KA..CYPRIOT SYLLABLE WO
10837..10838  ; Lo #   [2] CYPRIOT SYLLABLE XA..CYPRIOT SYLLABLE XE
1083C         ; Lo #       CYPRIOT SYLLABLE ZA
1083F..10855  ; Lo #  [23] CYPRIOT SYLLABLE ZO..IMPERIAL ARAMAIC LETTER TAW
10860..10876  ; Lo #  [23] PALMYRENE LETTER ALEPH..PALMYRENE LETTER TAW
10880..1089E  ; Lo #  [31] NABATAEAN LETTER FINAL ALEPH..NABATAEAN LETTER TAW
108E0..108F2  ; Lo #  [19] HATRAN LETTER ALEPH..HATRAN LETTER QOPH
108F4..108F5  ; Lo #   [2] HATRAN LETTER SHIN..HATRAN LETTER TAW
10900..10915  ; Lo #  [22] PHOENICIAN LETTER ALF..PHOENICIAN LETTER TAU
10920..10939  ; Lo #  [26] LYDIAN LETTER A..LYDIAN LETTER C
10980..109B7  ; Lo #  [56] MEROITIC HIEROGLYPHIC LETTER A..MEROITIC CURSIVE LETTER DA
109BE..109BF  ; Lo #   [2] MEROITIC CURSIVE LOGOGRAM RMT..MEROITIC CURSIVE LOGOGRAM IMN
10A00         ; Lo #       KHAROSHTHI LETTER A
10A10..10A13  ; Lo #   [4] KHAROSHTHI LETTER KA..KHAROSHTHI LETTER GHA
10A15..10A17  ; Lo #   [3] KHAROSHTHI LETTER CA..KHAROSHTHI LETTER JA
10A19..10A35  ; Lo #  [29] KHAROSHTHI LETTER NYA..KHAROSHTHI LETTER VHA
10A60..10A7C  ; Lo #  [29] OLD SOUTH ARABIAN LETTER HE..OLD SOUTH ARABIAN LETTER THETH
10A80..10A9C  ; Lo #  [29] OLD NORTH ARABIAN LETTER HEH..OLD NORTH ARABIAN LETTER ZAH
10AC0..10AC7  ; Lo #   [8] MANICHAEAN LETTER ALEPH..MANICHAEAN LETTER WAW
10AC9..10AE4  ; Lo #  [28] MANICHAEAN LETTER ZAYIN..MANICHAEAN LETTER TAW
10B00..10B35  ; Lo #  [54] AVESTAN LETTER A..AVESTAN LETTER HE
10B40..10B55  ; Lo #  [22] INSCRIPTIONAL PARTHIAN LETTER ALEPH..INSCRIPTIONAL PARTHIAN LETTER TAW
10B60..10B72  ; Lo #  [19] INSCRIPTIONAL PAHLAVI LETTER ALEPH..INSCRIPTIONAL PAHLAVI LETTER TAW
10B80..10B91  ; Lo #  [18] PSALTER PAHLAVI LETTER ALEPH..PSALTER PAHLAVI LETTER TAW
10C00..10C48  ; Lo #  [73] OLD TURKIC LETTER ORKHON A..OLD TURKIC LETTER ORKHON BASH
10D00..10D23  ; Lo #  [36] HANIFI ROHINGYA LETTER A..HANIFI ROHINGYA MARK NA KHONNA
10D4A..10D4D  ; Lo #   [4] GARAY VOWEL SIGN A..GARAY VOWEL SIGN EE
10D4F         ; Lo #       GARAY SUKUN
10E80..10EA9  ; Lo #  [42] YEZIDI LETTER ELIF..YEZIDI LETTER ET
10EB0..10EB1  ; Lo #   [2] YEZIDI LETTER LAM WITH DOT ABOVE..YEZIDI LETTER YOT WITH CIRCUMFLEX ABOVE
10EC2..10EC4  ; Lo #   [3] ARABIC LETTER DAL WITH TWO DOTS VERTICALLY BELOW..ARABIC LETTER KAF WITH TWO DOTS VERTICALLY BELOW
10F00..10F1C  ; Lo #  [29] OLD SOGDIAN LETTER ALEPH..OLD SOGDIAN LETTER FINAL TAW WITH VERTICAL TAIL
10F27         ; Lo #       OLD SOGDIAN LIGATURE AYIN-DALETH
10F30..10F45  ; Lo #  [22] SOGDIAN LETTER ALEPH..SOGDIAN INDEPENDENT SHIN
10F70..10F81  ; Lo #  [18] OLD UYGHUR LETTER ALEPH..OLD UYGHUR LETTER LESH
10FB0..10FC4  ; Lo #  [21] CHORASMIAN LETTER ALEPH..CHORASMIAN LETTER TAW
10FE0..10FF6  ; Lo #  [23] ELYMAIC LETTER ALEPH..ELYMAIC LIGATURE ZAYIN-YODH
11003..11037  ; Lo #  [53] BRAHMI SIGN JIHVAMULIYA..BRAHMI LETTER OLD TAMIL NNNA
11071..11072  ; Lo #   [2] BRAHMI LETTER OLD TAMIL SHORT E..BRAHMI LETTER OLD TAMIL SHORT O
11075         ; Lo #       BRAHMI LETTER OLD TAMIL LLA
11083..110AF  ; Lo #  [45] KAITHI LETTER A..KAITHI LETTER HA
110D0..110E8  ; Lo #  [25] SORA SOMPENG LETTER SAH..SORA SOMPENG LETTER MAE
11103..11126  ; Lo #  [36] CHAKMA LETTER AA..CHAKMA LETTER HAA
11144         ; Lo #       CHAKMA LETTER LHAA
11147         ; Lo #       CHAKMA LETTER VAA
11150..11172  ; Lo #  [35] MAHAJANI LETTER A..MAHAJANI LETTER RRA
11176         ; Lo #       MAHAJANI LIGATURE SHRI
11183..111B2  ; Lo #  [48] SHARADA LETTER A..SHARADA LETTER HA
111C1..111C4  ; Lo #   [4] SHARADA SIGN AVAGRAHA..SHARADA OM
111DA         ; Lo #       SHARADA EKAM
111DC         ; Lo #       SHARADA HEADSTROKE
11200..11211  ; Lo #  [18] KHOJKI LETTER A..KHOJKI LETTER JJA
11213..1122B  ; Lo #  [25] KHOJKI LETTER NYA..KHOJKI LETTER LLA
1123F..11240  ; Lo #   [2] KHOJKI LETTER QA..KHOJKI LETTER SHORT I
11280..11286  ; Lo #   [7] MULTANI LETTER A..MULTANI LETTER GA
11288         ; Lo #       MULTANI LETTER GHA
1128A..1128D  ; Lo #   [4] MULTANI LETTER CA..MULTANI LETTER JJA
1128F..1129D  ; Lo #  [15] MULTANI LETTER NYA..MULTANI LETTER BA
1129F..112A8  ; Lo #  [10] MULTANI LETTER BHA..MULTANI LETTER RHA
112B0..112DE  ; Lo #  [47] KHUDAWADI LETTER A..KHUDAWADI LETTER HA
11305..1130C  ; Lo #   [8] GRANTHA LETTER A..GRANTHA LETTER VOCALIC L
1130F..11310  ; Lo #   [2] GRANTHA LETTER EE..GRANTHA LETTER AI
11313..11328  ; Lo #  [22] GRANTHA LETTER OO..GRANTHA LETTER NA
1132A..11330  ; Lo #   [7] GRANTHA LETTER PA..GRANTHA LETTER RA
11332..11333  ; Lo #   [2] GRANTHA LETTER LA..GRANTHA LETTER LLA
11335..11339  ; Lo #   [5] GRANTHA LETTER VA..GRANTHA LETTER HA
1133D         ; Lo #       GRANTHA SIGN AVAGRAHA
11350         ; Lo #       GRANTHA OM
1135D..11361  ; Lo #   [5] GRANTHA SIGN PLUTA..GRANTHA LETTER VOCALIC LL
11380..11389  ; Lo #  [10] TULU-TIGALARI LETTER A..TULU-TIGALARI LETTER VOCALIC LL
1138B         ; Lo #       TULU-TIGALARI LETTER EE
1138E         ; Lo #       TULU-TIGALARI LETTER AI
11390..113B5  ; Lo #  [38] TULU-TIGALARI LETTER OO..TULU-TIGALARI LETTER LLLA
113B7         ; Lo #       TULU-TIGALARI SIGN AVAGRAHA
113D1         ; Lo #       TULU-TIGALARI REPHA
11400..11434  ; Lo #  [53] NEWA LETTER A..NEWA LETTER HA
11447..1144A  ; Lo #   [4] NEWA SIGN AVAGRAHA..NEWA SIDDHI
1145F..11461  ; Lo #   [3] NEWA LETTER VEDIC ANUSVARA..NEWA SIGN UPADHMANIYA
11480..114AF  ; Lo #  [48] TIRHUTA ANJI..TIRHUTA LETTER HA
114C4..114C5  ; Lo #   [2] TIRHUTA SIGN AVAGRAHA..TIRHUTA GVANG
114C7         ; Lo #       TIRHUTA OM
11580..115AE  ; Lo #  [47] SIDDHAM LETTER A..SIDDHAM LETTER HA
115D8..115DB  ; Lo #   [4] SIDDHAM LETTER THREE-CIRCLE ALTERNATE I..SIDDHAM LETTER ALTERNATE U
11600..1162F  ; Lo #  [48] MODI LETTER A..MODI LETTER LLA
11644         ; Lo #       MODI SIGN HUVA
11680..116AA  ; Lo #  [43] TAKRI LETTER A..TAKRI LETTER RRA
116B8         ; Lo #       TAKRI LETTER ARCHAIC KHA
11700..1171A  ; Lo #  [27] AHOM LETTER KA..AHOM LETTER ALTERNATE BA
11740..11746  ; Lo #   [7] AHOM LETTER CA..AHOM LETTER LLA
11800..1182B  ; Lo #  [44] DOGRA LETTER A..DOGRA LETTER RRA
118FF..11906  ; Lo #   [8] WARANG CITI OM..DIVES AKURU LETTER E
11909         ; Lo #       DIVES AKURU LETTER O
1190C..11913  ; Lo #   [8] DIVES AKURU LETTER KA..DIVES AKURU LETTER JA
11915..11916  ; Lo #   [2] DIVES AKURU LETTER NYA..DIVES AKURU LETTER TTA
11918..1192F  ; Lo #  [24] DIVES AKURU LETTER DDA..DIVES AKURU LETTER ZA
1193F         ; Lo #       DIVES AKURU PREFIXED NASAL SIGN
11941         ; Lo #       DIVES AKURU INITIAL RA
119A0..119A7  ; Lo #   [8] NANDINAGARI LETTER A..NANDINAGARI LETTER VOCALIC RR
119AA..119D0  ; Lo #  [39] NANDINAGARI LETTER E..NANDINAGARI LETTER RRA
119E1         ; Lo #       NANDINAGARI SIGN AVAGRAHA
119E3         ; Lo #       NANDINAGARI HEADSTROKE
11A00         ; Lo #       ZANABAZAR SQUARE LETTER A
11A0B..11A32  ; Lo #  [40] ZANABAZAR SQUARE LETTER KA..ZANABAZAR SQUARE LETTER KSSA
11A3A         ; Lo #       ZANABAZAR SQUARE CLUSTER-INITIAL LETTER RA
11A50         ; Lo #       SOYOMBO LETTER A
11A5C..11A89  ; Lo #  [46] SOYOMBO LETTER KA..SOYOMBO CLUSTER-INITIAL LETTER SA
11A9D         ; Lo #       SOYOMBO MARK PLUTA
11AB0..11AF8  ; Lo #  [73] CANADIAN SYLLABICS NATTILIK HI..PAU CIN HAU GLOTTAL STOP FINAL
11BC0..11BE0  ; Lo #  [33] SUNUWAR LETTER DEVI..SUNUWAR LETTER KLOKO
11C00..11C08  ; Lo #   [9] BHAIKSUKI LETTER A..BHAIKSUKI LETTER VOCALIC L
11C0A..11C2E  ; Lo #  [37] BHAIKSUKI LETTER E..BHAIKSUKI LETTER HA
11C40         ; Lo #       BHAIKSUKI SIGN AVAGRAHA
11C72..11C8F  ; Lo #  [30] MARCHEN LETTER KA..MARCHEN LETTER A
11D00..11D06  ; Lo #   [7] MASARAM GONDI LETTER A..MASARAM GONDI LETTER E
11D08..11D09  ; Lo #   [2] MASARAM GONDI LETTER AI..MASARAM GONDI LETTER O
11D0B..11D30  ; Lo #  [38] MASARAM GONDI LETTER AU..MASARAM GONDI LETTER TRA
11D46         ; Lo #       MASARAM GONDI REPHA
11D60..11D65  ; Lo #   [6] GUNJALA GONDI LETTER A..GUNJALA GONDI LETTER UU
11D67..11D68  ; Lo #   [2] GUNJALA GONDI LETTER EE..GUNJALA GONDI LETTER AI
11D6A..11D89  ; Lo #  [32] GUNJALA GONDI LETTER OO..GUNJALA GONDI LETTER SA
11D98         ; Lo #       GUNJALA GONDI OM
11EE0..11EF2  ; Lo #  [19] MAKASAR LETTER KA..MAKASAR ANGKA
11F02         ; Lo #       KAWI SIGN REPHA
11F04..11F10  ; Lo #  [13] KAWI LETTER A..KAWI LETTER O
11F12..11F33  ; Lo #  [34] KAWI LETTER KA..KAWI LETTER JNYA
11FB0         ; Lo #       LISU LETTER YHA
12000..12399  ; Lo # [922] CUNEIFORM SIGN A..CUNEIFORM SIGN U U
12480..12543  ; Lo # [196] CUNEIFORM SIGN AB TIMES NUN TENU..CUNEIFORM SIGN ZU5 TIMES THREE DISH TENU
12F90..12FF0  ; Lo #  [97] CYPRO-MINOAN SIGN CM001..CYPRO-MINOAN SIGN CM114
13000..1342F  ; Lo # [1072] EGYPTIAN HIEROGLYPH A001..EGYPTIAN HIEROGLYPH V011D
13441..13446  ; Lo #   [6] EGYPTIAN HIEROGLYPH FULL BLANK..EGYPTIAN HIEROGLYPH WIDE LOST SIGN
14400..14646  ; Lo # [583] ANATOLIAN HIEROGLYPH A001..ANATOLIAN HIEROGLYPH A530
16800..16A38  ; Lo # [569] BAMUM LETTER PHASE-A NGKUE MFON..BAMUM LETTER PHASE-F VUEQ
16A40..16A5E  ; Lo #  [31] MRO LETTER TA..MRO LETTER TEK
16A70..16ABE  ; Lo #  [79] TANGSA LETTER OZ..TANGSA LETTER ZA
16AD0..16AED  ; Lo #  [30] BASSA VAH LETTER ENNI..BASSA VAH LETTER I
16B00..16B2F  ; Lo #  [48] PAHAWH HMONG VOWEL KEEB..PAHAWH HMONG CONSONANT CAU
16B63..16B77  ; Lo #  [21] PAHAWH HMONG SIGN VOS LUB..PAHAWH HMONG SIGN CIM NRES TOS
16B7D..16B8F  ; Lo #  [19] PAHAWH HMONG CLAN SIGN TSHEEJ..PAHAWH HMONG CLAN SIGN VWJ
16D43..16D6A  ; Lo #  [40] KIRAT RAI LETTER A..KIRAT RAI VOWEL SIGN AU
16F00..16F4A  ; Lo #  [75] MIAO LETTER PA..MIAO LETTER RTE
16F50         ; Lo #       MIAO LETTER NASALIZATION
17000..187F7  ; Lo # [6136] TANGUT IDEOGRAPH-17000..TANGUT IDEOGRAPH-187F7
18800..18CD5  ; Lo # [1238] TANGUT COMPONENT-001..KHITAN SMALL SCRIPT CHARACTER-18CD5
18D00..18D08  ; Lo #   [9] TANGUT IDEOGRAPH-18D00..TANGUT IDEOGRAPH-18D08
1B000..1B122  ; Lo # [291] KATAKANA LETTER ARCHAIC E..KATAKANA LETTER ARCHAIC WU
1B132         ; Lo #       HIRAGANA LETTER SMALL KO
1B150..1B152  ; Lo #   [3] HIRAGANA LETTER SMALL WI..HIRAGANA LETTER SMALL WO
1B155         ; Lo #       KATAKANA LETTER SMALL KO
1B164..1B167  ; Lo #   [4] KATAKANA LETTER SMALL WI..KATAKANA LETTER SMALL N
1B170..1B2FB  ; Lo # [396] NUSHU CHARACTER-1B170..NUSHU CHARACTER-1B2FB
1BC00..1BC6A  ; Lo # [107] DUPLOYAN LETTER H..DUPLOYAN LETTER VOCALIC M
1BC70..1BC7C  ; Lo #  [13] DUPLOYAN AFFIX LEFT HORIZONTAL SECANT..DUPLOYAN AFFIX ATTACHED TANGENT HOOK
1BC80..1BC88  ; Lo #   [9] DUPLOYAN AFFIX HIGH ACUTE..DUPLOYAN AFFIX HIGH VERTICAL
1BC90..1BC99  ; Lo #  [10] DUPLOYAN AFFIX LOW ACUTE..DUPLOYAN AFFIX LOW ARROW
1DF0A         ; Lo #       LATIN LETTER RETROFLEX CLICK WITH RETROFLEX HOOK
1E100..1E12C  ; Lo #  [45] NYIAKENG PUACHUE HMONG LETTER MA..NYIAKENG PUACHUE HMONG LETTER W
1E14E         ; Lo #       NYIAKENG PUACHUE HMONG LOGOGRAM NYAJ
1E290..1E2AD  ; Lo #  [30] TOTO LETTER PA..TOTO LETTER A
1E2C0..1E2EB  ; Lo #  [44] WANCHO LETTER AA..WANCHO LETTER YIH
1E4D0..1E4EA  ; Lo #  [27] NAG MUNDARI LETTER O..NAG MUNDARI LETTER ELL
1E5D0..1E5ED  ; Lo #  [30] OL ONAL LETTER O..OL ONAL LETTER EG
1E5F0         ; Lo #       OL ONAL SIGN HODDOND
1E7E0..1E7E6  ; Lo #   [7] ETHIOPIC SYLLABLE HHYA..ETHIOPIC SYLLABLE HHYO
1E7E8..1E7EB  ; Lo #   [4] ETHIOPIC SYLLABLE GURAGE HHWA..ETHIOPIC SYLLABLE HHWE
1E7ED..1E7EE  ; Lo #   [2] ETHIOPIC SYLLABLE GURAGE MWI..ETHIOPIC SYLLABLE GURAGE MWEE
1E7F0..1E7FE  ; Lo #  [15] ETHIOPIC SYLLABLE GURAGE QWI..ETHIOPIC SYLLABLE GURAGE PWEE
1E800..1E8C4  ; Lo # [197] MENDE KIKAKUI SYLLABLE M001 KI..MENDE KIKAKUI SYLLABLE M060 NYON
1EE00..1EE03  ; Lo #   [4] ARABIC MATHEMATICAL ALEF..ARABIC MATHEMATICAL DAL
1EE05..1EE1F  ; Lo #  [27] ARABIC MATHEMATICAL WAW..ARABIC MATHEMATICAL DOTLESS QAF
1EE21..1EE22  ; Lo #   [2] ARABIC MATHEMATICAL INITIAL BEH..ARABIC MATHEMATICAL INITIAL JEEM
1EE24         ; Lo #       ARABIC MATHEMATICAL INITIAL HEH
1EE27         ; Lo #       ARABIC MATHEMATICAL INITIAL HAH
1EE29..1EE32  ; Lo #  [10] ARABIC MATHEMATICAL INITIAL YEH..ARABIC MATHEMATICAL INITIAL QAF
1EE34..1EE37  ; Lo #   [4] ARABIC MATHEMATICAL INITIAL SHEEN..ARABIC MATHEMATICAL INITIAL KHAH
1EE39         ; Lo #       ARABIC MATHEMATICAL INITIAL DAD
1EE3B         ; Lo #       ARABIC MATHEMATICAL INITIAL GHAIN
1EE42         ; Lo #       ARABIC MATHEMATICAL TAILED JEEM
1EE47         ; Lo #       ARABIC MATHEMATICAL TAILED HAH
1EE49         ; Lo #       ARABIC MATHEMATICAL TAILED YEH
1EE4B         ; Lo #       ARABIC MATHEMATICAL TAILED LAM
1EE4D..1EE4F  ; Lo #   [3] ARABIC MATHEMATICAL TAILED NOON..ARABIC MATHEMATICAL TAILED AIN
1EE51..1EE52  ; Lo #   [2] ARABIC MATHEMATICAL TAILED SAD..ARABIC MATHEMATICAL TAILED QAF
1EE54         ; Lo #       ARABIC MATHEMATICAL TAILED SHEEN
1EE57         ; Lo #       ARABIC MATHEMATICAL TAILED KHAH
1EE59         ; Lo #       ARABIC MATHEMATICAL TAILED DAD
1EE5B         ; Lo #       ARABIC MATHEMATICAL TAILED GHAIN
1EE5D         ; Lo #       ARABIC MATHEMATICAL TAILED DOTLESS NOON
1EE5F         ; Lo #       ARABIC MATHEMATICAL TAILED DOTLESS QAF
1EE61..1EE62  ; Lo #   [2] ARABIC MATHEMATICAL STRETCHED BEH..ARABIC MATHEMATICAL STRETCHED JEEM
1EE64         ; Lo #       ARABIC MATHEMATICAL STRETCHED HEH
1EE67..1EE6A  ; Lo #   [4] ARABIC MATHEMATICAL STRETCHED HAH..ARABIC MATHEMATICAL STRETCHED KAF
1EE6C..1EE72  ; Lo #   [7] ARABIC MATHEMATICAL STRETCHED MEEM..ARABIC MATHEMATICAL STRETCHED QAF
1EE74..1EE77  ; Lo #   [4] ARABIC MATHEMATICAL STRETCHED SHEEN..ARABIC MATHEMATICAL STRETCHED KHAH
1EE79..1EE7C  ; Lo #   [4] ARABIC MATHEMATICAL STRETCHED DAD..ARABIC MATHEMATICAL STRETCHED DOTLESS BEH
1EE7E         ; Lo #       ARABIC MATHEMATICAL STRETCHED DOTLESS FEH
1EE80..1EE89  ; Lo #  [10] ARABIC MATHEMATICAL LOOPED ALEF..ARABIC MATHEMATICAL LOOPED YEH
1EE8B..1EE9B  ; Lo #  [17] ARABIC MATHEMATICAL LOOPED LAM..ARABIC MATHEMATICAL LOOPED GHAIN
1EEA1..1EEA3  ; Lo #   [3] ARABIC MATHEMATICAL DOUBLE-STRUCK BEH..ARABIC MATHEMATICAL DOUBLE-STRUCK DAL
1EEA5..1EEA9  ; Lo #   [5] ARABIC MATHEMATICAL DOUBLE-STRUCK WAW..ARABIC MATHEMATICAL DOUBLE-STRUCK YEH
1EEAB..1EEBB  ; Lo #  [17] ARABIC MATHEMATICAL DOUBLE-STRUCK LAM..ARABIC MATHEMATICAL DOUBLE-STRUCK GHAIN
20000..2A6DF  ; Lo # [42720] CJK UNIFIED IDEOGRAPH-20000..CJK UNIFIED IDEOGRAPH-2A6DF
2A700..2B739  ; Lo # [4154] CJK UNIFIED IDEOGRAPH-2A700..CJK UNIFIED IDEOGRAPH-2B739
2B740..2B81D  ; Lo # [222] CJK UNIFIED IDEOGRAPH-2B740..CJK UNIFIED IDEOGRAPH-2B81D
2B820..2CEA1  ; Lo # [5762] CJK UNIFIED IDEOGRAPH-2B820..CJK UNIFIED IDEOGRAPH-2CEA1
2CEB0..2EBE0  ; Lo # [7473] CJK UNIFIED IDEOGRAPH-2CEB0..CJK UNIFIED IDEOGRAPH-2EBE0
2EBF0..2EE5D  ; Lo # [622] CJK UNIFIED IDEOGRAPH-2EBF0..CJK UNIFIED IDEOGRAPH-2EE5D
2F800..2FA1D  ; Lo # [542] CJK COMPATIBILITY IDEOGRAPH-2F800..CJK COMPATIBILITY IDEOGRAPH-2FA1D
30000..3134A  ; Lo # [4939] CJK UNIFIED IDEOGRAPH-30000..CJK UNIFIED IDEOGRAPH-3134A
31350..323AF  ; Lo # [4192] CJK UNIFIED IDEOGRAPH-31350..CJK UNIFIED IDEOGRAPH-323AF

<<<<<<< HEAD
# Total code points: 132289
=======
# Total code points: 132400
>>>>>>> 6d3768b7

# ================================================

# General_Category=Nonspacing_Mark

0300..036F    ; Mn # [112] COMBINING GRAVE ACCENT..COMBINING LATIN SMALL LETTER X
0483..0487    ; Mn #   [5] COMBINING CYRILLIC TITLO..COMBINING CYRILLIC POKRYTIE
0591..05BD    ; Mn #  [45] HEBREW ACCENT ETNAHTA..HEBREW POINT METEG
05BF          ; Mn #       HEBREW POINT RAFE
05C1..05C2    ; Mn #   [2] HEBREW POINT SHIN DOT..HEBREW POINT SIN DOT
05C4..05C5    ; Mn #   [2] HEBREW MARK UPPER DOT..HEBREW MARK LOWER DOT
05C7          ; Mn #       HEBREW POINT QAMATS QATAN
0610..061A    ; Mn #  [11] ARABIC SIGN SALLALLAHOU ALAYHE WASSALLAM..ARABIC SMALL KASRA
064B..065F    ; Mn #  [21] ARABIC FATHATAN..ARABIC WAVY HAMZA BELOW
0670          ; Mn #       ARABIC LETTER SUPERSCRIPT ALEF
06D6..06DC    ; Mn #   [7] ARABIC SMALL HIGH LIGATURE SAD WITH LAM WITH ALEF MAKSURA..ARABIC SMALL HIGH SEEN
06DF..06E4    ; Mn #   [6] ARABIC SMALL HIGH ROUNDED ZERO..ARABIC SMALL HIGH MADDA
06E7..06E8    ; Mn #   [2] ARABIC SMALL HIGH YEH..ARABIC SMALL HIGH NOON
06EA..06ED    ; Mn #   [4] ARABIC EMPTY CENTRE LOW STOP..ARABIC SMALL LOW MEEM
0711          ; Mn #       SYRIAC LETTER SUPERSCRIPT ALAPH
0730..074A    ; Mn #  [27] SYRIAC PTHAHA ABOVE..SYRIAC BARREKH
07A6..07B0    ; Mn #  [11] THAANA ABAFILI..THAANA SUKUN
07EB..07F3    ; Mn #   [9] NKO COMBINING SHORT HIGH TONE..NKO COMBINING DOUBLE DOT ABOVE
07FD          ; Mn #       NKO DANTAYALAN
0816..0819    ; Mn #   [4] SAMARITAN MARK IN..SAMARITAN MARK DAGESH
081B..0823    ; Mn #   [9] SAMARITAN MARK EPENTHETIC YUT..SAMARITAN VOWEL SIGN A
0825..0827    ; Mn #   [3] SAMARITAN VOWEL SIGN SHORT A..SAMARITAN VOWEL SIGN U
0829..082D    ; Mn #   [5] SAMARITAN VOWEL SIGN LONG I..SAMARITAN MARK NEQUDAA
0859..085B    ; Mn #   [3] MANDAIC AFFRICATION MARK..MANDAIC GEMINATION MARK
0897..089F    ; Mn #   [9] ARABIC PEPET..ARABIC HALF MADDA OVER MADDA
08CA..08E1    ; Mn #  [24] ARABIC SMALL HIGH FARSI YEH..ARABIC SMALL HIGH SIGN SAFHA
08E3..0902    ; Mn #  [32] ARABIC TURNED DAMMA BELOW..DEVANAGARI SIGN ANUSVARA
093A          ; Mn #       DEVANAGARI VOWEL SIGN OE
093C          ; Mn #       DEVANAGARI SIGN NUKTA
0941..0948    ; Mn #   [8] DEVANAGARI VOWEL SIGN U..DEVANAGARI VOWEL SIGN AI
094D          ; Mn #       DEVANAGARI SIGN VIRAMA
0951..0957    ; Mn #   [7] DEVANAGARI STRESS SIGN UDATTA..DEVANAGARI VOWEL SIGN UUE
0962..0963    ; Mn #   [2] DEVANAGARI VOWEL SIGN VOCALIC L..DEVANAGARI VOWEL SIGN VOCALIC LL
0981          ; Mn #       BENGALI SIGN CANDRABINDU
09BC          ; Mn #       BENGALI SIGN NUKTA
09C1..09C4    ; Mn #   [4] BENGALI VOWEL SIGN U..BENGALI VOWEL SIGN VOCALIC RR
09CD          ; Mn #       BENGALI SIGN VIRAMA
09E2..09E3    ; Mn #   [2] BENGALI VOWEL SIGN VOCALIC L..BENGALI VOWEL SIGN VOCALIC LL
09FE          ; Mn #       BENGALI SANDHI MARK
0A01..0A02    ; Mn #   [2] GURMUKHI SIGN ADAK BINDI..GURMUKHI SIGN BINDI
0A3C          ; Mn #       GURMUKHI SIGN NUKTA
0A41..0A42    ; Mn #   [2] GURMUKHI VOWEL SIGN U..GURMUKHI VOWEL SIGN UU
0A47..0A48    ; Mn #   [2] GURMUKHI VOWEL SIGN EE..GURMUKHI VOWEL SIGN AI
0A4B..0A4D    ; Mn #   [3] GURMUKHI VOWEL SIGN OO..GURMUKHI SIGN VIRAMA
0A51          ; Mn #       GURMUKHI SIGN UDAAT
0A70..0A71    ; Mn #   [2] GURMUKHI TIPPI..GURMUKHI ADDAK
0A75          ; Mn #       GURMUKHI SIGN YAKASH
0A81..0A82    ; Mn #   [2] GUJARATI SIGN CANDRABINDU..GUJARATI SIGN ANUSVARA
0ABC          ; Mn #       GUJARATI SIGN NUKTA
0AC1..0AC5    ; Mn #   [5] GUJARATI VOWEL SIGN U..GUJARATI VOWEL SIGN CANDRA E
0AC7..0AC8    ; Mn #   [2] GUJARATI VOWEL SIGN E..GUJARATI VOWEL SIGN AI
0ACD          ; Mn #       GUJARATI SIGN VIRAMA
0AE2..0AE3    ; Mn #   [2] GUJARATI VOWEL SIGN VOCALIC L..GUJARATI VOWEL SIGN VOCALIC LL
0AFA..0AFF    ; Mn #   [6] GUJARATI SIGN SUKUN..GUJARATI SIGN TWO-CIRCLE NUKTA ABOVE
0B01          ; Mn #       ORIYA SIGN CANDRABINDU
0B3C          ; Mn #       ORIYA SIGN NUKTA
0B3F          ; Mn #       ORIYA VOWEL SIGN I
0B41..0B44    ; Mn #   [4] ORIYA VOWEL SIGN U..ORIYA VOWEL SIGN VOCALIC RR
0B4D          ; Mn #       ORIYA SIGN VIRAMA
0B55..0B56    ; Mn #   [2] ORIYA SIGN OVERLINE..ORIYA AI LENGTH MARK
0B62..0B63    ; Mn #   [2] ORIYA VOWEL SIGN VOCALIC L..ORIYA VOWEL SIGN VOCALIC LL
0B82          ; Mn #       TAMIL SIGN ANUSVARA
0BC0          ; Mn #       TAMIL VOWEL SIGN II
0BCD          ; Mn #       TAMIL SIGN VIRAMA
0C00          ; Mn #       TELUGU SIGN COMBINING CANDRABINDU ABOVE
0C04          ; Mn #       TELUGU SIGN COMBINING ANUSVARA ABOVE
0C3C          ; Mn #       TELUGU SIGN NUKTA
0C3E..0C40    ; Mn #   [3] TELUGU VOWEL SIGN AA..TELUGU VOWEL SIGN II
0C46..0C48    ; Mn #   [3] TELUGU VOWEL SIGN E..TELUGU VOWEL SIGN AI
0C4A..0C4D    ; Mn #   [4] TELUGU VOWEL SIGN O..TELUGU SIGN VIRAMA
0C55..0C56    ; Mn #   [2] TELUGU LENGTH MARK..TELUGU AI LENGTH MARK
0C62..0C63    ; Mn #   [2] TELUGU VOWEL SIGN VOCALIC L..TELUGU VOWEL SIGN VOCALIC LL
0C81          ; Mn #       KANNADA SIGN CANDRABINDU
0CBC          ; Mn #       KANNADA SIGN NUKTA
0CBF          ; Mn #       KANNADA VOWEL SIGN I
0CC6          ; Mn #       KANNADA VOWEL SIGN E
0CCC..0CCD    ; Mn #   [2] KANNADA VOWEL SIGN AU..KANNADA SIGN VIRAMA
0CE2..0CE3    ; Mn #   [2] KANNADA VOWEL SIGN VOCALIC L..KANNADA VOWEL SIGN VOCALIC LL
0D00..0D01    ; Mn #   [2] MALAYALAM SIGN COMBINING ANUSVARA ABOVE..MALAYALAM SIGN CANDRABINDU
0D3B..0D3C    ; Mn #   [2] MALAYALAM SIGN VERTICAL BAR VIRAMA..MALAYALAM SIGN CIRCULAR VIRAMA
0D41..0D44    ; Mn #   [4] MALAYALAM VOWEL SIGN U..MALAYALAM VOWEL SIGN VOCALIC RR
0D4D          ; Mn #       MALAYALAM SIGN VIRAMA
0D62..0D63    ; Mn #   [2] MALAYALAM VOWEL SIGN VOCALIC L..MALAYALAM VOWEL SIGN VOCALIC LL
0D81          ; Mn #       SINHALA SIGN CANDRABINDU
0DCA          ; Mn #       SINHALA SIGN AL-LAKUNA
0DD2..0DD4    ; Mn #   [3] SINHALA VOWEL SIGN KETTI IS-PILLA..SINHALA VOWEL SIGN KETTI PAA-PILLA
0DD6          ; Mn #       SINHALA VOWEL SIGN DIGA PAA-PILLA
0E31          ; Mn #       THAI CHARACTER MAI HAN-AKAT
0E34..0E3A    ; Mn #   [7] THAI CHARACTER SARA I..THAI CHARACTER PHINTHU
0E47..0E4E    ; Mn #   [8] THAI CHARACTER MAITAIKHU..THAI CHARACTER YAMAKKAN
0EB1          ; Mn #       LAO VOWEL SIGN MAI KAN
0EB4..0EBC    ; Mn #   [9] LAO VOWEL SIGN I..LAO SEMIVOWEL SIGN LO
0EC8..0ECE    ; Mn #   [7] LAO TONE MAI EK..LAO YAMAKKAN
0F18..0F19    ; Mn #   [2] TIBETAN ASTROLOGICAL SIGN -KHYUD PA..TIBETAN ASTROLOGICAL SIGN SDONG TSHUGS
0F35          ; Mn #       TIBETAN MARK NGAS BZUNG NYI ZLA
0F37          ; Mn #       TIBETAN MARK NGAS BZUNG SGOR RTAGS
0F39          ; Mn #       TIBETAN MARK TSA -PHRU
0F71..0F7E    ; Mn #  [14] TIBETAN VOWEL SIGN AA..TIBETAN SIGN RJES SU NGA RO
0F80..0F84    ; Mn #   [5] TIBETAN VOWEL SIGN REVERSED I..TIBETAN MARK HALANTA
0F86..0F87    ; Mn #   [2] TIBETAN SIGN LCI RTAGS..TIBETAN SIGN YANG RTAGS
0F8D..0F97    ; Mn #  [11] TIBETAN SUBJOINED SIGN LCE TSA CAN..TIBETAN SUBJOINED LETTER JA
0F99..0FBC    ; Mn #  [36] TIBETAN SUBJOINED LETTER NYA..TIBETAN SUBJOINED LETTER FIXED-FORM RA
0FC6          ; Mn #       TIBETAN SYMBOL PADMA GDAN
102D..1030    ; Mn #   [4] MYANMAR VOWEL SIGN I..MYANMAR VOWEL SIGN UU
1032..1037    ; Mn #   [6] MYANMAR VOWEL SIGN AI..MYANMAR SIGN DOT BELOW
1039..103A    ; Mn #   [2] MYANMAR SIGN VIRAMA..MYANMAR SIGN ASAT
103D..103E    ; Mn #   [2] MYANMAR CONSONANT SIGN MEDIAL WA..MYANMAR CONSONANT SIGN MEDIAL HA
1058..1059    ; Mn #   [2] MYANMAR VOWEL SIGN VOCALIC L..MYANMAR VOWEL SIGN VOCALIC LL
105E..1060    ; Mn #   [3] MYANMAR CONSONANT SIGN MON MEDIAL NA..MYANMAR CONSONANT SIGN MON MEDIAL LA
1071..1074    ; Mn #   [4] MYANMAR VOWEL SIGN GEBA KAREN I..MYANMAR VOWEL SIGN KAYAH EE
1082          ; Mn #       MYANMAR CONSONANT SIGN SHAN MEDIAL WA
1085..1086    ; Mn #   [2] MYANMAR VOWEL SIGN SHAN E ABOVE..MYANMAR VOWEL SIGN SHAN FINAL Y
108D          ; Mn #       MYANMAR SIGN SHAN COUNCIL EMPHATIC TONE
109D          ; Mn #       MYANMAR VOWEL SIGN AITON AI
135D..135F    ; Mn #   [3] ETHIOPIC COMBINING GEMINATION AND VOWEL LENGTH MARK..ETHIOPIC COMBINING GEMINATION MARK
1712..1714    ; Mn #   [3] TAGALOG VOWEL SIGN I..TAGALOG SIGN VIRAMA
1732..1733    ; Mn #   [2] HANUNOO VOWEL SIGN I..HANUNOO VOWEL SIGN U
1752..1753    ; Mn #   [2] BUHID VOWEL SIGN I..BUHID VOWEL SIGN U
1772..1773    ; Mn #   [2] TAGBANWA VOWEL SIGN I..TAGBANWA VOWEL SIGN U
17B4..17B5    ; Mn #   [2] KHMER VOWEL INHERENT AQ..KHMER VOWEL INHERENT AA
17B7..17BD    ; Mn #   [7] KHMER VOWEL SIGN I..KHMER VOWEL SIGN UA
17C6          ; Mn #       KHMER SIGN NIKAHIT
17C9..17D3    ; Mn #  [11] KHMER SIGN MUUSIKATOAN..KHMER SIGN BATHAMASAT
17DD          ; Mn #       KHMER SIGN ATTHACAN
180B..180D    ; Mn #   [3] MONGOLIAN FREE VARIATION SELECTOR ONE..MONGOLIAN FREE VARIATION SELECTOR THREE
180F          ; Mn #       MONGOLIAN FREE VARIATION SELECTOR FOUR
1885..1886    ; Mn #   [2] MONGOLIAN LETTER ALI GALI BALUDA..MONGOLIAN LETTER ALI GALI THREE BALUDA
18A9          ; Mn #       MONGOLIAN LETTER ALI GALI DAGALGA
1920..1922    ; Mn #   [3] LIMBU VOWEL SIGN A..LIMBU VOWEL SIGN U
1927..1928    ; Mn #   [2] LIMBU VOWEL SIGN E..LIMBU VOWEL SIGN O
1932          ; Mn #       LIMBU SMALL LETTER ANUSVARA
1939..193B    ; Mn #   [3] LIMBU SIGN MUKPHRENG..LIMBU SIGN SA-I
1A17..1A18    ; Mn #   [2] BUGINESE VOWEL SIGN I..BUGINESE VOWEL SIGN U
1A1B          ; Mn #       BUGINESE VOWEL SIGN AE
1A56          ; Mn #       TAI THAM CONSONANT SIGN MEDIAL LA
1A58..1A5E    ; Mn #   [7] TAI THAM SIGN MAI KANG LAI..TAI THAM CONSONANT SIGN SA
1A60          ; Mn #       TAI THAM SIGN SAKOT
1A62          ; Mn #       TAI THAM VOWEL SIGN MAI SAT
1A65..1A6C    ; Mn #   [8] TAI THAM VOWEL SIGN I..TAI THAM VOWEL SIGN OA BELOW
1A73..1A7C    ; Mn #  [10] TAI THAM VOWEL SIGN OA ABOVE..TAI THAM SIGN KHUEN-LUE KARAN
1A7F          ; Mn #       TAI THAM COMBINING CRYPTOGRAMMIC DOT
1AB0..1ABD    ; Mn #  [14] COMBINING DOUBLED CIRCUMFLEX ACCENT..COMBINING PARENTHESES BELOW
1ABF..1ACE    ; Mn #  [16] COMBINING LATIN SMALL LETTER W BELOW..COMBINING LATIN SMALL LETTER INSULAR T
1B00..1B03    ; Mn #   [4] BALINESE SIGN ULU RICEM..BALINESE SIGN SURANG
1B34          ; Mn #       BALINESE SIGN REREKAN
1B36..1B3A    ; Mn #   [5] BALINESE VOWEL SIGN ULU..BALINESE VOWEL SIGN RA REPA
1B3C          ; Mn #       BALINESE VOWEL SIGN LA LENGA
1B42          ; Mn #       BALINESE VOWEL SIGN PEPET
1B6B..1B73    ; Mn #   [9] BALINESE MUSICAL SYMBOL COMBINING TEGEH..BALINESE MUSICAL SYMBOL COMBINING GONG
1B80..1B81    ; Mn #   [2] SUNDANESE SIGN PANYECEK..SUNDANESE SIGN PANGLAYAR
1BA2..1BA5    ; Mn #   [4] SUNDANESE CONSONANT SIGN PANYAKRA..SUNDANESE VOWEL SIGN PANYUKU
1BA8..1BA9    ; Mn #   [2] SUNDANESE VOWEL SIGN PAMEPET..SUNDANESE VOWEL SIGN PANEULEUNG
1BAB..1BAD    ; Mn #   [3] SUNDANESE SIGN VIRAMA..SUNDANESE CONSONANT SIGN PASANGAN WA
1BE6          ; Mn #       BATAK SIGN TOMPI
1BE8..1BE9    ; Mn #   [2] BATAK VOWEL SIGN PAKPAK E..BATAK VOWEL SIGN EE
1BED          ; Mn #       BATAK VOWEL SIGN KARO O
1BEF..1BF1    ; Mn #   [3] BATAK VOWEL SIGN U FOR SIMALUNGUN SA..BATAK CONSONANT SIGN H
1C2C..1C33    ; Mn #   [8] LEPCHA VOWEL SIGN E..LEPCHA CONSONANT SIGN T
1C36..1C37    ; Mn #   [2] LEPCHA SIGN RAN..LEPCHA SIGN NUKTA
1CD0..1CD2    ; Mn #   [3] VEDIC TONE KARSHANA..VEDIC TONE PRENKHA
1CD4..1CE0    ; Mn #  [13] VEDIC SIGN YAJURVEDIC MIDLINE SVARITA..VEDIC TONE RIGVEDIC KASHMIRI INDEPENDENT SVARITA
1CE2..1CE8    ; Mn #   [7] VEDIC SIGN VISARGA SVARITA..VEDIC SIGN VISARGA ANUDATTA WITH TAIL
1CED          ; Mn #       VEDIC SIGN TIRYAK
1CF4          ; Mn #       VEDIC TONE CANDRA ABOVE
1CF8..1CF9    ; Mn #   [2] VEDIC TONE RING ABOVE..VEDIC TONE DOUBLE RING ABOVE
1DC0..1DFF    ; Mn #  [64] COMBINING DOTTED GRAVE ACCENT..COMBINING RIGHT ARROWHEAD AND DOWN ARROWHEAD BELOW
20D0..20DC    ; Mn #  [13] COMBINING LEFT HARPOON ABOVE..COMBINING FOUR DOTS ABOVE
20E1          ; Mn #       COMBINING LEFT RIGHT ARROW ABOVE
20E5..20F0    ; Mn #  [12] COMBINING REVERSE SOLIDUS OVERLAY..COMBINING ASTERISK ABOVE
2CEF..2CF1    ; Mn #   [3] COPTIC COMBINING NI ABOVE..COPTIC COMBINING SPIRITUS LENIS
2D7F          ; Mn #       TIFINAGH CONSONANT JOINER
2DE0..2DFF    ; Mn #  [32] COMBINING CYRILLIC LETTER BE..COMBINING CYRILLIC LETTER IOTIFIED BIG YUS
302A..302D    ; Mn #   [4] IDEOGRAPHIC LEVEL TONE MARK..IDEOGRAPHIC ENTERING TONE MARK
3099..309A    ; Mn #   [2] COMBINING KATAKANA-HIRAGANA VOICED SOUND MARK..COMBINING KATAKANA-HIRAGANA SEMI-VOICED SOUND MARK
A66F          ; Mn #       COMBINING CYRILLIC VZMET
A674..A67D    ; Mn #  [10] COMBINING CYRILLIC LETTER UKRAINIAN IE..COMBINING CYRILLIC PAYEROK
A69E..A69F    ; Mn #   [2] COMBINING CYRILLIC LETTER EF..COMBINING CYRILLIC LETTER IOTIFIED E
A6F0..A6F1    ; Mn #   [2] BAMUM COMBINING MARK KOQNDON..BAMUM COMBINING MARK TUKWENTIS
A802          ; Mn #       SYLOTI NAGRI SIGN DVISVARA
A806          ; Mn #       SYLOTI NAGRI SIGN HASANTA
A80B          ; Mn #       SYLOTI NAGRI SIGN ANUSVARA
A825..A826    ; Mn #   [2] SYLOTI NAGRI VOWEL SIGN U..SYLOTI NAGRI VOWEL SIGN E
A82C          ; Mn #       SYLOTI NAGRI SIGN ALTERNATE HASANTA
A8C4..A8C5    ; Mn #   [2] SAURASHTRA SIGN VIRAMA..SAURASHTRA SIGN CANDRABINDU
A8E0..A8F1    ; Mn #  [18] COMBINING DEVANAGARI DIGIT ZERO..COMBINING DEVANAGARI SIGN AVAGRAHA
A8FF          ; Mn #       DEVANAGARI VOWEL SIGN AY
A926..A92D    ; Mn #   [8] KAYAH LI VOWEL UE..KAYAH LI TONE CALYA PLOPHU
A947..A951    ; Mn #  [11] REJANG VOWEL SIGN I..REJANG CONSONANT SIGN R
A980..A982    ; Mn #   [3] JAVANESE SIGN PANYANGGA..JAVANESE SIGN LAYAR
A9B3          ; Mn #       JAVANESE SIGN CECAK TELU
A9B6..A9B9    ; Mn #   [4] JAVANESE VOWEL SIGN WULU..JAVANESE VOWEL SIGN SUKU MENDUT
A9BC..A9BD    ; Mn #   [2] JAVANESE VOWEL SIGN PEPET..JAVANESE CONSONANT SIGN KERET
A9E5          ; Mn #       MYANMAR SIGN SHAN SAW
AA29..AA2E    ; Mn #   [6] CHAM VOWEL SIGN AA..CHAM VOWEL SIGN OE
AA31..AA32    ; Mn #   [2] CHAM VOWEL SIGN AU..CHAM VOWEL SIGN UE
AA35..AA36    ; Mn #   [2] CHAM CONSONANT SIGN LA..CHAM CONSONANT SIGN WA
AA43          ; Mn #       CHAM CONSONANT SIGN FINAL NG
AA4C          ; Mn #       CHAM CONSONANT SIGN FINAL M
AA7C          ; Mn #       MYANMAR SIGN TAI LAING TONE-2
AAB0          ; Mn #       TAI VIET MAI KANG
AAB2..AAB4    ; Mn #   [3] TAI VIET VOWEL I..TAI VIET VOWEL U
AAB7..AAB8    ; Mn #   [2] TAI VIET MAI KHIT..TAI VIET VOWEL IA
AABE..AABF    ; Mn #   [2] TAI VIET VOWEL AM..TAI VIET TONE MAI EK
AAC1          ; Mn #       TAI VIET TONE MAI THO
AAEC..AAED    ; Mn #   [2] MEETEI MAYEK VOWEL SIGN UU..MEETEI MAYEK VOWEL SIGN AAI
AAF6          ; Mn #       MEETEI MAYEK VIRAMA
ABE5          ; Mn #       MEETEI MAYEK VOWEL SIGN ANAP
ABE8          ; Mn #       MEETEI MAYEK VOWEL SIGN UNAP
ABED          ; Mn #       MEETEI MAYEK APUN IYEK
FB1E          ; Mn #       HEBREW POINT JUDEO-SPANISH VARIKA
FE00..FE0F    ; Mn #  [16] VARIATION SELECTOR-1..VARIATION SELECTOR-16
FE20..FE2F    ; Mn #  [16] COMBINING LIGATURE LEFT HALF..COMBINING CYRILLIC TITLO RIGHT HALF
101FD         ; Mn #       PHAISTOS DISC SIGN COMBINING OBLIQUE STROKE
102E0         ; Mn #       COPTIC EPACT THOUSANDS MARK
10376..1037A  ; Mn #   [5] COMBINING OLD PERMIC LETTER AN..COMBINING OLD PERMIC LETTER SII
10A01..10A03  ; Mn #   [3] KHAROSHTHI VOWEL SIGN I..KHAROSHTHI VOWEL SIGN VOCALIC R
10A05..10A06  ; Mn #   [2] KHAROSHTHI VOWEL SIGN E..KHAROSHTHI VOWEL SIGN O
10A0C..10A0F  ; Mn #   [4] KHAROSHTHI VOWEL LENGTH MARK..KHAROSHTHI SIGN VISARGA
10A38..10A3A  ; Mn #   [3] KHAROSHTHI SIGN BAR ABOVE..KHAROSHTHI SIGN DOT BELOW
10A3F         ; Mn #       KHAROSHTHI VIRAMA
10AE5..10AE6  ; Mn #   [2] MANICHAEAN ABBREVIATION MARK ABOVE..MANICHAEAN ABBREVIATION MARK BELOW
10D24..10D27  ; Mn #   [4] HANIFI ROHINGYA SIGN HARBAHAY..HANIFI ROHINGYA SIGN TASSI
10D69..10D6D  ; Mn #   [5] GARAY VOWEL SIGN E..GARAY CONSONANT NASALIZATION MARK
10EAB..10EAC  ; Mn #   [2] YEZIDI COMBINING HAMZA MARK..YEZIDI COMBINING MADDA MARK
10EFC..10EFF  ; Mn #   [4] ARABIC COMBINING ALEF OVERLAY..ARABIC SMALL LOW WORD MADDA
10F46..10F50  ; Mn #  [11] SOGDIAN COMBINING DOT BELOW..SOGDIAN COMBINING STROKE BELOW
10F82..10F85  ; Mn #   [4] OLD UYGHUR COMBINING DOT ABOVE..OLD UYGHUR COMBINING TWO DOTS BELOW
11001         ; Mn #       BRAHMI SIGN ANUSVARA
11038..11046  ; Mn #  [15] BRAHMI VOWEL SIGN AA..BRAHMI VIRAMA
11070         ; Mn #       BRAHMI SIGN OLD TAMIL VIRAMA
11073..11074  ; Mn #   [2] BRAHMI VOWEL SIGN OLD TAMIL SHORT E..BRAHMI VOWEL SIGN OLD TAMIL SHORT O
1107F..11081  ; Mn #   [3] BRAHMI NUMBER JOINER..KAITHI SIGN ANUSVARA
110B3..110B6  ; Mn #   [4] KAITHI VOWEL SIGN U..KAITHI VOWEL SIGN AI
110B9..110BA  ; Mn #   [2] KAITHI SIGN VIRAMA..KAITHI SIGN NUKTA
110C2         ; Mn #       KAITHI VOWEL SIGN VOCALIC R
11100..11102  ; Mn #   [3] CHAKMA SIGN CANDRABINDU..CHAKMA SIGN VISARGA
11127..1112B  ; Mn #   [5] CHAKMA VOWEL SIGN A..CHAKMA VOWEL SIGN UU
1112D..11134  ; Mn #   [8] CHAKMA VOWEL SIGN AI..CHAKMA MAAYYAA
11173         ; Mn #       MAHAJANI SIGN NUKTA
11180..11181  ; Mn #   [2] SHARADA SIGN CANDRABINDU..SHARADA SIGN ANUSVARA
111B6..111BE  ; Mn #   [9] SHARADA VOWEL SIGN U..SHARADA VOWEL SIGN O
111C9..111CC  ; Mn #   [4] SHARADA SANDHI MARK..SHARADA EXTRA SHORT VOWEL MARK
111CF         ; Mn #       SHARADA SIGN INVERTED CANDRABINDU
1122F..11231  ; Mn #   [3] KHOJKI VOWEL SIGN U..KHOJKI VOWEL SIGN AI
11234         ; Mn #       KHOJKI SIGN ANUSVARA
11236..11237  ; Mn #   [2] KHOJKI SIGN NUKTA..KHOJKI SIGN SHADDA
1123E         ; Mn #       KHOJKI SIGN SUKUN
11241         ; Mn #       KHOJKI VOWEL SIGN VOCALIC R
112DF         ; Mn #       KHUDAWADI SIGN ANUSVARA
112E3..112EA  ; Mn #   [8] KHUDAWADI VOWEL SIGN U..KHUDAWADI SIGN VIRAMA
11300..11301  ; Mn #   [2] GRANTHA SIGN COMBINING ANUSVARA ABOVE..GRANTHA SIGN CANDRABINDU
1133B..1133C  ; Mn #   [2] COMBINING BINDU BELOW..GRANTHA SIGN NUKTA
11340         ; Mn #       GRANTHA VOWEL SIGN II
11366..1136C  ; Mn #   [7] COMBINING GRANTHA DIGIT ZERO..COMBINING GRANTHA DIGIT SIX
11370..11374  ; Mn #   [5] COMBINING GRANTHA LETTER A..COMBINING GRANTHA LETTER PA
113BB..113C0  ; Mn #   [6] TULU-TIGALARI VOWEL SIGN U..TULU-TIGALARI VOWEL SIGN VOCALIC LL
113CE         ; Mn #       TULU-TIGALARI SIGN VIRAMA
113D0         ; Mn #       TULU-TIGALARI CONJOINER
113E1..113E2  ; Mn #   [2] TULU-TIGALARI VEDIC TONE SVARITA..TULU-TIGALARI VEDIC TONE ANUDATTA
11438..1143F  ; Mn #   [8] NEWA VOWEL SIGN U..NEWA VOWEL SIGN AI
11442..11444  ; Mn #   [3] NEWA SIGN VIRAMA..NEWA SIGN ANUSVARA
11446         ; Mn #       NEWA SIGN NUKTA
1145E         ; Mn #       NEWA SANDHI MARK
114B3..114B8  ; Mn #   [6] TIRHUTA VOWEL SIGN U..TIRHUTA VOWEL SIGN VOCALIC LL
114BA         ; Mn #       TIRHUTA VOWEL SIGN SHORT E
114BF..114C0  ; Mn #   [2] TIRHUTA SIGN CANDRABINDU..TIRHUTA SIGN ANUSVARA
114C2..114C3  ; Mn #   [2] TIRHUTA SIGN VIRAMA..TIRHUTA SIGN NUKTA
115B2..115B5  ; Mn #   [4] SIDDHAM VOWEL SIGN U..SIDDHAM VOWEL SIGN VOCALIC RR
115BC..115BD  ; Mn #   [2] SIDDHAM SIGN CANDRABINDU..SIDDHAM SIGN ANUSVARA
115BF..115C0  ; Mn #   [2] SIDDHAM SIGN VIRAMA..SIDDHAM SIGN NUKTA
115DC..115DD  ; Mn #   [2] SIDDHAM VOWEL SIGN ALTERNATE U..SIDDHAM VOWEL SIGN ALTERNATE UU
11633..1163A  ; Mn #   [8] MODI VOWEL SIGN U..MODI VOWEL SIGN AI
1163D         ; Mn #       MODI SIGN ANUSVARA
1163F..11640  ; Mn #   [2] MODI SIGN VIRAMA..MODI SIGN ARDHACANDRA
116AB         ; Mn #       TAKRI SIGN ANUSVARA
116AD         ; Mn #       TAKRI VOWEL SIGN AA
116B0..116B5  ; Mn #   [6] TAKRI VOWEL SIGN U..TAKRI VOWEL SIGN AU
116B7         ; Mn #       TAKRI SIGN NUKTA
1171D..1171F  ; Mn #   [3] AHOM CONSONANT SIGN MEDIAL LA..AHOM CONSONANT SIGN MEDIAL LIGATING RA
11722..11725  ; Mn #   [4] AHOM VOWEL SIGN I..AHOM VOWEL SIGN UU
11727..1172B  ; Mn #   [5] AHOM VOWEL SIGN AW..AHOM SIGN KILLER
1182F..11837  ; Mn #   [9] DOGRA VOWEL SIGN U..DOGRA SIGN ANUSVARA
11839..1183A  ; Mn #   [2] DOGRA SIGN VIRAMA..DOGRA SIGN NUKTA
1193B..1193C  ; Mn #   [2] DIVES AKURU SIGN ANUSVARA..DIVES AKURU SIGN CANDRABINDU
1193E         ; Mn #       DIVES AKURU VIRAMA
11943         ; Mn #       DIVES AKURU SIGN NUKTA
119D4..119D7  ; Mn #   [4] NANDINAGARI VOWEL SIGN U..NANDINAGARI VOWEL SIGN VOCALIC RR
119DA..119DB  ; Mn #   [2] NANDINAGARI VOWEL SIGN E..NANDINAGARI VOWEL SIGN AI
119E0         ; Mn #       NANDINAGARI SIGN VIRAMA
11A01..11A0A  ; Mn #  [10] ZANABAZAR SQUARE VOWEL SIGN I..ZANABAZAR SQUARE VOWEL LENGTH MARK
11A33..11A38  ; Mn #   [6] ZANABAZAR SQUARE FINAL CONSONANT MARK..ZANABAZAR SQUARE SIGN ANUSVARA
11A3B..11A3E  ; Mn #   [4] ZANABAZAR SQUARE CLUSTER-FINAL LETTER YA..ZANABAZAR SQUARE CLUSTER-FINAL LETTER VA
11A47         ; Mn #       ZANABAZAR SQUARE SUBJOINER
11A51..11A56  ; Mn #   [6] SOYOMBO VOWEL SIGN I..SOYOMBO VOWEL SIGN OE
11A59..11A5B  ; Mn #   [3] SOYOMBO VOWEL SIGN VOCALIC R..SOYOMBO VOWEL LENGTH MARK
11A8A..11A96  ; Mn #  [13] SOYOMBO FINAL CONSONANT SIGN G..SOYOMBO SIGN ANUSVARA
11A98..11A99  ; Mn #   [2] SOYOMBO GEMINATION MARK..SOYOMBO SUBJOINER
11C30..11C36  ; Mn #   [7] BHAIKSUKI VOWEL SIGN I..BHAIKSUKI VOWEL SIGN VOCALIC L
11C38..11C3D  ; Mn #   [6] BHAIKSUKI VOWEL SIGN E..BHAIKSUKI SIGN ANUSVARA
11C3F         ; Mn #       BHAIKSUKI SIGN VIRAMA
11C92..11CA7  ; Mn #  [22] MARCHEN SUBJOINED LETTER KA..MARCHEN SUBJOINED LETTER ZA
11CAA..11CB0  ; Mn #   [7] MARCHEN SUBJOINED LETTER RA..MARCHEN VOWEL SIGN AA
11CB2..11CB3  ; Mn #   [2] MARCHEN VOWEL SIGN U..MARCHEN VOWEL SIGN E
11CB5..11CB6  ; Mn #   [2] MARCHEN SIGN ANUSVARA..MARCHEN SIGN CANDRABINDU
11D31..11D36  ; Mn #   [6] MASARAM GONDI VOWEL SIGN AA..MASARAM GONDI VOWEL SIGN VOCALIC R
11D3A         ; Mn #       MASARAM GONDI VOWEL SIGN E
11D3C..11D3D  ; Mn #   [2] MASARAM GONDI VOWEL SIGN AI..MASARAM GONDI VOWEL SIGN O
11D3F..11D45  ; Mn #   [7] MASARAM GONDI VOWEL SIGN AU..MASARAM GONDI VIRAMA
11D47         ; Mn #       MASARAM GONDI RA-KARA
11D90..11D91  ; Mn #   [2] GUNJALA GONDI VOWEL SIGN EE..GUNJALA GONDI VOWEL SIGN AI
11D95         ; Mn #       GUNJALA GONDI SIGN ANUSVARA
11D97         ; Mn #       GUNJALA GONDI VIRAMA
11EF3..11EF4  ; Mn #   [2] MAKASAR VOWEL SIGN I..MAKASAR VOWEL SIGN U
11F00..11F01  ; Mn #   [2] KAWI SIGN CANDRABINDU..KAWI SIGN ANUSVARA
11F36..11F3A  ; Mn #   [5] KAWI VOWEL SIGN I..KAWI VOWEL SIGN VOCALIC R
11F40         ; Mn #       KAWI VOWEL SIGN EU
11F42         ; Mn #       KAWI CONJOINER
13440         ; Mn #       EGYPTIAN HIEROGLYPH MIRROR HORIZONTALLY
13447..13455  ; Mn #  [15] EGYPTIAN HIEROGLYPH MODIFIER DAMAGED AT TOP START..EGYPTIAN HIEROGLYPH MODIFIER DAMAGED
16AF0..16AF4  ; Mn #   [5] BASSA VAH COMBINING HIGH TONE..BASSA VAH COMBINING HIGH-LOW TONE
16B30..16B36  ; Mn #   [7] PAHAWH HMONG MARK CIM TUB..PAHAWH HMONG MARK CIM TAUM
16F4F         ; Mn #       MIAO SIGN CONSONANT MODIFIER BAR
16F8F..16F92  ; Mn #   [4] MIAO TONE RIGHT..MIAO TONE BELOW
16FE4         ; Mn #       KHITAN SMALL SCRIPT FILLER
1BC9D..1BC9E  ; Mn #   [2] DUPLOYAN THICK LETTER SELECTOR..DUPLOYAN DOUBLE MARK
1CF00..1CF2D  ; Mn #  [46] ZNAMENNY COMBINING MARK GORAZDO NIZKO S KRYZHEM ON LEFT..ZNAMENNY COMBINING MARK KRYZH ON LEFT
1CF30..1CF46  ; Mn #  [23] ZNAMENNY COMBINING TONAL RANGE MARK MRACHNO..ZNAMENNY PRIZNAK MODIFIER ROG
1D167..1D169  ; Mn #   [3] MUSICAL SYMBOL COMBINING TREMOLO-1..MUSICAL SYMBOL COMBINING TREMOLO-3
1D17B..1D182  ; Mn #   [8] MUSICAL SYMBOL COMBINING ACCENT..MUSICAL SYMBOL COMBINING LOURE
1D185..1D18B  ; Mn #   [7] MUSICAL SYMBOL COMBINING DOIT..MUSICAL SYMBOL COMBINING TRIPLE TONGUE
1D1AA..1D1AD  ; Mn #   [4] MUSICAL SYMBOL COMBINING DOWN BOW..MUSICAL SYMBOL COMBINING SNAP PIZZICATO
1D242..1D244  ; Mn #   [3] COMBINING GREEK MUSICAL TRISEME..COMBINING GREEK MUSICAL PENTASEME
1DA00..1DA36  ; Mn #  [55] SIGNWRITING HEAD RIM..SIGNWRITING AIR SUCKING IN
1DA3B..1DA6C  ; Mn #  [50] SIGNWRITING MOUTH CLOSED NEUTRAL..SIGNWRITING EXCITEMENT
1DA75         ; Mn #       SIGNWRITING UPPER BODY TILTING FROM HIP JOINTS
1DA84         ; Mn #       SIGNWRITING LOCATION HEAD NECK
1DA9B..1DA9F  ; Mn #   [5] SIGNWRITING FILL MODIFIER-2..SIGNWRITING FILL MODIFIER-6
1DAA1..1DAAF  ; Mn #  [15] SIGNWRITING ROTATION MODIFIER-2..SIGNWRITING ROTATION MODIFIER-16
1E000..1E006  ; Mn #   [7] COMBINING GLAGOLITIC LETTER AZU..COMBINING GLAGOLITIC LETTER ZHIVETE
1E008..1E018  ; Mn #  [17] COMBINING GLAGOLITIC LETTER ZEMLJA..COMBINING GLAGOLITIC LETTER HERU
1E01B..1E021  ; Mn #   [7] COMBINING GLAGOLITIC LETTER SHTA..COMBINING GLAGOLITIC LETTER YATI
1E023..1E024  ; Mn #   [2] COMBINING GLAGOLITIC LETTER YU..COMBINING GLAGOLITIC LETTER SMALL YUS
1E026..1E02A  ; Mn #   [5] COMBINING GLAGOLITIC LETTER YO..COMBINING GLAGOLITIC LETTER FITA
1E08F         ; Mn #       COMBINING CYRILLIC SMALL LETTER BYELORUSSIAN-UKRAINIAN I
1E130..1E136  ; Mn #   [7] NYIAKENG PUACHUE HMONG TONE-B..NYIAKENG PUACHUE HMONG TONE-D
1E2AE         ; Mn #       TOTO SIGN RISING TONE
1E2EC..1E2EF  ; Mn #   [4] WANCHO TONE TUP..WANCHO TONE KOINI
1E4EC..1E4EF  ; Mn #   [4] NAG MUNDARI SIGN MUHOR..NAG MUNDARI SIGN SUTUH
1E5EE..1E5EF  ; Mn #   [2] OL ONAL SIGN MU..OL ONAL SIGN IKIR
1E8D0..1E8D6  ; Mn #   [7] MENDE KIKAKUI COMBINING NUMBER TEENS..MENDE KIKAKUI COMBINING NUMBER MILLIONS
1E944..1E94A  ; Mn #   [7] ADLAM ALIF LENGTHENER..ADLAM NUKTA
E0100..E01EF  ; Mn # [240] VARIATION SELECTOR-17..VARIATION SELECTOR-256

<<<<<<< HEAD
# Total code points: 1996
=======
# Total code points: 1994
>>>>>>> 6d3768b7

# ================================================

# General_Category=Enclosing_Mark

0488..0489    ; Me #   [2] COMBINING CYRILLIC HUNDRED THOUSANDS SIGN..COMBINING CYRILLIC MILLIONS SIGN
1ABE          ; Me #       COMBINING PARENTHESES OVERLAY
20DD..20E0    ; Me #   [4] COMBINING ENCLOSING CIRCLE..COMBINING ENCLOSING CIRCLE BACKSLASH
20E2..20E4    ; Me #   [3] COMBINING ENCLOSING SCREEN..COMBINING ENCLOSING UPWARD POINTING TRIANGLE
A670..A672    ; Me #   [3] COMBINING CYRILLIC TEN MILLIONS SIGN..COMBINING CYRILLIC THOUSAND MILLIONS SIGN

# Total code points: 13

# ================================================

# General_Category=Spacing_Mark

0903          ; Mc #       DEVANAGARI SIGN VISARGA
093B          ; Mc #       DEVANAGARI VOWEL SIGN OOE
093E..0940    ; Mc #   [3] DEVANAGARI VOWEL SIGN AA..DEVANAGARI VOWEL SIGN II
0949..094C    ; Mc #   [4] DEVANAGARI VOWEL SIGN CANDRA O..DEVANAGARI VOWEL SIGN AU
094E..094F    ; Mc #   [2] DEVANAGARI VOWEL SIGN PRISHTHAMATRA E..DEVANAGARI VOWEL SIGN AW
0982..0983    ; Mc #   [2] BENGALI SIGN ANUSVARA..BENGALI SIGN VISARGA
09BE..09C0    ; Mc #   [3] BENGALI VOWEL SIGN AA..BENGALI VOWEL SIGN II
09C7..09C8    ; Mc #   [2] BENGALI VOWEL SIGN E..BENGALI VOWEL SIGN AI
09CB..09CC    ; Mc #   [2] BENGALI VOWEL SIGN O..BENGALI VOWEL SIGN AU
09D7          ; Mc #       BENGALI AU LENGTH MARK
0A03          ; Mc #       GURMUKHI SIGN VISARGA
0A3E..0A40    ; Mc #   [3] GURMUKHI VOWEL SIGN AA..GURMUKHI VOWEL SIGN II
0A83          ; Mc #       GUJARATI SIGN VISARGA
0ABE..0AC0    ; Mc #   [3] GUJARATI VOWEL SIGN AA..GUJARATI VOWEL SIGN II
0AC9          ; Mc #       GUJARATI VOWEL SIGN CANDRA O
0ACB..0ACC    ; Mc #   [2] GUJARATI VOWEL SIGN O..GUJARATI VOWEL SIGN AU
0B02..0B03    ; Mc #   [2] ORIYA SIGN ANUSVARA..ORIYA SIGN VISARGA
0B3E          ; Mc #       ORIYA VOWEL SIGN AA
0B40          ; Mc #       ORIYA VOWEL SIGN II
0B47..0B48    ; Mc #   [2] ORIYA VOWEL SIGN E..ORIYA VOWEL SIGN AI
0B4B..0B4C    ; Mc #   [2] ORIYA VOWEL SIGN O..ORIYA VOWEL SIGN AU
0B57          ; Mc #       ORIYA AU LENGTH MARK
0BBE..0BBF    ; Mc #   [2] TAMIL VOWEL SIGN AA..TAMIL VOWEL SIGN I
0BC1..0BC2    ; Mc #   [2] TAMIL VOWEL SIGN U..TAMIL VOWEL SIGN UU
0BC6..0BC8    ; Mc #   [3] TAMIL VOWEL SIGN E..TAMIL VOWEL SIGN AI
0BCA..0BCC    ; Mc #   [3] TAMIL VOWEL SIGN O..TAMIL VOWEL SIGN AU
0BD7          ; Mc #       TAMIL AU LENGTH MARK
0C01..0C03    ; Mc #   [3] TELUGU SIGN CANDRABINDU..TELUGU SIGN VISARGA
0C41..0C44    ; Mc #   [4] TELUGU VOWEL SIGN U..TELUGU VOWEL SIGN VOCALIC RR
0C82..0C83    ; Mc #   [2] KANNADA SIGN ANUSVARA..KANNADA SIGN VISARGA
0CBE          ; Mc #       KANNADA VOWEL SIGN AA
0CC0..0CC4    ; Mc #   [5] KANNADA VOWEL SIGN II..KANNADA VOWEL SIGN VOCALIC RR
0CC7..0CC8    ; Mc #   [2] KANNADA VOWEL SIGN EE..KANNADA VOWEL SIGN AI
0CCA..0CCB    ; Mc #   [2] KANNADA VOWEL SIGN O..KANNADA VOWEL SIGN OO
0CD5..0CD6    ; Mc #   [2] KANNADA LENGTH MARK..KANNADA AI LENGTH MARK
0CF3          ; Mc #       KANNADA SIGN COMBINING ANUSVARA ABOVE RIGHT
0D02..0D03    ; Mc #   [2] MALAYALAM SIGN ANUSVARA..MALAYALAM SIGN VISARGA
0D3E..0D40    ; Mc #   [3] MALAYALAM VOWEL SIGN AA..MALAYALAM VOWEL SIGN II
0D46..0D48    ; Mc #   [3] MALAYALAM VOWEL SIGN E..MALAYALAM VOWEL SIGN AI
0D4A..0D4C    ; Mc #   [3] MALAYALAM VOWEL SIGN O..MALAYALAM VOWEL SIGN AU
0D57          ; Mc #       MALAYALAM AU LENGTH MARK
0D82..0D83    ; Mc #   [2] SINHALA SIGN ANUSVARAYA..SINHALA SIGN VISARGAYA
0DCF..0DD1    ; Mc #   [3] SINHALA VOWEL SIGN AELA-PILLA..SINHALA VOWEL SIGN DIGA AEDA-PILLA
0DD8..0DDF    ; Mc #   [8] SINHALA VOWEL SIGN GAETTA-PILLA..SINHALA VOWEL SIGN GAYANUKITTA
0DF2..0DF3    ; Mc #   [2] SINHALA VOWEL SIGN DIGA GAETTA-PILLA..SINHALA VOWEL SIGN DIGA GAYANUKITTA
0F3E..0F3F    ; Mc #   [2] TIBETAN SIGN YAR TSHES..TIBETAN SIGN MAR TSHES
0F7F          ; Mc #       TIBETAN SIGN RNAM BCAD
102B..102C    ; Mc #   [2] MYANMAR VOWEL SIGN TALL AA..MYANMAR VOWEL SIGN AA
1031          ; Mc #       MYANMAR VOWEL SIGN E
1038          ; Mc #       MYANMAR SIGN VISARGA
103B..103C    ; Mc #   [2] MYANMAR CONSONANT SIGN MEDIAL YA..MYANMAR CONSONANT SIGN MEDIAL RA
1056..1057    ; Mc #   [2] MYANMAR VOWEL SIGN VOCALIC R..MYANMAR VOWEL SIGN VOCALIC RR
1062..1064    ; Mc #   [3] MYANMAR VOWEL SIGN SGAW KAREN EU..MYANMAR TONE MARK SGAW KAREN KE PHO
1067..106D    ; Mc #   [7] MYANMAR VOWEL SIGN WESTERN PWO KAREN EU..MYANMAR SIGN WESTERN PWO KAREN TONE-5
1083..1084    ; Mc #   [2] MYANMAR VOWEL SIGN SHAN AA..MYANMAR VOWEL SIGN SHAN E
1087..108C    ; Mc #   [6] MYANMAR SIGN SHAN TONE-2..MYANMAR SIGN SHAN COUNCIL TONE-3
108F          ; Mc #       MYANMAR SIGN RUMAI PALAUNG TONE-5
109A..109C    ; Mc #   [3] MYANMAR SIGN KHAMTI TONE-1..MYANMAR VOWEL SIGN AITON A
1715          ; Mc #       TAGALOG SIGN PAMUDPOD
1734          ; Mc #       HANUNOO SIGN PAMUDPOD
17B6          ; Mc #       KHMER VOWEL SIGN AA
17BE..17C5    ; Mc #   [8] KHMER VOWEL SIGN OE..KHMER VOWEL SIGN AU
17C7..17C8    ; Mc #   [2] KHMER SIGN REAHMUK..KHMER SIGN YUUKALEAPINTU
1923..1926    ; Mc #   [4] LIMBU VOWEL SIGN EE..LIMBU VOWEL SIGN AU
1929..192B    ; Mc #   [3] LIMBU SUBJOINED LETTER YA..LIMBU SUBJOINED LETTER WA
1930..1931    ; Mc #   [2] LIMBU SMALL LETTER KA..LIMBU SMALL LETTER NGA
1933..1938    ; Mc #   [6] LIMBU SMALL LETTER TA..LIMBU SMALL LETTER LA
1A19..1A1A    ; Mc #   [2] BUGINESE VOWEL SIGN E..BUGINESE VOWEL SIGN O
1A55          ; Mc #       TAI THAM CONSONANT SIGN MEDIAL RA
1A57          ; Mc #       TAI THAM CONSONANT SIGN LA TANG LAI
1A61          ; Mc #       TAI THAM VOWEL SIGN A
1A63..1A64    ; Mc #   [2] TAI THAM VOWEL SIGN AA..TAI THAM VOWEL SIGN TALL AA
1A6D..1A72    ; Mc #   [6] TAI THAM VOWEL SIGN OY..TAI THAM VOWEL SIGN THAM AI
1B04          ; Mc #       BALINESE SIGN BISAH
1B35          ; Mc #       BALINESE VOWEL SIGN TEDUNG
1B3B          ; Mc #       BALINESE VOWEL SIGN RA REPA TEDUNG
1B3D..1B41    ; Mc #   [5] BALINESE VOWEL SIGN LA LENGA TEDUNG..BALINESE VOWEL SIGN TALING REPA TEDUNG
1B43..1B44    ; Mc #   [2] BALINESE VOWEL SIGN PEPET TEDUNG..BALINESE ADEG ADEG
1B82          ; Mc #       SUNDANESE SIGN PANGWISAD
1BA1          ; Mc #       SUNDANESE CONSONANT SIGN PAMINGKAL
1BA6..1BA7    ; Mc #   [2] SUNDANESE VOWEL SIGN PANAELAENG..SUNDANESE VOWEL SIGN PANOLONG
1BAA          ; Mc #       SUNDANESE SIGN PAMAAEH
1BE7          ; Mc #       BATAK VOWEL SIGN E
1BEA..1BEC    ; Mc #   [3] BATAK VOWEL SIGN I..BATAK VOWEL SIGN O
1BEE          ; Mc #       BATAK VOWEL SIGN U
1BF2..1BF3    ; Mc #   [2] BATAK PANGOLAT..BATAK PANONGONAN
1C24..1C2B    ; Mc #   [8] LEPCHA SUBJOINED LETTER YA..LEPCHA VOWEL SIGN UU
1C34..1C35    ; Mc #   [2] LEPCHA CONSONANT SIGN NYIN-DO..LEPCHA CONSONANT SIGN KANG
1CE1          ; Mc #       VEDIC TONE ATHARVAVEDIC INDEPENDENT SVARITA
1CF7          ; Mc #       VEDIC SIGN ATIKRAMA
302E..302F    ; Mc #   [2] HANGUL SINGLE DOT TONE MARK..HANGUL DOUBLE DOT TONE MARK
A823..A824    ; Mc #   [2] SYLOTI NAGRI VOWEL SIGN A..SYLOTI NAGRI VOWEL SIGN I
A827          ; Mc #       SYLOTI NAGRI VOWEL SIGN OO
A880..A881    ; Mc #   [2] SAURASHTRA SIGN ANUSVARA..SAURASHTRA SIGN VISARGA
A8B4..A8C3    ; Mc #  [16] SAURASHTRA CONSONANT SIGN HAARU..SAURASHTRA VOWEL SIGN AU
A952..A953    ; Mc #   [2] REJANG CONSONANT SIGN H..REJANG VIRAMA
A983          ; Mc #       JAVANESE SIGN WIGNYAN
A9B4..A9B5    ; Mc #   [2] JAVANESE VOWEL SIGN TARUNG..JAVANESE VOWEL SIGN TOLONG
A9BA..A9BB    ; Mc #   [2] JAVANESE VOWEL SIGN TALING..JAVANESE VOWEL SIGN DIRGA MURE
A9BE..A9C0    ; Mc #   [3] JAVANESE CONSONANT SIGN PENGKAL..JAVANESE PANGKON
AA2F..AA30    ; Mc #   [2] CHAM VOWEL SIGN O..CHAM VOWEL SIGN AI
AA33..AA34    ; Mc #   [2] CHAM CONSONANT SIGN YA..CHAM CONSONANT SIGN RA
AA4D          ; Mc #       CHAM CONSONANT SIGN FINAL H
AA7B          ; Mc #       MYANMAR SIGN PAO KAREN TONE
AA7D          ; Mc #       MYANMAR SIGN TAI LAING TONE-5
AAEB          ; Mc #       MEETEI MAYEK VOWEL SIGN II
AAEE..AAEF    ; Mc #   [2] MEETEI MAYEK VOWEL SIGN AU..MEETEI MAYEK VOWEL SIGN AAU
AAF5          ; Mc #       MEETEI MAYEK VOWEL SIGN VISARGA
ABE3..ABE4    ; Mc #   [2] MEETEI MAYEK VOWEL SIGN ONAP..MEETEI MAYEK VOWEL SIGN INAP
ABE6..ABE7    ; Mc #   [2] MEETEI MAYEK VOWEL SIGN YENAP..MEETEI MAYEK VOWEL SIGN SOUNAP
ABE9..ABEA    ; Mc #   [2] MEETEI MAYEK VOWEL SIGN CHEINAP..MEETEI MAYEK VOWEL SIGN NUNG
ABEC          ; Mc #       MEETEI MAYEK LUM IYEK
11000         ; Mc #       BRAHMI SIGN CANDRABINDU
11002         ; Mc #       BRAHMI SIGN VISARGA
11082         ; Mc #       KAITHI SIGN VISARGA
110B0..110B2  ; Mc #   [3] KAITHI VOWEL SIGN AA..KAITHI VOWEL SIGN II
110B7..110B8  ; Mc #   [2] KAITHI VOWEL SIGN O..KAITHI VOWEL SIGN AU
1112C         ; Mc #       CHAKMA VOWEL SIGN E
11145..11146  ; Mc #   [2] CHAKMA VOWEL SIGN AA..CHAKMA VOWEL SIGN EI
11182         ; Mc #       SHARADA SIGN VISARGA
111B3..111B5  ; Mc #   [3] SHARADA VOWEL SIGN AA..SHARADA VOWEL SIGN II
111BF..111C0  ; Mc #   [2] SHARADA VOWEL SIGN AU..SHARADA SIGN VIRAMA
111CE         ; Mc #       SHARADA VOWEL SIGN PRISHTHAMATRA E
1122C..1122E  ; Mc #   [3] KHOJKI VOWEL SIGN AA..KHOJKI VOWEL SIGN II
11232..11233  ; Mc #   [2] KHOJKI VOWEL SIGN O..KHOJKI VOWEL SIGN AU
11235         ; Mc #       KHOJKI SIGN VIRAMA
112E0..112E2  ; Mc #   [3] KHUDAWADI VOWEL SIGN AA..KHUDAWADI VOWEL SIGN II
11302..11303  ; Mc #   [2] GRANTHA SIGN ANUSVARA..GRANTHA SIGN VISARGA
1133E..1133F  ; Mc #   [2] GRANTHA VOWEL SIGN AA..GRANTHA VOWEL SIGN I
11341..11344  ; Mc #   [4] GRANTHA VOWEL SIGN U..GRANTHA VOWEL SIGN VOCALIC RR
11347..11348  ; Mc #   [2] GRANTHA VOWEL SIGN EE..GRANTHA VOWEL SIGN AI
1134B..1134D  ; Mc #   [3] GRANTHA VOWEL SIGN OO..GRANTHA SIGN VIRAMA
11357         ; Mc #       GRANTHA AU LENGTH MARK
11362..11363  ; Mc #   [2] GRANTHA VOWEL SIGN VOCALIC L..GRANTHA VOWEL SIGN VOCALIC LL
113B8..113BA  ; Mc #   [3] TULU-TIGALARI VOWEL SIGN AA..TULU-TIGALARI VOWEL SIGN II
113C2         ; Mc #       TULU-TIGALARI VOWEL SIGN EE
113C5         ; Mc #       TULU-TIGALARI VOWEL SIGN AI
113C7..113CA  ; Mc #   [4] TULU-TIGALARI VOWEL SIGN OO..TULU-TIGALARI SIGN CANDRA ANUNASIKA
113CC..113CD  ; Mc #   [2] TULU-TIGALARI SIGN ANUSVARA..TULU-TIGALARI SIGN VISARGA
113CF         ; Mc #       TULU-TIGALARI SIGN LOOPED VIRAMA
11435..11437  ; Mc #   [3] NEWA VOWEL SIGN AA..NEWA VOWEL SIGN II
11440..11441  ; Mc #   [2] NEWA VOWEL SIGN O..NEWA VOWEL SIGN AU
11445         ; Mc #       NEWA SIGN VISARGA
114B0..114B2  ; Mc #   [3] TIRHUTA VOWEL SIGN AA..TIRHUTA VOWEL SIGN II
114B9         ; Mc #       TIRHUTA VOWEL SIGN E
114BB..114BE  ; Mc #   [4] TIRHUTA VOWEL SIGN AI..TIRHUTA VOWEL SIGN AU
114C1         ; Mc #       TIRHUTA SIGN VISARGA
115AF..115B1  ; Mc #   [3] SIDDHAM VOWEL SIGN AA..SIDDHAM VOWEL SIGN II
115B8..115BB  ; Mc #   [4] SIDDHAM VOWEL SIGN E..SIDDHAM VOWEL SIGN AU
115BE         ; Mc #       SIDDHAM SIGN VISARGA
11630..11632  ; Mc #   [3] MODI VOWEL SIGN AA..MODI VOWEL SIGN II
1163B..1163C  ; Mc #   [2] MODI VOWEL SIGN O..MODI VOWEL SIGN AU
1163E         ; Mc #       MODI SIGN VISARGA
116AC         ; Mc #       TAKRI SIGN VISARGA
116AE..116AF  ; Mc #   [2] TAKRI VOWEL SIGN I..TAKRI VOWEL SIGN II
116B6         ; Mc #       TAKRI SIGN VIRAMA
11720..11721  ; Mc #   [2] AHOM VOWEL SIGN A..AHOM VOWEL SIGN AA
11726         ; Mc #       AHOM VOWEL SIGN E
1182C..1182E  ; Mc #   [3] DOGRA VOWEL SIGN AA..DOGRA VOWEL SIGN II
11838         ; Mc #       DOGRA SIGN VISARGA
11930..11935  ; Mc #   [6] DIVES AKURU VOWEL SIGN AA..DIVES AKURU VOWEL SIGN E
11937..11938  ; Mc #   [2] DIVES AKURU VOWEL SIGN AI..DIVES AKURU VOWEL SIGN O
1193D         ; Mc #       DIVES AKURU SIGN HALANTA
11940         ; Mc #       DIVES AKURU MEDIAL YA
11942         ; Mc #       DIVES AKURU MEDIAL RA
119D1..119D3  ; Mc #   [3] NANDINAGARI VOWEL SIGN AA..NANDINAGARI VOWEL SIGN II
119DC..119DF  ; Mc #   [4] NANDINAGARI VOWEL SIGN O..NANDINAGARI SIGN VISARGA
119E4         ; Mc #       NANDINAGARI VOWEL SIGN PRISHTHAMATRA E
11A39         ; Mc #       ZANABAZAR SQUARE SIGN VISARGA
11A57..11A58  ; Mc #   [2] SOYOMBO VOWEL SIGN AI..SOYOMBO VOWEL SIGN AU
11A97         ; Mc #       SOYOMBO SIGN VISARGA
11C2F         ; Mc #       BHAIKSUKI VOWEL SIGN AA
11C3E         ; Mc #       BHAIKSUKI SIGN VISARGA
11CA9         ; Mc #       MARCHEN SUBJOINED LETTER YA
11CB1         ; Mc #       MARCHEN VOWEL SIGN I
11CB4         ; Mc #       MARCHEN VOWEL SIGN O
11D8A..11D8E  ; Mc #   [5] GUNJALA GONDI VOWEL SIGN AA..GUNJALA GONDI VOWEL SIGN UU
11D93..11D94  ; Mc #   [2] GUNJALA GONDI VOWEL SIGN OO..GUNJALA GONDI VOWEL SIGN AU
11D96         ; Mc #       GUNJALA GONDI SIGN VISARGA
11EF5..11EF6  ; Mc #   [2] MAKASAR VOWEL SIGN E..MAKASAR VOWEL SIGN O
11F03         ; Mc #       KAWI SIGN VISARGA
11F34..11F35  ; Mc #   [2] KAWI VOWEL SIGN AA..KAWI VOWEL SIGN ALTERNATE AA
11F3E..11F3F  ; Mc #   [2] KAWI VOWEL SIGN E..KAWI VOWEL SIGN AI
11F41         ; Mc #       KAWI SIGN KILLER
16F51..16F87  ; Mc #  [55] MIAO SIGN ASPIRATION..MIAO VOWEL SIGN UI
16FF0..16FF1  ; Mc #   [2] VIETNAMESE ALTERNATE READING MARK CA..VIETNAMESE ALTERNATE READING MARK NHAY
1D165..1D166  ; Mc #   [2] MUSICAL SYMBOL COMBINING STEM..MUSICAL SYMBOL COMBINING SPRECHGESANG STEM
1D16D..1D172  ; Mc #   [6] MUSICAL SYMBOL COMBINING AUGMENTATION DOT..MUSICAL SYMBOL COMBINING FLAG-5

# Total code points: 464

# ================================================

# General_Category=Decimal_Number

0030..0039    ; Nd #  [10] DIGIT ZERO..DIGIT NINE
0660..0669    ; Nd #  [10] ARABIC-INDIC DIGIT ZERO..ARABIC-INDIC DIGIT NINE
06F0..06F9    ; Nd #  [10] EXTENDED ARABIC-INDIC DIGIT ZERO..EXTENDED ARABIC-INDIC DIGIT NINE
07C0..07C9    ; Nd #  [10] NKO DIGIT ZERO..NKO DIGIT NINE
0966..096F    ; Nd #  [10] DEVANAGARI DIGIT ZERO..DEVANAGARI DIGIT NINE
09E6..09EF    ; Nd #  [10] BENGALI DIGIT ZERO..BENGALI DIGIT NINE
0A66..0A6F    ; Nd #  [10] GURMUKHI DIGIT ZERO..GURMUKHI DIGIT NINE
0AE6..0AEF    ; Nd #  [10] GUJARATI DIGIT ZERO..GUJARATI DIGIT NINE
0B66..0B6F    ; Nd #  [10] ORIYA DIGIT ZERO..ORIYA DIGIT NINE
0BE6..0BEF    ; Nd #  [10] TAMIL DIGIT ZERO..TAMIL DIGIT NINE
0C66..0C6F    ; Nd #  [10] TELUGU DIGIT ZERO..TELUGU DIGIT NINE
0CE6..0CEF    ; Nd #  [10] KANNADA DIGIT ZERO..KANNADA DIGIT NINE
0D66..0D6F    ; Nd #  [10] MALAYALAM DIGIT ZERO..MALAYALAM DIGIT NINE
0DE6..0DEF    ; Nd #  [10] SINHALA LITH DIGIT ZERO..SINHALA LITH DIGIT NINE
0E50..0E59    ; Nd #  [10] THAI DIGIT ZERO..THAI DIGIT NINE
0ED0..0ED9    ; Nd #  [10] LAO DIGIT ZERO..LAO DIGIT NINE
0F20..0F29    ; Nd #  [10] TIBETAN DIGIT ZERO..TIBETAN DIGIT NINE
1040..1049    ; Nd #  [10] MYANMAR DIGIT ZERO..MYANMAR DIGIT NINE
1090..1099    ; Nd #  [10] MYANMAR SHAN DIGIT ZERO..MYANMAR SHAN DIGIT NINE
17E0..17E9    ; Nd #  [10] KHMER DIGIT ZERO..KHMER DIGIT NINE
1810..1819    ; Nd #  [10] MONGOLIAN DIGIT ZERO..MONGOLIAN DIGIT NINE
1946..194F    ; Nd #  [10] LIMBU DIGIT ZERO..LIMBU DIGIT NINE
19D0..19D9    ; Nd #  [10] NEW TAI LUE DIGIT ZERO..NEW TAI LUE DIGIT NINE
1A80..1A89    ; Nd #  [10] TAI THAM HORA DIGIT ZERO..TAI THAM HORA DIGIT NINE
1A90..1A99    ; Nd #  [10] TAI THAM THAM DIGIT ZERO..TAI THAM THAM DIGIT NINE
1B50..1B59    ; Nd #  [10] BALINESE DIGIT ZERO..BALINESE DIGIT NINE
1BB0..1BB9    ; Nd #  [10] SUNDANESE DIGIT ZERO..SUNDANESE DIGIT NINE
1C40..1C49    ; Nd #  [10] LEPCHA DIGIT ZERO..LEPCHA DIGIT NINE
1C50..1C59    ; Nd #  [10] OL CHIKI DIGIT ZERO..OL CHIKI DIGIT NINE
A620..A629    ; Nd #  [10] VAI DIGIT ZERO..VAI DIGIT NINE
A8D0..A8D9    ; Nd #  [10] SAURASHTRA DIGIT ZERO..SAURASHTRA DIGIT NINE
A900..A909    ; Nd #  [10] KAYAH LI DIGIT ZERO..KAYAH LI DIGIT NINE
A9D0..A9D9    ; Nd #  [10] JAVANESE DIGIT ZERO..JAVANESE DIGIT NINE
A9F0..A9F9    ; Nd #  [10] MYANMAR TAI LAING DIGIT ZERO..MYANMAR TAI LAING DIGIT NINE
AA50..AA59    ; Nd #  [10] CHAM DIGIT ZERO..CHAM DIGIT NINE
ABF0..ABF9    ; Nd #  [10] MEETEI MAYEK DIGIT ZERO..MEETEI MAYEK DIGIT NINE
FF10..FF19    ; Nd #  [10] FULLWIDTH DIGIT ZERO..FULLWIDTH DIGIT NINE
104A0..104A9  ; Nd #  [10] OSMANYA DIGIT ZERO..OSMANYA DIGIT NINE
10D30..10D39  ; Nd #  [10] HANIFI ROHINGYA DIGIT ZERO..HANIFI ROHINGYA DIGIT NINE
10D40..10D49  ; Nd #  [10] GARAY DIGIT ZERO..GARAY DIGIT NINE
11066..1106F  ; Nd #  [10] BRAHMI DIGIT ZERO..BRAHMI DIGIT NINE
110F0..110F9  ; Nd #  [10] SORA SOMPENG DIGIT ZERO..SORA SOMPENG DIGIT NINE
11136..1113F  ; Nd #  [10] CHAKMA DIGIT ZERO..CHAKMA DIGIT NINE
111D0..111D9  ; Nd #  [10] SHARADA DIGIT ZERO..SHARADA DIGIT NINE
112F0..112F9  ; Nd #  [10] KHUDAWADI DIGIT ZERO..KHUDAWADI DIGIT NINE
11450..11459  ; Nd #  [10] NEWA DIGIT ZERO..NEWA DIGIT NINE
114D0..114D9  ; Nd #  [10] TIRHUTA DIGIT ZERO..TIRHUTA DIGIT NINE
11650..11659  ; Nd #  [10] MODI DIGIT ZERO..MODI DIGIT NINE
116C0..116C9  ; Nd #  [10] TAKRI DIGIT ZERO..TAKRI DIGIT NINE
116D0..116E3  ; Nd #  [20] MYANMAR PAO DIGIT ZERO..MYANMAR EASTERN PWO KAREN DIGIT NINE
11730..11739  ; Nd #  [10] AHOM DIGIT ZERO..AHOM DIGIT NINE
118E0..118E9  ; Nd #  [10] WARANG CITI DIGIT ZERO..WARANG CITI DIGIT NINE
11950..11959  ; Nd #  [10] DIVES AKURU DIGIT ZERO..DIVES AKURU DIGIT NINE
11BF0..11BF9  ; Nd #  [10] SUNUWAR DIGIT ZERO..SUNUWAR DIGIT NINE
11C50..11C59  ; Nd #  [10] BHAIKSUKI DIGIT ZERO..BHAIKSUKI DIGIT NINE
11D50..11D59  ; Nd #  [10] MASARAM GONDI DIGIT ZERO..MASARAM GONDI DIGIT NINE
11DA0..11DA9  ; Nd #  [10] GUNJALA GONDI DIGIT ZERO..GUNJALA GONDI DIGIT NINE
11F50..11F59  ; Nd #  [10] KAWI DIGIT ZERO..KAWI DIGIT NINE
16A60..16A69  ; Nd #  [10] MRO DIGIT ZERO..MRO DIGIT NINE
16AC0..16AC9  ; Nd #  [10] TANGSA DIGIT ZERO..TANGSA DIGIT NINE
16B50..16B59  ; Nd #  [10] PAHAWH HMONG DIGIT ZERO..PAHAWH HMONG DIGIT NINE
16D70..16D79  ; Nd #  [10] KIRAT RAI DIGIT ZERO..KIRAT RAI DIGIT NINE
1D7CE..1D7FF  ; Nd #  [50] MATHEMATICAL BOLD DIGIT ZERO..MATHEMATICAL MONOSPACE DIGIT NINE
1E140..1E149  ; Nd #  [10] NYIAKENG PUACHUE HMONG DIGIT ZERO..NYIAKENG PUACHUE HMONG DIGIT NINE
1E2F0..1E2F9  ; Nd #  [10] WANCHO DIGIT ZERO..WANCHO DIGIT NINE
1E4F0..1E4F9  ; Nd #  [10] NAG MUNDARI DIGIT ZERO..NAG MUNDARI DIGIT NINE
1E5F1..1E5FA  ; Nd #  [10] OL ONAL DIGIT ZERO..OL ONAL DIGIT NINE
1E950..1E959  ; Nd #  [10] ADLAM DIGIT ZERO..ADLAM DIGIT NINE
1FBF0..1FBF9  ; Nd #  [10] SEGMENTED DIGIT ZERO..SEGMENTED DIGIT NINE

# Total code points: 740

# ================================================

# General_Category=Letter_Number

16EE..16F0    ; Nl #   [3] RUNIC ARLAUG SYMBOL..RUNIC BELGTHOR SYMBOL
2160..2182    ; Nl #  [35] ROMAN NUMERAL ONE..ROMAN NUMERAL TEN THOUSAND
2185..2188    ; Nl #   [4] ROMAN NUMERAL SIX LATE FORM..ROMAN NUMERAL ONE HUNDRED THOUSAND
3007          ; Nl #       IDEOGRAPHIC NUMBER ZERO
3021..3029    ; Nl #   [9] HANGZHOU NUMERAL ONE..HANGZHOU NUMERAL NINE
3038..303A    ; Nl #   [3] HANGZHOU NUMERAL TEN..HANGZHOU NUMERAL THIRTY
A6E6..A6EF    ; Nl #  [10] BAMUM LETTER MO..BAMUM LETTER KOGHOM
10140..10174  ; Nl #  [53] GREEK ACROPHONIC ATTIC ONE QUARTER..GREEK ACROPHONIC STRATIAN FIFTY MNAS
10341         ; Nl #       GOTHIC LETTER NINETY
1034A         ; Nl #       GOTHIC LETTER NINE HUNDRED
103D1..103D5  ; Nl #   [5] OLD PERSIAN NUMBER ONE..OLD PERSIAN NUMBER HUNDRED
12400..1246E  ; Nl # [111] CUNEIFORM NUMERIC SIGN TWO ASH..CUNEIFORM NUMERIC SIGN NINE U VARIANT FORM

# Total code points: 236

# ================================================

# General_Category=Other_Number

00B2..00B3    ; No #   [2] SUPERSCRIPT TWO..SUPERSCRIPT THREE
00B9          ; No #       SUPERSCRIPT ONE
00BC..00BE    ; No #   [3] VULGAR FRACTION ONE QUARTER..VULGAR FRACTION THREE QUARTERS
09F4..09F9    ; No #   [6] BENGALI CURRENCY NUMERATOR ONE..BENGALI CURRENCY DENOMINATOR SIXTEEN
0B72..0B77    ; No #   [6] ORIYA FRACTION ONE QUARTER..ORIYA FRACTION THREE SIXTEENTHS
0BF0..0BF2    ; No #   [3] TAMIL NUMBER TEN..TAMIL NUMBER ONE THOUSAND
0C78..0C7E    ; No #   [7] TELUGU FRACTION DIGIT ZERO FOR ODD POWERS OF FOUR..TELUGU FRACTION DIGIT THREE FOR EVEN POWERS OF FOUR
0D58..0D5E    ; No #   [7] MALAYALAM FRACTION ONE ONE-HUNDRED-AND-SIXTIETH..MALAYALAM FRACTION ONE FIFTH
0D70..0D78    ; No #   [9] MALAYALAM NUMBER TEN..MALAYALAM FRACTION THREE SIXTEENTHS
0F2A..0F33    ; No #  [10] TIBETAN DIGIT HALF ONE..TIBETAN DIGIT HALF ZERO
1369..137C    ; No #  [20] ETHIOPIC DIGIT ONE..ETHIOPIC NUMBER TEN THOUSAND
17F0..17F9    ; No #  [10] KHMER SYMBOL LEK ATTAK SON..KHMER SYMBOL LEK ATTAK PRAM-BUON
19DA          ; No #       NEW TAI LUE THAM DIGIT ONE
2070          ; No #       SUPERSCRIPT ZERO
2074..2079    ; No #   [6] SUPERSCRIPT FOUR..SUPERSCRIPT NINE
2080..2089    ; No #  [10] SUBSCRIPT ZERO..SUBSCRIPT NINE
2150..215F    ; No #  [16] VULGAR FRACTION ONE SEVENTH..FRACTION NUMERATOR ONE
2189          ; No #       VULGAR FRACTION ZERO THIRDS
2460..249B    ; No #  [60] CIRCLED DIGIT ONE..NUMBER TWENTY FULL STOP
24EA..24FF    ; No #  [22] CIRCLED DIGIT ZERO..NEGATIVE CIRCLED DIGIT ZERO
2776..2793    ; No #  [30] DINGBAT NEGATIVE CIRCLED DIGIT ONE..DINGBAT NEGATIVE CIRCLED SANS-SERIF NUMBER TEN
2CFD          ; No #       COPTIC FRACTION ONE HALF
3192..3195    ; No #   [4] IDEOGRAPHIC ANNOTATION ONE MARK..IDEOGRAPHIC ANNOTATION FOUR MARK
3220..3229    ; No #  [10] PARENTHESIZED IDEOGRAPH ONE..PARENTHESIZED IDEOGRAPH TEN
3248..324F    ; No #   [8] CIRCLED NUMBER TEN ON BLACK SQUARE..CIRCLED NUMBER EIGHTY ON BLACK SQUARE
3251..325F    ; No #  [15] CIRCLED NUMBER TWENTY ONE..CIRCLED NUMBER THIRTY FIVE
3280..3289    ; No #  [10] CIRCLED IDEOGRAPH ONE..CIRCLED IDEOGRAPH TEN
32B1..32BF    ; No #  [15] CIRCLED NUMBER THIRTY SIX..CIRCLED NUMBER FIFTY
A830..A835    ; No #   [6] NORTH INDIC FRACTION ONE QUARTER..NORTH INDIC FRACTION THREE SIXTEENTHS
10107..10133  ; No #  [45] AEGEAN NUMBER ONE..AEGEAN NUMBER NINETY THOUSAND
10175..10178  ; No #   [4] GREEK ONE HALF SIGN..GREEK THREE QUARTERS SIGN
1018A..1018B  ; No #   [2] GREEK ZERO SIGN..GREEK ONE QUARTER SIGN
102E1..102FB  ; No #  [27] COPTIC EPACT DIGIT ONE..COPTIC EPACT NUMBER NINE HUNDRED
10320..10323  ; No #   [4] OLD ITALIC NUMERAL ONE..OLD ITALIC NUMERAL FIFTY
10858..1085F  ; No #   [8] IMPERIAL ARAMAIC NUMBER ONE..IMPERIAL ARAMAIC NUMBER TEN THOUSAND
10879..1087F  ; No #   [7] PALMYRENE NUMBER ONE..PALMYRENE NUMBER TWENTY
108A7..108AF  ; No #   [9] NABATAEAN NUMBER ONE..NABATAEAN NUMBER ONE HUNDRED
108FB..108FF  ; No #   [5] HATRAN NUMBER ONE..HATRAN NUMBER ONE HUNDRED
10916..1091B  ; No #   [6] PHOENICIAN NUMBER ONE..PHOENICIAN NUMBER THREE
109BC..109BD  ; No #   [2] MEROITIC CURSIVE FRACTION ELEVEN TWELFTHS..MEROITIC CURSIVE FRACTION ONE HALF
109C0..109CF  ; No #  [16] MEROITIC CURSIVE NUMBER ONE..MEROITIC CURSIVE NUMBER SEVENTY
109D2..109FF  ; No #  [46] MEROITIC CURSIVE NUMBER ONE HUNDRED..MEROITIC CURSIVE FRACTION TEN TWELFTHS
10A40..10A48  ; No #   [9] KHAROSHTHI DIGIT ONE..KHAROSHTHI FRACTION ONE HALF
10A7D..10A7E  ; No #   [2] OLD SOUTH ARABIAN NUMBER ONE..OLD SOUTH ARABIAN NUMBER FIFTY
10A9D..10A9F  ; No #   [3] OLD NORTH ARABIAN NUMBER ONE..OLD NORTH ARABIAN NUMBER TWENTY
10AEB..10AEF  ; No #   [5] MANICHAEAN NUMBER ONE..MANICHAEAN NUMBER ONE HUNDRED
10B58..10B5F  ; No #   [8] INSCRIPTIONAL PARTHIAN NUMBER ONE..INSCRIPTIONAL PARTHIAN NUMBER ONE THOUSAND
10B78..10B7F  ; No #   [8] INSCRIPTIONAL PAHLAVI NUMBER ONE..INSCRIPTIONAL PAHLAVI NUMBER ONE THOUSAND
10BA9..10BAF  ; No #   [7] PSALTER PAHLAVI NUMBER ONE..PSALTER PAHLAVI NUMBER ONE HUNDRED
10CFA..10CFF  ; No #   [6] OLD HUNGARIAN NUMBER ONE..OLD HUNGARIAN NUMBER ONE THOUSAND
10E60..10E7E  ; No #  [31] RUMI DIGIT ONE..RUMI FRACTION TWO THIRDS
10F1D..10F26  ; No #  [10] OLD SOGDIAN NUMBER ONE..OLD SOGDIAN FRACTION ONE HALF
10F51..10F54  ; No #   [4] SOGDIAN NUMBER ONE..SOGDIAN NUMBER ONE HUNDRED
10FC5..10FCB  ; No #   [7] CHORASMIAN NUMBER ONE..CHORASMIAN NUMBER ONE HUNDRED
11052..11065  ; No #  [20] BRAHMI NUMBER ONE..BRAHMI NUMBER ONE THOUSAND
111E1..111F4  ; No #  [20] SINHALA ARCHAIC DIGIT ONE..SINHALA ARCHAIC NUMBER ONE THOUSAND
1173A..1173B  ; No #   [2] AHOM NUMBER TEN..AHOM NUMBER TWENTY
118EA..118F2  ; No #   [9] WARANG CITI NUMBER TEN..WARANG CITI NUMBER NINETY
11C5A..11C6C  ; No #  [19] BHAIKSUKI NUMBER ONE..BHAIKSUKI HUNDREDS UNIT MARK
11FC0..11FD4  ; No #  [21] TAMIL FRACTION ONE THREE-HUNDRED-AND-TWENTIETH..TAMIL FRACTION DOWNSCALING FACTOR KIIZH
16B5B..16B61  ; No #   [7] PAHAWH HMONG NUMBER TENS..PAHAWH HMONG NUMBER TRILLIONS
16E80..16E96  ; No #  [23] MEDEFAIDRIN DIGIT ZERO..MEDEFAIDRIN DIGIT THREE ALTERNATE FORM
1D2C0..1D2D3  ; No #  [20] KAKTOVIK NUMERAL ZERO..KAKTOVIK NUMERAL NINETEEN
1D2E0..1D2F3  ; No #  [20] MAYAN NUMERAL ZERO..MAYAN NUMERAL NINETEEN
1D360..1D378  ; No #  [25] COUNTING ROD UNIT DIGIT ONE..TALLY MARK FIVE
1E8C7..1E8CF  ; No #   [9] MENDE KIKAKUI DIGIT ONE..MENDE KIKAKUI DIGIT NINE
1EC71..1ECAB  ; No #  [59] INDIC SIYAQ NUMBER ONE..INDIC SIYAQ NUMBER PREFIXED NINE
1ECAD..1ECAF  ; No #   [3] INDIC SIYAQ FRACTION ONE QUARTER..INDIC SIYAQ FRACTION THREE QUARTERS
1ECB1..1ECB4  ; No #   [4] INDIC SIYAQ NUMBER ALTERNATE ONE..INDIC SIYAQ ALTERNATE LAKH MARK
1ED01..1ED2D  ; No #  [45] OTTOMAN SIYAQ NUMBER ONE..OTTOMAN SIYAQ NUMBER NINETY THOUSAND
1ED2F..1ED3D  ; No #  [15] OTTOMAN SIYAQ ALTERNATE NUMBER TWO..OTTOMAN SIYAQ FRACTION ONE SIXTH
1F100..1F10C  ; No #  [13] DIGIT ZERO FULL STOP..DINGBAT NEGATIVE CIRCLED SANS-SERIF DIGIT ZERO

# Total code points: 915

# ================================================

# General_Category=Space_Separator

0020          ; Zs #       SPACE
00A0          ; Zs #       NO-BREAK SPACE
1680          ; Zs #       OGHAM SPACE MARK
2000..200A    ; Zs #  [11] EN QUAD..HAIR SPACE
202F          ; Zs #       NARROW NO-BREAK SPACE
205F          ; Zs #       MEDIUM MATHEMATICAL SPACE
3000          ; Zs #       IDEOGRAPHIC SPACE

# Total code points: 17

# ================================================

# General_Category=Line_Separator

2028          ; Zl #       LINE SEPARATOR

# Total code points: 1

# ================================================

# General_Category=Paragraph_Separator

2029          ; Zp #       PARAGRAPH SEPARATOR

# Total code points: 1

# ================================================

# General_Category=Control

0000..001F    ; Cc #  [32] <control-0000>..<control-001F>
007F..009F    ; Cc #  [33] <control-007F>..<control-009F>

# Total code points: 65

# ================================================

# General_Category=Format

00AD          ; Cf #       SOFT HYPHEN
0600..0605    ; Cf #   [6] ARABIC NUMBER SIGN..ARABIC NUMBER MARK ABOVE
061C          ; Cf #       ARABIC LETTER MARK
06DD          ; Cf #       ARABIC END OF AYAH
070F          ; Cf #       SYRIAC ABBREVIATION MARK
0890..0891    ; Cf #   [2] ARABIC POUND MARK ABOVE..ARABIC PIASTRE MARK ABOVE
08E2          ; Cf #       ARABIC DISPUTED END OF AYAH
180E          ; Cf #       MONGOLIAN VOWEL SEPARATOR
200B..200F    ; Cf #   [5] ZERO WIDTH SPACE..RIGHT-TO-LEFT MARK
202A..202E    ; Cf #   [5] LEFT-TO-RIGHT EMBEDDING..RIGHT-TO-LEFT OVERRIDE
2060..2064    ; Cf #   [5] WORD JOINER..INVISIBLE PLUS
2066..206F    ; Cf #  [10] LEFT-TO-RIGHT ISOLATE..NOMINAL DIGIT SHAPES
FEFF          ; Cf #       ZERO WIDTH NO-BREAK SPACE
FFF9..FFFB    ; Cf #   [3] INTERLINEAR ANNOTATION ANCHOR..INTERLINEAR ANNOTATION TERMINATOR
110BD         ; Cf #       KAITHI NUMBER SIGN
110CD         ; Cf #       KAITHI NUMBER SIGN ABOVE
13430..1343F  ; Cf #  [16] EGYPTIAN HIEROGLYPH VERTICAL JOINER..EGYPTIAN HIEROGLYPH END WALLED ENCLOSURE
1BCA0..1BCA3  ; Cf #   [4] SHORTHAND FORMAT LETTER OVERLAP..SHORTHAND FORMAT UP STEP
1D173..1D17A  ; Cf #   [8] MUSICAL SYMBOL BEGIN BEAM..MUSICAL SYMBOL END PHRASE
E0001         ; Cf #       LANGUAGE TAG
E0020..E007F  ; Cf #  [96] TAG SPACE..CANCEL TAG

# Total code points: 170

# ================================================

# General_Category=Private_Use

E000..F8FF    ; Co # [6400] <private-use-E000>..<private-use-F8FF>
F0000..FFFFD  ; Co # [65534] <private-use-F0000>..<private-use-FFFFD>
100000..10FFFD; Co # [65534] <private-use-100000>..<private-use-10FFFD>

# Total code points: 137468

# ================================================

# General_Category=Surrogate

D800..DFFF    ; Cs # [2048] <surrogate-D800>..<surrogate-DFFF>

# Total code points: 2048

# ================================================

# General_Category=Dash_Punctuation

002D          ; Pd #       HYPHEN-MINUS
058A          ; Pd #       ARMENIAN HYPHEN
05BE          ; Pd #       HEBREW PUNCTUATION MAQAF
1400          ; Pd #       CANADIAN SYLLABICS HYPHEN
1806          ; Pd #       MONGOLIAN TODO SOFT HYPHEN
2010..2015    ; Pd #   [6] HYPHEN..HORIZONTAL BAR
2E17          ; Pd #       DOUBLE OBLIQUE HYPHEN
2E1A          ; Pd #       HYPHEN WITH DIAERESIS
2E3A..2E3B    ; Pd #   [2] TWO-EM DASH..THREE-EM DASH
2E40          ; Pd #       DOUBLE HYPHEN
2E5D          ; Pd #       OBLIQUE HYPHEN
301C          ; Pd #       WAVE DASH
3030          ; Pd #       WAVY DASH
30A0          ; Pd #       KATAKANA-HIRAGANA DOUBLE HYPHEN
FE31..FE32    ; Pd #   [2] PRESENTATION FORM FOR VERTICAL EM DASH..PRESENTATION FORM FOR VERTICAL EN DASH
FE58          ; Pd #       SMALL EM DASH
FE63          ; Pd #       SMALL HYPHEN-MINUS
FF0D          ; Pd #       FULLWIDTH HYPHEN-MINUS
10D6E         ; Pd #       GARAY HYPHEN
10EAD         ; Pd #       YEZIDI HYPHENATION MARK

# Total code points: 27

# ================================================

# General_Category=Open_Punctuation

0028          ; Ps #       LEFT PARENTHESIS
005B          ; Ps #       LEFT SQUARE BRACKET
007B          ; Ps #       LEFT CURLY BRACKET
0F3A          ; Ps #       TIBETAN MARK GUG RTAGS GYON
0F3C          ; Ps #       TIBETAN MARK ANG KHANG GYON
169B          ; Ps #       OGHAM FEATHER MARK
201A          ; Ps #       SINGLE LOW-9 QUOTATION MARK
201E          ; Ps #       DOUBLE LOW-9 QUOTATION MARK
2045          ; Ps #       LEFT SQUARE BRACKET WITH QUILL
207D          ; Ps #       SUPERSCRIPT LEFT PARENTHESIS
208D          ; Ps #       SUBSCRIPT LEFT PARENTHESIS
2308          ; Ps #       LEFT CEILING
230A          ; Ps #       LEFT FLOOR
2329          ; Ps #       LEFT-POINTING ANGLE BRACKET
2768          ; Ps #       MEDIUM LEFT PARENTHESIS ORNAMENT
276A          ; Ps #       MEDIUM FLATTENED LEFT PARENTHESIS ORNAMENT
276C          ; Ps #       MEDIUM LEFT-POINTING ANGLE BRACKET ORNAMENT
276E          ; Ps #       HEAVY LEFT-POINTING ANGLE QUOTATION MARK ORNAMENT
2770          ; Ps #       HEAVY LEFT-POINTING ANGLE BRACKET ORNAMENT
2772          ; Ps #       LIGHT LEFT TORTOISE SHELL BRACKET ORNAMENT
2774          ; Ps #       MEDIUM LEFT CURLY BRACKET ORNAMENT
27C5          ; Ps #       LEFT S-SHAPED BAG DELIMITER
27E6          ; Ps #       MATHEMATICAL LEFT WHITE SQUARE BRACKET
27E8          ; Ps #       MATHEMATICAL LEFT ANGLE BRACKET
27EA          ; Ps #       MATHEMATICAL LEFT DOUBLE ANGLE BRACKET
27EC          ; Ps #       MATHEMATICAL LEFT WHITE TORTOISE SHELL BRACKET
27EE          ; Ps #       MATHEMATICAL LEFT FLATTENED PARENTHESIS
2983          ; Ps #       LEFT WHITE CURLY BRACKET
2985          ; Ps #       LEFT WHITE PARENTHESIS
2987          ; Ps #       Z NOTATION LEFT IMAGE BRACKET
2989          ; Ps #       Z NOTATION LEFT BINDING BRACKET
298B          ; Ps #       LEFT SQUARE BRACKET WITH UNDERBAR
298D          ; Ps #       LEFT SQUARE BRACKET WITH TICK IN TOP CORNER
298F          ; Ps #       LEFT SQUARE BRACKET WITH TICK IN BOTTOM CORNER
2991          ; Ps #       LEFT ANGLE BRACKET WITH DOT
2993          ; Ps #       LEFT ARC LESS-THAN BRACKET
2995          ; Ps #       DOUBLE LEFT ARC GREATER-THAN BRACKET
2997          ; Ps #       LEFT BLACK TORTOISE SHELL BRACKET
29D8          ; Ps #       LEFT WIGGLY FENCE
29DA          ; Ps #       LEFT DOUBLE WIGGLY FENCE
29FC          ; Ps #       LEFT-POINTING CURVED ANGLE BRACKET
2E22          ; Ps #       TOP LEFT HALF BRACKET
2E24          ; Ps #       BOTTOM LEFT HALF BRACKET
2E26          ; Ps #       LEFT SIDEWAYS U BRACKET
2E28          ; Ps #       LEFT DOUBLE PARENTHESIS
2E42          ; Ps #       DOUBLE LOW-REVERSED-9 QUOTATION MARK
2E55          ; Ps #       LEFT SQUARE BRACKET WITH STROKE
2E57          ; Ps #       LEFT SQUARE BRACKET WITH DOUBLE STROKE
2E59          ; Ps #       TOP HALF LEFT PARENTHESIS
2E5B          ; Ps #       BOTTOM HALF LEFT PARENTHESIS
3008          ; Ps #       LEFT ANGLE BRACKET
300A          ; Ps #       LEFT DOUBLE ANGLE BRACKET
300C          ; Ps #       LEFT CORNER BRACKET
300E          ; Ps #       LEFT WHITE CORNER BRACKET
3010          ; Ps #       LEFT BLACK LENTICULAR BRACKET
3014          ; Ps #       LEFT TORTOISE SHELL BRACKET
3016          ; Ps #       LEFT WHITE LENTICULAR BRACKET
3018          ; Ps #       LEFT WHITE TORTOISE SHELL BRACKET
301A          ; Ps #       LEFT WHITE SQUARE BRACKET
301D          ; Ps #       REVERSED DOUBLE PRIME QUOTATION MARK
FD3F          ; Ps #       ORNATE RIGHT PARENTHESIS
FE17          ; Ps #       PRESENTATION FORM FOR VERTICAL LEFT WHITE LENTICULAR BRACKET
FE35          ; Ps #       PRESENTATION FORM FOR VERTICAL LEFT PARENTHESIS
FE37          ; Ps #       PRESENTATION FORM FOR VERTICAL LEFT CURLY BRACKET
FE39          ; Ps #       PRESENTATION FORM FOR VERTICAL LEFT TORTOISE SHELL BRACKET
FE3B          ; Ps #       PRESENTATION FORM FOR VERTICAL LEFT BLACK LENTICULAR BRACKET
FE3D          ; Ps #       PRESENTATION FORM FOR VERTICAL LEFT DOUBLE ANGLE BRACKET
FE3F          ; Ps #       PRESENTATION FORM FOR VERTICAL LEFT ANGLE BRACKET
FE41          ; Ps #       PRESENTATION FORM FOR VERTICAL LEFT CORNER BRACKET
FE43          ; Ps #       PRESENTATION FORM FOR VERTICAL LEFT WHITE CORNER BRACKET
FE47          ; Ps #       PRESENTATION FORM FOR VERTICAL LEFT SQUARE BRACKET
FE59          ; Ps #       SMALL LEFT PARENTHESIS
FE5B          ; Ps #       SMALL LEFT CURLY BRACKET
FE5D          ; Ps #       SMALL LEFT TORTOISE SHELL BRACKET
FF08          ; Ps #       FULLWIDTH LEFT PARENTHESIS
FF3B          ; Ps #       FULLWIDTH LEFT SQUARE BRACKET
FF5B          ; Ps #       FULLWIDTH LEFT CURLY BRACKET
FF5F          ; Ps #       FULLWIDTH LEFT WHITE PARENTHESIS
FF62          ; Ps #       HALFWIDTH LEFT CORNER BRACKET

# Total code points: 79

# ================================================

# General_Category=Close_Punctuation

0029          ; Pe #       RIGHT PARENTHESIS
005D          ; Pe #       RIGHT SQUARE BRACKET
007D          ; Pe #       RIGHT CURLY BRACKET
0F3B          ; Pe #       TIBETAN MARK GUG RTAGS GYAS
0F3D          ; Pe #       TIBETAN MARK ANG KHANG GYAS
169C          ; Pe #       OGHAM REVERSED FEATHER MARK
2046          ; Pe #       RIGHT SQUARE BRACKET WITH QUILL
207E          ; Pe #       SUPERSCRIPT RIGHT PARENTHESIS
208E          ; Pe #       SUBSCRIPT RIGHT PARENTHESIS
2309          ; Pe #       RIGHT CEILING
230B          ; Pe #       RIGHT FLOOR
232A          ; Pe #       RIGHT-POINTING ANGLE BRACKET
2769          ; Pe #       MEDIUM RIGHT PARENTHESIS ORNAMENT
276B          ; Pe #       MEDIUM FLATTENED RIGHT PARENTHESIS ORNAMENT
276D          ; Pe #       MEDIUM RIGHT-POINTING ANGLE BRACKET ORNAMENT
276F          ; Pe #       HEAVY RIGHT-POINTING ANGLE QUOTATION MARK ORNAMENT
2771          ; Pe #       HEAVY RIGHT-POINTING ANGLE BRACKET ORNAMENT
2773          ; Pe #       LIGHT RIGHT TORTOISE SHELL BRACKET ORNAMENT
2775          ; Pe #       MEDIUM RIGHT CURLY BRACKET ORNAMENT
27C6          ; Pe #       RIGHT S-SHAPED BAG DELIMITER
27E7          ; Pe #       MATHEMATICAL RIGHT WHITE SQUARE BRACKET
27E9          ; Pe #       MATHEMATICAL RIGHT ANGLE BRACKET
27EB          ; Pe #       MATHEMATICAL RIGHT DOUBLE ANGLE BRACKET
27ED          ; Pe #       MATHEMATICAL RIGHT WHITE TORTOISE SHELL BRACKET
27EF          ; Pe #       MATHEMATICAL RIGHT FLATTENED PARENTHESIS
2984          ; Pe #       RIGHT WHITE CURLY BRACKET
2986          ; Pe #       RIGHT WHITE PARENTHESIS
2988          ; Pe #       Z NOTATION RIGHT IMAGE BRACKET
298A          ; Pe #       Z NOTATION RIGHT BINDING BRACKET
298C          ; Pe #       RIGHT SQUARE BRACKET WITH UNDERBAR
298E          ; Pe #       RIGHT SQUARE BRACKET WITH TICK IN BOTTOM CORNER
2990          ; Pe #       RIGHT SQUARE BRACKET WITH TICK IN TOP CORNER
2992          ; Pe #       RIGHT ANGLE BRACKET WITH DOT
2994          ; Pe #       RIGHT ARC GREATER-THAN BRACKET
2996          ; Pe #       DOUBLE RIGHT ARC LESS-THAN BRACKET
2998          ; Pe #       RIGHT BLACK TORTOISE SHELL BRACKET
29D9          ; Pe #       RIGHT WIGGLY FENCE
29DB          ; Pe #       RIGHT DOUBLE WIGGLY FENCE
29FD          ; Pe #       RIGHT-POINTING CURVED ANGLE BRACKET
2E23          ; Pe #       TOP RIGHT HALF BRACKET
2E25          ; Pe #       BOTTOM RIGHT HALF BRACKET
2E27          ; Pe #       RIGHT SIDEWAYS U BRACKET
2E29          ; Pe #       RIGHT DOUBLE PARENTHESIS
2E56          ; Pe #       RIGHT SQUARE BRACKET WITH STROKE
2E58          ; Pe #       RIGHT SQUARE BRACKET WITH DOUBLE STROKE
2E5A          ; Pe #       TOP HALF RIGHT PARENTHESIS
2E5C          ; Pe #       BOTTOM HALF RIGHT PARENTHESIS
3009          ; Pe #       RIGHT ANGLE BRACKET
300B          ; Pe #       RIGHT DOUBLE ANGLE BRACKET
300D          ; Pe #       RIGHT CORNER BRACKET
300F          ; Pe #       RIGHT WHITE CORNER BRACKET
3011          ; Pe #       RIGHT BLACK LENTICULAR BRACKET
3015          ; Pe #       RIGHT TORTOISE SHELL BRACKET
3017          ; Pe #       RIGHT WHITE LENTICULAR BRACKET
3019          ; Pe #       RIGHT WHITE TORTOISE SHELL BRACKET
301B          ; Pe #       RIGHT WHITE SQUARE BRACKET
301E..301F    ; Pe #   [2] DOUBLE PRIME QUOTATION MARK..LOW DOUBLE PRIME QUOTATION MARK
FD3E          ; Pe #       ORNATE LEFT PARENTHESIS
FE18          ; Pe #       PRESENTATION FORM FOR VERTICAL RIGHT WHITE LENTICULAR BRAKCET
FE36          ; Pe #       PRESENTATION FORM FOR VERTICAL RIGHT PARENTHESIS
FE38          ; Pe #       PRESENTATION FORM FOR VERTICAL RIGHT CURLY BRACKET
FE3A          ; Pe #       PRESENTATION FORM FOR VERTICAL RIGHT TORTOISE SHELL BRACKET
FE3C          ; Pe #       PRESENTATION FORM FOR VERTICAL RIGHT BLACK LENTICULAR BRACKET
FE3E          ; Pe #       PRESENTATION FORM FOR VERTICAL RIGHT DOUBLE ANGLE BRACKET
FE40          ; Pe #       PRESENTATION FORM FOR VERTICAL RIGHT ANGLE BRACKET
FE42          ; Pe #       PRESENTATION FORM FOR VERTICAL RIGHT CORNER BRACKET
FE44          ; Pe #       PRESENTATION FORM FOR VERTICAL RIGHT WHITE CORNER BRACKET
FE48          ; Pe #       PRESENTATION FORM FOR VERTICAL RIGHT SQUARE BRACKET
FE5A          ; Pe #       SMALL RIGHT PARENTHESIS
FE5C          ; Pe #       SMALL RIGHT CURLY BRACKET
FE5E          ; Pe #       SMALL RIGHT TORTOISE SHELL BRACKET
FF09          ; Pe #       FULLWIDTH RIGHT PARENTHESIS
FF3D          ; Pe #       FULLWIDTH RIGHT SQUARE BRACKET
FF5D          ; Pe #       FULLWIDTH RIGHT CURLY BRACKET
FF60          ; Pe #       FULLWIDTH RIGHT WHITE PARENTHESIS
FF63          ; Pe #       HALFWIDTH RIGHT CORNER BRACKET

# Total code points: 77

# ================================================

# General_Category=Connector_Punctuation

005F          ; Pc #       LOW LINE
203F..2040    ; Pc #   [2] UNDERTIE..CHARACTER TIE
2054          ; Pc #       INVERTED UNDERTIE
FE33..FE34    ; Pc #   [2] PRESENTATION FORM FOR VERTICAL LOW LINE..PRESENTATION FORM FOR VERTICAL WAVY LOW LINE
FE4D..FE4F    ; Pc #   [3] DASHED LOW LINE..WAVY LOW LINE
FF3F          ; Pc #       FULLWIDTH LOW LINE

# Total code points: 10

# ================================================

# General_Category=Other_Punctuation

0021..0023    ; Po #   [3] EXCLAMATION MARK..NUMBER SIGN
0025..0027    ; Po #   [3] PERCENT SIGN..APOSTROPHE
002A          ; Po #       ASTERISK
002C          ; Po #       COMMA
002E..002F    ; Po #   [2] FULL STOP..SOLIDUS
003A..003B    ; Po #   [2] COLON..SEMICOLON
003F..0040    ; Po #   [2] QUESTION MARK..COMMERCIAL AT
005C          ; Po #       REVERSE SOLIDUS
00A1          ; Po #       INVERTED EXCLAMATION MARK
00A7          ; Po #       SECTION SIGN
00B6..00B7    ; Po #   [2] PILCROW SIGN..MIDDLE DOT
00BF          ; Po #       INVERTED QUESTION MARK
037E          ; Po #       GREEK QUESTION MARK
0387          ; Po #       GREEK ANO TELEIA
055A..055F    ; Po #   [6] ARMENIAN APOSTROPHE..ARMENIAN ABBREVIATION MARK
0589          ; Po #       ARMENIAN FULL STOP
05C0          ; Po #       HEBREW PUNCTUATION PASEQ
05C3          ; Po #       HEBREW PUNCTUATION SOF PASUQ
05C6          ; Po #       HEBREW PUNCTUATION NUN HAFUKHA
05F3..05F4    ; Po #   [2] HEBREW PUNCTUATION GERESH..HEBREW PUNCTUATION GERSHAYIM
0609..060A    ; Po #   [2] ARABIC-INDIC PER MILLE SIGN..ARABIC-INDIC PER TEN THOUSAND SIGN
060C..060D    ; Po #   [2] ARABIC COMMA..ARABIC DATE SEPARATOR
061B          ; Po #       ARABIC SEMICOLON
061D..061F    ; Po #   [3] ARABIC END OF TEXT MARK..ARABIC QUESTION MARK
066A..066D    ; Po #   [4] ARABIC PERCENT SIGN..ARABIC FIVE POINTED STAR
06D4          ; Po #       ARABIC FULL STOP
0700..070D    ; Po #  [14] SYRIAC END OF PARAGRAPH..SYRIAC HARKLEAN ASTERISCUS
07F7..07F9    ; Po #   [3] NKO SYMBOL GBAKURUNEN..NKO EXCLAMATION MARK
0830..083E    ; Po #  [15] SAMARITAN PUNCTUATION NEQUDAA..SAMARITAN PUNCTUATION ANNAAU
085E          ; Po #       MANDAIC PUNCTUATION
0964..0965    ; Po #   [2] DEVANAGARI DANDA..DEVANAGARI DOUBLE DANDA
0970          ; Po #       DEVANAGARI ABBREVIATION SIGN
09FD          ; Po #       BENGALI ABBREVIATION SIGN
0A76          ; Po #       GURMUKHI ABBREVIATION SIGN
0AF0          ; Po #       GUJARATI ABBREVIATION SIGN
0C77          ; Po #       TELUGU SIGN SIDDHAM
0C84          ; Po #       KANNADA SIGN SIDDHAM
0DF4          ; Po #       SINHALA PUNCTUATION KUNDDALIYA
0E4F          ; Po #       THAI CHARACTER FONGMAN
0E5A..0E5B    ; Po #   [2] THAI CHARACTER ANGKHANKHU..THAI CHARACTER KHOMUT
0F04..0F12    ; Po #  [15] TIBETAN MARK INITIAL YIG MGO MDUN MA..TIBETAN MARK RGYA GRAM SHAD
0F14          ; Po #       TIBETAN MARK GTER TSHEG
0F85          ; Po #       TIBETAN MARK PALUTA
0FD0..0FD4    ; Po #   [5] TIBETAN MARK BSKA- SHOG GI MGO RGYAN..TIBETAN MARK CLOSING BRDA RNYING YIG MGO SGAB MA
0FD9..0FDA    ; Po #   [2] TIBETAN MARK LEADING MCHAN RTAGS..TIBETAN MARK TRAILING MCHAN RTAGS
104A..104F    ; Po #   [6] MYANMAR SIGN LITTLE SECTION..MYANMAR SYMBOL GENITIVE
10FB          ; Po #       GEORGIAN PARAGRAPH SEPARATOR
1360..1368    ; Po #   [9] ETHIOPIC SECTION MARK..ETHIOPIC PARAGRAPH SEPARATOR
166E          ; Po #       CANADIAN SYLLABICS FULL STOP
16EB..16ED    ; Po #   [3] RUNIC SINGLE PUNCTUATION..RUNIC CROSS PUNCTUATION
1735..1736    ; Po #   [2] PHILIPPINE SINGLE PUNCTUATION..PHILIPPINE DOUBLE PUNCTUATION
17D4..17D6    ; Po #   [3] KHMER SIGN KHAN..KHMER SIGN CAMNUC PII KUUH
17D8..17DA    ; Po #   [3] KHMER SIGN BEYYAL..KHMER SIGN KOOMUUT
1800..1805    ; Po #   [6] MONGOLIAN BIRGA..MONGOLIAN FOUR DOTS
1807..180A    ; Po #   [4] MONGOLIAN SIBE SYLLABLE BOUNDARY MARKER..MONGOLIAN NIRUGU
1944..1945    ; Po #   [2] LIMBU EXCLAMATION MARK..LIMBU QUESTION MARK
1A1E..1A1F    ; Po #   [2] BUGINESE PALLAWA..BUGINESE END OF SECTION
1AA0..1AA6    ; Po #   [7] TAI THAM SIGN WIANG..TAI THAM SIGN REVERSED ROTATED RANA
1AA8..1AAD    ; Po #   [6] TAI THAM SIGN KAAN..TAI THAM SIGN CAANG
1B5A..1B60    ; Po #   [7] BALINESE PANTI..BALINESE PAMENENG
1B7D..1B7E    ; Po #   [2] BALINESE PANTI LANTANG..BALINESE PAMADA LANTANG
1BFC..1BFF    ; Po #   [4] BATAK SYMBOL BINDU NA METEK..BATAK SYMBOL BINDU PANGOLAT
1C3B..1C3F    ; Po #   [5] LEPCHA PUNCTUATION TA-ROL..LEPCHA PUNCTUATION TSHOOK
1C7E..1C7F    ; Po #   [2] OL CHIKI PUNCTUATION MUCAAD..OL CHIKI PUNCTUATION DOUBLE MUCAAD
1CC0..1CC7    ; Po #   [8] SUNDANESE PUNCTUATION BINDU SURYA..SUNDANESE PUNCTUATION BINDU BA SATANGA
1CD3          ; Po #       VEDIC SIGN NIHSHVASA
2016..2017    ; Po #   [2] DOUBLE VERTICAL LINE..DOUBLE LOW LINE
2020..2027    ; Po #   [8] DAGGER..HYPHENATION POINT
2030..2038    ; Po #   [9] PER MILLE SIGN..CARET
203B..203E    ; Po #   [4] REFERENCE MARK..OVERLINE
2041..2043    ; Po #   [3] CARET INSERTION POINT..HYPHEN BULLET
2047..2051    ; Po #  [11] DOUBLE QUESTION MARK..TWO ASTERISKS ALIGNED VERTICALLY
2053          ; Po #       SWUNG DASH
2055..205E    ; Po #  [10] FLOWER PUNCTUATION MARK..VERTICAL FOUR DOTS
2CF9..2CFC    ; Po #   [4] COPTIC OLD NUBIAN FULL STOP..COPTIC OLD NUBIAN VERSE DIVIDER
2CFE..2CFF    ; Po #   [2] COPTIC FULL STOP..COPTIC MORPHOLOGICAL DIVIDER
2D70          ; Po #       TIFINAGH SEPARATOR MARK
2E00..2E01    ; Po #   [2] RIGHT ANGLE SUBSTITUTION MARKER..RIGHT ANGLE DOTTED SUBSTITUTION MARKER
2E06..2E08    ; Po #   [3] RAISED INTERPOLATION MARKER..DOTTED TRANSPOSITION MARKER
2E0B          ; Po #       RAISED SQUARE
2E0E..2E16    ; Po #   [9] EDITORIAL CORONIS..DOTTED RIGHT-POINTING ANGLE
2E18..2E19    ; Po #   [2] INVERTED INTERROBANG..PALM BRANCH
2E1B          ; Po #       TILDE WITH RING ABOVE
2E1E..2E1F    ; Po #   [2] TILDE WITH DOT ABOVE..TILDE WITH DOT BELOW
2E2A..2E2E    ; Po #   [5] TWO DOTS OVER ONE DOT PUNCTUATION..REVERSED QUESTION MARK
2E30..2E39    ; Po #  [10] RING POINT..TOP HALF SECTION SIGN
2E3C..2E3F    ; Po #   [4] STENOGRAPHIC FULL STOP..CAPITULUM
2E41          ; Po #       REVERSED COMMA
2E43..2E4F    ; Po #  [13] DASH WITH LEFT UPTURN..CORNISH VERSE DIVIDER
2E52..2E54    ; Po #   [3] TIRONIAN SIGN CAPITAL ET..MEDIEVAL QUESTION MARK
3001..3003    ; Po #   [3] IDEOGRAPHIC COMMA..DITTO MARK
303D          ; Po #       PART ALTERNATION MARK
30FB          ; Po #       KATAKANA MIDDLE DOT
A4FE..A4FF    ; Po #   [2] LISU PUNCTUATION COMMA..LISU PUNCTUATION FULL STOP
A60D..A60F    ; Po #   [3] VAI COMMA..VAI QUESTION MARK
A673          ; Po #       SLAVONIC ASTERISK
A67E          ; Po #       CYRILLIC KAVYKA
A6F2..A6F7    ; Po #   [6] BAMUM NJAEMLI..BAMUM QUESTION MARK
A874..A877    ; Po #   [4] PHAGS-PA SINGLE HEAD MARK..PHAGS-PA MARK DOUBLE SHAD
A8CE..A8CF    ; Po #   [2] SAURASHTRA DANDA..SAURASHTRA DOUBLE DANDA
A8F8..A8FA    ; Po #   [3] DEVANAGARI SIGN PUSHPIKA..DEVANAGARI CARET
A8FC          ; Po #       DEVANAGARI SIGN SIDDHAM
A92E..A92F    ; Po #   [2] KAYAH LI SIGN CWI..KAYAH LI SIGN SHYA
A95F          ; Po #       REJANG SECTION MARK
A9C1..A9CD    ; Po #  [13] JAVANESE LEFT RERENGGAN..JAVANESE TURNED PADA PISELEH
A9DE..A9DF    ; Po #   [2] JAVANESE PADA TIRTA TUMETES..JAVANESE PADA ISEN-ISEN
AA5C..AA5F    ; Po #   [4] CHAM PUNCTUATION SPIRAL..CHAM PUNCTUATION TRIPLE DANDA
AADE..AADF    ; Po #   [2] TAI VIET SYMBOL HO HOI..TAI VIET SYMBOL KOI KOI
AAF0..AAF1    ; Po #   [2] MEETEI MAYEK CHEIKHAN..MEETEI MAYEK AHANG KHUDAM
ABEB          ; Po #       MEETEI MAYEK CHEIKHEI
FE10..FE16    ; Po #   [7] PRESENTATION FORM FOR VERTICAL COMMA..PRESENTATION FORM FOR VERTICAL QUESTION MARK
FE19          ; Po #       PRESENTATION FORM FOR VERTICAL HORIZONTAL ELLIPSIS
FE30          ; Po #       PRESENTATION FORM FOR VERTICAL TWO DOT LEADER
FE45..FE46    ; Po #   [2] SESAME DOT..WHITE SESAME DOT
FE49..FE4C    ; Po #   [4] DASHED OVERLINE..DOUBLE WAVY OVERLINE
FE50..FE52    ; Po #   [3] SMALL COMMA..SMALL FULL STOP
FE54..FE57    ; Po #   [4] SMALL SEMICOLON..SMALL EXCLAMATION MARK
FE5F..FE61    ; Po #   [3] SMALL NUMBER SIGN..SMALL ASTERISK
FE68          ; Po #       SMALL REVERSE SOLIDUS
FE6A..FE6B    ; Po #   [2] SMALL PERCENT SIGN..SMALL COMMERCIAL AT
FF01..FF03    ; Po #   [3] FULLWIDTH EXCLAMATION MARK..FULLWIDTH NUMBER SIGN
FF05..FF07    ; Po #   [3] FULLWIDTH PERCENT SIGN..FULLWIDTH APOSTROPHE
FF0A          ; Po #       FULLWIDTH ASTERISK
FF0C          ; Po #       FULLWIDTH COMMA
FF0E..FF0F    ; Po #   [2] FULLWIDTH FULL STOP..FULLWIDTH SOLIDUS
FF1A..FF1B    ; Po #   [2] FULLWIDTH COLON..FULLWIDTH SEMICOLON
FF1F..FF20    ; Po #   [2] FULLWIDTH QUESTION MARK..FULLWIDTH COMMERCIAL AT
FF3C          ; Po #       FULLWIDTH REVERSE SOLIDUS
FF61          ; Po #       HALFWIDTH IDEOGRAPHIC FULL STOP
FF64..FF65    ; Po #   [2] HALFWIDTH IDEOGRAPHIC COMMA..HALFWIDTH KATAKANA MIDDLE DOT
10100..10102  ; Po #   [3] AEGEAN WORD SEPARATOR LINE..AEGEAN CHECK MARK
1039F         ; Po #       UGARITIC WORD DIVIDER
103D0         ; Po #       OLD PERSIAN WORD DIVIDER
1056F         ; Po #       CAUCASIAN ALBANIAN CITATION MARK
10857         ; Po #       IMPERIAL ARAMAIC SECTION SIGN
1091F         ; Po #       PHOENICIAN WORD SEPARATOR
1093F         ; Po #       LYDIAN TRIANGULAR MARK
10A50..10A58  ; Po #   [9] KHAROSHTHI PUNCTUATION DOT..KHAROSHTHI PUNCTUATION LINES
10A7F         ; Po #       OLD SOUTH ARABIAN NUMERIC INDICATOR
10AF0..10AF6  ; Po #   [7] MANICHAEAN PUNCTUATION STAR..MANICHAEAN PUNCTUATION LINE FILLER
10B39..10B3F  ; Po #   [7] AVESTAN ABBREVIATION MARK..LARGE ONE RING OVER TWO RINGS PUNCTUATION
10B99..10B9C  ; Po #   [4] PSALTER PAHLAVI SECTION MARK..PSALTER PAHLAVI FOUR DOTS WITH DOT
10F55..10F59  ; Po #   [5] SOGDIAN PUNCTUATION TWO VERTICAL BARS..SOGDIAN PUNCTUATION HALF CIRCLE WITH DOT
10F86..10F89  ; Po #   [4] OLD UYGHUR PUNCTUATION BAR..OLD UYGHUR PUNCTUATION FOUR DOTS
11047..1104D  ; Po #   [7] BRAHMI DANDA..BRAHMI PUNCTUATION LOTUS
110BB..110BC  ; Po #   [2] KAITHI ABBREVIATION SIGN..KAITHI ENUMERATION SIGN
110BE..110C1  ; Po #   [4] KAITHI SECTION MARK..KAITHI DOUBLE DANDA
11140..11143  ; Po #   [4] CHAKMA SECTION MARK..CHAKMA QUESTION MARK
11174..11175  ; Po #   [2] MAHAJANI ABBREVIATION SIGN..MAHAJANI SECTION MARK
111C5..111C8  ; Po #   [4] SHARADA DANDA..SHARADA SEPARATOR
111CD         ; Po #       SHARADA SUTRA MARK
111DB         ; Po #       SHARADA SIGN SIDDHAM
111DD..111DF  ; Po #   [3] SHARADA CONTINUATION SIGN..SHARADA SECTION MARK-2
11238..1123D  ; Po #   [6] KHOJKI DANDA..KHOJKI ABBREVIATION SIGN
112A9         ; Po #       MULTANI SECTION MARK
113D4..113D5  ; Po #   [2] TULU-TIGALARI DANDA..TULU-TIGALARI DOUBLE DANDA
113D7..113D8  ; Po #   [2] TULU-TIGALARI SIGN OM PUSHPIKA..TULU-TIGALARI SIGN SHRII PUSHPIKA
1144B..1144F  ; Po #   [5] NEWA DANDA..NEWA ABBREVIATION SIGN
1145A..1145B  ; Po #   [2] NEWA DOUBLE COMMA..NEWA PLACEHOLDER MARK
1145D         ; Po #       NEWA INSERTION SIGN
114C6         ; Po #       TIRHUTA ABBREVIATION SIGN
115C1..115D7  ; Po #  [23] SIDDHAM SIGN SIDDHAM..SIDDHAM SECTION MARK WITH CIRCLES AND FOUR ENCLOSURES
11641..11643  ; Po #   [3] MODI DANDA..MODI ABBREVIATION SIGN
11660..1166C  ; Po #  [13] MONGOLIAN BIRGA WITH ORNAMENT..MONGOLIAN TURNED SWIRL BIRGA WITH DOUBLE ORNAMENT
116B9         ; Po #       TAKRI ABBREVIATION SIGN
1173C..1173E  ; Po #   [3] AHOM SIGN SMALL SECTION..AHOM SIGN RULAI
1183B         ; Po #       DOGRA ABBREVIATION SIGN
11944..11946  ; Po #   [3] DIVES AKURU DOUBLE DANDA..DIVES AKURU END OF TEXT MARK
119E2         ; Po #       NANDINAGARI SIGN SIDDHAM
11A3F..11A46  ; Po #   [8] ZANABAZAR SQUARE INITIAL HEAD MARK..ZANABAZAR SQUARE CLOSING DOUBLE-LINED HEAD MARK
11A9A..11A9C  ; Po #   [3] SOYOMBO MARK TSHEG..SOYOMBO MARK DOUBLE SHAD
11A9E..11AA2  ; Po #   [5] SOYOMBO HEAD MARK WITH MOON AND SUN AND TRIPLE FLAME..SOYOMBO TERMINAL MARK-2
11B00..11B09  ; Po #  [10] DEVANAGARI HEAD MARK..DEVANAGARI SIGN MINDU
11BE1         ; Po #       SUNUWAR SIGN PVO
11C41..11C45  ; Po #   [5] BHAIKSUKI DANDA..BHAIKSUKI GAP FILLER-2
11C70..11C71  ; Po #   [2] MARCHEN HEAD MARK..MARCHEN MARK SHAD
11EF7..11EF8  ; Po #   [2] MAKASAR PASSIMBANG..MAKASAR END OF SECTION
11F43..11F4F  ; Po #  [13] KAWI DANDA..KAWI PUNCTUATION CLOSING SPIRAL
11FFF         ; Po #       TAMIL PUNCTUATION END OF TEXT
12470..12474  ; Po #   [5] CUNEIFORM PUNCTUATION SIGN OLD ASSYRIAN WORD DIVIDER..CUNEIFORM PUNCTUATION SIGN DIAGONAL QUADCOLON
12FF1..12FF2  ; Po #   [2] CYPRO-MINOAN SIGN CM301..CYPRO-MINOAN SIGN CM302
16A6E..16A6F  ; Po #   [2] MRO DANDA..MRO DOUBLE DANDA
16AF5         ; Po #       BASSA VAH FULL STOP
16B37..16B3B  ; Po #   [5] PAHAWH HMONG SIGN VOS THOM..PAHAWH HMONG SIGN VOS FEEM
16B44         ; Po #       PAHAWH HMONG SIGN XAUS
16D6D..16D6F  ; Po #   [3] KIRAT RAI SIGN YUPI..KIRAT RAI DOUBLE DANDA
16E97..16E9A  ; Po #   [4] MEDEFAIDRIN COMMA..MEDEFAIDRIN EXCLAMATION OH
16FE2         ; Po #       OLD CHINESE HOOK MARK
1BC9F         ; Po #       DUPLOYAN PUNCTUATION CHINOOK FULL STOP
1DA87..1DA8B  ; Po #   [5] SIGNWRITING COMMA..SIGNWRITING PARENTHESIS
1E5FF         ; Po #       OL ONAL ABBREVIATION SIGN
1E95E..1E95F  ; Po #   [2] ADLAM INITIAL EXCLAMATION MARK..ADLAM INITIAL QUESTION MARK

<<<<<<< HEAD
# Total code points: 632
=======
# Total code points: 633
>>>>>>> 6d3768b7

# ================================================

# General_Category=Math_Symbol

002B          ; Sm #       PLUS SIGN
003C..003E    ; Sm #   [3] LESS-THAN SIGN..GREATER-THAN SIGN
007C          ; Sm #       VERTICAL LINE
007E          ; Sm #       TILDE
00AC          ; Sm #       NOT SIGN
00B1          ; Sm #       PLUS-MINUS SIGN
00D7          ; Sm #       MULTIPLICATION SIGN
00F7          ; Sm #       DIVISION SIGN
03F6          ; Sm #       GREEK REVERSED LUNATE EPSILON SYMBOL
0606..0608    ; Sm #   [3] ARABIC-INDIC CUBE ROOT..ARABIC RAY
2044          ; Sm #       FRACTION SLASH
2052          ; Sm #       COMMERCIAL MINUS SIGN
207A..207C    ; Sm #   [3] SUPERSCRIPT PLUS SIGN..SUPERSCRIPT EQUALS SIGN
208A..208C    ; Sm #   [3] SUBSCRIPT PLUS SIGN..SUBSCRIPT EQUALS SIGN
2118          ; Sm #       SCRIPT CAPITAL P
2140..2144    ; Sm #   [5] DOUBLE-STRUCK N-ARY SUMMATION..TURNED SANS-SERIF CAPITAL Y
214B          ; Sm #       TURNED AMPERSAND
2190..2194    ; Sm #   [5] LEFTWARDS ARROW..LEFT RIGHT ARROW
219A..219B    ; Sm #   [2] LEFTWARDS ARROW WITH STROKE..RIGHTWARDS ARROW WITH STROKE
21A0          ; Sm #       RIGHTWARDS TWO HEADED ARROW
21A3          ; Sm #       RIGHTWARDS ARROW WITH TAIL
21A6          ; Sm #       RIGHTWARDS ARROW FROM BAR
21AE          ; Sm #       LEFT RIGHT ARROW WITH STROKE
21CE..21CF    ; Sm #   [2] LEFT RIGHT DOUBLE ARROW WITH STROKE..RIGHTWARDS DOUBLE ARROW WITH STROKE
21D2          ; Sm #       RIGHTWARDS DOUBLE ARROW
21D4          ; Sm #       LEFT RIGHT DOUBLE ARROW
21F4..22FF    ; Sm # [268] RIGHT ARROW WITH SMALL CIRCLE..Z NOTATION BAG MEMBERSHIP
2320..2321    ; Sm #   [2] TOP HALF INTEGRAL..BOTTOM HALF INTEGRAL
237C          ; Sm #       RIGHT ANGLE WITH DOWNWARDS ZIGZAG ARROW
239B..23B3    ; Sm #  [25] LEFT PARENTHESIS UPPER HOOK..SUMMATION BOTTOM
23DC..23E1    ; Sm #   [6] TOP PARENTHESIS..BOTTOM TORTOISE SHELL BRACKET
25B7          ; Sm #       WHITE RIGHT-POINTING TRIANGLE
25C1          ; Sm #       WHITE LEFT-POINTING TRIANGLE
25F8..25FF    ; Sm #   [8] UPPER LEFT TRIANGLE..LOWER RIGHT TRIANGLE
266F          ; Sm #       MUSIC SHARP SIGN
27C0..27C4    ; Sm #   [5] THREE DIMENSIONAL ANGLE..OPEN SUPERSET
27C7..27E5    ; Sm #  [31] OR WITH DOT INSIDE..WHITE SQUARE WITH RIGHTWARDS TICK
27F0..27FF    ; Sm #  [16] UPWARDS QUADRUPLE ARROW..LONG RIGHTWARDS SQUIGGLE ARROW
2900..2982    ; Sm # [131] RIGHTWARDS TWO-HEADED ARROW WITH VERTICAL STROKE..Z NOTATION TYPE COLON
2999..29D7    ; Sm #  [63] DOTTED FENCE..BLACK HOURGLASS
29DC..29FB    ; Sm #  [32] INCOMPLETE INFINITY..TRIPLE PLUS
29FE..2AFF    ; Sm # [258] TINY..N-ARY WHITE VERTICAL BAR
2B30..2B44    ; Sm #  [21] LEFT ARROW WITH SMALL CIRCLE..RIGHTWARDS ARROW THROUGH SUPERSET
2B47..2B4C    ; Sm #   [6] REVERSE TILDE OPERATOR ABOVE RIGHTWARDS ARROW..RIGHTWARDS ARROW ABOVE REVERSE TILDE OPERATOR
FB29          ; Sm #       HEBREW LETTER ALTERNATIVE PLUS SIGN
FE62          ; Sm #       SMALL PLUS SIGN
FE64..FE66    ; Sm #   [3] SMALL LESS-THAN SIGN..SMALL EQUALS SIGN
FF0B          ; Sm #       FULLWIDTH PLUS SIGN
FF1C..FF1E    ; Sm #   [3] FULLWIDTH LESS-THAN SIGN..FULLWIDTH GREATER-THAN SIGN
FF5C          ; Sm #       FULLWIDTH VERTICAL LINE
FF5E          ; Sm #       FULLWIDTH TILDE
FFE2          ; Sm #       FULLWIDTH NOT SIGN
FFE9..FFEC    ; Sm #   [4] HALFWIDTH LEFTWARDS ARROW..HALFWIDTH DOWNWARDS ARROW
10D8E..10D8F  ; Sm #   [2] GARAY PLUS SIGN..GARAY MINUS SIGN
1D6C1         ; Sm #       MATHEMATICAL BOLD NABLA
1D6DB         ; Sm #       MATHEMATICAL BOLD PARTIAL DIFFERENTIAL
1D6FB         ; Sm #       MATHEMATICAL ITALIC NABLA
1D715         ; Sm #       MATHEMATICAL ITALIC PARTIAL DIFFERENTIAL
1D735         ; Sm #       MATHEMATICAL BOLD ITALIC NABLA
1D74F         ; Sm #       MATHEMATICAL BOLD ITALIC PARTIAL DIFFERENTIAL
1D76F         ; Sm #       MATHEMATICAL SANS-SERIF BOLD NABLA
1D789         ; Sm #       MATHEMATICAL SANS-SERIF BOLD PARTIAL DIFFERENTIAL
1D7A9         ; Sm #       MATHEMATICAL SANS-SERIF BOLD ITALIC NABLA
1D7C3         ; Sm #       MATHEMATICAL SANS-SERIF BOLD ITALIC PARTIAL DIFFERENTIAL
1EEF0..1EEF1  ; Sm #   [2] ARABIC MATHEMATICAL OPERATOR MEEM WITH HAH WITH TATWEEL..ARABIC MATHEMATICAL OPERATOR HAH WITH DAL

# Total code points: 950

# ================================================

# General_Category=Currency_Symbol

0024          ; Sc #       DOLLAR SIGN
00A2..00A5    ; Sc #   [4] CENT SIGN..YEN SIGN
058F          ; Sc #       ARMENIAN DRAM SIGN
060B          ; Sc #       AFGHANI SIGN
07FE..07FF    ; Sc #   [2] NKO DOROME SIGN..NKO TAMAN SIGN
09F2..09F3    ; Sc #   [2] BENGALI RUPEE MARK..BENGALI RUPEE SIGN
09FB          ; Sc #       BENGALI GANDA MARK
0AF1          ; Sc #       GUJARATI RUPEE SIGN
0BF9          ; Sc #       TAMIL RUPEE SIGN
0E3F          ; Sc #       THAI CURRENCY SYMBOL BAHT
17DB          ; Sc #       KHMER CURRENCY SYMBOL RIEL
20A0..20C0    ; Sc #  [33] EURO-CURRENCY SIGN..SOM SIGN
A838          ; Sc #       NORTH INDIC RUPEE MARK
FDFC          ; Sc #       RIAL SIGN
FE69          ; Sc #       SMALL DOLLAR SIGN
FF04          ; Sc #       FULLWIDTH DOLLAR SIGN
FFE0..FFE1    ; Sc #   [2] FULLWIDTH CENT SIGN..FULLWIDTH POUND SIGN
FFE5..FFE6    ; Sc #   [2] FULLWIDTH YEN SIGN..FULLWIDTH WON SIGN
11FDD..11FE0  ; Sc #   [4] TAMIL SIGN KAACU..TAMIL SIGN VARAAKAN
1E2FF         ; Sc #       WANCHO NGUN SIGN
1ECB0         ; Sc #       INDIC SIYAQ RUPEE MARK

# Total code points: 63

# ================================================

# General_Category=Modifier_Symbol

005E          ; Sk #       CIRCUMFLEX ACCENT
0060          ; Sk #       GRAVE ACCENT
00A8          ; Sk #       DIAERESIS
00AF          ; Sk #       MACRON
00B4          ; Sk #       ACUTE ACCENT
00B8          ; Sk #       CEDILLA
02C2..02C5    ; Sk #   [4] MODIFIER LETTER LEFT ARROWHEAD..MODIFIER LETTER DOWN ARROWHEAD
02D2..02DF    ; Sk #  [14] MODIFIER LETTER CENTRED RIGHT HALF RING..MODIFIER LETTER CROSS ACCENT
02E5..02EB    ; Sk #   [7] MODIFIER LETTER EXTRA-HIGH TONE BAR..MODIFIER LETTER YANG DEPARTING TONE MARK
02ED          ; Sk #       MODIFIER LETTER UNASPIRATED
02EF..02FF    ; Sk #  [17] MODIFIER LETTER LOW DOWN ARROWHEAD..MODIFIER LETTER LOW LEFT ARROW
0375          ; Sk #       GREEK LOWER NUMERAL SIGN
0384..0385    ; Sk #   [2] GREEK TONOS..GREEK DIALYTIKA TONOS
0888          ; Sk #       ARABIC RAISED ROUND DOT
1FBD          ; Sk #       GREEK KORONIS
1FBF..1FC1    ; Sk #   [3] GREEK PSILI..GREEK DIALYTIKA AND PERISPOMENI
1FCD..1FCF    ; Sk #   [3] GREEK PSILI AND VARIA..GREEK PSILI AND PERISPOMENI
1FDD..1FDF    ; Sk #   [3] GREEK DASIA AND VARIA..GREEK DASIA AND PERISPOMENI
1FED..1FEF    ; Sk #   [3] GREEK DIALYTIKA AND VARIA..GREEK VARIA
1FFD..1FFE    ; Sk #   [2] GREEK OXIA..GREEK DASIA
309B..309C    ; Sk #   [2] KATAKANA-HIRAGANA VOICED SOUND MARK..KATAKANA-HIRAGANA SEMI-VOICED SOUND MARK
A700..A716    ; Sk #  [23] MODIFIER LETTER CHINESE TONE YIN PING..MODIFIER LETTER EXTRA-LOW LEFT-STEM TONE BAR
A720..A721    ; Sk #   [2] MODIFIER LETTER STRESS AND HIGH TONE..MODIFIER LETTER STRESS AND LOW TONE
A789..A78A    ; Sk #   [2] MODIFIER LETTER COLON..MODIFIER LETTER SHORT EQUALS SIGN
AB5B          ; Sk #       MODIFIER BREVE WITH INVERTED BREVE
AB6A..AB6B    ; Sk #   [2] MODIFIER LETTER LEFT TACK..MODIFIER LETTER RIGHT TACK
FBB2..FBC2    ; Sk #  [17] ARABIC SYMBOL DOT ABOVE..ARABIC SYMBOL WASLA ABOVE
FF3E          ; Sk #       FULLWIDTH CIRCUMFLEX ACCENT
FF40          ; Sk #       FULLWIDTH GRAVE ACCENT
FFE3          ; Sk #       FULLWIDTH MACRON
1F3FB..1F3FF  ; Sk #   [5] EMOJI MODIFIER FITZPATRICK TYPE-1-2..EMOJI MODIFIER FITZPATRICK TYPE-6

# Total code points: 125

# ================================================

# General_Category=Other_Symbol

00A6          ; So #       BROKEN BAR
00A9          ; So #       COPYRIGHT SIGN
00AE          ; So #       REGISTERED SIGN
00B0          ; So #       DEGREE SIGN
0482          ; So #       CYRILLIC THOUSANDS SIGN
058D..058E    ; So #   [2] RIGHT-FACING ARMENIAN ETERNITY SIGN..LEFT-FACING ARMENIAN ETERNITY SIGN
060E..060F    ; So #   [2] ARABIC POETIC VERSE SIGN..ARABIC SIGN MISRA
06DE          ; So #       ARABIC START OF RUB EL HIZB
06E9          ; So #       ARABIC PLACE OF SAJDAH
06FD..06FE    ; So #   [2] ARABIC SIGN SINDHI AMPERSAND..ARABIC SIGN SINDHI POSTPOSITION MEN
07F6          ; So #       NKO SYMBOL OO DENNEN
09FA          ; So #       BENGALI ISSHAR
0B70          ; So #       ORIYA ISSHAR
0BF3..0BF8    ; So #   [6] TAMIL DAY SIGN..TAMIL AS ABOVE SIGN
0BFA          ; So #       TAMIL NUMBER SIGN
0C7F          ; So #       TELUGU SIGN TUUMU
0D4F          ; So #       MALAYALAM SIGN PARA
0D79          ; So #       MALAYALAM DATE MARK
0F01..0F03    ; So #   [3] TIBETAN MARK GTER YIG MGO TRUNCATED A..TIBETAN MARK GTER YIG MGO -UM GTER TSHEG MA
0F13          ; So #       TIBETAN MARK CARET -DZUD RTAGS ME LONG CAN
0F15..0F17    ; So #   [3] TIBETAN LOGOTYPE SIGN CHAD RTAGS..TIBETAN ASTROLOGICAL SIGN SGRA GCAN -CHAR RTAGS
0F1A..0F1F    ; So #   [6] TIBETAN SIGN RDEL DKAR GCIG..TIBETAN SIGN RDEL DKAR RDEL NAG
0F34          ; So #       TIBETAN MARK BSDUS RTAGS
0F36          ; So #       TIBETAN MARK CARET -DZUD RTAGS BZHI MIG CAN
0F38          ; So #       TIBETAN MARK CHE MGO
0FBE..0FC5    ; So #   [8] TIBETAN KU RU KHA..TIBETAN SYMBOL RDO RJE
0FC7..0FCC    ; So #   [6] TIBETAN SYMBOL RDO RJE RGYA GRAM..TIBETAN SYMBOL NOR BU BZHI -KHYIL
0FCE..0FCF    ; So #   [2] TIBETAN SIGN RDEL NAG RDEL DKAR..TIBETAN SIGN RDEL NAG GSUM
0FD5..0FD8    ; So #   [4] RIGHT-FACING SVASTI SIGN..LEFT-FACING SVASTI SIGN WITH DOTS
109E..109F    ; So #   [2] MYANMAR SYMBOL SHAN ONE..MYANMAR SYMBOL SHAN EXCLAMATION
1390..1399    ; So #  [10] ETHIOPIC TONAL MARK YIZET..ETHIOPIC TONAL MARK KURT
166D          ; So #       CANADIAN SYLLABICS CHI SIGN
1940          ; So #       LIMBU SIGN LOO
19DE..19FF    ; So #  [34] NEW TAI LUE SIGN LAE..KHMER SYMBOL DAP-PRAM ROC
1B61..1B6A    ; So #  [10] BALINESE MUSICAL SYMBOL DONG..BALINESE MUSICAL SYMBOL DANG GEDE
1B74..1B7C    ; So #   [9] BALINESE MUSICAL SYMBOL RIGHT-HAND OPEN DUG..BALINESE MUSICAL SYMBOL LEFT-HAND OPEN PING
2100..2101    ; So #   [2] ACCOUNT OF..ADDRESSED TO THE SUBJECT
2103..2106    ; So #   [4] DEGREE CELSIUS..CADA UNA
2108..2109    ; So #   [2] SCRUPLE..DEGREE FAHRENHEIT
2114          ; So #       L B BAR SYMBOL
2116..2117    ; So #   [2] NUMERO SIGN..SOUND RECORDING COPYRIGHT
211E..2123    ; So #   [6] PRESCRIPTION TAKE..VERSICLE
2125          ; So #       OUNCE SIGN
2127          ; So #       INVERTED OHM SIGN
2129          ; So #       TURNED GREEK SMALL LETTER IOTA
212E          ; So #       ESTIMATED SYMBOL
213A..213B    ; So #   [2] ROTATED CAPITAL Q..FACSIMILE SIGN
214A          ; So #       PROPERTY LINE
214C..214D    ; So #   [2] PER SIGN..AKTIESELSKAB
214F          ; So #       SYMBOL FOR SAMARITAN SOURCE
218A..218B    ; So #   [2] TURNED DIGIT TWO..TURNED DIGIT THREE
2195..2199    ; So #   [5] UP DOWN ARROW..SOUTH WEST ARROW
219C..219F    ; So #   [4] LEFTWARDS WAVE ARROW..UPWARDS TWO HEADED ARROW
21A1..21A2    ; So #   [2] DOWNWARDS TWO HEADED ARROW..LEFTWARDS ARROW WITH TAIL
21A4..21A5    ; So #   [2] LEFTWARDS ARROW FROM BAR..UPWARDS ARROW FROM BAR
21A7..21AD    ; So #   [7] DOWNWARDS ARROW FROM BAR..LEFT RIGHT WAVE ARROW
21AF..21CD    ; So #  [31] DOWNWARDS ZIGZAG ARROW..LEFTWARDS DOUBLE ARROW WITH STROKE
21D0..21D1    ; So #   [2] LEFTWARDS DOUBLE ARROW..UPWARDS DOUBLE ARROW
21D3          ; So #       DOWNWARDS DOUBLE ARROW
21D5..21F3    ; So #  [31] UP DOWN DOUBLE ARROW..UP DOWN WHITE ARROW
2300..2307    ; So #   [8] DIAMETER SIGN..WAVY LINE
230C..231F    ; So #  [20] BOTTOM RIGHT CROP..BOTTOM RIGHT CORNER
2322..2328    ; So #   [7] FROWN..KEYBOARD
232B..237B    ; So #  [81] ERASE TO THE LEFT..NOT CHECK MARK
237D..239A    ; So #  [30] SHOULDERED OPEN BOX..CLEAR SCREEN SYMBOL
23B4..23DB    ; So #  [40] TOP SQUARE BRACKET..FUSE
23E2..2426    ; So #  [69] WHITE TRAPEZIUM..SYMBOL FOR SUBSTITUTE FORM TWO
2440..244A    ; So #  [11] OCR HOOK..OCR DOUBLE BACKSLASH
249C..24E9    ; So #  [78] PARENTHESIZED LATIN SMALL LETTER A..CIRCLED LATIN SMALL LETTER Z
2500..25B6    ; So # [183] BOX DRAWINGS LIGHT HORIZONTAL..BLACK RIGHT-POINTING TRIANGLE
25B8..25C0    ; So #   [9] BLACK RIGHT-POINTING SMALL TRIANGLE..BLACK LEFT-POINTING TRIANGLE
25C2..25F7    ; So #  [54] BLACK LEFT-POINTING SMALL TRIANGLE..WHITE CIRCLE WITH UPPER RIGHT QUADRANT
2600..266E    ; So # [111] BLACK SUN WITH RAYS..MUSIC NATURAL SIGN
2670..2767    ; So # [248] WEST SYRIAC CROSS..ROTATED FLORAL HEART BULLET
2794..27BF    ; So #  [44] HEAVY WIDE-HEADED RIGHTWARDS ARROW..DOUBLE CURLY LOOP
2800..28FF    ; So # [256] BRAILLE PATTERN BLANK..BRAILLE PATTERN DOTS-12345678
2B00..2B2F    ; So #  [48] NORTH EAST WHITE ARROW..WHITE VERTICAL ELLIPSE
2B45..2B46    ; So #   [2] LEFTWARDS QUADRUPLE ARROW..RIGHTWARDS QUADRUPLE ARROW
2B4D..2B73    ; So #  [39] DOWNWARDS TRIANGLE-HEADED ZIGZAG ARROW..DOWNWARDS TRIANGLE-HEADED ARROW TO BAR
2B76..2B95    ; So #  [32] NORTH WEST TRIANGLE-HEADED ARROW TO BAR..RIGHTWARDS BLACK ARROW
2B97..2BFF    ; So # [105] SYMBOL FOR TYPE A ELECTRONICS..HELLSCHREIBER PAUSE SYMBOL
2CE5..2CEA    ; So #   [6] COPTIC SYMBOL MI RO..COPTIC SYMBOL SHIMA SIMA
2E50..2E51    ; So #   [2] CROSS PATTY WITH RIGHT CROSSBAR..CROSS PATTY WITH LEFT CROSSBAR
2E80..2E99    ; So #  [26] CJK RADICAL REPEAT..CJK RADICAL RAP
2E9B..2EF3    ; So #  [89] CJK RADICAL CHOKE..CJK RADICAL C-SIMPLIFIED TURTLE
2F00..2FD5    ; So # [214] KANGXI RADICAL ONE..KANGXI RADICAL FLUTE
2FF0..2FFF    ; So #  [16] IDEOGRAPHIC DESCRIPTION CHARACTER LEFT TO RIGHT..IDEOGRAPHIC DESCRIPTION CHARACTER ROTATION
3004          ; So #       JAPANESE INDUSTRIAL STANDARD SYMBOL
3012..3013    ; So #   [2] POSTAL MARK..GETA MARK
3020          ; So #       POSTAL MARK FACE
3036..3037    ; So #   [2] CIRCLED POSTAL MARK..IDEOGRAPHIC TELEGRAPH LINE FEED SEPARATOR SYMBOL
303E..303F    ; So #   [2] IDEOGRAPHIC VARIATION INDICATOR..IDEOGRAPHIC HALF FILL SPACE
3190..3191    ; So #   [2] IDEOGRAPHIC ANNOTATION LINKING MARK..IDEOGRAPHIC ANNOTATION REVERSE MARK
3196..319F    ; So #  [10] IDEOGRAPHIC ANNOTATION TOP MARK..IDEOGRAPHIC ANNOTATION MAN MARK
31C0..31E3    ; So #  [36] CJK STROKE T..CJK STROKE Q
31EF          ; So #       IDEOGRAPHIC DESCRIPTION CHARACTER SUBTRACTION
3200..321E    ; So #  [31] PARENTHESIZED HANGUL KIYEOK..PARENTHESIZED KOREAN CHARACTER O HU
322A..3247    ; So #  [30] PARENTHESIZED IDEOGRAPH MOON..CIRCLED IDEOGRAPH KOTO
3250          ; So #       PARTNERSHIP SIGN
3260..327F    ; So #  [32] CIRCLED HANGUL KIYEOK..KOREAN STANDARD SYMBOL
328A..32B0    ; So #  [39] CIRCLED IDEOGRAPH MOON..CIRCLED IDEOGRAPH NIGHT
32C0..33FF    ; So # [320] IDEOGRAPHIC TELEGRAPH SYMBOL FOR JANUARY..SQUARE GAL
4DC0..4DFF    ; So #  [64] HEXAGRAM FOR THE CREATIVE HEAVEN..HEXAGRAM FOR BEFORE COMPLETION
A490..A4C6    ; So #  [55] YI RADICAL QOT..YI RADICAL KE
A828..A82B    ; So #   [4] SYLOTI NAGRI POETRY MARK-1..SYLOTI NAGRI POETRY MARK-4
A836..A837    ; So #   [2] NORTH INDIC QUARTER MARK..NORTH INDIC PLACEHOLDER MARK
A839          ; So #       NORTH INDIC QUANTITY MARK
AA77..AA79    ; So #   [3] MYANMAR SYMBOL AITON EXCLAMATION..MYANMAR SYMBOL AITON TWO
FD40..FD4F    ; So #  [16] ARABIC LIGATURE RAHIMAHU ALLAAH..ARABIC LIGATURE RAHIMAHUM ALLAAH
FDCF          ; So #       ARABIC LIGATURE SALAAMUHU ALAYNAA
FDFD..FDFF    ; So #   [3] ARABIC LIGATURE BISMILLAH AR-RAHMAN AR-RAHEEM..ARABIC LIGATURE AZZA WA JALL
FFE4          ; So #       FULLWIDTH BROKEN BAR
FFE8          ; So #       HALFWIDTH FORMS LIGHT VERTICAL
FFED..FFEE    ; So #   [2] HALFWIDTH BLACK SQUARE..HALFWIDTH WHITE CIRCLE
FFFC..FFFD    ; So #   [2] OBJECT REPLACEMENT CHARACTER..REPLACEMENT CHARACTER
10137..1013F  ; So #   [9] AEGEAN WEIGHT BASE UNIT..AEGEAN MEASURE THIRD SUBUNIT
10179..10189  ; So #  [17] GREEK YEAR SIGN..GREEK TRYBLION BASE SIGN
1018C..1018E  ; So #   [3] GREEK SINUSOID SIGN..NOMISMA SIGN
10190..1019C  ; So #  [13] ROMAN SEXTANS SIGN..ASCIA SYMBOL
101A0         ; So #       GREEK SYMBOL TAU RHO
101D0..101FC  ; So #  [45] PHAISTOS DISC SIGN PEDESTRIAN..PHAISTOS DISC SIGN WAVY BAND
10877..10878  ; So #   [2] PALMYRENE LEFT-POINTING FLEURON..PALMYRENE RIGHT-POINTING FLEURON
10AC8         ; So #       MANICHAEAN SIGN UD
1173F         ; So #       AHOM SYMBOL VI
11FD5..11FDC  ; So #   [8] TAMIL SIGN NEL..TAMIL SIGN MUKKURUNI
11FE1..11FF1  ; So #  [17] TAMIL SIGN PAARAM..TAMIL SIGN VAKAIYARAA
16B3C..16B3F  ; So #   [4] PAHAWH HMONG SIGN XYEEM NTXIV..PAHAWH HMONG SIGN XYEEM FAIB
16B45         ; So #       PAHAWH HMONG SIGN CIM TSOV ROG
1BC9C         ; So #       DUPLOYAN SIGN O WITH CROSS
1CEB0..1CEB3  ; So #   [4] HORIZONTAL ZIGZAG LINE..BLACK RIGHT TRIANGLE CARET
1CF50..1CFC3  ; So # [116] ZNAMENNY NEUME KRYUK..ZNAMENNY NEUME PAUK
1D000..1D0F5  ; So # [246] BYZANTINE MUSICAL SYMBOL PSILI..BYZANTINE MUSICAL SYMBOL GORGON NEO KATO
1D100..1D126  ; So #  [39] MUSICAL SYMBOL SINGLE BARLINE..MUSICAL SYMBOL DRUM CLEF-2
1D129..1D164  ; So #  [60] MUSICAL SYMBOL MULTIPLE MEASURE REST..MUSICAL SYMBOL ONE HUNDRED TWENTY-EIGHTH NOTE
1D16A..1D16C  ; So #   [3] MUSICAL SYMBOL FINGERED TREMOLO-1..MUSICAL SYMBOL FINGERED TREMOLO-3
1D183..1D184  ; So #   [2] MUSICAL SYMBOL ARPEGGIATO UP..MUSICAL SYMBOL ARPEGGIATO DOWN
1D18C..1D1A9  ; So #  [30] MUSICAL SYMBOL RINFORZANDO..MUSICAL SYMBOL DEGREE SLASH
1D1AE..1D1EA  ; So #  [61] MUSICAL SYMBOL PEDAL MARK..MUSICAL SYMBOL KORON
1D200..1D241  ; So #  [66] GREEK VOCAL NOTATION SYMBOL-1..GREEK INSTRUMENTAL NOTATION SYMBOL-54
1D245         ; So #       GREEK MUSICAL LEIMMA
1D300..1D356  ; So #  [87] MONOGRAM FOR EARTH..TETRAGRAM FOR FOSTERING
1D800..1D9FF  ; So # [512] SIGNWRITING HAND-FIST INDEX..SIGNWRITING HEAD
1DA37..1DA3A  ; So #   [4] SIGNWRITING AIR BLOW SMALL ROTATIONS..SIGNWRITING BREATH EXHALE
1DA6D..1DA74  ; So #   [8] SIGNWRITING SHOULDER HIP SPINE..SIGNWRITING TORSO-FLOORPLANE TWISTING
1DA76..1DA83  ; So #  [14] SIGNWRITING LIMB COMBINATION..SIGNWRITING LOCATION DEPTH
1DA85..1DA86  ; So #   [2] SIGNWRITING LOCATION TORSO..SIGNWRITING LOCATION LIMBS DIGITS
1E14F         ; So #       NYIAKENG PUACHUE HMONG CIRCLED CA
1ECAC         ; So #       INDIC SIYAQ PLACEHOLDER
1ED2E         ; So #       OTTOMAN SIYAQ MARRATAN
1F000..1F02B  ; So #  [44] MAHJONG TILE EAST WIND..MAHJONG TILE BACK
1F030..1F093  ; So # [100] DOMINO TILE HORIZONTAL BACK..DOMINO TILE VERTICAL-06-06
1F0A0..1F0AE  ; So #  [15] PLAYING CARD BACK..PLAYING CARD KING OF SPADES
1F0B1..1F0BF  ; So #  [15] PLAYING CARD ACE OF HEARTS..PLAYING CARD RED JOKER
1F0C1..1F0CF  ; So #  [15] PLAYING CARD ACE OF DIAMONDS..PLAYING CARD BLACK JOKER
1F0D1..1F0F5  ; So #  [37] PLAYING CARD ACE OF CLUBS..PLAYING CARD TRUMP-21
1F10D..1F1AD  ; So # [161] CIRCLED ZERO WITH SLASH..MASK WORK SYMBOL
1F1E6..1F202  ; So #  [29] REGIONAL INDICATOR SYMBOL LETTER A..SQUARED KATAKANA SA
1F210..1F23B  ; So #  [44] SQUARED CJK UNIFIED IDEOGRAPH-624B..SQUARED CJK UNIFIED IDEOGRAPH-914D
1F240..1F248  ; So #   [9] TORTOISE SHELL BRACKETED CJK UNIFIED IDEOGRAPH-672C..TORTOISE SHELL BRACKETED CJK UNIFIED IDEOGRAPH-6557
1F250..1F251  ; So #   [2] CIRCLED IDEOGRAPH ADVANTAGE..CIRCLED IDEOGRAPH ACCEPT
1F260..1F265  ; So #   [6] ROUNDED SYMBOL FOR FU..ROUNDED SYMBOL FOR CAI
1F300..1F3FA  ; So # [251] CYCLONE..AMPHORA
1F400..1F6D7  ; So # [728] RAT..ELEVATOR
1F6DC..1F6EC  ; So #  [17] WIRELESS..AIRPLANE ARRIVING
1F6F0..1F6FC  ; So #  [13] SATELLITE..ROLLER SKATE
1F700..1F776  ; So # [119] ALCHEMICAL SYMBOL FOR QUINTESSENCE..LUNAR ECLIPSE
1F77B..1F7D9  ; So #  [95] HAUMEA..NINE POINTED WHITE STAR
1F7E0..1F7EB  ; So #  [12] LARGE ORANGE CIRCLE..LARGE BROWN SQUARE
1F7F0         ; So #       HEAVY EQUALS SIGN
1F800..1F80B  ; So #  [12] LEFTWARDS ARROW WITH SMALL TRIANGLE ARROWHEAD..DOWNWARDS ARROW WITH LARGE TRIANGLE ARROWHEAD
1F810..1F847  ; So #  [56] LEFTWARDS ARROW WITH SMALL EQUILATERAL ARROWHEAD..DOWNWARDS HEAVY ARROW
1F850..1F859  ; So #  [10] LEFTWARDS SANS-SERIF ARROW..UP DOWN SANS-SERIF ARROW
1F860..1F887  ; So #  [40] WIDE-HEADED LEFTWARDS LIGHT BARB ARROW..WIDE-HEADED SOUTH WEST VERY HEAVY BARB ARROW
1F890..1F8AD  ; So #  [30] LEFTWARDS TRIANGLE ARROWHEAD..WHITE ARROW SHAFT WIDTH TWO THIRDS
1F8B0..1F8B2  ; So #   [3] ARROW POINTING UPWARDS THEN NORTH WEST..RIGHTWARDS ARROW WITH LOWER HOOK
1F900..1FA53  ; So # [340] CIRCLED CROSS FORMEE WITH FOUR DOTS..BLACK CHESS KNIGHT-BISHOP
1FA60..1FA6D  ; So #  [14] XIANGQI RED GENERAL..XIANGQI BLACK SOLDIER
1FA70..1FA7C  ; So #  [13] BALLET SHOES..CRUTCH
1FA80..1FA88  ; So #   [9] YO-YO..FLUTE
1FA90..1FABD  ; So #  [46] RINGED PLANET..WING
1FABF..1FAC5  ; So #   [7] GOOSE..PERSON WITH CROWN
1FACE..1FADB  ; So #  [14] MOOSE..PEA POD
1FAE0..1FAE8  ; So #   [9] MELTING FACE..SHAKING FACE
1FAF0..1FAF8  ; So #   [9] HAND WITH INDEX FINGER AND THUMB CROSSED..RIGHTWARDS PUSHING HAND
1FB00..1FB92  ; So # [147] BLOCK SEXTANT-1..UPPER HALF INVERSE MEDIUM SHADE AND LOWER HALF BLOCK
1FB94..1FBCA  ; So #  [55] LEFT HALF INVERSE MEDIUM SHADE AND RIGHT HALF BLOCK..WHITE UP-POINTING CHEVRON

# Total code points: 6644

# ================================================

# General_Category=Initial_Punctuation

00AB          ; Pi #       LEFT-POINTING DOUBLE ANGLE QUOTATION MARK
2018          ; Pi #       LEFT SINGLE QUOTATION MARK
201B..201C    ; Pi #   [2] SINGLE HIGH-REVERSED-9 QUOTATION MARK..LEFT DOUBLE QUOTATION MARK
201F          ; Pi #       DOUBLE HIGH-REVERSED-9 QUOTATION MARK
2039          ; Pi #       SINGLE LEFT-POINTING ANGLE QUOTATION MARK
2E02          ; Pi #       LEFT SUBSTITUTION BRACKET
2E04          ; Pi #       LEFT DOTTED SUBSTITUTION BRACKET
2E09          ; Pi #       LEFT TRANSPOSITION BRACKET
2E0C          ; Pi #       LEFT RAISED OMISSION BRACKET
2E1C          ; Pi #       LEFT LOW PARAPHRASE BRACKET
2E20          ; Pi #       LEFT VERTICAL BAR WITH QUILL

# Total code points: 12

# ================================================

# General_Category=Final_Punctuation

00BB          ; Pf #       RIGHT-POINTING DOUBLE ANGLE QUOTATION MARK
2019          ; Pf #       RIGHT SINGLE QUOTATION MARK
201D          ; Pf #       RIGHT DOUBLE QUOTATION MARK
203A          ; Pf #       SINGLE RIGHT-POINTING ANGLE QUOTATION MARK
2E03          ; Pf #       RIGHT SUBSTITUTION BRACKET
2E05          ; Pf #       RIGHT DOTTED SUBSTITUTION BRACKET
2E0A          ; Pf #       RIGHT TRANSPOSITION BRACKET
2E0D          ; Pf #       RIGHT RAISED OMISSION BRACKET
2E1D          ; Pf #       RIGHT LOW PARAPHRASE BRACKET
2E21          ; Pf #       RIGHT VERTICAL BAR WITH QUILL

# Total code points: 10

# EOF<|MERGE_RESOLUTION|>--- conflicted
+++ resolved
@@ -1,9 +1,5 @@
 # DerivedGeneralCategory-16.0.0.txt
-<<<<<<< HEAD
-# Date: 2023-10-09, 14:25:00 GMT
-=======
-# Date: 2023-10-25, 12:52:49 GMT
->>>>>>> 6d3768b7
+# Date: 2023-10-26, 10:54:06 GMT
 # © 2023 Unicode®, Inc.
 # Unicode and the Unicode Logo are registered trademarks of Unicode, Inc. in the U.S. and other countries.
 # For terms of use, see https://www.unicode.org/terms_of_use.html
@@ -751,11 +747,7 @@
 FFFFE..FFFFF  ; Cn #   [2] <noncharacter-FFFFE>..<noncharacter-FFFFF>
 10FFFE..10FFFF; Cn #   [2] <noncharacter-10FFFE>..<noncharacter-10FFFF>
 
-<<<<<<< HEAD
-# Total code points: 824636
-=======
-# Total code points: 824414
->>>>>>> 6d3768b7
+# Total code points: 824336
 
 # ================================================
 
@@ -2710,11 +2702,7 @@
 30000..3134A  ; Lo # [4939] CJK UNIFIED IDEOGRAPH-30000..CJK UNIFIED IDEOGRAPH-3134A
 31350..323AF  ; Lo # [4192] CJK UNIFIED IDEOGRAPH-31350..CJK UNIFIED IDEOGRAPH-323AF
 
-<<<<<<< HEAD
-# Total code points: 132289
-=======
-# Total code points: 132400
->>>>>>> 6d3768b7
+# Total code points: 132452
 
 # ================================================
 
@@ -3073,11 +3061,7 @@
 1E944..1E94A  ; Mn #   [7] ADLAM ALIF LENGTHENER..ADLAM NUKTA
 E0100..E01EF  ; Mn # [240] VARIATION SELECTOR-17..VARIATION SELECTOR-256
 
-<<<<<<< HEAD
-# Total code points: 1996
-=======
-# Total code points: 1994
->>>>>>> 6d3768b7
+# Total code points: 2004
 
 # ================================================
 
@@ -3951,11 +3935,7 @@
 1E5FF         ; Po #       OL ONAL ABBREVIATION SIGN
 1E95E..1E95F  ; Po #   [2] ADLAM INITIAL EXCLAMATION MARK..ADLAM INITIAL QUESTION MARK
 
-<<<<<<< HEAD
-# Total code points: 632
-=======
-# Total code points: 633
->>>>>>> 6d3768b7
+# Total code points: 637
 
 # ================================================
 

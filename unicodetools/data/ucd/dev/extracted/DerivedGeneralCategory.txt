--- conflicted
+++ resolved
@@ -1,9 +1,5 @@
 # DerivedGeneralCategory-16.0.0.txt
-<<<<<<< HEAD
-# Date: 2024-03-15, 22:19:03 GMT
-=======
-# Date: 2024-04-30, 21:48:17 GMT
->>>>>>> 184d7e59
+# Date: 2024-06-06, 10:12:43 GMT
 # © 2024 Unicode®, Inc.
 # Unicode and the Unicode Logo are registered trademarks of Unicode, Inc. in the U.S. and other countries.
 # For terms of use and license, see https://www.unicode.org/terms_of_use.html
@@ -752,11 +748,7 @@
 FFFFE..FFFFF  ; Cn #   [2] <noncharacter-FFFFE>..<noncharacter-FFFFF>
 10FFFE..10FFFF; Cn #   [2] <noncharacter-10FFFE>..<noncharacter-10FFFF>
 
-<<<<<<< HEAD
-# Total code points: 819519
-=======
-# Total code points: 819533
->>>>>>> 184d7e59
+# Total code points: 819521
 
 # ================================================
 

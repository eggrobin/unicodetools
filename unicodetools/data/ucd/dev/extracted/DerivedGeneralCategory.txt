# DerivedGeneralCategory-16.0.0.txt
<<<<<<< HEAD
# Date: 2023-10-23, 13:17:01 GMT
=======
# Date: 2023-10-24, 18:13:43 GMT
>>>>>>> 46a9d99d
# © 2023 Unicode®, Inc.
# Unicode and the Unicode Logo are registered trademarks of Unicode, Inc. in the U.S. and other countries.
# For terms of use, see https://www.unicode.org/terms_of_use.html
#
# Unicode Character Database
#   For documentation, see https://www.unicode.org/reports/tr44/

# ================================================

# Property:	General_Category

# ================================================

# General_Category=Unassigned

0378..0379    ; Cn #   [2] <reserved-0378>..<reserved-0379>
0380..0383    ; Cn #   [4] <reserved-0380>..<reserved-0383>
038B          ; Cn #       <reserved-038B>
038D          ; Cn #       <reserved-038D>
03A2          ; Cn #       <reserved-03A2>
0530          ; Cn #       <reserved-0530>
0557..0558    ; Cn #   [2] <reserved-0557>..<reserved-0558>
058B..058C    ; Cn #   [2] <reserved-058B>..<reserved-058C>
0590          ; Cn #       <reserved-0590>
05C8..05CF    ; Cn #   [8] <reserved-05C8>..<reserved-05CF>
05EB..05EE    ; Cn #   [4] <reserved-05EB>..<reserved-05EE>
05F5..05FF    ; Cn #  [11] <reserved-05F5>..<reserved-05FF>
070E          ; Cn #       <reserved-070E>
074B..074C    ; Cn #   [2] <reserved-074B>..<reserved-074C>
07B2..07BF    ; Cn #  [14] <reserved-07B2>..<reserved-07BF>
07FB..07FC    ; Cn #   [2] <reserved-07FB>..<reserved-07FC>
082E..082F    ; Cn #   [2] <reserved-082E>..<reserved-082F>
083F          ; Cn #       <reserved-083F>
085C..085D    ; Cn #   [2] <reserved-085C>..<reserved-085D>
085F          ; Cn #       <reserved-085F>
086B..086F    ; Cn #   [5] <reserved-086B>..<reserved-086F>
088F          ; Cn #       <reserved-088F>
0892..0896    ; Cn #   [5] <reserved-0892>..<reserved-0896>
0984          ; Cn #       <reserved-0984>
098D..098E    ; Cn #   [2] <reserved-098D>..<reserved-098E>
0991..0992    ; Cn #   [2] <reserved-0991>..<reserved-0992>
09A9          ; Cn #       <reserved-09A9>
09B1          ; Cn #       <reserved-09B1>
09B3..09B5    ; Cn #   [3] <reserved-09B3>..<reserved-09B5>
09BA..09BB    ; Cn #   [2] <reserved-09BA>..<reserved-09BB>
09C5..09C6    ; Cn #   [2] <reserved-09C5>..<reserved-09C6>
09C9..09CA    ; Cn #   [2] <reserved-09C9>..<reserved-09CA>
09CF..09D6    ; Cn #   [8] <reserved-09CF>..<reserved-09D6>
09D8..09DB    ; Cn #   [4] <reserved-09D8>..<reserved-09DB>
09DE          ; Cn #       <reserved-09DE>
09E4..09E5    ; Cn #   [2] <reserved-09E4>..<reserved-09E5>
09FF..0A00    ; Cn #   [2] <reserved-09FF>..<reserved-0A00>
0A04          ; Cn #       <reserved-0A04>
0A0B..0A0E    ; Cn #   [4] <reserved-0A0B>..<reserved-0A0E>
0A11..0A12    ; Cn #   [2] <reserved-0A11>..<reserved-0A12>
0A29          ; Cn #       <reserved-0A29>
0A31          ; Cn #       <reserved-0A31>
0A34          ; Cn #       <reserved-0A34>
0A37          ; Cn #       <reserved-0A37>
0A3A..0A3B    ; Cn #   [2] <reserved-0A3A>..<reserved-0A3B>
0A3D          ; Cn #       <reserved-0A3D>
0A43..0A46    ; Cn #   [4] <reserved-0A43>..<reserved-0A46>
0A49..0A4A    ; Cn #   [2] <reserved-0A49>..<reserved-0A4A>
0A4E..0A50    ; Cn #   [3] <reserved-0A4E>..<reserved-0A50>
0A52..0A58    ; Cn #   [7] <reserved-0A52>..<reserved-0A58>
0A5D          ; Cn #       <reserved-0A5D>
0A5F..0A65    ; Cn #   [7] <reserved-0A5F>..<reserved-0A65>
0A77..0A80    ; Cn #  [10] <reserved-0A77>..<reserved-0A80>
0A84          ; Cn #       <reserved-0A84>
0A8E          ; Cn #       <reserved-0A8E>
0A92          ; Cn #       <reserved-0A92>
0AA9          ; Cn #       <reserved-0AA9>
0AB1          ; Cn #       <reserved-0AB1>
0AB4          ; Cn #       <reserved-0AB4>
0ABA..0ABB    ; Cn #   [2] <reserved-0ABA>..<reserved-0ABB>
0AC6          ; Cn #       <reserved-0AC6>
0ACA          ; Cn #       <reserved-0ACA>
0ACE..0ACF    ; Cn #   [2] <reserved-0ACE>..<reserved-0ACF>
0AD1..0ADF    ; Cn #  [15] <reserved-0AD1>..<reserved-0ADF>
0AE4..0AE5    ; Cn #   [2] <reserved-0AE4>..<reserved-0AE5>
0AF2..0AF8    ; Cn #   [7] <reserved-0AF2>..<reserved-0AF8>
0B00          ; Cn #       <reserved-0B00>
0B04          ; Cn #       <reserved-0B04>
0B0D..0B0E    ; Cn #   [2] <reserved-0B0D>..<reserved-0B0E>
0B11..0B12    ; Cn #   [2] <reserved-0B11>..<reserved-0B12>
0B29          ; Cn #       <reserved-0B29>
0B31          ; Cn #       <reserved-0B31>
0B34          ; Cn #       <reserved-0B34>
0B3A..0B3B    ; Cn #   [2] <reserved-0B3A>..<reserved-0B3B>
0B45..0B46    ; Cn #   [2] <reserved-0B45>..<reserved-0B46>
0B49..0B4A    ; Cn #   [2] <reserved-0B49>..<reserved-0B4A>
0B4E..0B54    ; Cn #   [7] <reserved-0B4E>..<reserved-0B54>
0B58..0B5B    ; Cn #   [4] <reserved-0B58>..<reserved-0B5B>
0B5E          ; Cn #       <reserved-0B5E>
0B64..0B65    ; Cn #   [2] <reserved-0B64>..<reserved-0B65>
0B78..0B81    ; Cn #  [10] <reserved-0B78>..<reserved-0B81>
0B84          ; Cn #       <reserved-0B84>
0B8B..0B8D    ; Cn #   [3] <reserved-0B8B>..<reserved-0B8D>
0B91          ; Cn #       <reserved-0B91>
0B96..0B98    ; Cn #   [3] <reserved-0B96>..<reserved-0B98>
0B9B          ; Cn #       <reserved-0B9B>
0B9D          ; Cn #       <reserved-0B9D>
0BA0..0BA2    ; Cn #   [3] <reserved-0BA0>..<reserved-0BA2>
0BA5..0BA7    ; Cn #   [3] <reserved-0BA5>..<reserved-0BA7>
0BAB..0BAD    ; Cn #   [3] <reserved-0BAB>..<reserved-0BAD>
0BBA..0BBD    ; Cn #   [4] <reserved-0BBA>..<reserved-0BBD>
0BC3..0BC5    ; Cn #   [3] <reserved-0BC3>..<reserved-0BC5>
0BC9          ; Cn #       <reserved-0BC9>
0BCE..0BCF    ; Cn #   [2] <reserved-0BCE>..<reserved-0BCF>
0BD1..0BD6    ; Cn #   [6] <reserved-0BD1>..<reserved-0BD6>
0BD8..0BE5    ; Cn #  [14] <reserved-0BD8>..<reserved-0BE5>
0BFB..0BFF    ; Cn #   [5] <reserved-0BFB>..<reserved-0BFF>
0C0D          ; Cn #       <reserved-0C0D>
0C11          ; Cn #       <reserved-0C11>
0C29          ; Cn #       <reserved-0C29>
0C3A..0C3B    ; Cn #   [2] <reserved-0C3A>..<reserved-0C3B>
0C45          ; Cn #       <reserved-0C45>
0C49          ; Cn #       <reserved-0C49>
0C4E..0C54    ; Cn #   [7] <reserved-0C4E>..<reserved-0C54>
0C57          ; Cn #       <reserved-0C57>
0C5B          ; Cn #       <reserved-0C5B>
0C5E..0C5F    ; Cn #   [2] <reserved-0C5E>..<reserved-0C5F>
0C64..0C65    ; Cn #   [2] <reserved-0C64>..<reserved-0C65>
0C70..0C76    ; Cn #   [7] <reserved-0C70>..<reserved-0C76>
0C8D          ; Cn #       <reserved-0C8D>
0C91          ; Cn #       <reserved-0C91>
0CA9          ; Cn #       <reserved-0CA9>
0CB4          ; Cn #       <reserved-0CB4>
0CBA..0CBB    ; Cn #   [2] <reserved-0CBA>..<reserved-0CBB>
0CC5          ; Cn #       <reserved-0CC5>
0CC9          ; Cn #       <reserved-0CC9>
0CCE..0CD4    ; Cn #   [7] <reserved-0CCE>..<reserved-0CD4>
0CD7..0CDB    ; Cn #   [5] <reserved-0CD7>..<reserved-0CDB>
0CDF          ; Cn #       <reserved-0CDF>
0CE4..0CE5    ; Cn #   [2] <reserved-0CE4>..<reserved-0CE5>
0CF0          ; Cn #       <reserved-0CF0>
0CF4..0CFF    ; Cn #  [12] <reserved-0CF4>..<reserved-0CFF>
0D0D          ; Cn #       <reserved-0D0D>
0D11          ; Cn #       <reserved-0D11>
0D45          ; Cn #       <reserved-0D45>
0D49          ; Cn #       <reserved-0D49>
0D50..0D53    ; Cn #   [4] <reserved-0D50>..<reserved-0D53>
0D64..0D65    ; Cn #   [2] <reserved-0D64>..<reserved-0D65>
0D80          ; Cn #       <reserved-0D80>
0D84          ; Cn #       <reserved-0D84>
0D97..0D99    ; Cn #   [3] <reserved-0D97>..<reserved-0D99>
0DB2          ; Cn #       <reserved-0DB2>
0DBC          ; Cn #       <reserved-0DBC>
0DBE..0DBF    ; Cn #   [2] <reserved-0DBE>..<reserved-0DBF>
0DC7..0DC9    ; Cn #   [3] <reserved-0DC7>..<reserved-0DC9>
0DCB..0DCE    ; Cn #   [4] <reserved-0DCB>..<reserved-0DCE>
0DD5          ; Cn #       <reserved-0DD5>
0DD7          ; Cn #       <reserved-0DD7>
0DE0..0DE5    ; Cn #   [6] <reserved-0DE0>..<reserved-0DE5>
0DF0..0DF1    ; Cn #   [2] <reserved-0DF0>..<reserved-0DF1>
0DF5..0E00    ; Cn #  [12] <reserved-0DF5>..<reserved-0E00>
0E3B..0E3E    ; Cn #   [4] <reserved-0E3B>..<reserved-0E3E>
0E5C..0E80    ; Cn #  [37] <reserved-0E5C>..<reserved-0E80>
0E83          ; Cn #       <reserved-0E83>
0E85          ; Cn #       <reserved-0E85>
0E8B          ; Cn #       <reserved-0E8B>
0EA4          ; Cn #       <reserved-0EA4>
0EA6          ; Cn #       <reserved-0EA6>
0EBE..0EBF    ; Cn #   [2] <reserved-0EBE>..<reserved-0EBF>
0EC5          ; Cn #       <reserved-0EC5>
0EC7          ; Cn #       <reserved-0EC7>
0ECF          ; Cn #       <reserved-0ECF>
0EDA..0EDB    ; Cn #   [2] <reserved-0EDA>..<reserved-0EDB>
0EE0..0EFF    ; Cn #  [32] <reserved-0EE0>..<reserved-0EFF>
0F48          ; Cn #       <reserved-0F48>
0F6D..0F70    ; Cn #   [4] <reserved-0F6D>..<reserved-0F70>
0F98          ; Cn #       <reserved-0F98>
0FBD          ; Cn #       <reserved-0FBD>
0FCD          ; Cn #       <reserved-0FCD>
0FDB..0FFF    ; Cn #  [37] <reserved-0FDB>..<reserved-0FFF>
10C6          ; Cn #       <reserved-10C6>
10C8..10CC    ; Cn #   [5] <reserved-10C8>..<reserved-10CC>
10CE..10CF    ; Cn #   [2] <reserved-10CE>..<reserved-10CF>
1249          ; Cn #       <reserved-1249>
124E..124F    ; Cn #   [2] <reserved-124E>..<reserved-124F>
1257          ; Cn #       <reserved-1257>
1259          ; Cn #       <reserved-1259>
125E..125F    ; Cn #   [2] <reserved-125E>..<reserved-125F>
1289          ; Cn #       <reserved-1289>
128E..128F    ; Cn #   [2] <reserved-128E>..<reserved-128F>
12B1          ; Cn #       <reserved-12B1>
12B6..12B7    ; Cn #   [2] <reserved-12B6>..<reserved-12B7>
12BF          ; Cn #       <reserved-12BF>
12C1          ; Cn #       <reserved-12C1>
12C6..12C7    ; Cn #   [2] <reserved-12C6>..<reserved-12C7>
12D7          ; Cn #       <reserved-12D7>
1311          ; Cn #       <reserved-1311>
1316..1317    ; Cn #   [2] <reserved-1316>..<reserved-1317>
135B..135C    ; Cn #   [2] <reserved-135B>..<reserved-135C>
137D..137F    ; Cn #   [3] <reserved-137D>..<reserved-137F>
139A..139F    ; Cn #   [6] <reserved-139A>..<reserved-139F>
13F6..13F7    ; Cn #   [2] <reserved-13F6>..<reserved-13F7>
13FE..13FF    ; Cn #   [2] <reserved-13FE>..<reserved-13FF>
169D..169F    ; Cn #   [3] <reserved-169D>..<reserved-169F>
16F9..16FF    ; Cn #   [7] <reserved-16F9>..<reserved-16FF>
1716..171E    ; Cn #   [9] <reserved-1716>..<reserved-171E>
1737..173F    ; Cn #   [9] <reserved-1737>..<reserved-173F>
1754..175F    ; Cn #  [12] <reserved-1754>..<reserved-175F>
176D          ; Cn #       <reserved-176D>
1771          ; Cn #       <reserved-1771>
1774..177F    ; Cn #  [12] <reserved-1774>..<reserved-177F>
17DE..17DF    ; Cn #   [2] <reserved-17DE>..<reserved-17DF>
17EA..17EF    ; Cn #   [6] <reserved-17EA>..<reserved-17EF>
17FA..17FF    ; Cn #   [6] <reserved-17FA>..<reserved-17FF>
181A..181F    ; Cn #   [6] <reserved-181A>..<reserved-181F>
1879..187F    ; Cn #   [7] <reserved-1879>..<reserved-187F>
18AB..18AF    ; Cn #   [5] <reserved-18AB>..<reserved-18AF>
18F6..18FF    ; Cn #  [10] <reserved-18F6>..<reserved-18FF>
191F          ; Cn #       <reserved-191F>
192C..192F    ; Cn #   [4] <reserved-192C>..<reserved-192F>
193C..193F    ; Cn #   [4] <reserved-193C>..<reserved-193F>
1941..1943    ; Cn #   [3] <reserved-1941>..<reserved-1943>
196E..196F    ; Cn #   [2] <reserved-196E>..<reserved-196F>
1975..197F    ; Cn #  [11] <reserved-1975>..<reserved-197F>
19AC..19AF    ; Cn #   [4] <reserved-19AC>..<reserved-19AF>
19CA..19CF    ; Cn #   [6] <reserved-19CA>..<reserved-19CF>
19DB..19DD    ; Cn #   [3] <reserved-19DB>..<reserved-19DD>
1A1C..1A1D    ; Cn #   [2] <reserved-1A1C>..<reserved-1A1D>
1A5F          ; Cn #       <reserved-1A5F>
1A7D..1A7E    ; Cn #   [2] <reserved-1A7D>..<reserved-1A7E>
1A8A..1A8F    ; Cn #   [6] <reserved-1A8A>..<reserved-1A8F>
1A9A..1A9F    ; Cn #   [6] <reserved-1A9A>..<reserved-1A9F>
1AAE..1AAF    ; Cn #   [2] <reserved-1AAE>..<reserved-1AAF>
1ACF..1AFF    ; Cn #  [49] <reserved-1ACF>..<reserved-1AFF>
1B4D..1B4F    ; Cn #   [3] <reserved-1B4D>..<reserved-1B4F>
1B7F          ; Cn #       <reserved-1B7F>
1BF4..1BFB    ; Cn #   [8] <reserved-1BF4>..<reserved-1BFB>
1C38..1C3A    ; Cn #   [3] <reserved-1C38>..<reserved-1C3A>
1C4A..1C4C    ; Cn #   [3] <reserved-1C4A>..<reserved-1C4C>
1C8B..1C8F    ; Cn #   [5] <reserved-1C8B>..<reserved-1C8F>
1CBB..1CBC    ; Cn #   [2] <reserved-1CBB>..<reserved-1CBC>
1CC8..1CCF    ; Cn #   [8] <reserved-1CC8>..<reserved-1CCF>
1CFB..1CFF    ; Cn #   [5] <reserved-1CFB>..<reserved-1CFF>
1F16..1F17    ; Cn #   [2] <reserved-1F16>..<reserved-1F17>
1F1E..1F1F    ; Cn #   [2] <reserved-1F1E>..<reserved-1F1F>
1F46..1F47    ; Cn #   [2] <reserved-1F46>..<reserved-1F47>
1F4E..1F4F    ; Cn #   [2] <reserved-1F4E>..<reserved-1F4F>
1F58          ; Cn #       <reserved-1F58>
1F5A          ; Cn #       <reserved-1F5A>
1F5C          ; Cn #       <reserved-1F5C>
1F5E          ; Cn #       <reserved-1F5E>
1F7E..1F7F    ; Cn #   [2] <reserved-1F7E>..<reserved-1F7F>
1FB5          ; Cn #       <reserved-1FB5>
1FC5          ; Cn #       <reserved-1FC5>
1FD4..1FD5    ; Cn #   [2] <reserved-1FD4>..<reserved-1FD5>
1FDC          ; Cn #       <reserved-1FDC>
1FF0..1FF1    ; Cn #   [2] <reserved-1FF0>..<reserved-1FF1>
1FF5          ; Cn #       <reserved-1FF5>
1FFF          ; Cn #       <reserved-1FFF>
2065          ; Cn #       <reserved-2065>
2072..2073    ; Cn #   [2] <reserved-2072>..<reserved-2073>
208F          ; Cn #       <reserved-208F>
209D..209F    ; Cn #   [3] <reserved-209D>..<reserved-209F>
20C1..20CF    ; Cn #  [15] <reserved-20C1>..<reserved-20CF>
20F1..20FF    ; Cn #  [15] <reserved-20F1>..<reserved-20FF>
218C..218F    ; Cn #   [4] <reserved-218C>..<reserved-218F>
2427..243F    ; Cn #  [25] <reserved-2427>..<reserved-243F>
244B..245F    ; Cn #  [21] <reserved-244B>..<reserved-245F>
2B74..2B75    ; Cn #   [2] <reserved-2B74>..<reserved-2B75>
2B96          ; Cn #       <reserved-2B96>
2CF4..2CF8    ; Cn #   [5] <reserved-2CF4>..<reserved-2CF8>
2D26          ; Cn #       <reserved-2D26>
2D28..2D2C    ; Cn #   [5] <reserved-2D28>..<reserved-2D2C>
2D2E..2D2F    ; Cn #   [2] <reserved-2D2E>..<reserved-2D2F>
2D68..2D6E    ; Cn #   [7] <reserved-2D68>..<reserved-2D6E>
2D71..2D7E    ; Cn #  [14] <reserved-2D71>..<reserved-2D7E>
2D97..2D9F    ; Cn #   [9] <reserved-2D97>..<reserved-2D9F>
2DA7          ; Cn #       <reserved-2DA7>
2DAF          ; Cn #       <reserved-2DAF>
2DB7          ; Cn #       <reserved-2DB7>
2DBF          ; Cn #       <reserved-2DBF>
2DC7          ; Cn #       <reserved-2DC7>
2DCF          ; Cn #       <reserved-2DCF>
2DD7          ; Cn #       <reserved-2DD7>
2DDF          ; Cn #       <reserved-2DDF>
2E5E..2E7F    ; Cn #  [34] <reserved-2E5E>..<reserved-2E7F>
2E9A          ; Cn #       <reserved-2E9A>
2EF4..2EFF    ; Cn #  [12] <reserved-2EF4>..<reserved-2EFF>
2FD6..2FEF    ; Cn #  [26] <reserved-2FD6>..<reserved-2FEF>
3040          ; Cn #       <reserved-3040>
3097..3098    ; Cn #   [2] <reserved-3097>..<reserved-3098>
3100..3104    ; Cn #   [5] <reserved-3100>..<reserved-3104>
3130          ; Cn #       <reserved-3130>
318F          ; Cn #       <reserved-318F>
31E4..31EE    ; Cn #  [11] <reserved-31E4>..<reserved-31EE>
321F          ; Cn #       <reserved-321F>
A48D..A48F    ; Cn #   [3] <reserved-A48D>..<reserved-A48F>
A4C7..A4CF    ; Cn #   [9] <reserved-A4C7>..<reserved-A4CF>
A62C..A63F    ; Cn #  [20] <reserved-A62C>..<reserved-A63F>
A6F8..A6FF    ; Cn #   [8] <reserved-A6F8>..<reserved-A6FF>
A7CE..A7CF    ; Cn #   [2] <reserved-A7CE>..<reserved-A7CF>
A7D2          ; Cn #       <reserved-A7D2>
A7D4          ; Cn #       <reserved-A7D4>
A7DA..A7F1    ; Cn #  [24] <reserved-A7DA>..<reserved-A7F1>
A82D..A82F    ; Cn #   [3] <reserved-A82D>..<reserved-A82F>
A83A..A83F    ; Cn #   [6] <reserved-A83A>..<reserved-A83F>
A878..A87F    ; Cn #   [8] <reserved-A878>..<reserved-A87F>
A8C6..A8CD    ; Cn #   [8] <reserved-A8C6>..<reserved-A8CD>
A8DA..A8DF    ; Cn #   [6] <reserved-A8DA>..<reserved-A8DF>
A954..A95E    ; Cn #  [11] <reserved-A954>..<reserved-A95E>
A97D..A97F    ; Cn #   [3] <reserved-A97D>..<reserved-A97F>
A9CE          ; Cn #       <reserved-A9CE>
A9DA..A9DD    ; Cn #   [4] <reserved-A9DA>..<reserved-A9DD>
A9FF          ; Cn #       <reserved-A9FF>
AA37..AA3F    ; Cn #   [9] <reserved-AA37>..<reserved-AA3F>
AA4E..AA4F    ; Cn #   [2] <reserved-AA4E>..<reserved-AA4F>
AA5A..AA5B    ; Cn #   [2] <reserved-AA5A>..<reserved-AA5B>
AAC3..AADA    ; Cn #  [24] <reserved-AAC3>..<reserved-AADA>
AAF7..AB00    ; Cn #  [10] <reserved-AAF7>..<reserved-AB00>
AB07..AB08    ; Cn #   [2] <reserved-AB07>..<reserved-AB08>
AB0F..AB10    ; Cn #   [2] <reserved-AB0F>..<reserved-AB10>
AB17..AB1F    ; Cn #   [9] <reserved-AB17>..<reserved-AB1F>
AB27          ; Cn #       <reserved-AB27>
AB2F          ; Cn #       <reserved-AB2F>
AB6C..AB6F    ; Cn #   [4] <reserved-AB6C>..<reserved-AB6F>
ABEE..ABEF    ; Cn #   [2] <reserved-ABEE>..<reserved-ABEF>
ABFA..ABFF    ; Cn #   [6] <reserved-ABFA>..<reserved-ABFF>
D7A4..D7AF    ; Cn #  [12] <reserved-D7A4>..<reserved-D7AF>
D7C7..D7CA    ; Cn #   [4] <reserved-D7C7>..<reserved-D7CA>
D7FC..D7FF    ; Cn #   [4] <reserved-D7FC>..<reserved-D7FF>
FA6E..FA6F    ; Cn #   [2] <reserved-FA6E>..<reserved-FA6F>
FADA..FAFF    ; Cn #  [38] <reserved-FADA>..<reserved-FAFF>
FB07..FB12    ; Cn #  [12] <reserved-FB07>..<reserved-FB12>
FB18..FB1C    ; Cn #   [5] <reserved-FB18>..<reserved-FB1C>
FB37          ; Cn #       <reserved-FB37>
FB3D          ; Cn #       <reserved-FB3D>
FB3F          ; Cn #       <reserved-FB3F>
FB42          ; Cn #       <reserved-FB42>
FB45          ; Cn #       <reserved-FB45>
FBC3..FBD2    ; Cn #  [16] <reserved-FBC3>..<reserved-FBD2>
FD90..FD91    ; Cn #   [2] <reserved-FD90>..<reserved-FD91>
FDC8..FDCE    ; Cn #   [7] <reserved-FDC8>..<reserved-FDCE>
FDD0..FDEF    ; Cn #  [32] <noncharacter-FDD0>..<noncharacter-FDEF>
FE1A..FE1F    ; Cn #   [6] <reserved-FE1A>..<reserved-FE1F>
FE53          ; Cn #       <reserved-FE53>
FE67          ; Cn #       <reserved-FE67>
FE6C..FE6F    ; Cn #   [4] <reserved-FE6C>..<reserved-FE6F>
FE75          ; Cn #       <reserved-FE75>
FEFD..FEFE    ; Cn #   [2] <reserved-FEFD>..<reserved-FEFE>
FF00          ; Cn #       <reserved-FF00>
FFBF..FFC1    ; Cn #   [3] <reserved-FFBF>..<reserved-FFC1>
FFC8..FFC9    ; Cn #   [2] <reserved-FFC8>..<reserved-FFC9>
FFD0..FFD1    ; Cn #   [2] <reserved-FFD0>..<reserved-FFD1>
FFD8..FFD9    ; Cn #   [2] <reserved-FFD8>..<reserved-FFD9>
FFDD..FFDF    ; Cn #   [3] <reserved-FFDD>..<reserved-FFDF>
FFE7          ; Cn #       <reserved-FFE7>
FFEF..FFF8    ; Cn #  [10] <reserved-FFEF>..<reserved-FFF8>
FFFE..FFFF    ; Cn #   [2] <noncharacter-FFFE>..<noncharacter-FFFF>
1000C         ; Cn #       <reserved-1000C>
10027         ; Cn #       <reserved-10027>
1003B         ; Cn #       <reserved-1003B>
1003E         ; Cn #       <reserved-1003E>
1004E..1004F  ; Cn #   [2] <reserved-1004E>..<reserved-1004F>
1005E..1007F  ; Cn #  [34] <reserved-1005E>..<reserved-1007F>
100FB..100FF  ; Cn #   [5] <reserved-100FB>..<reserved-100FF>
10103..10106  ; Cn #   [4] <reserved-10103>..<reserved-10106>
10134..10136  ; Cn #   [3] <reserved-10134>..<reserved-10136>
1018F         ; Cn #       <reserved-1018F>
1019D..1019F  ; Cn #   [3] <reserved-1019D>..<reserved-1019F>
101A1..101CF  ; Cn #  [47] <reserved-101A1>..<reserved-101CF>
101FE..1027F  ; Cn # [130] <reserved-101FE>..<reserved-1027F>
1029D..1029F  ; Cn #   [3] <reserved-1029D>..<reserved-1029F>
102D1..102DF  ; Cn #  [15] <reserved-102D1>..<reserved-102DF>
102FC..102FF  ; Cn #   [4] <reserved-102FC>..<reserved-102FF>
10324..1032C  ; Cn #   [9] <reserved-10324>..<reserved-1032C>
1034B..1034F  ; Cn #   [5] <reserved-1034B>..<reserved-1034F>
1037B..1037F  ; Cn #   [5] <reserved-1037B>..<reserved-1037F>
1039E         ; Cn #       <reserved-1039E>
103C4..103C7  ; Cn #   [4] <reserved-103C4>..<reserved-103C7>
103D6..103FF  ; Cn #  [42] <reserved-103D6>..<reserved-103FF>
1049E..1049F  ; Cn #   [2] <reserved-1049E>..<reserved-1049F>
104AA..104AF  ; Cn #   [6] <reserved-104AA>..<reserved-104AF>
104D4..104D7  ; Cn #   [4] <reserved-104D4>..<reserved-104D7>
104FC..104FF  ; Cn #   [4] <reserved-104FC>..<reserved-104FF>
10528..1052F  ; Cn #   [8] <reserved-10528>..<reserved-1052F>
10564..1056E  ; Cn #  [11] <reserved-10564>..<reserved-1056E>
1057B         ; Cn #       <reserved-1057B>
1058B         ; Cn #       <reserved-1058B>
10593         ; Cn #       <reserved-10593>
10596         ; Cn #       <reserved-10596>
105A2         ; Cn #       <reserved-105A2>
105B2         ; Cn #       <reserved-105B2>
105BA         ; Cn #       <reserved-105BA>
105BD..105BF  ; Cn #   [3] <reserved-105BD>..<reserved-105BF>
105F4..105FF  ; Cn #  [12] <reserved-105F4>..<reserved-105FF>
10737..1073F  ; Cn #   [9] <reserved-10737>..<reserved-1073F>
10756..1075F  ; Cn #  [10] <reserved-10756>..<reserved-1075F>
10768..1077F  ; Cn #  [24] <reserved-10768>..<reserved-1077F>
10786         ; Cn #       <reserved-10786>
107B1         ; Cn #       <reserved-107B1>
107BB..107FF  ; Cn #  [69] <reserved-107BB>..<reserved-107FF>
10806..10807  ; Cn #   [2] <reserved-10806>..<reserved-10807>
10809         ; Cn #       <reserved-10809>
10836         ; Cn #       <reserved-10836>
10839..1083B  ; Cn #   [3] <reserved-10839>..<reserved-1083B>
1083D..1083E  ; Cn #   [2] <reserved-1083D>..<reserved-1083E>
10856         ; Cn #       <reserved-10856>
1089F..108A6  ; Cn #   [8] <reserved-1089F>..<reserved-108A6>
108B0..108DF  ; Cn #  [48] <reserved-108B0>..<reserved-108DF>
108F3         ; Cn #       <reserved-108F3>
108F6..108FA  ; Cn #   [5] <reserved-108F6>..<reserved-108FA>
1091C..1091E  ; Cn #   [3] <reserved-1091C>..<reserved-1091E>
1093A..1093E  ; Cn #   [5] <reserved-1093A>..<reserved-1093E>
10940..1097F  ; Cn #  [64] <reserved-10940>..<reserved-1097F>
109B8..109BB  ; Cn #   [4] <reserved-109B8>..<reserved-109BB>
109D0..109D1  ; Cn #   [2] <reserved-109D0>..<reserved-109D1>
10A04         ; Cn #       <reserved-10A04>
10A07..10A0B  ; Cn #   [5] <reserved-10A07>..<reserved-10A0B>
10A14         ; Cn #       <reserved-10A14>
10A18         ; Cn #       <reserved-10A18>
10A36..10A37  ; Cn #   [2] <reserved-10A36>..<reserved-10A37>
10A3B..10A3E  ; Cn #   [4] <reserved-10A3B>..<reserved-10A3E>
10A49..10A4F  ; Cn #   [7] <reserved-10A49>..<reserved-10A4F>
10A59..10A5F  ; Cn #   [7] <reserved-10A59>..<reserved-10A5F>
10AA0..10ABF  ; Cn #  [32] <reserved-10AA0>..<reserved-10ABF>
10AE7..10AEA  ; Cn #   [4] <reserved-10AE7>..<reserved-10AEA>
10AF7..10AFF  ; Cn #   [9] <reserved-10AF7>..<reserved-10AFF>
10B36..10B38  ; Cn #   [3] <reserved-10B36>..<reserved-10B38>
10B56..10B57  ; Cn #   [2] <reserved-10B56>..<reserved-10B57>
10B73..10B77  ; Cn #   [5] <reserved-10B73>..<reserved-10B77>
10B92..10B98  ; Cn #   [7] <reserved-10B92>..<reserved-10B98>
10B9D..10BA8  ; Cn #  [12] <reserved-10B9D>..<reserved-10BA8>
10BB0..10BFF  ; Cn #  [80] <reserved-10BB0>..<reserved-10BFF>
10C49..10C7F  ; Cn #  [55] <reserved-10C49>..<reserved-10C7F>
10CB3..10CBF  ; Cn #  [13] <reserved-10CB3>..<reserved-10CBF>
10CF3..10CF9  ; Cn #   [7] <reserved-10CF3>..<reserved-10CF9>
10D28..10D2F  ; Cn #   [8] <reserved-10D28>..<reserved-10D2F>
10D3A..10D3F  ; Cn #   [6] <reserved-10D3A>..<reserved-10D3F>
10D66..10D68  ; Cn #   [3] <reserved-10D66>..<reserved-10D68>
10D86..10D8D  ; Cn #   [8] <reserved-10D86>..<reserved-10D8D>
10D90..10E5F  ; Cn # [208] <reserved-10D90>..<reserved-10E5F>
10E7F         ; Cn #       <reserved-10E7F>
10EAA         ; Cn #       <reserved-10EAA>
10EAE..10EAF  ; Cn #   [2] <reserved-10EAE>..<reserved-10EAF>
10EB2..10EC1  ; Cn #  [16] <reserved-10EB2>..<reserved-10EC1>
10EC5..10EFB  ; Cn #  [55] <reserved-10EC5>..<reserved-10EFB>
10F28..10F2F  ; Cn #   [8] <reserved-10F28>..<reserved-10F2F>
10F5A..10F6F  ; Cn #  [22] <reserved-10F5A>..<reserved-10F6F>
10F8A..10FAF  ; Cn #  [38] <reserved-10F8A>..<reserved-10FAF>
10FCC..10FDF  ; Cn #  [20] <reserved-10FCC>..<reserved-10FDF>
10FF7..10FFF  ; Cn #   [9] <reserved-10FF7>..<reserved-10FFF>
1104E..11051  ; Cn #   [4] <reserved-1104E>..<reserved-11051>
11076..1107E  ; Cn #   [9] <reserved-11076>..<reserved-1107E>
110C3..110CC  ; Cn #  [10] <reserved-110C3>..<reserved-110CC>
110CE..110CF  ; Cn #   [2] <reserved-110CE>..<reserved-110CF>
110E9..110EF  ; Cn #   [7] <reserved-110E9>..<reserved-110EF>
110FA..110FF  ; Cn #   [6] <reserved-110FA>..<reserved-110FF>
11135         ; Cn #       <reserved-11135>
11148..1114F  ; Cn #   [8] <reserved-11148>..<reserved-1114F>
11177..1117F  ; Cn #   [9] <reserved-11177>..<reserved-1117F>
111E0         ; Cn #       <reserved-111E0>
111F5..111FF  ; Cn #  [11] <reserved-111F5>..<reserved-111FF>
11212         ; Cn #       <reserved-11212>
11242..1127F  ; Cn #  [62] <reserved-11242>..<reserved-1127F>
11287         ; Cn #       <reserved-11287>
11289         ; Cn #       <reserved-11289>
1128E         ; Cn #       <reserved-1128E>
1129E         ; Cn #       <reserved-1129E>
112AA..112AF  ; Cn #   [6] <reserved-112AA>..<reserved-112AF>
112EB..112EF  ; Cn #   [5] <reserved-112EB>..<reserved-112EF>
112FA..112FF  ; Cn #   [6] <reserved-112FA>..<reserved-112FF>
11304         ; Cn #       <reserved-11304>
1130D..1130E  ; Cn #   [2] <reserved-1130D>..<reserved-1130E>
11311..11312  ; Cn #   [2] <reserved-11311>..<reserved-11312>
11329         ; Cn #       <reserved-11329>
11331         ; Cn #       <reserved-11331>
11334         ; Cn #       <reserved-11334>
1133A         ; Cn #       <reserved-1133A>
11345..11346  ; Cn #   [2] <reserved-11345>..<reserved-11346>
11349..1134A  ; Cn #   [2] <reserved-11349>..<reserved-1134A>
1134E..1134F  ; Cn #   [2] <reserved-1134E>..<reserved-1134F>
11351..11356  ; Cn #   [6] <reserved-11351>..<reserved-11356>
11358..1135C  ; Cn #   [5] <reserved-11358>..<reserved-1135C>
11364..11365  ; Cn #   [2] <reserved-11364>..<reserved-11365>
1136D..1136F  ; Cn #   [3] <reserved-1136D>..<reserved-1136F>
11375..113FF  ; Cn # [139] <reserved-11375>..<reserved-113FF>
1145C         ; Cn #       <reserved-1145C>
11462..1147F  ; Cn #  [30] <reserved-11462>..<reserved-1147F>
114C8..114CF  ; Cn #   [8] <reserved-114C8>..<reserved-114CF>
114DA..1157F  ; Cn # [166] <reserved-114DA>..<reserved-1157F>
115B6..115B7  ; Cn #   [2] <reserved-115B6>..<reserved-115B7>
115DE..115FF  ; Cn #  [34] <reserved-115DE>..<reserved-115FF>
11645..1164F  ; Cn #  [11] <reserved-11645>..<reserved-1164F>
1165A..1165F  ; Cn #   [6] <reserved-1165A>..<reserved-1165F>
1166D..1167F  ; Cn #  [19] <reserved-1166D>..<reserved-1167F>
116BA..116BF  ; Cn #   [6] <reserved-116BA>..<reserved-116BF>
116CA..116CF  ; Cn #   [6] <reserved-116CA>..<reserved-116CF>
116E4..116FF  ; Cn #  [28] <reserved-116E4>..<reserved-116FF>
1171B..1171C  ; Cn #   [2] <reserved-1171B>..<reserved-1171C>
1172C..1172F  ; Cn #   [4] <reserved-1172C>..<reserved-1172F>
11747..117FF  ; Cn # [185] <reserved-11747>..<reserved-117FF>
1183C..1189F  ; Cn # [100] <reserved-1183C>..<reserved-1189F>
118F3..118FE  ; Cn #  [12] <reserved-118F3>..<reserved-118FE>
11907..11908  ; Cn #   [2] <reserved-11907>..<reserved-11908>
1190A..1190B  ; Cn #   [2] <reserved-1190A>..<reserved-1190B>
11914         ; Cn #       <reserved-11914>
11917         ; Cn #       <reserved-11917>
11936         ; Cn #       <reserved-11936>
11939..1193A  ; Cn #   [2] <reserved-11939>..<reserved-1193A>
11947..1194F  ; Cn #   [9] <reserved-11947>..<reserved-1194F>
1195A..1199F  ; Cn #  [70] <reserved-1195A>..<reserved-1199F>
119A8..119A9  ; Cn #   [2] <reserved-119A8>..<reserved-119A9>
119D8..119D9  ; Cn #   [2] <reserved-119D8>..<reserved-119D9>
119E5..119FF  ; Cn #  [27] <reserved-119E5>..<reserved-119FF>
11A48..11A4F  ; Cn #   [8] <reserved-11A48>..<reserved-11A4F>
11AA3..11AAF  ; Cn #  [13] <reserved-11AA3>..<reserved-11AAF>
11AF9..11AFF  ; Cn #   [7] <reserved-11AF9>..<reserved-11AFF>
11B0A..11BBF  ; Cn # [182] <reserved-11B0A>..<reserved-11BBF>
11BE2..11BEF  ; Cn #  [14] <reserved-11BE2>..<reserved-11BEF>
11BFA..11BFF  ; Cn #   [6] <reserved-11BFA>..<reserved-11BFF>
11C09         ; Cn #       <reserved-11C09>
11C37         ; Cn #       <reserved-11C37>
11C46..11C4F  ; Cn #  [10] <reserved-11C46>..<reserved-11C4F>
11C6D..11C6F  ; Cn #   [3] <reserved-11C6D>..<reserved-11C6F>
11C90..11C91  ; Cn #   [2] <reserved-11C90>..<reserved-11C91>
11CA8         ; Cn #       <reserved-11CA8>
11CB7..11CFF  ; Cn #  [73] <reserved-11CB7>..<reserved-11CFF>
11D07         ; Cn #       <reserved-11D07>
11D0A         ; Cn #       <reserved-11D0A>
11D37..11D39  ; Cn #   [3] <reserved-11D37>..<reserved-11D39>
11D3B         ; Cn #       <reserved-11D3B>
11D3E         ; Cn #       <reserved-11D3E>
11D48..11D4F  ; Cn #   [8] <reserved-11D48>..<reserved-11D4F>
11D5A..11D5F  ; Cn #   [6] <reserved-11D5A>..<reserved-11D5F>
11D66         ; Cn #       <reserved-11D66>
11D69         ; Cn #       <reserved-11D69>
11D8F         ; Cn #       <reserved-11D8F>
11D92         ; Cn #       <reserved-11D92>
11D99..11D9F  ; Cn #   [7] <reserved-11D99>..<reserved-11D9F>
11DAA..11EDF  ; Cn # [310] <reserved-11DAA>..<reserved-11EDF>
11EF9..11EFF  ; Cn #   [7] <reserved-11EF9>..<reserved-11EFF>
11F11         ; Cn #       <reserved-11F11>
11F3B..11F3D  ; Cn #   [3] <reserved-11F3B>..<reserved-11F3D>
11F5A..11FAF  ; Cn #  [86] <reserved-11F5A>..<reserved-11FAF>
11FB1..11FBF  ; Cn #  [15] <reserved-11FB1>..<reserved-11FBF>
11FF2..11FFE  ; Cn #  [13] <reserved-11FF2>..<reserved-11FFE>
1239A..123FF  ; Cn # [102] <reserved-1239A>..<reserved-123FF>
1246F         ; Cn #       <reserved-1246F>
12475..1247F  ; Cn #  [11] <reserved-12475>..<reserved-1247F>
12544..12F8F  ; Cn # [2636] <reserved-12544>..<reserved-12F8F>
12FF3..12FFF  ; Cn #  [13] <reserved-12FF3>..<reserved-12FFF>
13456..143FF  ; Cn # [4010] <reserved-13456>..<reserved-143FF>
14647..167FF  ; Cn # [8633] <reserved-14647>..<reserved-167FF>
16A39..16A3F  ; Cn #   [7] <reserved-16A39>..<reserved-16A3F>
16A5F         ; Cn #       <reserved-16A5F>
16A6A..16A6D  ; Cn #   [4] <reserved-16A6A>..<reserved-16A6D>
16ABF         ; Cn #       <reserved-16ABF>
16ACA..16ACF  ; Cn #   [6] <reserved-16ACA>..<reserved-16ACF>
16AEE..16AEF  ; Cn #   [2] <reserved-16AEE>..<reserved-16AEF>
16AF6..16AFF  ; Cn #  [10] <reserved-16AF6>..<reserved-16AFF>
16B46..16B4F  ; Cn #  [10] <reserved-16B46>..<reserved-16B4F>
16B5A         ; Cn #       <reserved-16B5A>
16B62         ; Cn #       <reserved-16B62>
16B78..16B7C  ; Cn #   [5] <reserved-16B78>..<reserved-16B7C>
16B90..16E3F  ; Cn # [688] <reserved-16B90>..<reserved-16E3F>
16E9B..16EFF  ; Cn # [101] <reserved-16E9B>..<reserved-16EFF>
16F4B..16F4E  ; Cn #   [4] <reserved-16F4B>..<reserved-16F4E>
16F88..16F8E  ; Cn #   [7] <reserved-16F88>..<reserved-16F8E>
16FA0..16FDF  ; Cn #  [64] <reserved-16FA0>..<reserved-16FDF>
16FE5..16FEF  ; Cn #  [11] <reserved-16FE5>..<reserved-16FEF>
16FF2..16FFF  ; Cn #  [14] <reserved-16FF2>..<reserved-16FFF>
187F8..187FF  ; Cn #   [8] <reserved-187F8>..<reserved-187FF>
18CD6..18CFF  ; Cn #  [42] <reserved-18CD6>..<reserved-18CFF>
18D09..1AFEF  ; Cn # [8935] <reserved-18D09>..<reserved-1AFEF>
1AFF4         ; Cn #       <reserved-1AFF4>
1AFFC         ; Cn #       <reserved-1AFFC>
1AFFF         ; Cn #       <reserved-1AFFF>
1B123..1B131  ; Cn #  [15] <reserved-1B123>..<reserved-1B131>
1B133..1B14F  ; Cn #  [29] <reserved-1B133>..<reserved-1B14F>
1B153..1B154  ; Cn #   [2] <reserved-1B153>..<reserved-1B154>
1B156..1B163  ; Cn #  [14] <reserved-1B156>..<reserved-1B163>
1B168..1B16F  ; Cn #   [8] <reserved-1B168>..<reserved-1B16F>
1B2FC..1BBFF  ; Cn # [2308] <reserved-1B2FC>..<reserved-1BBFF>
1BC6B..1BC6F  ; Cn #   [5] <reserved-1BC6B>..<reserved-1BC6F>
1BC7D..1BC7F  ; Cn #   [3] <reserved-1BC7D>..<reserved-1BC7F>
1BC89..1BC8F  ; Cn #   [7] <reserved-1BC89>..<reserved-1BC8F>
1BC9A..1BC9B  ; Cn #   [2] <reserved-1BC9A>..<reserved-1BC9B>
1BCA4..1CEAF  ; Cn # [4620] <reserved-1BCA4>..<reserved-1CEAF>
1CEB4..1CEFF  ; Cn #  [76] <reserved-1CEB4>..<reserved-1CEFF>
1CF2E..1CF2F  ; Cn #   [2] <reserved-1CF2E>..<reserved-1CF2F>
1CF47..1CF4F  ; Cn #   [9] <reserved-1CF47>..<reserved-1CF4F>
1CFC4..1CFFF  ; Cn #  [60] <reserved-1CFC4>..<reserved-1CFFF>
1D0F6..1D0FF  ; Cn #  [10] <reserved-1D0F6>..<reserved-1D0FF>
1D127..1D128  ; Cn #   [2] <reserved-1D127>..<reserved-1D128>
1D1EB..1D1FF  ; Cn #  [21] <reserved-1D1EB>..<reserved-1D1FF>
1D246..1D2BF  ; Cn # [122] <reserved-1D246>..<reserved-1D2BF>
1D2D4..1D2DF  ; Cn #  [12] <reserved-1D2D4>..<reserved-1D2DF>
1D2F4..1D2FF  ; Cn #  [12] <reserved-1D2F4>..<reserved-1D2FF>
1D357..1D35F  ; Cn #   [9] <reserved-1D357>..<reserved-1D35F>
1D379..1D3FF  ; Cn # [135] <reserved-1D379>..<reserved-1D3FF>
1D455         ; Cn #       <reserved-1D455>
1D49D         ; Cn #       <reserved-1D49D>
1D4A0..1D4A1  ; Cn #   [2] <reserved-1D4A0>..<reserved-1D4A1>
1D4A3..1D4A4  ; Cn #   [2] <reserved-1D4A3>..<reserved-1D4A4>
1D4A7..1D4A8  ; Cn #   [2] <reserved-1D4A7>..<reserved-1D4A8>
1D4AD         ; Cn #       <reserved-1D4AD>
1D4BA         ; Cn #       <reserved-1D4BA>
1D4BC         ; Cn #       <reserved-1D4BC>
1D4C4         ; Cn #       <reserved-1D4C4>
1D506         ; Cn #       <reserved-1D506>
1D50B..1D50C  ; Cn #   [2] <reserved-1D50B>..<reserved-1D50C>
1D515         ; Cn #       <reserved-1D515>
1D51D         ; Cn #       <reserved-1D51D>
1D53A         ; Cn #       <reserved-1D53A>
1D53F         ; Cn #       <reserved-1D53F>
1D545         ; Cn #       <reserved-1D545>
1D547..1D549  ; Cn #   [3] <reserved-1D547>..<reserved-1D549>
1D551         ; Cn #       <reserved-1D551>
1D6A6..1D6A7  ; Cn #   [2] <reserved-1D6A6>..<reserved-1D6A7>
1D7CC..1D7CD  ; Cn #   [2] <reserved-1D7CC>..<reserved-1D7CD>
1DA8C..1DA9A  ; Cn #  [15] <reserved-1DA8C>..<reserved-1DA9A>
1DAA0         ; Cn #       <reserved-1DAA0>
1DAB0..1DEFF  ; Cn # [1104] <reserved-1DAB0>..<reserved-1DEFF>
1DF1F..1DF24  ; Cn #   [6] <reserved-1DF1F>..<reserved-1DF24>
1DF2B..1DFFF  ; Cn # [213] <reserved-1DF2B>..<reserved-1DFFF>
1E007         ; Cn #       <reserved-1E007>
1E019..1E01A  ; Cn #   [2] <reserved-1E019>..<reserved-1E01A>
1E022         ; Cn #       <reserved-1E022>
1E025         ; Cn #       <reserved-1E025>
1E02B..1E02F  ; Cn #   [5] <reserved-1E02B>..<reserved-1E02F>
1E06E..1E08E  ; Cn #  [33] <reserved-1E06E>..<reserved-1E08E>
1E090..1E0FF  ; Cn # [112] <reserved-1E090>..<reserved-1E0FF>
1E12D..1E12F  ; Cn #   [3] <reserved-1E12D>..<reserved-1E12F>
1E13E..1E13F  ; Cn #   [2] <reserved-1E13E>..<reserved-1E13F>
1E14A..1E14D  ; Cn #   [4] <reserved-1E14A>..<reserved-1E14D>
1E150..1E28F  ; Cn # [320] <reserved-1E150>..<reserved-1E28F>
1E2AF..1E2BF  ; Cn #  [17] <reserved-1E2AF>..<reserved-1E2BF>
1E2FA..1E2FE  ; Cn #   [5] <reserved-1E2FA>..<reserved-1E2FE>
1E300..1E4CF  ; Cn # [464] <reserved-1E300>..<reserved-1E4CF>
1E4FA..1E5CF  ; Cn # [214] <reserved-1E4FA>..<reserved-1E5CF>
1E5FB..1E5FE  ; Cn #   [4] <reserved-1E5FB>..<reserved-1E5FE>
1E600..1E7DF  ; Cn # [480] <reserved-1E600>..<reserved-1E7DF>
1E7E7         ; Cn #       <reserved-1E7E7>
1E7EC         ; Cn #       <reserved-1E7EC>
1E7EF         ; Cn #       <reserved-1E7EF>
1E7FF         ; Cn #       <reserved-1E7FF>
1E8C5..1E8C6  ; Cn #   [2] <reserved-1E8C5>..<reserved-1E8C6>
1E8D7..1E8FF  ; Cn #  [41] <reserved-1E8D7>..<reserved-1E8FF>
1E94C..1E94F  ; Cn #   [4] <reserved-1E94C>..<reserved-1E94F>
1E95A..1E95D  ; Cn #   [4] <reserved-1E95A>..<reserved-1E95D>
1E960..1EC70  ; Cn # [785] <reserved-1E960>..<reserved-1EC70>
1ECB5..1ED00  ; Cn #  [76] <reserved-1ECB5>..<reserved-1ED00>
1ED3E..1EDFF  ; Cn # [194] <reserved-1ED3E>..<reserved-1EDFF>
1EE04         ; Cn #       <reserved-1EE04>
1EE20         ; Cn #       <reserved-1EE20>
1EE23         ; Cn #       <reserved-1EE23>
1EE25..1EE26  ; Cn #   [2] <reserved-1EE25>..<reserved-1EE26>
1EE28         ; Cn #       <reserved-1EE28>
1EE33         ; Cn #       <reserved-1EE33>
1EE38         ; Cn #       <reserved-1EE38>
1EE3A         ; Cn #       <reserved-1EE3A>
1EE3C..1EE41  ; Cn #   [6] <reserved-1EE3C>..<reserved-1EE41>
1EE43..1EE46  ; Cn #   [4] <reserved-1EE43>..<reserved-1EE46>
1EE48         ; Cn #       <reserved-1EE48>
1EE4A         ; Cn #       <reserved-1EE4A>
1EE4C         ; Cn #       <reserved-1EE4C>
1EE50         ; Cn #       <reserved-1EE50>
1EE53         ; Cn #       <reserved-1EE53>
1EE55..1EE56  ; Cn #   [2] <reserved-1EE55>..<reserved-1EE56>
1EE58         ; Cn #       <reserved-1EE58>
1EE5A         ; Cn #       <reserved-1EE5A>
1EE5C         ; Cn #       <reserved-1EE5C>
1EE5E         ; Cn #       <reserved-1EE5E>
1EE60         ; Cn #       <reserved-1EE60>
1EE63         ; Cn #       <reserved-1EE63>
1EE65..1EE66  ; Cn #   [2] <reserved-1EE65>..<reserved-1EE66>
1EE6B         ; Cn #       <reserved-1EE6B>
1EE73         ; Cn #       <reserved-1EE73>
1EE78         ; Cn #       <reserved-1EE78>
1EE7D         ; Cn #       <reserved-1EE7D>
1EE7F         ; Cn #       <reserved-1EE7F>
1EE8A         ; Cn #       <reserved-1EE8A>
1EE9C..1EEA0  ; Cn #   [5] <reserved-1EE9C>..<reserved-1EEA0>
1EEA4         ; Cn #       <reserved-1EEA4>
1EEAA         ; Cn #       <reserved-1EEAA>
1EEBC..1EEEF  ; Cn #  [52] <reserved-1EEBC>..<reserved-1EEEF>
1EEF2..1EFFF  ; Cn # [270] <reserved-1EEF2>..<reserved-1EFFF>
1F02C..1F02F  ; Cn #   [4] <reserved-1F02C>..<reserved-1F02F>
1F094..1F09F  ; Cn #  [12] <reserved-1F094>..<reserved-1F09F>
1F0AF..1F0B0  ; Cn #   [2] <reserved-1F0AF>..<reserved-1F0B0>
1F0C0         ; Cn #       <reserved-1F0C0>
1F0D0         ; Cn #       <reserved-1F0D0>
1F0F6..1F0FF  ; Cn #  [10] <reserved-1F0F6>..<reserved-1F0FF>
1F1AE..1F1E5  ; Cn #  [56] <reserved-1F1AE>..<reserved-1F1E5>
1F203..1F20F  ; Cn #  [13] <reserved-1F203>..<reserved-1F20F>
1F23C..1F23F  ; Cn #   [4] <reserved-1F23C>..<reserved-1F23F>
1F249..1F24F  ; Cn #   [7] <reserved-1F249>..<reserved-1F24F>
1F252..1F25F  ; Cn #  [14] <reserved-1F252>..<reserved-1F25F>
1F266..1F2FF  ; Cn # [154] <reserved-1F266>..<reserved-1F2FF>
1F6D8..1F6DB  ; Cn #   [4] <reserved-1F6D8>..<reserved-1F6DB>
1F6ED..1F6EF  ; Cn #   [3] <reserved-1F6ED>..<reserved-1F6EF>
1F6FD..1F6FF  ; Cn #   [3] <reserved-1F6FD>..<reserved-1F6FF>
1F777..1F77A  ; Cn #   [4] <reserved-1F777>..<reserved-1F77A>
1F7DA..1F7DF  ; Cn #   [6] <reserved-1F7DA>..<reserved-1F7DF>
1F7EC..1F7EF  ; Cn #   [4] <reserved-1F7EC>..<reserved-1F7EF>
1F7F1..1F7FF  ; Cn #  [15] <reserved-1F7F1>..<reserved-1F7FF>
1F80C..1F80F  ; Cn #   [4] <reserved-1F80C>..<reserved-1F80F>
1F848..1F84F  ; Cn #   [8] <reserved-1F848>..<reserved-1F84F>
1F85A..1F85F  ; Cn #   [6] <reserved-1F85A>..<reserved-1F85F>
1F888..1F88F  ; Cn #   [8] <reserved-1F888>..<reserved-1F88F>
1F8AE..1F8AF  ; Cn #   [2] <reserved-1F8AE>..<reserved-1F8AF>
1F8B3..1F8FF  ; Cn #  [77] <reserved-1F8B3>..<reserved-1F8FF>
1FA54..1FA5F  ; Cn #  [12] <reserved-1FA54>..<reserved-1FA5F>
1FA6E..1FA6F  ; Cn #   [2] <reserved-1FA6E>..<reserved-1FA6F>
1FA7D..1FA7F  ; Cn #   [3] <reserved-1FA7D>..<reserved-1FA7F>
1FA89..1FA8F  ; Cn #   [7] <reserved-1FA89>..<reserved-1FA8F>
1FABE         ; Cn #       <reserved-1FABE>
1FAC6..1FACD  ; Cn #   [8] <reserved-1FAC6>..<reserved-1FACD>
1FADC..1FADF  ; Cn #   [4] <reserved-1FADC>..<reserved-1FADF>
1FAE9..1FAEF  ; Cn #   [7] <reserved-1FAE9>..<reserved-1FAEF>
1FAF9..1FAFF  ; Cn #   [7] <reserved-1FAF9>..<reserved-1FAFF>
1FB93         ; Cn #       <reserved-1FB93>
1FBCB..1FBEF  ; Cn #  [37] <reserved-1FBCB>..<reserved-1FBEF>
1FBFA..1FFFF  ; Cn # [1030] <reserved-1FBFA>..<noncharacter-1FFFF>
2A6E0..2A6FF  ; Cn #  [32] <reserved-2A6E0>..<reserved-2A6FF>
2B73A..2B73F  ; Cn #   [6] <reserved-2B73A>..<reserved-2B73F>
2B81E..2B81F  ; Cn #   [2] <reserved-2B81E>..<reserved-2B81F>
2CEA2..2CEAF  ; Cn #  [14] <reserved-2CEA2>..<reserved-2CEAF>
2EBE1..2EBEF  ; Cn #  [15] <reserved-2EBE1>..<reserved-2EBEF>
2EE5E..2F7FF  ; Cn # [2466] <reserved-2EE5E>..<reserved-2F7FF>
2FA1E..2FFFF  ; Cn # [1506] <reserved-2FA1E>..<noncharacter-2FFFF>
3134B..3134F  ; Cn #   [5] <reserved-3134B>..<reserved-3134F>
323B0..E0000  ; Cn # [711761] <reserved-323B0>..<reserved-E0000>
E0002..E001F  ; Cn #  [30] <reserved-E0002>..<reserved-E001F>
E0080..E00FF  ; Cn # [128] <reserved-E0080>..<reserved-E00FF>
E01F0..EFFFF  ; Cn # [65040] <reserved-E01F0>..<noncharacter-EFFFF>
FFFFE..FFFFF  ; Cn #   [2] <noncharacter-FFFFE>..<noncharacter-FFFFF>
10FFFE..10FFFF; Cn #   [2] <noncharacter-10FFFE>..<noncharacter-10FFFF>

<<<<<<< HEAD
# Total code points: 824549
=======
# Total code points: 824516
>>>>>>> 46a9d99d

# ================================================

# General_Category=Uppercase_Letter

0041..005A    ; Lu #  [26] LATIN CAPITAL LETTER A..LATIN CAPITAL LETTER Z
00C0..00D6    ; Lu #  [23] LATIN CAPITAL LETTER A WITH GRAVE..LATIN CAPITAL LETTER O WITH DIAERESIS
00D8..00DE    ; Lu #   [7] LATIN CAPITAL LETTER O WITH STROKE..LATIN CAPITAL LETTER THORN
0100          ; Lu #       LATIN CAPITAL LETTER A WITH MACRON
0102          ; Lu #       LATIN CAPITAL LETTER A WITH BREVE
0104          ; Lu #       LATIN CAPITAL LETTER A WITH OGONEK
0106          ; Lu #       LATIN CAPITAL LETTER C WITH ACUTE
0108          ; Lu #       LATIN CAPITAL LETTER C WITH CIRCUMFLEX
010A          ; Lu #       LATIN CAPITAL LETTER C WITH DOT ABOVE
010C          ; Lu #       LATIN CAPITAL LETTER C WITH CARON
010E          ; Lu #       LATIN CAPITAL LETTER D WITH CARON
0110          ; Lu #       LATIN CAPITAL LETTER D WITH STROKE
0112          ; Lu #       LATIN CAPITAL LETTER E WITH MACRON
0114          ; Lu #       LATIN CAPITAL LETTER E WITH BREVE
0116          ; Lu #       LATIN CAPITAL LETTER E WITH DOT ABOVE
0118          ; Lu #       LATIN CAPITAL LETTER E WITH OGONEK
011A          ; Lu #       LATIN CAPITAL LETTER E WITH CARON
011C          ; Lu #       LATIN CAPITAL LETTER G WITH CIRCUMFLEX
011E          ; Lu #       LATIN CAPITAL LETTER G WITH BREVE
0120          ; Lu #       LATIN CAPITAL LETTER G WITH DOT ABOVE
0122          ; Lu #       LATIN CAPITAL LETTER G WITH CEDILLA
0124          ; Lu #       LATIN CAPITAL LETTER H WITH CIRCUMFLEX
0126          ; Lu #       LATIN CAPITAL LETTER H WITH STROKE
0128          ; Lu #       LATIN CAPITAL LETTER I WITH TILDE
012A          ; Lu #       LATIN CAPITAL LETTER I WITH MACRON
012C          ; Lu #       LATIN CAPITAL LETTER I WITH BREVE
012E          ; Lu #       LATIN CAPITAL LETTER I WITH OGONEK
0130          ; Lu #       LATIN CAPITAL LETTER I WITH DOT ABOVE
0132          ; Lu #       LATIN CAPITAL LIGATURE IJ
0134          ; Lu #       LATIN CAPITAL LETTER J WITH CIRCUMFLEX
0136          ; Lu #       LATIN CAPITAL LETTER K WITH CEDILLA
0139          ; Lu #       LATIN CAPITAL LETTER L WITH ACUTE
013B          ; Lu #       LATIN CAPITAL LETTER L WITH CEDILLA
013D          ; Lu #       LATIN CAPITAL LETTER L WITH CARON
013F          ; Lu #       LATIN CAPITAL LETTER L WITH MIDDLE DOT
0141          ; Lu #       LATIN CAPITAL LETTER L WITH STROKE
0143          ; Lu #       LATIN CAPITAL LETTER N WITH ACUTE
0145          ; Lu #       LATIN CAPITAL LETTER N WITH CEDILLA
0147          ; Lu #       LATIN CAPITAL LETTER N WITH CARON
014A          ; Lu #       LATIN CAPITAL LETTER ENG
014C          ; Lu #       LATIN CAPITAL LETTER O WITH MACRON
014E          ; Lu #       LATIN CAPITAL LETTER O WITH BREVE
0150          ; Lu #       LATIN CAPITAL LETTER O WITH DOUBLE ACUTE
0152          ; Lu #       LATIN CAPITAL LIGATURE OE
0154          ; Lu #       LATIN CAPITAL LETTER R WITH ACUTE
0156          ; Lu #       LATIN CAPITAL LETTER R WITH CEDILLA
0158          ; Lu #       LATIN CAPITAL LETTER R WITH CARON
015A          ; Lu #       LATIN CAPITAL LETTER S WITH ACUTE
015C          ; Lu #       LATIN CAPITAL LETTER S WITH CIRCUMFLEX
015E          ; Lu #       LATIN CAPITAL LETTER S WITH CEDILLA
0160          ; Lu #       LATIN CAPITAL LETTER S WITH CARON
0162          ; Lu #       LATIN CAPITAL LETTER T WITH CEDILLA
0164          ; Lu #       LATIN CAPITAL LETTER T WITH CARON
0166          ; Lu #       LATIN CAPITAL LETTER T WITH STROKE
0168          ; Lu #       LATIN CAPITAL LETTER U WITH TILDE
016A          ; Lu #       LATIN CAPITAL LETTER U WITH MACRON
016C          ; Lu #       LATIN CAPITAL LETTER U WITH BREVE
016E          ; Lu #       LATIN CAPITAL LETTER U WITH RING ABOVE
0170          ; Lu #       LATIN CAPITAL LETTER U WITH DOUBLE ACUTE
0172          ; Lu #       LATIN CAPITAL LETTER U WITH OGONEK
0174          ; Lu #       LATIN CAPITAL LETTER W WITH CIRCUMFLEX
0176          ; Lu #       LATIN CAPITAL LETTER Y WITH CIRCUMFLEX
0178..0179    ; Lu #   [2] LATIN CAPITAL LETTER Y WITH DIAERESIS..LATIN CAPITAL LETTER Z WITH ACUTE
017B          ; Lu #       LATIN CAPITAL LETTER Z WITH DOT ABOVE
017D          ; Lu #       LATIN CAPITAL LETTER Z WITH CARON
0181..0182    ; Lu #   [2] LATIN CAPITAL LETTER B WITH HOOK..LATIN CAPITAL LETTER B WITH TOPBAR
0184          ; Lu #       LATIN CAPITAL LETTER TONE SIX
0186..0187    ; Lu #   [2] LATIN CAPITAL LETTER OPEN O..LATIN CAPITAL LETTER C WITH HOOK
0189..018B    ; Lu #   [3] LATIN CAPITAL LETTER AFRICAN D..LATIN CAPITAL LETTER D WITH TOPBAR
018E..0191    ; Lu #   [4] LATIN CAPITAL LETTER REVERSED E..LATIN CAPITAL LETTER F WITH HOOK
0193..0194    ; Lu #   [2] LATIN CAPITAL LETTER G WITH HOOK..LATIN CAPITAL LETTER GAMMA
0196..0198    ; Lu #   [3] LATIN CAPITAL LETTER IOTA..LATIN CAPITAL LETTER K WITH HOOK
019C..019D    ; Lu #   [2] LATIN CAPITAL LETTER TURNED M..LATIN CAPITAL LETTER N WITH LEFT HOOK
019F..01A0    ; Lu #   [2] LATIN CAPITAL LETTER O WITH MIDDLE TILDE..LATIN CAPITAL LETTER O WITH HORN
01A2          ; Lu #       LATIN CAPITAL LETTER OI
01A4          ; Lu #       LATIN CAPITAL LETTER P WITH HOOK
01A6..01A7    ; Lu #   [2] LATIN LETTER YR..LATIN CAPITAL LETTER TONE TWO
01A9          ; Lu #       LATIN CAPITAL LETTER ESH
01AC          ; Lu #       LATIN CAPITAL LETTER T WITH HOOK
01AE..01AF    ; Lu #   [2] LATIN CAPITAL LETTER T WITH RETROFLEX HOOK..LATIN CAPITAL LETTER U WITH HORN
01B1..01B3    ; Lu #   [3] LATIN CAPITAL LETTER UPSILON..LATIN CAPITAL LETTER Y WITH HOOK
01B5          ; Lu #       LATIN CAPITAL LETTER Z WITH STROKE
01B7..01B8    ; Lu #   [2] LATIN CAPITAL LETTER EZH..LATIN CAPITAL LETTER EZH REVERSED
01BC          ; Lu #       LATIN CAPITAL LETTER TONE FIVE
01C4          ; Lu #       LATIN CAPITAL LETTER DZ WITH CARON
01C7          ; Lu #       LATIN CAPITAL LETTER LJ
01CA          ; Lu #       LATIN CAPITAL LETTER NJ
01CD          ; Lu #       LATIN CAPITAL LETTER A WITH CARON
01CF          ; Lu #       LATIN CAPITAL LETTER I WITH CARON
01D1          ; Lu #       LATIN CAPITAL LETTER O WITH CARON
01D3          ; Lu #       LATIN CAPITAL LETTER U WITH CARON
01D5          ; Lu #       LATIN CAPITAL LETTER U WITH DIAERESIS AND MACRON
01D7          ; Lu #       LATIN CAPITAL LETTER U WITH DIAERESIS AND ACUTE
01D9          ; Lu #       LATIN CAPITAL LETTER U WITH DIAERESIS AND CARON
01DB          ; Lu #       LATIN CAPITAL LETTER U WITH DIAERESIS AND GRAVE
01DE          ; Lu #       LATIN CAPITAL LETTER A WITH DIAERESIS AND MACRON
01E0          ; Lu #       LATIN CAPITAL LETTER A WITH DOT ABOVE AND MACRON
01E2          ; Lu #       LATIN CAPITAL LETTER AE WITH MACRON
01E4          ; Lu #       LATIN CAPITAL LETTER G WITH STROKE
01E6          ; Lu #       LATIN CAPITAL LETTER G WITH CARON
01E8          ; Lu #       LATIN CAPITAL LETTER K WITH CARON
01EA          ; Lu #       LATIN CAPITAL LETTER O WITH OGONEK
01EC          ; Lu #       LATIN CAPITAL LETTER O WITH OGONEK AND MACRON
01EE          ; Lu #       LATIN CAPITAL LETTER EZH WITH CARON
01F1          ; Lu #       LATIN CAPITAL LETTER DZ
01F4          ; Lu #       LATIN CAPITAL LETTER G WITH ACUTE
01F6..01F8    ; Lu #   [3] LATIN CAPITAL LETTER HWAIR..LATIN CAPITAL LETTER N WITH GRAVE
01FA          ; Lu #       LATIN CAPITAL LETTER A WITH RING ABOVE AND ACUTE
01FC          ; Lu #       LATIN CAPITAL LETTER AE WITH ACUTE
01FE          ; Lu #       LATIN CAPITAL LETTER O WITH STROKE AND ACUTE
0200          ; Lu #       LATIN CAPITAL LETTER A WITH DOUBLE GRAVE
0202          ; Lu #       LATIN CAPITAL LETTER A WITH INVERTED BREVE
0204          ; Lu #       LATIN CAPITAL LETTER E WITH DOUBLE GRAVE
0206          ; Lu #       LATIN CAPITAL LETTER E WITH INVERTED BREVE
0208          ; Lu #       LATIN CAPITAL LETTER I WITH DOUBLE GRAVE
020A          ; Lu #       LATIN CAPITAL LETTER I WITH INVERTED BREVE
020C          ; Lu #       LATIN CAPITAL LETTER O WITH DOUBLE GRAVE
020E          ; Lu #       LATIN CAPITAL LETTER O WITH INVERTED BREVE
0210          ; Lu #       LATIN CAPITAL LETTER R WITH DOUBLE GRAVE
0212          ; Lu #       LATIN CAPITAL LETTER R WITH INVERTED BREVE
0214          ; Lu #       LATIN CAPITAL LETTER U WITH DOUBLE GRAVE
0216          ; Lu #       LATIN CAPITAL LETTER U WITH INVERTED BREVE
0218          ; Lu #       LATIN CAPITAL LETTER S WITH COMMA BELOW
021A          ; Lu #       LATIN CAPITAL LETTER T WITH COMMA BELOW
021C          ; Lu #       LATIN CAPITAL LETTER YOGH
021E          ; Lu #       LATIN CAPITAL LETTER H WITH CARON
0220          ; Lu #       LATIN CAPITAL LETTER N WITH LONG RIGHT LEG
0222          ; Lu #       LATIN CAPITAL LETTER OU
0224          ; Lu #       LATIN CAPITAL LETTER Z WITH HOOK
0226          ; Lu #       LATIN CAPITAL LETTER A WITH DOT ABOVE
0228          ; Lu #       LATIN CAPITAL LETTER E WITH CEDILLA
022A          ; Lu #       LATIN CAPITAL LETTER O WITH DIAERESIS AND MACRON
022C          ; Lu #       LATIN CAPITAL LETTER O WITH TILDE AND MACRON
022E          ; Lu #       LATIN CAPITAL LETTER O WITH DOT ABOVE
0230          ; Lu #       LATIN CAPITAL LETTER O WITH DOT ABOVE AND MACRON
0232          ; Lu #       LATIN CAPITAL LETTER Y WITH MACRON
023A..023B    ; Lu #   [2] LATIN CAPITAL LETTER A WITH STROKE..LATIN CAPITAL LETTER C WITH STROKE
023D..023E    ; Lu #   [2] LATIN CAPITAL LETTER L WITH BAR..LATIN CAPITAL LETTER T WITH DIAGONAL STROKE
0241          ; Lu #       LATIN CAPITAL LETTER GLOTTAL STOP
0243..0246    ; Lu #   [4] LATIN CAPITAL LETTER B WITH STROKE..LATIN CAPITAL LETTER E WITH STROKE
0248          ; Lu #       LATIN CAPITAL LETTER J WITH STROKE
024A          ; Lu #       LATIN CAPITAL LETTER SMALL Q WITH HOOK TAIL
024C          ; Lu #       LATIN CAPITAL LETTER R WITH STROKE
024E          ; Lu #       LATIN CAPITAL LETTER Y WITH STROKE
0370          ; Lu #       GREEK CAPITAL LETTER HETA
0372          ; Lu #       GREEK CAPITAL LETTER ARCHAIC SAMPI
0376          ; Lu #       GREEK CAPITAL LETTER PAMPHYLIAN DIGAMMA
037F          ; Lu #       GREEK CAPITAL LETTER YOT
0386          ; Lu #       GREEK CAPITAL LETTER ALPHA WITH TONOS
0388..038A    ; Lu #   [3] GREEK CAPITAL LETTER EPSILON WITH TONOS..GREEK CAPITAL LETTER IOTA WITH TONOS
038C          ; Lu #       GREEK CAPITAL LETTER OMICRON WITH TONOS
038E..038F    ; Lu #   [2] GREEK CAPITAL LETTER UPSILON WITH TONOS..GREEK CAPITAL LETTER OMEGA WITH TONOS
0391..03A1    ; Lu #  [17] GREEK CAPITAL LETTER ALPHA..GREEK CAPITAL LETTER RHO
03A3..03AB    ; Lu #   [9] GREEK CAPITAL LETTER SIGMA..GREEK CAPITAL LETTER UPSILON WITH DIALYTIKA
03CF          ; Lu #       GREEK CAPITAL KAI SYMBOL
03D2..03D4    ; Lu #   [3] GREEK UPSILON WITH HOOK SYMBOL..GREEK UPSILON WITH DIAERESIS AND HOOK SYMBOL
03D8          ; Lu #       GREEK LETTER ARCHAIC KOPPA
03DA          ; Lu #       GREEK LETTER STIGMA
03DC          ; Lu #       GREEK LETTER DIGAMMA
03DE          ; Lu #       GREEK LETTER KOPPA
03E0          ; Lu #       GREEK LETTER SAMPI
03E2          ; Lu #       COPTIC CAPITAL LETTER SHEI
03E4          ; Lu #       COPTIC CAPITAL LETTER FEI
03E6          ; Lu #       COPTIC CAPITAL LETTER KHEI
03E8          ; Lu #       COPTIC CAPITAL LETTER HORI
03EA          ; Lu #       COPTIC CAPITAL LETTER GANGIA
03EC          ; Lu #       COPTIC CAPITAL LETTER SHIMA
03EE          ; Lu #       COPTIC CAPITAL LETTER DEI
03F4          ; Lu #       GREEK CAPITAL THETA SYMBOL
03F7          ; Lu #       GREEK CAPITAL LETTER SHO
03F9..03FA    ; Lu #   [2] GREEK CAPITAL LUNATE SIGMA SYMBOL..GREEK CAPITAL LETTER SAN
03FD..042F    ; Lu #  [51] GREEK CAPITAL REVERSED LUNATE SIGMA SYMBOL..CYRILLIC CAPITAL LETTER YA
0460          ; Lu #       CYRILLIC CAPITAL LETTER OMEGA
0462          ; Lu #       CYRILLIC CAPITAL LETTER YAT
0464          ; Lu #       CYRILLIC CAPITAL LETTER IOTIFIED E
0466          ; Lu #       CYRILLIC CAPITAL LETTER LITTLE YUS
0468          ; Lu #       CYRILLIC CAPITAL LETTER IOTIFIED LITTLE YUS
046A          ; Lu #       CYRILLIC CAPITAL LETTER BIG YUS
046C          ; Lu #       CYRILLIC CAPITAL LETTER IOTIFIED BIG YUS
046E          ; Lu #       CYRILLIC CAPITAL LETTER KSI
0470          ; Lu #       CYRILLIC CAPITAL LETTER PSI
0472          ; Lu #       CYRILLIC CAPITAL LETTER FITA
0474          ; Lu #       CYRILLIC CAPITAL LETTER IZHITSA
0476          ; Lu #       CYRILLIC CAPITAL LETTER IZHITSA WITH DOUBLE GRAVE ACCENT
0478          ; Lu #       CYRILLIC CAPITAL LETTER UK
047A          ; Lu #       CYRILLIC CAPITAL LETTER ROUND OMEGA
047C          ; Lu #       CYRILLIC CAPITAL LETTER OMEGA WITH TITLO
047E          ; Lu #       CYRILLIC CAPITAL LETTER OT
0480          ; Lu #       CYRILLIC CAPITAL LETTER KOPPA
048A          ; Lu #       CYRILLIC CAPITAL LETTER SHORT I WITH TAIL
048C          ; Lu #       CYRILLIC CAPITAL LETTER SEMISOFT SIGN
048E          ; Lu #       CYRILLIC CAPITAL LETTER ER WITH TICK
0490          ; Lu #       CYRILLIC CAPITAL LETTER GHE WITH UPTURN
0492          ; Lu #       CYRILLIC CAPITAL LETTER GHE WITH STROKE
0494          ; Lu #       CYRILLIC CAPITAL LETTER GHE WITH MIDDLE HOOK
0496          ; Lu #       CYRILLIC CAPITAL LETTER ZHE WITH DESCENDER
0498          ; Lu #       CYRILLIC CAPITAL LETTER ZE WITH DESCENDER
049A          ; Lu #       CYRILLIC CAPITAL LETTER KA WITH DESCENDER
049C          ; Lu #       CYRILLIC CAPITAL LETTER KA WITH VERTICAL STROKE
049E          ; Lu #       CYRILLIC CAPITAL LETTER KA WITH STROKE
04A0          ; Lu #       CYRILLIC CAPITAL LETTER BASHKIR KA
04A2          ; Lu #       CYRILLIC CAPITAL LETTER EN WITH DESCENDER
04A4          ; Lu #       CYRILLIC CAPITAL LIGATURE EN GHE
04A6          ; Lu #       CYRILLIC CAPITAL LETTER PE WITH MIDDLE HOOK
04A8          ; Lu #       CYRILLIC CAPITAL LETTER ABKHASIAN HA
04AA          ; Lu #       CYRILLIC CAPITAL LETTER ES WITH DESCENDER
04AC          ; Lu #       CYRILLIC CAPITAL LETTER TE WITH DESCENDER
04AE          ; Lu #       CYRILLIC CAPITAL LETTER STRAIGHT U
04B0          ; Lu #       CYRILLIC CAPITAL LETTER STRAIGHT U WITH STROKE
04B2          ; Lu #       CYRILLIC CAPITAL LETTER HA WITH DESCENDER
04B4          ; Lu #       CYRILLIC CAPITAL LIGATURE TE TSE
04B6          ; Lu #       CYRILLIC CAPITAL LETTER CHE WITH DESCENDER
04B8          ; Lu #       CYRILLIC CAPITAL LETTER CHE WITH VERTICAL STROKE
04BA          ; Lu #       CYRILLIC CAPITAL LETTER SHHA
04BC          ; Lu #       CYRILLIC CAPITAL LETTER ABKHASIAN CHE
04BE          ; Lu #       CYRILLIC CAPITAL LETTER ABKHASIAN CHE WITH DESCENDER
04C0..04C1    ; Lu #   [2] CYRILLIC LETTER PALOCHKA..CYRILLIC CAPITAL LETTER ZHE WITH BREVE
04C3          ; Lu #       CYRILLIC CAPITAL LETTER KA WITH HOOK
04C5          ; Lu #       CYRILLIC CAPITAL LETTER EL WITH TAIL
04C7          ; Lu #       CYRILLIC CAPITAL LETTER EN WITH HOOK
04C9          ; Lu #       CYRILLIC CAPITAL LETTER EN WITH TAIL
04CB          ; Lu #       CYRILLIC CAPITAL LETTER KHAKASSIAN CHE
04CD          ; Lu #       CYRILLIC CAPITAL LETTER EM WITH TAIL
04D0          ; Lu #       CYRILLIC CAPITAL LETTER A WITH BREVE
04D2          ; Lu #       CYRILLIC CAPITAL LETTER A WITH DIAERESIS
04D4          ; Lu #       CYRILLIC CAPITAL LIGATURE A IE
04D6          ; Lu #       CYRILLIC CAPITAL LETTER IE WITH BREVE
04D8          ; Lu #       CYRILLIC CAPITAL LETTER SCHWA
04DA          ; Lu #       CYRILLIC CAPITAL LETTER SCHWA WITH DIAERESIS
04DC          ; Lu #       CYRILLIC CAPITAL LETTER ZHE WITH DIAERESIS
04DE          ; Lu #       CYRILLIC CAPITAL LETTER ZE WITH DIAERESIS
04E0          ; Lu #       CYRILLIC CAPITAL LETTER ABKHASIAN DZE
04E2          ; Lu #       CYRILLIC CAPITAL LETTER I WITH MACRON
04E4          ; Lu #       CYRILLIC CAPITAL LETTER I WITH DIAERESIS
04E6          ; Lu #       CYRILLIC CAPITAL LETTER O WITH DIAERESIS
04E8          ; Lu #       CYRILLIC CAPITAL LETTER BARRED O
04EA          ; Lu #       CYRILLIC CAPITAL LETTER BARRED O WITH DIAERESIS
04EC          ; Lu #       CYRILLIC CAPITAL LETTER E WITH DIAERESIS
04EE          ; Lu #       CYRILLIC CAPITAL LETTER U WITH MACRON
04F0          ; Lu #       CYRILLIC CAPITAL LETTER U WITH DIAERESIS
04F2          ; Lu #       CYRILLIC CAPITAL LETTER U WITH DOUBLE ACUTE
04F4          ; Lu #       CYRILLIC CAPITAL LETTER CHE WITH DIAERESIS
04F6          ; Lu #       CYRILLIC CAPITAL LETTER GHE WITH DESCENDER
04F8          ; Lu #       CYRILLIC CAPITAL LETTER YERU WITH DIAERESIS
04FA          ; Lu #       CYRILLIC CAPITAL LETTER GHE WITH STROKE AND HOOK
04FC          ; Lu #       CYRILLIC CAPITAL LETTER HA WITH HOOK
04FE          ; Lu #       CYRILLIC CAPITAL LETTER HA WITH STROKE
0500          ; Lu #       CYRILLIC CAPITAL LETTER KOMI DE
0502          ; Lu #       CYRILLIC CAPITAL LETTER KOMI DJE
0504          ; Lu #       CYRILLIC CAPITAL LETTER KOMI ZJE
0506          ; Lu #       CYRILLIC CAPITAL LETTER KOMI DZJE
0508          ; Lu #       CYRILLIC CAPITAL LETTER KOMI LJE
050A          ; Lu #       CYRILLIC CAPITAL LETTER KOMI NJE
050C          ; Lu #       CYRILLIC CAPITAL LETTER KOMI SJE
050E          ; Lu #       CYRILLIC CAPITAL LETTER KOMI TJE
0510          ; Lu #       CYRILLIC CAPITAL LETTER REVERSED ZE
0512          ; Lu #       CYRILLIC CAPITAL LETTER EL WITH HOOK
0514          ; Lu #       CYRILLIC CAPITAL LETTER LHA
0516          ; Lu #       CYRILLIC CAPITAL LETTER RHA
0518          ; Lu #       CYRILLIC CAPITAL LETTER YAE
051A          ; Lu #       CYRILLIC CAPITAL LETTER QA
051C          ; Lu #       CYRILLIC CAPITAL LETTER WE
051E          ; Lu #       CYRILLIC CAPITAL LETTER ALEUT KA
0520          ; Lu #       CYRILLIC CAPITAL LETTER EL WITH MIDDLE HOOK
0522          ; Lu #       CYRILLIC CAPITAL LETTER EN WITH MIDDLE HOOK
0524          ; Lu #       CYRILLIC CAPITAL LETTER PE WITH DESCENDER
0526          ; Lu #       CYRILLIC CAPITAL LETTER SHHA WITH DESCENDER
0528          ; Lu #       CYRILLIC CAPITAL LETTER EN WITH LEFT HOOK
052A          ; Lu #       CYRILLIC CAPITAL LETTER DZZHE
052C          ; Lu #       CYRILLIC CAPITAL LETTER DCHE
052E          ; Lu #       CYRILLIC CAPITAL LETTER EL WITH DESCENDER
0531..0556    ; Lu #  [38] ARMENIAN CAPITAL LETTER AYB..ARMENIAN CAPITAL LETTER FEH
10A0..10C5    ; Lu #  [38] GEORGIAN CAPITAL LETTER AN..GEORGIAN CAPITAL LETTER HOE
10C7          ; Lu #       GEORGIAN CAPITAL LETTER YN
10CD          ; Lu #       GEORGIAN CAPITAL LETTER AEN
13A0..13F5    ; Lu #  [86] CHEROKEE LETTER A..CHEROKEE LETTER MV
1C89          ; Lu #       CYRILLIC CAPITAL LETTER TJE
1C90..1CBA    ; Lu #  [43] GEORGIAN MTAVRULI CAPITAL LETTER AN..GEORGIAN MTAVRULI CAPITAL LETTER AIN
1CBD..1CBF    ; Lu #   [3] GEORGIAN MTAVRULI CAPITAL LETTER AEN..GEORGIAN MTAVRULI CAPITAL LETTER LABIAL SIGN
1E00          ; Lu #       LATIN CAPITAL LETTER A WITH RING BELOW
1E02          ; Lu #       LATIN CAPITAL LETTER B WITH DOT ABOVE
1E04          ; Lu #       LATIN CAPITAL LETTER B WITH DOT BELOW
1E06          ; Lu #       LATIN CAPITAL LETTER B WITH LINE BELOW
1E08          ; Lu #       LATIN CAPITAL LETTER C WITH CEDILLA AND ACUTE
1E0A          ; Lu #       LATIN CAPITAL LETTER D WITH DOT ABOVE
1E0C          ; Lu #       LATIN CAPITAL LETTER D WITH DOT BELOW
1E0E          ; Lu #       LATIN CAPITAL LETTER D WITH LINE BELOW
1E10          ; Lu #       LATIN CAPITAL LETTER D WITH CEDILLA
1E12          ; Lu #       LATIN CAPITAL LETTER D WITH CIRCUMFLEX BELOW
1E14          ; Lu #       LATIN CAPITAL LETTER E WITH MACRON AND GRAVE
1E16          ; Lu #       LATIN CAPITAL LETTER E WITH MACRON AND ACUTE
1E18          ; Lu #       LATIN CAPITAL LETTER E WITH CIRCUMFLEX BELOW
1E1A          ; Lu #       LATIN CAPITAL LETTER E WITH TILDE BELOW
1E1C          ; Lu #       LATIN CAPITAL LETTER E WITH CEDILLA AND BREVE
1E1E          ; Lu #       LATIN CAPITAL LETTER F WITH DOT ABOVE
1E20          ; Lu #       LATIN CAPITAL LETTER G WITH MACRON
1E22          ; Lu #       LATIN CAPITAL LETTER H WITH DOT ABOVE
1E24          ; Lu #       LATIN CAPITAL LETTER H WITH DOT BELOW
1E26          ; Lu #       LATIN CAPITAL LETTER H WITH DIAERESIS
1E28          ; Lu #       LATIN CAPITAL LETTER H WITH CEDILLA
1E2A          ; Lu #       LATIN CAPITAL LETTER H WITH BREVE BELOW
1E2C          ; Lu #       LATIN CAPITAL LETTER I WITH TILDE BELOW
1E2E          ; Lu #       LATIN CAPITAL LETTER I WITH DIAERESIS AND ACUTE
1E30          ; Lu #       LATIN CAPITAL LETTER K WITH ACUTE
1E32          ; Lu #       LATIN CAPITAL LETTER K WITH DOT BELOW
1E34          ; Lu #       LATIN CAPITAL LETTER K WITH LINE BELOW
1E36          ; Lu #       LATIN CAPITAL LETTER L WITH DOT BELOW
1E38          ; Lu #       LATIN CAPITAL LETTER L WITH DOT BELOW AND MACRON
1E3A          ; Lu #       LATIN CAPITAL LETTER L WITH LINE BELOW
1E3C          ; Lu #       LATIN CAPITAL LETTER L WITH CIRCUMFLEX BELOW
1E3E          ; Lu #       LATIN CAPITAL LETTER M WITH ACUTE
1E40          ; Lu #       LATIN CAPITAL LETTER M WITH DOT ABOVE
1E42          ; Lu #       LATIN CAPITAL LETTER M WITH DOT BELOW
1E44          ; Lu #       LATIN CAPITAL LETTER N WITH DOT ABOVE
1E46          ; Lu #       LATIN CAPITAL LETTER N WITH DOT BELOW
1E48          ; Lu #       LATIN CAPITAL LETTER N WITH LINE BELOW
1E4A          ; Lu #       LATIN CAPITAL LETTER N WITH CIRCUMFLEX BELOW
1E4C          ; Lu #       LATIN CAPITAL LETTER O WITH TILDE AND ACUTE
1E4E          ; Lu #       LATIN CAPITAL LETTER O WITH TILDE AND DIAERESIS
1E50          ; Lu #       LATIN CAPITAL LETTER O WITH MACRON AND GRAVE
1E52          ; Lu #       LATIN CAPITAL LETTER O WITH MACRON AND ACUTE
1E54          ; Lu #       LATIN CAPITAL LETTER P WITH ACUTE
1E56          ; Lu #       LATIN CAPITAL LETTER P WITH DOT ABOVE
1E58          ; Lu #       LATIN CAPITAL LETTER R WITH DOT ABOVE
1E5A          ; Lu #       LATIN CAPITAL LETTER R WITH DOT BELOW
1E5C          ; Lu #       LATIN CAPITAL LETTER R WITH DOT BELOW AND MACRON
1E5E          ; Lu #       LATIN CAPITAL LETTER R WITH LINE BELOW
1E60          ; Lu #       LATIN CAPITAL LETTER S WITH DOT ABOVE
1E62          ; Lu #       LATIN CAPITAL LETTER S WITH DOT BELOW
1E64          ; Lu #       LATIN CAPITAL LETTER S WITH ACUTE AND DOT ABOVE
1E66          ; Lu #       LATIN CAPITAL LETTER S WITH CARON AND DOT ABOVE
1E68          ; Lu #       LATIN CAPITAL LETTER S WITH DOT BELOW AND DOT ABOVE
1E6A          ; Lu #       LATIN CAPITAL LETTER T WITH DOT ABOVE
1E6C          ; Lu #       LATIN CAPITAL LETTER T WITH DOT BELOW
1E6E          ; Lu #       LATIN CAPITAL LETTER T WITH LINE BELOW
1E70          ; Lu #       LATIN CAPITAL LETTER T WITH CIRCUMFLEX BELOW
1E72          ; Lu #       LATIN CAPITAL LETTER U WITH DIAERESIS BELOW
1E74          ; Lu #       LATIN CAPITAL LETTER U WITH TILDE BELOW
1E76          ; Lu #       LATIN CAPITAL LETTER U WITH CIRCUMFLEX BELOW
1E78          ; Lu #       LATIN CAPITAL LETTER U WITH TILDE AND ACUTE
1E7A          ; Lu #       LATIN CAPITAL LETTER U WITH MACRON AND DIAERESIS
1E7C          ; Lu #       LATIN CAPITAL LETTER V WITH TILDE
1E7E          ; Lu #       LATIN CAPITAL LETTER V WITH DOT BELOW
1E80          ; Lu #       LATIN CAPITAL LETTER W WITH GRAVE
1E82          ; Lu #       LATIN CAPITAL LETTER W WITH ACUTE
1E84          ; Lu #       LATIN CAPITAL LETTER W WITH DIAERESIS
1E86          ; Lu #       LATIN CAPITAL LETTER W WITH DOT ABOVE
1E88          ; Lu #       LATIN CAPITAL LETTER W WITH DOT BELOW
1E8A          ; Lu #       LATIN CAPITAL LETTER X WITH DOT ABOVE
1E8C          ; Lu #       LATIN CAPITAL LETTER X WITH DIAERESIS
1E8E          ; Lu #       LATIN CAPITAL LETTER Y WITH DOT ABOVE
1E90          ; Lu #       LATIN CAPITAL LETTER Z WITH CIRCUMFLEX
1E92          ; Lu #       LATIN CAPITAL LETTER Z WITH DOT BELOW
1E94          ; Lu #       LATIN CAPITAL LETTER Z WITH LINE BELOW
1E9E          ; Lu #       LATIN CAPITAL LETTER SHARP S
1EA0          ; Lu #       LATIN CAPITAL LETTER A WITH DOT BELOW
1EA2          ; Lu #       LATIN CAPITAL LETTER A WITH HOOK ABOVE
1EA4          ; Lu #       LATIN CAPITAL LETTER A WITH CIRCUMFLEX AND ACUTE
1EA6          ; Lu #       LATIN CAPITAL LETTER A WITH CIRCUMFLEX AND GRAVE
1EA8          ; Lu #       LATIN CAPITAL LETTER A WITH CIRCUMFLEX AND HOOK ABOVE
1EAA          ; Lu #       LATIN CAPITAL LETTER A WITH CIRCUMFLEX AND TILDE
1EAC          ; Lu #       LATIN CAPITAL LETTER A WITH CIRCUMFLEX AND DOT BELOW
1EAE          ; Lu #       LATIN CAPITAL LETTER A WITH BREVE AND ACUTE
1EB0          ; Lu #       LATIN CAPITAL LETTER A WITH BREVE AND GRAVE
1EB2          ; Lu #       LATIN CAPITAL LETTER A WITH BREVE AND HOOK ABOVE
1EB4          ; Lu #       LATIN CAPITAL LETTER A WITH BREVE AND TILDE
1EB6          ; Lu #       LATIN CAPITAL LETTER A WITH BREVE AND DOT BELOW
1EB8          ; Lu #       LATIN CAPITAL LETTER E WITH DOT BELOW
1EBA          ; Lu #       LATIN CAPITAL LETTER E WITH HOOK ABOVE
1EBC          ; Lu #       LATIN CAPITAL LETTER E WITH TILDE
1EBE          ; Lu #       LATIN CAPITAL LETTER E WITH CIRCUMFLEX AND ACUTE
1EC0          ; Lu #       LATIN CAPITAL LETTER E WITH CIRCUMFLEX AND GRAVE
1EC2          ; Lu #       LATIN CAPITAL LETTER E WITH CIRCUMFLEX AND HOOK ABOVE
1EC4          ; Lu #       LATIN CAPITAL LETTER E WITH CIRCUMFLEX AND TILDE
1EC6          ; Lu #       LATIN CAPITAL LETTER E WITH CIRCUMFLEX AND DOT BELOW
1EC8          ; Lu #       LATIN CAPITAL LETTER I WITH HOOK ABOVE
1ECA          ; Lu #       LATIN CAPITAL LETTER I WITH DOT BELOW
1ECC          ; Lu #       LATIN CAPITAL LETTER O WITH DOT BELOW
1ECE          ; Lu #       LATIN CAPITAL LETTER O WITH HOOK ABOVE
1ED0          ; Lu #       LATIN CAPITAL LETTER O WITH CIRCUMFLEX AND ACUTE
1ED2          ; Lu #       LATIN CAPITAL LETTER O WITH CIRCUMFLEX AND GRAVE
1ED4          ; Lu #       LATIN CAPITAL LETTER O WITH CIRCUMFLEX AND HOOK ABOVE
1ED6          ; Lu #       LATIN CAPITAL LETTER O WITH CIRCUMFLEX AND TILDE
1ED8          ; Lu #       LATIN CAPITAL LETTER O WITH CIRCUMFLEX AND DOT BELOW
1EDA          ; Lu #       LATIN CAPITAL LETTER O WITH HORN AND ACUTE
1EDC          ; Lu #       LATIN CAPITAL LETTER O WITH HORN AND GRAVE
1EDE          ; Lu #       LATIN CAPITAL LETTER O WITH HORN AND HOOK ABOVE
1EE0          ; Lu #       LATIN CAPITAL LETTER O WITH HORN AND TILDE
1EE2          ; Lu #       LATIN CAPITAL LETTER O WITH HORN AND DOT BELOW
1EE4          ; Lu #       LATIN CAPITAL LETTER U WITH DOT BELOW
1EE6          ; Lu #       LATIN CAPITAL LETTER U WITH HOOK ABOVE
1EE8          ; Lu #       LATIN CAPITAL LETTER U WITH HORN AND ACUTE
1EEA          ; Lu #       LATIN CAPITAL LETTER U WITH HORN AND GRAVE
1EEC          ; Lu #       LATIN CAPITAL LETTER U WITH HORN AND HOOK ABOVE
1EEE          ; Lu #       LATIN CAPITAL LETTER U WITH HORN AND TILDE
1EF0          ; Lu #       LATIN CAPITAL LETTER U WITH HORN AND DOT BELOW
1EF2          ; Lu #       LATIN CAPITAL LETTER Y WITH GRAVE
1EF4          ; Lu #       LATIN CAPITAL LETTER Y WITH DOT BELOW
1EF6          ; Lu #       LATIN CAPITAL LETTER Y WITH HOOK ABOVE
1EF8          ; Lu #       LATIN CAPITAL LETTER Y WITH TILDE
1EFA          ; Lu #       LATIN CAPITAL LETTER MIDDLE-WELSH LL
1EFC          ; Lu #       LATIN CAPITAL LETTER MIDDLE-WELSH V
1EFE          ; Lu #       LATIN CAPITAL LETTER Y WITH LOOP
1F08..1F0F    ; Lu #   [8] GREEK CAPITAL LETTER ALPHA WITH PSILI..GREEK CAPITAL LETTER ALPHA WITH DASIA AND PERISPOMENI
1F18..1F1D    ; Lu #   [6] GREEK CAPITAL LETTER EPSILON WITH PSILI..GREEK CAPITAL LETTER EPSILON WITH DASIA AND OXIA
1F28..1F2F    ; Lu #   [8] GREEK CAPITAL LETTER ETA WITH PSILI..GREEK CAPITAL LETTER ETA WITH DASIA AND PERISPOMENI
1F38..1F3F    ; Lu #   [8] GREEK CAPITAL LETTER IOTA WITH PSILI..GREEK CAPITAL LETTER IOTA WITH DASIA AND PERISPOMENI
1F48..1F4D    ; Lu #   [6] GREEK CAPITAL LETTER OMICRON WITH PSILI..GREEK CAPITAL LETTER OMICRON WITH DASIA AND OXIA
1F59          ; Lu #       GREEK CAPITAL LETTER UPSILON WITH DASIA
1F5B          ; Lu #       GREEK CAPITAL LETTER UPSILON WITH DASIA AND VARIA
1F5D          ; Lu #       GREEK CAPITAL LETTER UPSILON WITH DASIA AND OXIA
1F5F          ; Lu #       GREEK CAPITAL LETTER UPSILON WITH DASIA AND PERISPOMENI
1F68..1F6F    ; Lu #   [8] GREEK CAPITAL LETTER OMEGA WITH PSILI..GREEK CAPITAL LETTER OMEGA WITH DASIA AND PERISPOMENI
1FB8..1FBB    ; Lu #   [4] GREEK CAPITAL LETTER ALPHA WITH VRACHY..GREEK CAPITAL LETTER ALPHA WITH OXIA
1FC8..1FCB    ; Lu #   [4] GREEK CAPITAL LETTER EPSILON WITH VARIA..GREEK CAPITAL LETTER ETA WITH OXIA
1FD8..1FDB    ; Lu #   [4] GREEK CAPITAL LETTER IOTA WITH VRACHY..GREEK CAPITAL LETTER IOTA WITH OXIA
1FE8..1FEC    ; Lu #   [5] GREEK CAPITAL LETTER UPSILON WITH VRACHY..GREEK CAPITAL LETTER RHO WITH DASIA
1FF8..1FFB    ; Lu #   [4] GREEK CAPITAL LETTER OMICRON WITH VARIA..GREEK CAPITAL LETTER OMEGA WITH OXIA
2102          ; Lu #       DOUBLE-STRUCK CAPITAL C
2107          ; Lu #       EULER CONSTANT
210B..210D    ; Lu #   [3] SCRIPT CAPITAL H..DOUBLE-STRUCK CAPITAL H
2110..2112    ; Lu #   [3] SCRIPT CAPITAL I..SCRIPT CAPITAL L
2115          ; Lu #       DOUBLE-STRUCK CAPITAL N
2119..211D    ; Lu #   [5] DOUBLE-STRUCK CAPITAL P..DOUBLE-STRUCK CAPITAL R
2124          ; Lu #       DOUBLE-STRUCK CAPITAL Z
2126          ; Lu #       OHM SIGN
2128          ; Lu #       BLACK-LETTER CAPITAL Z
212A..212D    ; Lu #   [4] KELVIN SIGN..BLACK-LETTER CAPITAL C
2130..2133    ; Lu #   [4] SCRIPT CAPITAL E..SCRIPT CAPITAL M
213E..213F    ; Lu #   [2] DOUBLE-STRUCK CAPITAL GAMMA..DOUBLE-STRUCK CAPITAL PI
2145          ; Lu #       DOUBLE-STRUCK ITALIC CAPITAL D
2183          ; Lu #       ROMAN NUMERAL REVERSED ONE HUNDRED
2C00..2C2F    ; Lu #  [48] GLAGOLITIC CAPITAL LETTER AZU..GLAGOLITIC CAPITAL LETTER CAUDATE CHRIVI
2C60          ; Lu #       LATIN CAPITAL LETTER L WITH DOUBLE BAR
2C62..2C64    ; Lu #   [3] LATIN CAPITAL LETTER L WITH MIDDLE TILDE..LATIN CAPITAL LETTER R WITH TAIL
2C67          ; Lu #       LATIN CAPITAL LETTER H WITH DESCENDER
2C69          ; Lu #       LATIN CAPITAL LETTER K WITH DESCENDER
2C6B          ; Lu #       LATIN CAPITAL LETTER Z WITH DESCENDER
2C6D..2C70    ; Lu #   [4] LATIN CAPITAL LETTER ALPHA..LATIN CAPITAL LETTER TURNED ALPHA
2C72          ; Lu #       LATIN CAPITAL LETTER W WITH HOOK
2C75          ; Lu #       LATIN CAPITAL LETTER HALF H
2C7E..2C80    ; Lu #   [3] LATIN CAPITAL LETTER S WITH SWASH TAIL..COPTIC CAPITAL LETTER ALFA
2C82          ; Lu #       COPTIC CAPITAL LETTER VIDA
2C84          ; Lu #       COPTIC CAPITAL LETTER GAMMA
2C86          ; Lu #       COPTIC CAPITAL LETTER DALDA
2C88          ; Lu #       COPTIC CAPITAL LETTER EIE
2C8A          ; Lu #       COPTIC CAPITAL LETTER SOU
2C8C          ; Lu #       COPTIC CAPITAL LETTER ZATA
2C8E          ; Lu #       COPTIC CAPITAL LETTER HATE
2C90          ; Lu #       COPTIC CAPITAL LETTER THETHE
2C92          ; Lu #       COPTIC CAPITAL LETTER IAUDA
2C94          ; Lu #       COPTIC CAPITAL LETTER KAPA
2C96          ; Lu #       COPTIC CAPITAL LETTER LAULA
2C98          ; Lu #       COPTIC CAPITAL LETTER MI
2C9A          ; Lu #       COPTIC CAPITAL LETTER NI
2C9C          ; Lu #       COPTIC CAPITAL LETTER KSI
2C9E          ; Lu #       COPTIC CAPITAL LETTER O
2CA0          ; Lu #       COPTIC CAPITAL LETTER PI
2CA2          ; Lu #       COPTIC CAPITAL LETTER RO
2CA4          ; Lu #       COPTIC CAPITAL LETTER SIMA
2CA6          ; Lu #       COPTIC CAPITAL LETTER TAU
2CA8          ; Lu #       COPTIC CAPITAL LETTER UA
2CAA          ; Lu #       COPTIC CAPITAL LETTER FI
2CAC          ; Lu #       COPTIC CAPITAL LETTER KHI
2CAE          ; Lu #       COPTIC CAPITAL LETTER PSI
2CB0          ; Lu #       COPTIC CAPITAL LETTER OOU
2CB2          ; Lu #       COPTIC CAPITAL LETTER DIALECT-P ALEF
2CB4          ; Lu #       COPTIC CAPITAL LETTER OLD COPTIC AIN
2CB6          ; Lu #       COPTIC CAPITAL LETTER CRYPTOGRAMMIC EIE
2CB8          ; Lu #       COPTIC CAPITAL LETTER DIALECT-P KAPA
2CBA          ; Lu #       COPTIC CAPITAL LETTER DIALECT-P NI
2CBC          ; Lu #       COPTIC CAPITAL LETTER CRYPTOGRAMMIC NI
2CBE          ; Lu #       COPTIC CAPITAL LETTER OLD COPTIC OOU
2CC0          ; Lu #       COPTIC CAPITAL LETTER SAMPI
2CC2          ; Lu #       COPTIC CAPITAL LETTER CROSSED SHEI
2CC4          ; Lu #       COPTIC CAPITAL LETTER OLD COPTIC SHEI
2CC6          ; Lu #       COPTIC CAPITAL LETTER OLD COPTIC ESH
2CC8          ; Lu #       COPTIC CAPITAL LETTER AKHMIMIC KHEI
2CCA          ; Lu #       COPTIC CAPITAL LETTER DIALECT-P HORI
2CCC          ; Lu #       COPTIC CAPITAL LETTER OLD COPTIC HORI
2CCE          ; Lu #       COPTIC CAPITAL LETTER OLD COPTIC HA
2CD0          ; Lu #       COPTIC CAPITAL LETTER L-SHAPED HA
2CD2          ; Lu #       COPTIC CAPITAL LETTER OLD COPTIC HEI
2CD4          ; Lu #       COPTIC CAPITAL LETTER OLD COPTIC HAT
2CD6          ; Lu #       COPTIC CAPITAL LETTER OLD COPTIC GANGIA
2CD8          ; Lu #       COPTIC CAPITAL LETTER OLD COPTIC DJA
2CDA          ; Lu #       COPTIC CAPITAL LETTER OLD COPTIC SHIMA
2CDC          ; Lu #       COPTIC CAPITAL LETTER OLD NUBIAN SHIMA
2CDE          ; Lu #       COPTIC CAPITAL LETTER OLD NUBIAN NGI
2CE0          ; Lu #       COPTIC CAPITAL LETTER OLD NUBIAN NYI
2CE2          ; Lu #       COPTIC CAPITAL LETTER OLD NUBIAN WAU
2CEB          ; Lu #       COPTIC CAPITAL LETTER CRYPTOGRAMMIC SHEI
2CED          ; Lu #       COPTIC CAPITAL LETTER CRYPTOGRAMMIC GANGIA
2CF2          ; Lu #       COPTIC CAPITAL LETTER BOHAIRIC KHEI
A640          ; Lu #       CYRILLIC CAPITAL LETTER ZEMLYA
A642          ; Lu #       CYRILLIC CAPITAL LETTER DZELO
A644          ; Lu #       CYRILLIC CAPITAL LETTER REVERSED DZE
A646          ; Lu #       CYRILLIC CAPITAL LETTER IOTA
A648          ; Lu #       CYRILLIC CAPITAL LETTER DJERV
A64A          ; Lu #       CYRILLIC CAPITAL LETTER MONOGRAPH UK
A64C          ; Lu #       CYRILLIC CAPITAL LETTER BROAD OMEGA
A64E          ; Lu #       CYRILLIC CAPITAL LETTER NEUTRAL YER
A650          ; Lu #       CYRILLIC CAPITAL LETTER YERU WITH BACK YER
A652          ; Lu #       CYRILLIC CAPITAL LETTER IOTIFIED YAT
A654          ; Lu #       CYRILLIC CAPITAL LETTER REVERSED YU
A656          ; Lu #       CYRILLIC CAPITAL LETTER IOTIFIED A
A658          ; Lu #       CYRILLIC CAPITAL LETTER CLOSED LITTLE YUS
A65A          ; Lu #       CYRILLIC CAPITAL LETTER BLENDED YUS
A65C          ; Lu #       CYRILLIC CAPITAL LETTER IOTIFIED CLOSED LITTLE YUS
A65E          ; Lu #       CYRILLIC CAPITAL LETTER YN
A660          ; Lu #       CYRILLIC CAPITAL LETTER REVERSED TSE
A662          ; Lu #       CYRILLIC CAPITAL LETTER SOFT DE
A664          ; Lu #       CYRILLIC CAPITAL LETTER SOFT EL
A666          ; Lu #       CYRILLIC CAPITAL LETTER SOFT EM
A668          ; Lu #       CYRILLIC CAPITAL LETTER MONOCULAR O
A66A          ; Lu #       CYRILLIC CAPITAL LETTER BINOCULAR O
A66C          ; Lu #       CYRILLIC CAPITAL LETTER DOUBLE MONOCULAR O
A680          ; Lu #       CYRILLIC CAPITAL LETTER DWE
A682          ; Lu #       CYRILLIC CAPITAL LETTER DZWE
A684          ; Lu #       CYRILLIC CAPITAL LETTER ZHWE
A686          ; Lu #       CYRILLIC CAPITAL LETTER CCHE
A688          ; Lu #       CYRILLIC CAPITAL LETTER DZZE
A68A          ; Lu #       CYRILLIC CAPITAL LETTER TE WITH MIDDLE HOOK
A68C          ; Lu #       CYRILLIC CAPITAL LETTER TWE
A68E          ; Lu #       CYRILLIC CAPITAL LETTER TSWE
A690          ; Lu #       CYRILLIC CAPITAL LETTER TSSE
A692          ; Lu #       CYRILLIC CAPITAL LETTER TCHE
A694          ; Lu #       CYRILLIC CAPITAL LETTER HWE
A696          ; Lu #       CYRILLIC CAPITAL LETTER SHWE
A698          ; Lu #       CYRILLIC CAPITAL LETTER DOUBLE O
A69A          ; Lu #       CYRILLIC CAPITAL LETTER CROSSED O
A722          ; Lu #       LATIN CAPITAL LETTER EGYPTOLOGICAL ALEF
A724          ; Lu #       LATIN CAPITAL LETTER EGYPTOLOGICAL AIN
A726          ; Lu #       LATIN CAPITAL LETTER HENG
A728          ; Lu #       LATIN CAPITAL LETTER TZ
A72A          ; Lu #       LATIN CAPITAL LETTER TRESILLO
A72C          ; Lu #       LATIN CAPITAL LETTER CUATRILLO
A72E          ; Lu #       LATIN CAPITAL LETTER CUATRILLO WITH COMMA
A732          ; Lu #       LATIN CAPITAL LETTER AA
A734          ; Lu #       LATIN CAPITAL LETTER AO
A736          ; Lu #       LATIN CAPITAL LETTER AU
A738          ; Lu #       LATIN CAPITAL LETTER AV
A73A          ; Lu #       LATIN CAPITAL LETTER AV WITH HORIZONTAL BAR
A73C          ; Lu #       LATIN CAPITAL LETTER AY
A73E          ; Lu #       LATIN CAPITAL LETTER REVERSED C WITH DOT
A740          ; Lu #       LATIN CAPITAL LETTER K WITH STROKE
A742          ; Lu #       LATIN CAPITAL LETTER K WITH DIAGONAL STROKE
A744          ; Lu #       LATIN CAPITAL LETTER K WITH STROKE AND DIAGONAL STROKE
A746          ; Lu #       LATIN CAPITAL LETTER BROKEN L
A748          ; Lu #       LATIN CAPITAL LETTER L WITH HIGH STROKE
A74A          ; Lu #       LATIN CAPITAL LETTER O WITH LONG STROKE OVERLAY
A74C          ; Lu #       LATIN CAPITAL LETTER O WITH LOOP
A74E          ; Lu #       LATIN CAPITAL LETTER OO
A750          ; Lu #       LATIN CAPITAL LETTER P WITH STROKE THROUGH DESCENDER
A752          ; Lu #       LATIN CAPITAL LETTER P WITH FLOURISH
A754          ; Lu #       LATIN CAPITAL LETTER P WITH SQUIRREL TAIL
A756          ; Lu #       LATIN CAPITAL LETTER Q WITH STROKE THROUGH DESCENDER
A758          ; Lu #       LATIN CAPITAL LETTER Q WITH DIAGONAL STROKE
A75A          ; Lu #       LATIN CAPITAL LETTER R ROTUNDA
A75C          ; Lu #       LATIN CAPITAL LETTER RUM ROTUNDA
A75E          ; Lu #       LATIN CAPITAL LETTER V WITH DIAGONAL STROKE
A760          ; Lu #       LATIN CAPITAL LETTER VY
A762          ; Lu #       LATIN CAPITAL LETTER VISIGOTHIC Z
A764          ; Lu #       LATIN CAPITAL LETTER THORN WITH STROKE
A766          ; Lu #       LATIN CAPITAL LETTER THORN WITH STROKE THROUGH DESCENDER
A768          ; Lu #       LATIN CAPITAL LETTER VEND
A76A          ; Lu #       LATIN CAPITAL LETTER ET
A76C          ; Lu #       LATIN CAPITAL LETTER IS
A76E          ; Lu #       LATIN CAPITAL LETTER CON
A779          ; Lu #       LATIN CAPITAL LETTER INSULAR D
A77B          ; Lu #       LATIN CAPITAL LETTER INSULAR F
A77D..A77E    ; Lu #   [2] LATIN CAPITAL LETTER INSULAR G..LATIN CAPITAL LETTER TURNED INSULAR G
A780          ; Lu #       LATIN CAPITAL LETTER TURNED L
A782          ; Lu #       LATIN CAPITAL LETTER INSULAR R
A784          ; Lu #       LATIN CAPITAL LETTER INSULAR S
A786          ; Lu #       LATIN CAPITAL LETTER INSULAR T
A78B          ; Lu #       LATIN CAPITAL LETTER SALTILLO
A78D          ; Lu #       LATIN CAPITAL LETTER TURNED H
A790          ; Lu #       LATIN CAPITAL LETTER N WITH DESCENDER
A792          ; Lu #       LATIN CAPITAL LETTER C WITH BAR
A796          ; Lu #       LATIN CAPITAL LETTER B WITH FLOURISH
A798          ; Lu #       LATIN CAPITAL LETTER F WITH STROKE
A79A          ; Lu #       LATIN CAPITAL LETTER VOLAPUK AE
A79C          ; Lu #       LATIN CAPITAL LETTER VOLAPUK OE
A79E          ; Lu #       LATIN CAPITAL LETTER VOLAPUK UE
A7A0          ; Lu #       LATIN CAPITAL LETTER G WITH OBLIQUE STROKE
A7A2          ; Lu #       LATIN CAPITAL LETTER K WITH OBLIQUE STROKE
A7A4          ; Lu #       LATIN CAPITAL LETTER N WITH OBLIQUE STROKE
A7A6          ; Lu #       LATIN CAPITAL LETTER R WITH OBLIQUE STROKE
A7A8          ; Lu #       LATIN CAPITAL LETTER S WITH OBLIQUE STROKE
A7AA..A7AE    ; Lu #   [5] LATIN CAPITAL LETTER H WITH HOOK..LATIN CAPITAL LETTER SMALL CAPITAL I
A7B0..A7B4    ; Lu #   [5] LATIN CAPITAL LETTER TURNED K..LATIN CAPITAL LETTER BETA
A7B6          ; Lu #       LATIN CAPITAL LETTER OMEGA
A7B8          ; Lu #       LATIN CAPITAL LETTER U WITH STROKE
A7BA          ; Lu #       LATIN CAPITAL LETTER GLOTTAL A
A7BC          ; Lu #       LATIN CAPITAL LETTER GLOTTAL I
A7BE          ; Lu #       LATIN CAPITAL LETTER GLOTTAL U
A7C0          ; Lu #       LATIN CAPITAL LETTER OLD POLISH O
A7C2          ; Lu #       LATIN CAPITAL LETTER ANGLICANA W
A7C4..A7C7    ; Lu #   [4] LATIN CAPITAL LETTER C WITH PALATAL HOOK..LATIN CAPITAL LETTER D WITH SHORT STROKE OVERLAY
A7C9          ; Lu #       LATIN CAPITAL LETTER S WITH SHORT STROKE OVERLAY
A7CB..A7CC    ; Lu #   [2] LATIN CAPITAL LETTER RAMS HORN..LATIN CAPITAL LETTER S WITH DIAGONAL STROKE
A7D0          ; Lu #       LATIN CAPITAL LETTER CLOSED INSULAR G
A7D6          ; Lu #       LATIN CAPITAL LETTER MIDDLE SCOTS S
A7D8          ; Lu #       LATIN CAPITAL LETTER SIGMOID S
A7F5          ; Lu #       LATIN CAPITAL LETTER REVERSED HALF H
FF21..FF3A    ; Lu #  [26] FULLWIDTH LATIN CAPITAL LETTER A..FULLWIDTH LATIN CAPITAL LETTER Z
10400..10427  ; Lu #  [40] DESERET CAPITAL LETTER LONG I..DESERET CAPITAL LETTER EW
104B0..104D3  ; Lu #  [36] OSAGE CAPITAL LETTER A..OSAGE CAPITAL LETTER ZHA
10570..1057A  ; Lu #  [11] VITHKUQI CAPITAL LETTER A..VITHKUQI CAPITAL LETTER GA
1057C..1058A  ; Lu #  [15] VITHKUQI CAPITAL LETTER HA..VITHKUQI CAPITAL LETTER RE
1058C..10592  ; Lu #   [7] VITHKUQI CAPITAL LETTER SE..VITHKUQI CAPITAL LETTER XE
10594..10595  ; Lu #   [2] VITHKUQI CAPITAL LETTER Y..VITHKUQI CAPITAL LETTER ZE
10C80..10CB2  ; Lu #  [51] OLD HUNGARIAN CAPITAL LETTER A..OLD HUNGARIAN CAPITAL LETTER US
10D50..10D65  ; Lu #  [22] GARAY CAPITAL LETTER A..GARAY CAPITAL LETTER OLD NA
118A0..118BF  ; Lu #  [32] WARANG CITI CAPITAL LETTER NGAA..WARANG CITI CAPITAL LETTER VIYO
16E40..16E5F  ; Lu #  [32] MEDEFAIDRIN CAPITAL LETTER M..MEDEFAIDRIN CAPITAL LETTER Y
1D400..1D419  ; Lu #  [26] MATHEMATICAL BOLD CAPITAL A..MATHEMATICAL BOLD CAPITAL Z
1D434..1D44D  ; Lu #  [26] MATHEMATICAL ITALIC CAPITAL A..MATHEMATICAL ITALIC CAPITAL Z
1D468..1D481  ; Lu #  [26] MATHEMATICAL BOLD ITALIC CAPITAL A..MATHEMATICAL BOLD ITALIC CAPITAL Z
1D49C         ; Lu #       MATHEMATICAL SCRIPT CAPITAL A
1D49E..1D49F  ; Lu #   [2] MATHEMATICAL SCRIPT CAPITAL C..MATHEMATICAL SCRIPT CAPITAL D
1D4A2         ; Lu #       MATHEMATICAL SCRIPT CAPITAL G
1D4A5..1D4A6  ; Lu #   [2] MATHEMATICAL SCRIPT CAPITAL J..MATHEMATICAL SCRIPT CAPITAL K
1D4A9..1D4AC  ; Lu #   [4] MATHEMATICAL SCRIPT CAPITAL N..MATHEMATICAL SCRIPT CAPITAL Q
1D4AE..1D4B5  ; Lu #   [8] MATHEMATICAL SCRIPT CAPITAL S..MATHEMATICAL SCRIPT CAPITAL Z
1D4D0..1D4E9  ; Lu #  [26] MATHEMATICAL BOLD SCRIPT CAPITAL A..MATHEMATICAL BOLD SCRIPT CAPITAL Z
1D504..1D505  ; Lu #   [2] MATHEMATICAL FRAKTUR CAPITAL A..MATHEMATICAL FRAKTUR CAPITAL B
1D507..1D50A  ; Lu #   [4] MATHEMATICAL FRAKTUR CAPITAL D..MATHEMATICAL FRAKTUR CAPITAL G
1D50D..1D514  ; Lu #   [8] MATHEMATICAL FRAKTUR CAPITAL J..MATHEMATICAL FRAKTUR CAPITAL Q
1D516..1D51C  ; Lu #   [7] MATHEMATICAL FRAKTUR CAPITAL S..MATHEMATICAL FRAKTUR CAPITAL Y
1D538..1D539  ; Lu #   [2] MATHEMATICAL DOUBLE-STRUCK CAPITAL A..MATHEMATICAL DOUBLE-STRUCK CAPITAL B
1D53B..1D53E  ; Lu #   [4] MATHEMATICAL DOUBLE-STRUCK CAPITAL D..MATHEMATICAL DOUBLE-STRUCK CAPITAL G
1D540..1D544  ; Lu #   [5] MATHEMATICAL DOUBLE-STRUCK CAPITAL I..MATHEMATICAL DOUBLE-STRUCK CAPITAL M
1D546         ; Lu #       MATHEMATICAL DOUBLE-STRUCK CAPITAL O
1D54A..1D550  ; Lu #   [7] MATHEMATICAL DOUBLE-STRUCK CAPITAL S..MATHEMATICAL DOUBLE-STRUCK CAPITAL Y
1D56C..1D585  ; Lu #  [26] MATHEMATICAL BOLD FRAKTUR CAPITAL A..MATHEMATICAL BOLD FRAKTUR CAPITAL Z
1D5A0..1D5B9  ; Lu #  [26] MATHEMATICAL SANS-SERIF CAPITAL A..MATHEMATICAL SANS-SERIF CAPITAL Z
1D5D4..1D5ED  ; Lu #  [26] MATHEMATICAL SANS-SERIF BOLD CAPITAL A..MATHEMATICAL SANS-SERIF BOLD CAPITAL Z
1D608..1D621  ; Lu #  [26] MATHEMATICAL SANS-SERIF ITALIC CAPITAL A..MATHEMATICAL SANS-SERIF ITALIC CAPITAL Z
1D63C..1D655  ; Lu #  [26] MATHEMATICAL SANS-SERIF BOLD ITALIC CAPITAL A..MATHEMATICAL SANS-SERIF BOLD ITALIC CAPITAL Z
1D670..1D689  ; Lu #  [26] MATHEMATICAL MONOSPACE CAPITAL A..MATHEMATICAL MONOSPACE CAPITAL Z
1D6A8..1D6C0  ; Lu #  [25] MATHEMATICAL BOLD CAPITAL ALPHA..MATHEMATICAL BOLD CAPITAL OMEGA
1D6E2..1D6FA  ; Lu #  [25] MATHEMATICAL ITALIC CAPITAL ALPHA..MATHEMATICAL ITALIC CAPITAL OMEGA
1D71C..1D734  ; Lu #  [25] MATHEMATICAL BOLD ITALIC CAPITAL ALPHA..MATHEMATICAL BOLD ITALIC CAPITAL OMEGA
1D756..1D76E  ; Lu #  [25] MATHEMATICAL SANS-SERIF BOLD CAPITAL ALPHA..MATHEMATICAL SANS-SERIF BOLD CAPITAL OMEGA
1D790..1D7A8  ; Lu #  [25] MATHEMATICAL SANS-SERIF BOLD ITALIC CAPITAL ALPHA..MATHEMATICAL SANS-SERIF BOLD ITALIC CAPITAL OMEGA
1D7CA         ; Lu #       MATHEMATICAL BOLD CAPITAL DIGAMMA
1E900..1E921  ; Lu #  [34] ADLAM CAPITAL LETTER ALIF..ADLAM CAPITAL LETTER SHA

# Total code points: 1856

# ================================================

# General_Category=Lowercase_Letter

0061..007A    ; Ll #  [26] LATIN SMALL LETTER A..LATIN SMALL LETTER Z
00B5          ; Ll #       MICRO SIGN
00DF..00F6    ; Ll #  [24] LATIN SMALL LETTER SHARP S..LATIN SMALL LETTER O WITH DIAERESIS
00F8..00FF    ; Ll #   [8] LATIN SMALL LETTER O WITH STROKE..LATIN SMALL LETTER Y WITH DIAERESIS
0101          ; Ll #       LATIN SMALL LETTER A WITH MACRON
0103          ; Ll #       LATIN SMALL LETTER A WITH BREVE
0105          ; Ll #       LATIN SMALL LETTER A WITH OGONEK
0107          ; Ll #       LATIN SMALL LETTER C WITH ACUTE
0109          ; Ll #       LATIN SMALL LETTER C WITH CIRCUMFLEX
010B          ; Ll #       LATIN SMALL LETTER C WITH DOT ABOVE
010D          ; Ll #       LATIN SMALL LETTER C WITH CARON
010F          ; Ll #       LATIN SMALL LETTER D WITH CARON
0111          ; Ll #       LATIN SMALL LETTER D WITH STROKE
0113          ; Ll #       LATIN SMALL LETTER E WITH MACRON
0115          ; Ll #       LATIN SMALL LETTER E WITH BREVE
0117          ; Ll #       LATIN SMALL LETTER E WITH DOT ABOVE
0119          ; Ll #       LATIN SMALL LETTER E WITH OGONEK
011B          ; Ll #       LATIN SMALL LETTER E WITH CARON
011D          ; Ll #       LATIN SMALL LETTER G WITH CIRCUMFLEX
011F          ; Ll #       LATIN SMALL LETTER G WITH BREVE
0121          ; Ll #       LATIN SMALL LETTER G WITH DOT ABOVE
0123          ; Ll #       LATIN SMALL LETTER G WITH CEDILLA
0125          ; Ll #       LATIN SMALL LETTER H WITH CIRCUMFLEX
0127          ; Ll #       LATIN SMALL LETTER H WITH STROKE
0129          ; Ll #       LATIN SMALL LETTER I WITH TILDE
012B          ; Ll #       LATIN SMALL LETTER I WITH MACRON
012D          ; Ll #       LATIN SMALL LETTER I WITH BREVE
012F          ; Ll #       LATIN SMALL LETTER I WITH OGONEK
0131          ; Ll #       LATIN SMALL LETTER DOTLESS I
0133          ; Ll #       LATIN SMALL LIGATURE IJ
0135          ; Ll #       LATIN SMALL LETTER J WITH CIRCUMFLEX
0137..0138    ; Ll #   [2] LATIN SMALL LETTER K WITH CEDILLA..LATIN SMALL LETTER KRA
013A          ; Ll #       LATIN SMALL LETTER L WITH ACUTE
013C          ; Ll #       LATIN SMALL LETTER L WITH CEDILLA
013E          ; Ll #       LATIN SMALL LETTER L WITH CARON
0140          ; Ll #       LATIN SMALL LETTER L WITH MIDDLE DOT
0142          ; Ll #       LATIN SMALL LETTER L WITH STROKE
0144          ; Ll #       LATIN SMALL LETTER N WITH ACUTE
0146          ; Ll #       LATIN SMALL LETTER N WITH CEDILLA
0148..0149    ; Ll #   [2] LATIN SMALL LETTER N WITH CARON..LATIN SMALL LETTER N PRECEDED BY APOSTROPHE
014B          ; Ll #       LATIN SMALL LETTER ENG
014D          ; Ll #       LATIN SMALL LETTER O WITH MACRON
014F          ; Ll #       LATIN SMALL LETTER O WITH BREVE
0151          ; Ll #       LATIN SMALL LETTER O WITH DOUBLE ACUTE
0153          ; Ll #       LATIN SMALL LIGATURE OE
0155          ; Ll #       LATIN SMALL LETTER R WITH ACUTE
0157          ; Ll #       LATIN SMALL LETTER R WITH CEDILLA
0159          ; Ll #       LATIN SMALL LETTER R WITH CARON
015B          ; Ll #       LATIN SMALL LETTER S WITH ACUTE
015D          ; Ll #       LATIN SMALL LETTER S WITH CIRCUMFLEX
015F          ; Ll #       LATIN SMALL LETTER S WITH CEDILLA
0161          ; Ll #       LATIN SMALL LETTER S WITH CARON
0163          ; Ll #       LATIN SMALL LETTER T WITH CEDILLA
0165          ; Ll #       LATIN SMALL LETTER T WITH CARON
0167          ; Ll #       LATIN SMALL LETTER T WITH STROKE
0169          ; Ll #       LATIN SMALL LETTER U WITH TILDE
016B          ; Ll #       LATIN SMALL LETTER U WITH MACRON
016D          ; Ll #       LATIN SMALL LETTER U WITH BREVE
016F          ; Ll #       LATIN SMALL LETTER U WITH RING ABOVE
0171          ; Ll #       LATIN SMALL LETTER U WITH DOUBLE ACUTE
0173          ; Ll #       LATIN SMALL LETTER U WITH OGONEK
0175          ; Ll #       LATIN SMALL LETTER W WITH CIRCUMFLEX
0177          ; Ll #       LATIN SMALL LETTER Y WITH CIRCUMFLEX
017A          ; Ll #       LATIN SMALL LETTER Z WITH ACUTE
017C          ; Ll #       LATIN SMALL LETTER Z WITH DOT ABOVE
017E..0180    ; Ll #   [3] LATIN SMALL LETTER Z WITH CARON..LATIN SMALL LETTER B WITH STROKE
0183          ; Ll #       LATIN SMALL LETTER B WITH TOPBAR
0185          ; Ll #       LATIN SMALL LETTER TONE SIX
0188          ; Ll #       LATIN SMALL LETTER C WITH HOOK
018C..018D    ; Ll #   [2] LATIN SMALL LETTER D WITH TOPBAR..LATIN SMALL LETTER TURNED DELTA
0192          ; Ll #       LATIN SMALL LETTER F WITH HOOK
0195          ; Ll #       LATIN SMALL LETTER HV
0199..019B    ; Ll #   [3] LATIN SMALL LETTER K WITH HOOK..LATIN SMALL LETTER LAMBDA WITH STROKE
019E          ; Ll #       LATIN SMALL LETTER N WITH LONG RIGHT LEG
01A1          ; Ll #       LATIN SMALL LETTER O WITH HORN
01A3          ; Ll #       LATIN SMALL LETTER OI
01A5          ; Ll #       LATIN SMALL LETTER P WITH HOOK
01A8          ; Ll #       LATIN SMALL LETTER TONE TWO
01AA..01AB    ; Ll #   [2] LATIN LETTER REVERSED ESH LOOP..LATIN SMALL LETTER T WITH PALATAL HOOK
01AD          ; Ll #       LATIN SMALL LETTER T WITH HOOK
01B0          ; Ll #       LATIN SMALL LETTER U WITH HORN
01B4          ; Ll #       LATIN SMALL LETTER Y WITH HOOK
01B6          ; Ll #       LATIN SMALL LETTER Z WITH STROKE
01B9..01BA    ; Ll #   [2] LATIN SMALL LETTER EZH REVERSED..LATIN SMALL LETTER EZH WITH TAIL
01BD..01BF    ; Ll #   [3] LATIN SMALL LETTER TONE FIVE..LATIN LETTER WYNN
01C6          ; Ll #       LATIN SMALL LETTER DZ WITH CARON
01C9          ; Ll #       LATIN SMALL LETTER LJ
01CC          ; Ll #       LATIN SMALL LETTER NJ
01CE          ; Ll #       LATIN SMALL LETTER A WITH CARON
01D0          ; Ll #       LATIN SMALL LETTER I WITH CARON
01D2          ; Ll #       LATIN SMALL LETTER O WITH CARON
01D4          ; Ll #       LATIN SMALL LETTER U WITH CARON
01D6          ; Ll #       LATIN SMALL LETTER U WITH DIAERESIS AND MACRON
01D8          ; Ll #       LATIN SMALL LETTER U WITH DIAERESIS AND ACUTE
01DA          ; Ll #       LATIN SMALL LETTER U WITH DIAERESIS AND CARON
01DC..01DD    ; Ll #   [2] LATIN SMALL LETTER U WITH DIAERESIS AND GRAVE..LATIN SMALL LETTER TURNED E
01DF          ; Ll #       LATIN SMALL LETTER A WITH DIAERESIS AND MACRON
01E1          ; Ll #       LATIN SMALL LETTER A WITH DOT ABOVE AND MACRON
01E3          ; Ll #       LATIN SMALL LETTER AE WITH MACRON
01E5          ; Ll #       LATIN SMALL LETTER G WITH STROKE
01E7          ; Ll #       LATIN SMALL LETTER G WITH CARON
01E9          ; Ll #       LATIN SMALL LETTER K WITH CARON
01EB          ; Ll #       LATIN SMALL LETTER O WITH OGONEK
01ED          ; Ll #       LATIN SMALL LETTER O WITH OGONEK AND MACRON
01EF..01F0    ; Ll #   [2] LATIN SMALL LETTER EZH WITH CARON..LATIN SMALL LETTER J WITH CARON
01F3          ; Ll #       LATIN SMALL LETTER DZ
01F5          ; Ll #       LATIN SMALL LETTER G WITH ACUTE
01F9          ; Ll #       LATIN SMALL LETTER N WITH GRAVE
01FB          ; Ll #       LATIN SMALL LETTER A WITH RING ABOVE AND ACUTE
01FD          ; Ll #       LATIN SMALL LETTER AE WITH ACUTE
01FF          ; Ll #       LATIN SMALL LETTER O WITH STROKE AND ACUTE
0201          ; Ll #       LATIN SMALL LETTER A WITH DOUBLE GRAVE
0203          ; Ll #       LATIN SMALL LETTER A WITH INVERTED BREVE
0205          ; Ll #       LATIN SMALL LETTER E WITH DOUBLE GRAVE
0207          ; Ll #       LATIN SMALL LETTER E WITH INVERTED BREVE
0209          ; Ll #       LATIN SMALL LETTER I WITH DOUBLE GRAVE
020B          ; Ll #       LATIN SMALL LETTER I WITH INVERTED BREVE
020D          ; Ll #       LATIN SMALL LETTER O WITH DOUBLE GRAVE
020F          ; Ll #       LATIN SMALL LETTER O WITH INVERTED BREVE
0211          ; Ll #       LATIN SMALL LETTER R WITH DOUBLE GRAVE
0213          ; Ll #       LATIN SMALL LETTER R WITH INVERTED BREVE
0215          ; Ll #       LATIN SMALL LETTER U WITH DOUBLE GRAVE
0217          ; Ll #       LATIN SMALL LETTER U WITH INVERTED BREVE
0219          ; Ll #       LATIN SMALL LETTER S WITH COMMA BELOW
021B          ; Ll #       LATIN SMALL LETTER T WITH COMMA BELOW
021D          ; Ll #       LATIN SMALL LETTER YOGH
021F          ; Ll #       LATIN SMALL LETTER H WITH CARON
0221          ; Ll #       LATIN SMALL LETTER D WITH CURL
0223          ; Ll #       LATIN SMALL LETTER OU
0225          ; Ll #       LATIN SMALL LETTER Z WITH HOOK
0227          ; Ll #       LATIN SMALL LETTER A WITH DOT ABOVE
0229          ; Ll #       LATIN SMALL LETTER E WITH CEDILLA
022B          ; Ll #       LATIN SMALL LETTER O WITH DIAERESIS AND MACRON
022D          ; Ll #       LATIN SMALL LETTER O WITH TILDE AND MACRON
022F          ; Ll #       LATIN SMALL LETTER O WITH DOT ABOVE
0231          ; Ll #       LATIN SMALL LETTER O WITH DOT ABOVE AND MACRON
0233..0239    ; Ll #   [7] LATIN SMALL LETTER Y WITH MACRON..LATIN SMALL LETTER QP DIGRAPH
023C          ; Ll #       LATIN SMALL LETTER C WITH STROKE
023F..0240    ; Ll #   [2] LATIN SMALL LETTER S WITH SWASH TAIL..LATIN SMALL LETTER Z WITH SWASH TAIL
0242          ; Ll #       LATIN SMALL LETTER GLOTTAL STOP
0247          ; Ll #       LATIN SMALL LETTER E WITH STROKE
0249          ; Ll #       LATIN SMALL LETTER J WITH STROKE
024B          ; Ll #       LATIN SMALL LETTER Q WITH HOOK TAIL
024D          ; Ll #       LATIN SMALL LETTER R WITH STROKE
024F..0293    ; Ll #  [69] LATIN SMALL LETTER Y WITH STROKE..LATIN SMALL LETTER EZH WITH CURL
0295..02AF    ; Ll #  [27] LATIN LETTER PHARYNGEAL VOICED FRICATIVE..LATIN SMALL LETTER TURNED H WITH FISHHOOK AND TAIL
0371          ; Ll #       GREEK SMALL LETTER HETA
0373          ; Ll #       GREEK SMALL LETTER ARCHAIC SAMPI
0377          ; Ll #       GREEK SMALL LETTER PAMPHYLIAN DIGAMMA
037B..037D    ; Ll #   [3] GREEK SMALL REVERSED LUNATE SIGMA SYMBOL..GREEK SMALL REVERSED DOTTED LUNATE SIGMA SYMBOL
0390          ; Ll #       GREEK SMALL LETTER IOTA WITH DIALYTIKA AND TONOS
03AC..03CE    ; Ll #  [35] GREEK SMALL LETTER ALPHA WITH TONOS..GREEK SMALL LETTER OMEGA WITH TONOS
03D0..03D1    ; Ll #   [2] GREEK BETA SYMBOL..GREEK THETA SYMBOL
03D5..03D7    ; Ll #   [3] GREEK PHI SYMBOL..GREEK KAI SYMBOL
03D9          ; Ll #       GREEK SMALL LETTER ARCHAIC KOPPA
03DB          ; Ll #       GREEK SMALL LETTER STIGMA
03DD          ; Ll #       GREEK SMALL LETTER DIGAMMA
03DF          ; Ll #       GREEK SMALL LETTER KOPPA
03E1          ; Ll #       GREEK SMALL LETTER SAMPI
03E3          ; Ll #       COPTIC SMALL LETTER SHEI
03E5          ; Ll #       COPTIC SMALL LETTER FEI
03E7          ; Ll #       COPTIC SMALL LETTER KHEI
03E9          ; Ll #       COPTIC SMALL LETTER HORI
03EB          ; Ll #       COPTIC SMALL LETTER GANGIA
03ED          ; Ll #       COPTIC SMALL LETTER SHIMA
03EF..03F3    ; Ll #   [5] COPTIC SMALL LETTER DEI..GREEK LETTER YOT
03F5          ; Ll #       GREEK LUNATE EPSILON SYMBOL
03F8          ; Ll #       GREEK SMALL LETTER SHO
03FB..03FC    ; Ll #   [2] GREEK SMALL LETTER SAN..GREEK RHO WITH STROKE SYMBOL
0430..045F    ; Ll #  [48] CYRILLIC SMALL LETTER A..CYRILLIC SMALL LETTER DZHE
0461          ; Ll #       CYRILLIC SMALL LETTER OMEGA
0463          ; Ll #       CYRILLIC SMALL LETTER YAT
0465          ; Ll #       CYRILLIC SMALL LETTER IOTIFIED E
0467          ; Ll #       CYRILLIC SMALL LETTER LITTLE YUS
0469          ; Ll #       CYRILLIC SMALL LETTER IOTIFIED LITTLE YUS
046B          ; Ll #       CYRILLIC SMALL LETTER BIG YUS
046D          ; Ll #       CYRILLIC SMALL LETTER IOTIFIED BIG YUS
046F          ; Ll #       CYRILLIC SMALL LETTER KSI
0471          ; Ll #       CYRILLIC SMALL LETTER PSI
0473          ; Ll #       CYRILLIC SMALL LETTER FITA
0475          ; Ll #       CYRILLIC SMALL LETTER IZHITSA
0477          ; Ll #       CYRILLIC SMALL LETTER IZHITSA WITH DOUBLE GRAVE ACCENT
0479          ; Ll #       CYRILLIC SMALL LETTER UK
047B          ; Ll #       CYRILLIC SMALL LETTER ROUND OMEGA
047D          ; Ll #       CYRILLIC SMALL LETTER OMEGA WITH TITLO
047F          ; Ll #       CYRILLIC SMALL LETTER OT
0481          ; Ll #       CYRILLIC SMALL LETTER KOPPA
048B          ; Ll #       CYRILLIC SMALL LETTER SHORT I WITH TAIL
048D          ; Ll #       CYRILLIC SMALL LETTER SEMISOFT SIGN
048F          ; Ll #       CYRILLIC SMALL LETTER ER WITH TICK
0491          ; Ll #       CYRILLIC SMALL LETTER GHE WITH UPTURN
0493          ; Ll #       CYRILLIC SMALL LETTER GHE WITH STROKE
0495          ; Ll #       CYRILLIC SMALL LETTER GHE WITH MIDDLE HOOK
0497          ; Ll #       CYRILLIC SMALL LETTER ZHE WITH DESCENDER
0499          ; Ll #       CYRILLIC SMALL LETTER ZE WITH DESCENDER
049B          ; Ll #       CYRILLIC SMALL LETTER KA WITH DESCENDER
049D          ; Ll #       CYRILLIC SMALL LETTER KA WITH VERTICAL STROKE
049F          ; Ll #       CYRILLIC SMALL LETTER KA WITH STROKE
04A1          ; Ll #       CYRILLIC SMALL LETTER BASHKIR KA
04A3          ; Ll #       CYRILLIC SMALL LETTER EN WITH DESCENDER
04A5          ; Ll #       CYRILLIC SMALL LIGATURE EN GHE
04A7          ; Ll #       CYRILLIC SMALL LETTER PE WITH MIDDLE HOOK
04A9          ; Ll #       CYRILLIC SMALL LETTER ABKHASIAN HA
04AB          ; Ll #       CYRILLIC SMALL LETTER ES WITH DESCENDER
04AD          ; Ll #       CYRILLIC SMALL LETTER TE WITH DESCENDER
04AF          ; Ll #       CYRILLIC SMALL LETTER STRAIGHT U
04B1          ; Ll #       CYRILLIC SMALL LETTER STRAIGHT U WITH STROKE
04B3          ; Ll #       CYRILLIC SMALL LETTER HA WITH DESCENDER
04B5          ; Ll #       CYRILLIC SMALL LIGATURE TE TSE
04B7          ; Ll #       CYRILLIC SMALL LETTER CHE WITH DESCENDER
04B9          ; Ll #       CYRILLIC SMALL LETTER CHE WITH VERTICAL STROKE
04BB          ; Ll #       CYRILLIC SMALL LETTER SHHA
04BD          ; Ll #       CYRILLIC SMALL LETTER ABKHASIAN CHE
04BF          ; Ll #       CYRILLIC SMALL LETTER ABKHASIAN CHE WITH DESCENDER
04C2          ; Ll #       CYRILLIC SMALL LETTER ZHE WITH BREVE
04C4          ; Ll #       CYRILLIC SMALL LETTER KA WITH HOOK
04C6          ; Ll #       CYRILLIC SMALL LETTER EL WITH TAIL
04C8          ; Ll #       CYRILLIC SMALL LETTER EN WITH HOOK
04CA          ; Ll #       CYRILLIC SMALL LETTER EN WITH TAIL
04CC          ; Ll #       CYRILLIC SMALL LETTER KHAKASSIAN CHE
04CE..04CF    ; Ll #   [2] CYRILLIC SMALL LETTER EM WITH TAIL..CYRILLIC SMALL LETTER PALOCHKA
04D1          ; Ll #       CYRILLIC SMALL LETTER A WITH BREVE
04D3          ; Ll #       CYRILLIC SMALL LETTER A WITH DIAERESIS
04D5          ; Ll #       CYRILLIC SMALL LIGATURE A IE
04D7          ; Ll #       CYRILLIC SMALL LETTER IE WITH BREVE
04D9          ; Ll #       CYRILLIC SMALL LETTER SCHWA
04DB          ; Ll #       CYRILLIC SMALL LETTER SCHWA WITH DIAERESIS
04DD          ; Ll #       CYRILLIC SMALL LETTER ZHE WITH DIAERESIS
04DF          ; Ll #       CYRILLIC SMALL LETTER ZE WITH DIAERESIS
04E1          ; Ll #       CYRILLIC SMALL LETTER ABKHASIAN DZE
04E3          ; Ll #       CYRILLIC SMALL LETTER I WITH MACRON
04E5          ; Ll #       CYRILLIC SMALL LETTER I WITH DIAERESIS
04E7          ; Ll #       CYRILLIC SMALL LETTER O WITH DIAERESIS
04E9          ; Ll #       CYRILLIC SMALL LETTER BARRED O
04EB          ; Ll #       CYRILLIC SMALL LETTER BARRED O WITH DIAERESIS
04ED          ; Ll #       CYRILLIC SMALL LETTER E WITH DIAERESIS
04EF          ; Ll #       CYRILLIC SMALL LETTER U WITH MACRON
04F1          ; Ll #       CYRILLIC SMALL LETTER U WITH DIAERESIS
04F3          ; Ll #       CYRILLIC SMALL LETTER U WITH DOUBLE ACUTE
04F5          ; Ll #       CYRILLIC SMALL LETTER CHE WITH DIAERESIS
04F7          ; Ll #       CYRILLIC SMALL LETTER GHE WITH DESCENDER
04F9          ; Ll #       CYRILLIC SMALL LETTER YERU WITH DIAERESIS
04FB          ; Ll #       CYRILLIC SMALL LETTER GHE WITH STROKE AND HOOK
04FD          ; Ll #       CYRILLIC SMALL LETTER HA WITH HOOK
04FF          ; Ll #       CYRILLIC SMALL LETTER HA WITH STROKE
0501          ; Ll #       CYRILLIC SMALL LETTER KOMI DE
0503          ; Ll #       CYRILLIC SMALL LETTER KOMI DJE
0505          ; Ll #       CYRILLIC SMALL LETTER KOMI ZJE
0507          ; Ll #       CYRILLIC SMALL LETTER KOMI DZJE
0509          ; Ll #       CYRILLIC SMALL LETTER KOMI LJE
050B          ; Ll #       CYRILLIC SMALL LETTER KOMI NJE
050D          ; Ll #       CYRILLIC SMALL LETTER KOMI SJE
050F          ; Ll #       CYRILLIC SMALL LETTER KOMI TJE
0511          ; Ll #       CYRILLIC SMALL LETTER REVERSED ZE
0513          ; Ll #       CYRILLIC SMALL LETTER EL WITH HOOK
0515          ; Ll #       CYRILLIC SMALL LETTER LHA
0517          ; Ll #       CYRILLIC SMALL LETTER RHA
0519          ; Ll #       CYRILLIC SMALL LETTER YAE
051B          ; Ll #       CYRILLIC SMALL LETTER QA
051D          ; Ll #       CYRILLIC SMALL LETTER WE
051F          ; Ll #       CYRILLIC SMALL LETTER ALEUT KA
0521          ; Ll #       CYRILLIC SMALL LETTER EL WITH MIDDLE HOOK
0523          ; Ll #       CYRILLIC SMALL LETTER EN WITH MIDDLE HOOK
0525          ; Ll #       CYRILLIC SMALL LETTER PE WITH DESCENDER
0527          ; Ll #       CYRILLIC SMALL LETTER SHHA WITH DESCENDER
0529          ; Ll #       CYRILLIC SMALL LETTER EN WITH LEFT HOOK
052B          ; Ll #       CYRILLIC SMALL LETTER DZZHE
052D          ; Ll #       CYRILLIC SMALL LETTER DCHE
052F          ; Ll #       CYRILLIC SMALL LETTER EL WITH DESCENDER
0560..0588    ; Ll #  [41] ARMENIAN SMALL LETTER TURNED AYB..ARMENIAN SMALL LETTER YI WITH STROKE
10D0..10FA    ; Ll #  [43] GEORGIAN LETTER AN..GEORGIAN LETTER AIN
10FD..10FF    ; Ll #   [3] GEORGIAN LETTER AEN..GEORGIAN LETTER LABIAL SIGN
13F8..13FD    ; Ll #   [6] CHEROKEE SMALL LETTER YE..CHEROKEE SMALL LETTER MV
1C80..1C88    ; Ll #   [9] CYRILLIC SMALL LETTER ROUNDED VE..CYRILLIC SMALL LETTER UNBLENDED UK
1C8A          ; Ll #       CYRILLIC SMALL LETTER TJE
1D00..1D2B    ; Ll #  [44] LATIN LETTER SMALL CAPITAL A..CYRILLIC LETTER SMALL CAPITAL EL
1D6B..1D77    ; Ll #  [13] LATIN SMALL LETTER UE..LATIN SMALL LETTER TURNED G
1D79..1D9A    ; Ll #  [34] LATIN SMALL LETTER INSULAR G..LATIN SMALL LETTER EZH WITH RETROFLEX HOOK
1E01          ; Ll #       LATIN SMALL LETTER A WITH RING BELOW
1E03          ; Ll #       LATIN SMALL LETTER B WITH DOT ABOVE
1E05          ; Ll #       LATIN SMALL LETTER B WITH DOT BELOW
1E07          ; Ll #       LATIN SMALL LETTER B WITH LINE BELOW
1E09          ; Ll #       LATIN SMALL LETTER C WITH CEDILLA AND ACUTE
1E0B          ; Ll #       LATIN SMALL LETTER D WITH DOT ABOVE
1E0D          ; Ll #       LATIN SMALL LETTER D WITH DOT BELOW
1E0F          ; Ll #       LATIN SMALL LETTER D WITH LINE BELOW
1E11          ; Ll #       LATIN SMALL LETTER D WITH CEDILLA
1E13          ; Ll #       LATIN SMALL LETTER D WITH CIRCUMFLEX BELOW
1E15          ; Ll #       LATIN SMALL LETTER E WITH MACRON AND GRAVE
1E17          ; Ll #       LATIN SMALL LETTER E WITH MACRON AND ACUTE
1E19          ; Ll #       LATIN SMALL LETTER E WITH CIRCUMFLEX BELOW
1E1B          ; Ll #       LATIN SMALL LETTER E WITH TILDE BELOW
1E1D          ; Ll #       LATIN SMALL LETTER E WITH CEDILLA AND BREVE
1E1F          ; Ll #       LATIN SMALL LETTER F WITH DOT ABOVE
1E21          ; Ll #       LATIN SMALL LETTER G WITH MACRON
1E23          ; Ll #       LATIN SMALL LETTER H WITH DOT ABOVE
1E25          ; Ll #       LATIN SMALL LETTER H WITH DOT BELOW
1E27          ; Ll #       LATIN SMALL LETTER H WITH DIAERESIS
1E29          ; Ll #       LATIN SMALL LETTER H WITH CEDILLA
1E2B          ; Ll #       LATIN SMALL LETTER H WITH BREVE BELOW
1E2D          ; Ll #       LATIN SMALL LETTER I WITH TILDE BELOW
1E2F          ; Ll #       LATIN SMALL LETTER I WITH DIAERESIS AND ACUTE
1E31          ; Ll #       LATIN SMALL LETTER K WITH ACUTE
1E33          ; Ll #       LATIN SMALL LETTER K WITH DOT BELOW
1E35          ; Ll #       LATIN SMALL LETTER K WITH LINE BELOW
1E37          ; Ll #       LATIN SMALL LETTER L WITH DOT BELOW
1E39          ; Ll #       LATIN SMALL LETTER L WITH DOT BELOW AND MACRON
1E3B          ; Ll #       LATIN SMALL LETTER L WITH LINE BELOW
1E3D          ; Ll #       LATIN SMALL LETTER L WITH CIRCUMFLEX BELOW
1E3F          ; Ll #       LATIN SMALL LETTER M WITH ACUTE
1E41          ; Ll #       LATIN SMALL LETTER M WITH DOT ABOVE
1E43          ; Ll #       LATIN SMALL LETTER M WITH DOT BELOW
1E45          ; Ll #       LATIN SMALL LETTER N WITH DOT ABOVE
1E47          ; Ll #       LATIN SMALL LETTER N WITH DOT BELOW
1E49          ; Ll #       LATIN SMALL LETTER N WITH LINE BELOW
1E4B          ; Ll #       LATIN SMALL LETTER N WITH CIRCUMFLEX BELOW
1E4D          ; Ll #       LATIN SMALL LETTER O WITH TILDE AND ACUTE
1E4F          ; Ll #       LATIN SMALL LETTER O WITH TILDE AND DIAERESIS
1E51          ; Ll #       LATIN SMALL LETTER O WITH MACRON AND GRAVE
1E53          ; Ll #       LATIN SMALL LETTER O WITH MACRON AND ACUTE
1E55          ; Ll #       LATIN SMALL LETTER P WITH ACUTE
1E57          ; Ll #       LATIN SMALL LETTER P WITH DOT ABOVE
1E59          ; Ll #       LATIN SMALL LETTER R WITH DOT ABOVE
1E5B          ; Ll #       LATIN SMALL LETTER R WITH DOT BELOW
1E5D          ; Ll #       LATIN SMALL LETTER R WITH DOT BELOW AND MACRON
1E5F          ; Ll #       LATIN SMALL LETTER R WITH LINE BELOW
1E61          ; Ll #       LATIN SMALL LETTER S WITH DOT ABOVE
1E63          ; Ll #       LATIN SMALL LETTER S WITH DOT BELOW
1E65          ; Ll #       LATIN SMALL LETTER S WITH ACUTE AND DOT ABOVE
1E67          ; Ll #       LATIN SMALL LETTER S WITH CARON AND DOT ABOVE
1E69          ; Ll #       LATIN SMALL LETTER S WITH DOT BELOW AND DOT ABOVE
1E6B          ; Ll #       LATIN SMALL LETTER T WITH DOT ABOVE
1E6D          ; Ll #       LATIN SMALL LETTER T WITH DOT BELOW
1E6F          ; Ll #       LATIN SMALL LETTER T WITH LINE BELOW
1E71          ; Ll #       LATIN SMALL LETTER T WITH CIRCUMFLEX BELOW
1E73          ; Ll #       LATIN SMALL LETTER U WITH DIAERESIS BELOW
1E75          ; Ll #       LATIN SMALL LETTER U WITH TILDE BELOW
1E77          ; Ll #       LATIN SMALL LETTER U WITH CIRCUMFLEX BELOW
1E79          ; Ll #       LATIN SMALL LETTER U WITH TILDE AND ACUTE
1E7B          ; Ll #       LATIN SMALL LETTER U WITH MACRON AND DIAERESIS
1E7D          ; Ll #       LATIN SMALL LETTER V WITH TILDE
1E7F          ; Ll #       LATIN SMALL LETTER V WITH DOT BELOW
1E81          ; Ll #       LATIN SMALL LETTER W WITH GRAVE
1E83          ; Ll #       LATIN SMALL LETTER W WITH ACUTE
1E85          ; Ll #       LATIN SMALL LETTER W WITH DIAERESIS
1E87          ; Ll #       LATIN SMALL LETTER W WITH DOT ABOVE
1E89          ; Ll #       LATIN SMALL LETTER W WITH DOT BELOW
1E8B          ; Ll #       LATIN SMALL LETTER X WITH DOT ABOVE
1E8D          ; Ll #       LATIN SMALL LETTER X WITH DIAERESIS
1E8F          ; Ll #       LATIN SMALL LETTER Y WITH DOT ABOVE
1E91          ; Ll #       LATIN SMALL LETTER Z WITH CIRCUMFLEX
1E93          ; Ll #       LATIN SMALL LETTER Z WITH DOT BELOW
1E95..1E9D    ; Ll #   [9] LATIN SMALL LETTER Z WITH LINE BELOW..LATIN SMALL LETTER LONG S WITH HIGH STROKE
1E9F          ; Ll #       LATIN SMALL LETTER DELTA
1EA1          ; Ll #       LATIN SMALL LETTER A WITH DOT BELOW
1EA3          ; Ll #       LATIN SMALL LETTER A WITH HOOK ABOVE
1EA5          ; Ll #       LATIN SMALL LETTER A WITH CIRCUMFLEX AND ACUTE
1EA7          ; Ll #       LATIN SMALL LETTER A WITH CIRCUMFLEX AND GRAVE
1EA9          ; Ll #       LATIN SMALL LETTER A WITH CIRCUMFLEX AND HOOK ABOVE
1EAB          ; Ll #       LATIN SMALL LETTER A WITH CIRCUMFLEX AND TILDE
1EAD          ; Ll #       LATIN SMALL LETTER A WITH CIRCUMFLEX AND DOT BELOW
1EAF          ; Ll #       LATIN SMALL LETTER A WITH BREVE AND ACUTE
1EB1          ; Ll #       LATIN SMALL LETTER A WITH BREVE AND GRAVE
1EB3          ; Ll #       LATIN SMALL LETTER A WITH BREVE AND HOOK ABOVE
1EB5          ; Ll #       LATIN SMALL LETTER A WITH BREVE AND TILDE
1EB7          ; Ll #       LATIN SMALL LETTER A WITH BREVE AND DOT BELOW
1EB9          ; Ll #       LATIN SMALL LETTER E WITH DOT BELOW
1EBB          ; Ll #       LATIN SMALL LETTER E WITH HOOK ABOVE
1EBD          ; Ll #       LATIN SMALL LETTER E WITH TILDE
1EBF          ; Ll #       LATIN SMALL LETTER E WITH CIRCUMFLEX AND ACUTE
1EC1          ; Ll #       LATIN SMALL LETTER E WITH CIRCUMFLEX AND GRAVE
1EC3          ; Ll #       LATIN SMALL LETTER E WITH CIRCUMFLEX AND HOOK ABOVE
1EC5          ; Ll #       LATIN SMALL LETTER E WITH CIRCUMFLEX AND TILDE
1EC7          ; Ll #       LATIN SMALL LETTER E WITH CIRCUMFLEX AND DOT BELOW
1EC9          ; Ll #       LATIN SMALL LETTER I WITH HOOK ABOVE
1ECB          ; Ll #       LATIN SMALL LETTER I WITH DOT BELOW
1ECD          ; Ll #       LATIN SMALL LETTER O WITH DOT BELOW
1ECF          ; Ll #       LATIN SMALL LETTER O WITH HOOK ABOVE
1ED1          ; Ll #       LATIN SMALL LETTER O WITH CIRCUMFLEX AND ACUTE
1ED3          ; Ll #       LATIN SMALL LETTER O WITH CIRCUMFLEX AND GRAVE
1ED5          ; Ll #       LATIN SMALL LETTER O WITH CIRCUMFLEX AND HOOK ABOVE
1ED7          ; Ll #       LATIN SMALL LETTER O WITH CIRCUMFLEX AND TILDE
1ED9          ; Ll #       LATIN SMALL LETTER O WITH CIRCUMFLEX AND DOT BELOW
1EDB          ; Ll #       LATIN SMALL LETTER O WITH HORN AND ACUTE
1EDD          ; Ll #       LATIN SMALL LETTER O WITH HORN AND GRAVE
1EDF          ; Ll #       LATIN SMALL LETTER O WITH HORN AND HOOK ABOVE
1EE1          ; Ll #       LATIN SMALL LETTER O WITH HORN AND TILDE
1EE3          ; Ll #       LATIN SMALL LETTER O WITH HORN AND DOT BELOW
1EE5          ; Ll #       LATIN SMALL LETTER U WITH DOT BELOW
1EE7          ; Ll #       LATIN SMALL LETTER U WITH HOOK ABOVE
1EE9          ; Ll #       LATIN SMALL LETTER U WITH HORN AND ACUTE
1EEB          ; Ll #       LATIN SMALL LETTER U WITH HORN AND GRAVE
1EED          ; Ll #       LATIN SMALL LETTER U WITH HORN AND HOOK ABOVE
1EEF          ; Ll #       LATIN SMALL LETTER U WITH HORN AND TILDE
1EF1          ; Ll #       LATIN SMALL LETTER U WITH HORN AND DOT BELOW
1EF3          ; Ll #       LATIN SMALL LETTER Y WITH GRAVE
1EF5          ; Ll #       LATIN SMALL LETTER Y WITH DOT BELOW
1EF7          ; Ll #       LATIN SMALL LETTER Y WITH HOOK ABOVE
1EF9          ; Ll #       LATIN SMALL LETTER Y WITH TILDE
1EFB          ; Ll #       LATIN SMALL LETTER MIDDLE-WELSH LL
1EFD          ; Ll #       LATIN SMALL LETTER MIDDLE-WELSH V
1EFF..1F07    ; Ll #   [9] LATIN SMALL LETTER Y WITH LOOP..GREEK SMALL LETTER ALPHA WITH DASIA AND PERISPOMENI
1F10..1F15    ; Ll #   [6] GREEK SMALL LETTER EPSILON WITH PSILI..GREEK SMALL LETTER EPSILON WITH DASIA AND OXIA
1F20..1F27    ; Ll #   [8] GREEK SMALL LETTER ETA WITH PSILI..GREEK SMALL LETTER ETA WITH DASIA AND PERISPOMENI
1F30..1F37    ; Ll #   [8] GREEK SMALL LETTER IOTA WITH PSILI..GREEK SMALL LETTER IOTA WITH DASIA AND PERISPOMENI
1F40..1F45    ; Ll #   [6] GREEK SMALL LETTER OMICRON WITH PSILI..GREEK SMALL LETTER OMICRON WITH DASIA AND OXIA
1F50..1F57    ; Ll #   [8] GREEK SMALL LETTER UPSILON WITH PSILI..GREEK SMALL LETTER UPSILON WITH DASIA AND PERISPOMENI
1F60..1F67    ; Ll #   [8] GREEK SMALL LETTER OMEGA WITH PSILI..GREEK SMALL LETTER OMEGA WITH DASIA AND PERISPOMENI
1F70..1F7D    ; Ll #  [14] GREEK SMALL LETTER ALPHA WITH VARIA..GREEK SMALL LETTER OMEGA WITH OXIA
1F80..1F87    ; Ll #   [8] GREEK SMALL LETTER ALPHA WITH PSILI AND YPOGEGRAMMENI..GREEK SMALL LETTER ALPHA WITH DASIA AND PERISPOMENI AND YPOGEGRAMMENI
1F90..1F97    ; Ll #   [8] GREEK SMALL LETTER ETA WITH PSILI AND YPOGEGRAMMENI..GREEK SMALL LETTER ETA WITH DASIA AND PERISPOMENI AND YPOGEGRAMMENI
1FA0..1FA7    ; Ll #   [8] GREEK SMALL LETTER OMEGA WITH PSILI AND YPOGEGRAMMENI..GREEK SMALL LETTER OMEGA WITH DASIA AND PERISPOMENI AND YPOGEGRAMMENI
1FB0..1FB4    ; Ll #   [5] GREEK SMALL LETTER ALPHA WITH VRACHY..GREEK SMALL LETTER ALPHA WITH OXIA AND YPOGEGRAMMENI
1FB6..1FB7    ; Ll #   [2] GREEK SMALL LETTER ALPHA WITH PERISPOMENI..GREEK SMALL LETTER ALPHA WITH PERISPOMENI AND YPOGEGRAMMENI
1FBE          ; Ll #       GREEK PROSGEGRAMMENI
1FC2..1FC4    ; Ll #   [3] GREEK SMALL LETTER ETA WITH VARIA AND YPOGEGRAMMENI..GREEK SMALL LETTER ETA WITH OXIA AND YPOGEGRAMMENI
1FC6..1FC7    ; Ll #   [2] GREEK SMALL LETTER ETA WITH PERISPOMENI..GREEK SMALL LETTER ETA WITH PERISPOMENI AND YPOGEGRAMMENI
1FD0..1FD3    ; Ll #   [4] GREEK SMALL LETTER IOTA WITH VRACHY..GREEK SMALL LETTER IOTA WITH DIALYTIKA AND OXIA
1FD6..1FD7    ; Ll #   [2] GREEK SMALL LETTER IOTA WITH PERISPOMENI..GREEK SMALL LETTER IOTA WITH DIALYTIKA AND PERISPOMENI
1FE0..1FE7    ; Ll #   [8] GREEK SMALL LETTER UPSILON WITH VRACHY..GREEK SMALL LETTER UPSILON WITH DIALYTIKA AND PERISPOMENI
1FF2..1FF4    ; Ll #   [3] GREEK SMALL LETTER OMEGA WITH VARIA AND YPOGEGRAMMENI..GREEK SMALL LETTER OMEGA WITH OXIA AND YPOGEGRAMMENI
1FF6..1FF7    ; Ll #   [2] GREEK SMALL LETTER OMEGA WITH PERISPOMENI..GREEK SMALL LETTER OMEGA WITH PERISPOMENI AND YPOGEGRAMMENI
210A          ; Ll #       SCRIPT SMALL G
210E..210F    ; Ll #   [2] PLANCK CONSTANT..PLANCK CONSTANT OVER TWO PI
2113          ; Ll #       SCRIPT SMALL L
212F          ; Ll #       SCRIPT SMALL E
2134          ; Ll #       SCRIPT SMALL O
2139          ; Ll #       INFORMATION SOURCE
213C..213D    ; Ll #   [2] DOUBLE-STRUCK SMALL PI..DOUBLE-STRUCK SMALL GAMMA
2146..2149    ; Ll #   [4] DOUBLE-STRUCK ITALIC SMALL D..DOUBLE-STRUCK ITALIC SMALL J
214E          ; Ll #       TURNED SMALL F
2184          ; Ll #       LATIN SMALL LETTER REVERSED C
2C30..2C5F    ; Ll #  [48] GLAGOLITIC SMALL LETTER AZU..GLAGOLITIC SMALL LETTER CAUDATE CHRIVI
2C61          ; Ll #       LATIN SMALL LETTER L WITH DOUBLE BAR
2C65..2C66    ; Ll #   [2] LATIN SMALL LETTER A WITH STROKE..LATIN SMALL LETTER T WITH DIAGONAL STROKE
2C68          ; Ll #       LATIN SMALL LETTER H WITH DESCENDER
2C6A          ; Ll #       LATIN SMALL LETTER K WITH DESCENDER
2C6C          ; Ll #       LATIN SMALL LETTER Z WITH DESCENDER
2C71          ; Ll #       LATIN SMALL LETTER V WITH RIGHT HOOK
2C73..2C74    ; Ll #   [2] LATIN SMALL LETTER W WITH HOOK..LATIN SMALL LETTER V WITH CURL
2C76..2C7B    ; Ll #   [6] LATIN SMALL LETTER HALF H..LATIN LETTER SMALL CAPITAL TURNED E
2C81          ; Ll #       COPTIC SMALL LETTER ALFA
2C83          ; Ll #       COPTIC SMALL LETTER VIDA
2C85          ; Ll #       COPTIC SMALL LETTER GAMMA
2C87          ; Ll #       COPTIC SMALL LETTER DALDA
2C89          ; Ll #       COPTIC SMALL LETTER EIE
2C8B          ; Ll #       COPTIC SMALL LETTER SOU
2C8D          ; Ll #       COPTIC SMALL LETTER ZATA
2C8F          ; Ll #       COPTIC SMALL LETTER HATE
2C91          ; Ll #       COPTIC SMALL LETTER THETHE
2C93          ; Ll #       COPTIC SMALL LETTER IAUDA
2C95          ; Ll #       COPTIC SMALL LETTER KAPA
2C97          ; Ll #       COPTIC SMALL LETTER LAULA
2C99          ; Ll #       COPTIC SMALL LETTER MI
2C9B          ; Ll #       COPTIC SMALL LETTER NI
2C9D          ; Ll #       COPTIC SMALL LETTER KSI
2C9F          ; Ll #       COPTIC SMALL LETTER O
2CA1          ; Ll #       COPTIC SMALL LETTER PI
2CA3          ; Ll #       COPTIC SMALL LETTER RO
2CA5          ; Ll #       COPTIC SMALL LETTER SIMA
2CA7          ; Ll #       COPTIC SMALL LETTER TAU
2CA9          ; Ll #       COPTIC SMALL LETTER UA
2CAB          ; Ll #       COPTIC SMALL LETTER FI
2CAD          ; Ll #       COPTIC SMALL LETTER KHI
2CAF          ; Ll #       COPTIC SMALL LETTER PSI
2CB1          ; Ll #       COPTIC SMALL LETTER OOU
2CB3          ; Ll #       COPTIC SMALL LETTER DIALECT-P ALEF
2CB5          ; Ll #       COPTIC SMALL LETTER OLD COPTIC AIN
2CB7          ; Ll #       COPTIC SMALL LETTER CRYPTOGRAMMIC EIE
2CB9          ; Ll #       COPTIC SMALL LETTER DIALECT-P KAPA
2CBB          ; Ll #       COPTIC SMALL LETTER DIALECT-P NI
2CBD          ; Ll #       COPTIC SMALL LETTER CRYPTOGRAMMIC NI
2CBF          ; Ll #       COPTIC SMALL LETTER OLD COPTIC OOU
2CC1          ; Ll #       COPTIC SMALL LETTER SAMPI
2CC3          ; Ll #       COPTIC SMALL LETTER CROSSED SHEI
2CC5          ; Ll #       COPTIC SMALL LETTER OLD COPTIC SHEI
2CC7          ; Ll #       COPTIC SMALL LETTER OLD COPTIC ESH
2CC9          ; Ll #       COPTIC SMALL LETTER AKHMIMIC KHEI
2CCB          ; Ll #       COPTIC SMALL LETTER DIALECT-P HORI
2CCD          ; Ll #       COPTIC SMALL LETTER OLD COPTIC HORI
2CCF          ; Ll #       COPTIC SMALL LETTER OLD COPTIC HA
2CD1          ; Ll #       COPTIC SMALL LETTER L-SHAPED HA
2CD3          ; Ll #       COPTIC SMALL LETTER OLD COPTIC HEI
2CD5          ; Ll #       COPTIC SMALL LETTER OLD COPTIC HAT
2CD7          ; Ll #       COPTIC SMALL LETTER OLD COPTIC GANGIA
2CD9          ; Ll #       COPTIC SMALL LETTER OLD COPTIC DJA
2CDB          ; Ll #       COPTIC SMALL LETTER OLD COPTIC SHIMA
2CDD          ; Ll #       COPTIC SMALL LETTER OLD NUBIAN SHIMA
2CDF          ; Ll #       COPTIC SMALL LETTER OLD NUBIAN NGI
2CE1          ; Ll #       COPTIC SMALL LETTER OLD NUBIAN NYI
2CE3..2CE4    ; Ll #   [2] COPTIC SMALL LETTER OLD NUBIAN WAU..COPTIC SYMBOL KAI
2CEC          ; Ll #       COPTIC SMALL LETTER CRYPTOGRAMMIC SHEI
2CEE          ; Ll #       COPTIC SMALL LETTER CRYPTOGRAMMIC GANGIA
2CF3          ; Ll #       COPTIC SMALL LETTER BOHAIRIC KHEI
2D00..2D25    ; Ll #  [38] GEORGIAN SMALL LETTER AN..GEORGIAN SMALL LETTER HOE
2D27          ; Ll #       GEORGIAN SMALL LETTER YN
2D2D          ; Ll #       GEORGIAN SMALL LETTER AEN
A641          ; Ll #       CYRILLIC SMALL LETTER ZEMLYA
A643          ; Ll #       CYRILLIC SMALL LETTER DZELO
A645          ; Ll #       CYRILLIC SMALL LETTER REVERSED DZE
A647          ; Ll #       CYRILLIC SMALL LETTER IOTA
A649          ; Ll #       CYRILLIC SMALL LETTER DJERV
A64B          ; Ll #       CYRILLIC SMALL LETTER MONOGRAPH UK
A64D          ; Ll #       CYRILLIC SMALL LETTER BROAD OMEGA
A64F          ; Ll #       CYRILLIC SMALL LETTER NEUTRAL YER
A651          ; Ll #       CYRILLIC SMALL LETTER YERU WITH BACK YER
A653          ; Ll #       CYRILLIC SMALL LETTER IOTIFIED YAT
A655          ; Ll #       CYRILLIC SMALL LETTER REVERSED YU
A657          ; Ll #       CYRILLIC SMALL LETTER IOTIFIED A
A659          ; Ll #       CYRILLIC SMALL LETTER CLOSED LITTLE YUS
A65B          ; Ll #       CYRILLIC SMALL LETTER BLENDED YUS
A65D          ; Ll #       CYRILLIC SMALL LETTER IOTIFIED CLOSED LITTLE YUS
A65F          ; Ll #       CYRILLIC SMALL LETTER YN
A661          ; Ll #       CYRILLIC SMALL LETTER REVERSED TSE
A663          ; Ll #       CYRILLIC SMALL LETTER SOFT DE
A665          ; Ll #       CYRILLIC SMALL LETTER SOFT EL
A667          ; Ll #       CYRILLIC SMALL LETTER SOFT EM
A669          ; Ll #       CYRILLIC SMALL LETTER MONOCULAR O
A66B          ; Ll #       CYRILLIC SMALL LETTER BINOCULAR O
A66D          ; Ll #       CYRILLIC SMALL LETTER DOUBLE MONOCULAR O
A681          ; Ll #       CYRILLIC SMALL LETTER DWE
A683          ; Ll #       CYRILLIC SMALL LETTER DZWE
A685          ; Ll #       CYRILLIC SMALL LETTER ZHWE
A687          ; Ll #       CYRILLIC SMALL LETTER CCHE
A689          ; Ll #       CYRILLIC SMALL LETTER DZZE
A68B          ; Ll #       CYRILLIC SMALL LETTER TE WITH MIDDLE HOOK
A68D          ; Ll #       CYRILLIC SMALL LETTER TWE
A68F          ; Ll #       CYRILLIC SMALL LETTER TSWE
A691          ; Ll #       CYRILLIC SMALL LETTER TSSE
A693          ; Ll #       CYRILLIC SMALL LETTER TCHE
A695          ; Ll #       CYRILLIC SMALL LETTER HWE
A697          ; Ll #       CYRILLIC SMALL LETTER SHWE
A699          ; Ll #       CYRILLIC SMALL LETTER DOUBLE O
A69B          ; Ll #       CYRILLIC SMALL LETTER CROSSED O
A723          ; Ll #       LATIN SMALL LETTER EGYPTOLOGICAL ALEF
A725          ; Ll #       LATIN SMALL LETTER EGYPTOLOGICAL AIN
A727          ; Ll #       LATIN SMALL LETTER HENG
A729          ; Ll #       LATIN SMALL LETTER TZ
A72B          ; Ll #       LATIN SMALL LETTER TRESILLO
A72D          ; Ll #       LATIN SMALL LETTER CUATRILLO
A72F..A731    ; Ll #   [3] LATIN SMALL LETTER CUATRILLO WITH COMMA..LATIN LETTER SMALL CAPITAL S
A733          ; Ll #       LATIN SMALL LETTER AA
A735          ; Ll #       LATIN SMALL LETTER AO
A737          ; Ll #       LATIN SMALL LETTER AU
A739          ; Ll #       LATIN SMALL LETTER AV
A73B          ; Ll #       LATIN SMALL LETTER AV WITH HORIZONTAL BAR
A73D          ; Ll #       LATIN SMALL LETTER AY
A73F          ; Ll #       LATIN SMALL LETTER REVERSED C WITH DOT
A741          ; Ll #       LATIN SMALL LETTER K WITH STROKE
A743          ; Ll #       LATIN SMALL LETTER K WITH DIAGONAL STROKE
A745          ; Ll #       LATIN SMALL LETTER K WITH STROKE AND DIAGONAL STROKE
A747          ; Ll #       LATIN SMALL LETTER BROKEN L
A749          ; Ll #       LATIN SMALL LETTER L WITH HIGH STROKE
A74B          ; Ll #       LATIN SMALL LETTER O WITH LONG STROKE OVERLAY
A74D          ; Ll #       LATIN SMALL LETTER O WITH LOOP
A74F          ; Ll #       LATIN SMALL LETTER OO
A751          ; Ll #       LATIN SMALL LETTER P WITH STROKE THROUGH DESCENDER
A753          ; Ll #       LATIN SMALL LETTER P WITH FLOURISH
A755          ; Ll #       LATIN SMALL LETTER P WITH SQUIRREL TAIL
A757          ; Ll #       LATIN SMALL LETTER Q WITH STROKE THROUGH DESCENDER
A759          ; Ll #       LATIN SMALL LETTER Q WITH DIAGONAL STROKE
A75B          ; Ll #       LATIN SMALL LETTER R ROTUNDA
A75D          ; Ll #       LATIN SMALL LETTER RUM ROTUNDA
A75F          ; Ll #       LATIN SMALL LETTER V WITH DIAGONAL STROKE
A761          ; Ll #       LATIN SMALL LETTER VY
A763          ; Ll #       LATIN SMALL LETTER VISIGOTHIC Z
A765          ; Ll #       LATIN SMALL LETTER THORN WITH STROKE
A767          ; Ll #       LATIN SMALL LETTER THORN WITH STROKE THROUGH DESCENDER
A769          ; Ll #       LATIN SMALL LETTER VEND
A76B          ; Ll #       LATIN SMALL LETTER ET
A76D          ; Ll #       LATIN SMALL LETTER IS
A76F          ; Ll #       LATIN SMALL LETTER CON
A771..A778    ; Ll #   [8] LATIN SMALL LETTER DUM..LATIN SMALL LETTER UM
A77A          ; Ll #       LATIN SMALL LETTER INSULAR D
A77C          ; Ll #       LATIN SMALL LETTER INSULAR F
A77F          ; Ll #       LATIN SMALL LETTER TURNED INSULAR G
A781          ; Ll #       LATIN SMALL LETTER TURNED L
A783          ; Ll #       LATIN SMALL LETTER INSULAR R
A785          ; Ll #       LATIN SMALL LETTER INSULAR S
A787          ; Ll #       LATIN SMALL LETTER INSULAR T
A78C          ; Ll #       LATIN SMALL LETTER SALTILLO
A78E          ; Ll #       LATIN SMALL LETTER L WITH RETROFLEX HOOK AND BELT
A791          ; Ll #       LATIN SMALL LETTER N WITH DESCENDER
A793..A795    ; Ll #   [3] LATIN SMALL LETTER C WITH BAR..LATIN SMALL LETTER H WITH PALATAL HOOK
A797          ; Ll #       LATIN SMALL LETTER B WITH FLOURISH
A799          ; Ll #       LATIN SMALL LETTER F WITH STROKE
A79B          ; Ll #       LATIN SMALL LETTER VOLAPUK AE
A79D          ; Ll #       LATIN SMALL LETTER VOLAPUK OE
A79F          ; Ll #       LATIN SMALL LETTER VOLAPUK UE
A7A1          ; Ll #       LATIN SMALL LETTER G WITH OBLIQUE STROKE
A7A3          ; Ll #       LATIN SMALL LETTER K WITH OBLIQUE STROKE
A7A5          ; Ll #       LATIN SMALL LETTER N WITH OBLIQUE STROKE
A7A7          ; Ll #       LATIN SMALL LETTER R WITH OBLIQUE STROKE
A7A9          ; Ll #       LATIN SMALL LETTER S WITH OBLIQUE STROKE
A7AF          ; Ll #       LATIN LETTER SMALL CAPITAL Q
A7B5          ; Ll #       LATIN SMALL LETTER BETA
A7B7          ; Ll #       LATIN SMALL LETTER OMEGA
A7B9          ; Ll #       LATIN SMALL LETTER U WITH STROKE
A7BB          ; Ll #       LATIN SMALL LETTER GLOTTAL A
A7BD          ; Ll #       LATIN SMALL LETTER GLOTTAL I
A7BF          ; Ll #       LATIN SMALL LETTER GLOTTAL U
A7C1          ; Ll #       LATIN SMALL LETTER OLD POLISH O
A7C3          ; Ll #       LATIN SMALL LETTER ANGLICANA W
A7C8          ; Ll #       LATIN SMALL LETTER D WITH SHORT STROKE OVERLAY
A7CA          ; Ll #       LATIN SMALL LETTER S WITH SHORT STROKE OVERLAY
A7CD          ; Ll #       LATIN SMALL LETTER S WITH DIAGONAL STROKE
A7D1          ; Ll #       LATIN SMALL LETTER CLOSED INSULAR G
A7D3          ; Ll #       LATIN SMALL LETTER DOUBLE THORN
A7D5          ; Ll #       LATIN SMALL LETTER DOUBLE WYNN
A7D7          ; Ll #       LATIN SMALL LETTER MIDDLE SCOTS S
A7D9          ; Ll #       LATIN SMALL LETTER SIGMOID S
A7F6          ; Ll #       LATIN SMALL LETTER REVERSED HALF H
A7FA          ; Ll #       LATIN LETTER SMALL CAPITAL TURNED M
AB30..AB5A    ; Ll #  [43] LATIN SMALL LETTER BARRED ALPHA..LATIN SMALL LETTER Y WITH SHORT RIGHT LEG
AB60..AB68    ; Ll #   [9] LATIN SMALL LETTER SAKHA YAT..LATIN SMALL LETTER TURNED R WITH MIDDLE TILDE
AB70..ABBF    ; Ll #  [80] CHEROKEE SMALL LETTER A..CHEROKEE SMALL LETTER YA
FB00..FB06    ; Ll #   [7] LATIN SMALL LIGATURE FF..LATIN SMALL LIGATURE ST
FB13..FB17    ; Ll #   [5] ARMENIAN SMALL LIGATURE MEN NOW..ARMENIAN SMALL LIGATURE MEN XEH
FF41..FF5A    ; Ll #  [26] FULLWIDTH LATIN SMALL LETTER A..FULLWIDTH LATIN SMALL LETTER Z
10428..1044F  ; Ll #  [40] DESERET SMALL LETTER LONG I..DESERET SMALL LETTER EW
104D8..104FB  ; Ll #  [36] OSAGE SMALL LETTER A..OSAGE SMALL LETTER ZHA
10597..105A1  ; Ll #  [11] VITHKUQI SMALL LETTER A..VITHKUQI SMALL LETTER GA
105A3..105B1  ; Ll #  [15] VITHKUQI SMALL LETTER HA..VITHKUQI SMALL LETTER RE
105B3..105B9  ; Ll #   [7] VITHKUQI SMALL LETTER SE..VITHKUQI SMALL LETTER XE
105BB..105BC  ; Ll #   [2] VITHKUQI SMALL LETTER Y..VITHKUQI SMALL LETTER ZE
10CC0..10CF2  ; Ll #  [51] OLD HUNGARIAN SMALL LETTER A..OLD HUNGARIAN SMALL LETTER US
10D70..10D85  ; Ll #  [22] GARAY SMALL LETTER A..GARAY SMALL LETTER OLD NA
118C0..118DF  ; Ll #  [32] WARANG CITI SMALL LETTER NGAA..WARANG CITI SMALL LETTER VIYO
16E60..16E7F  ; Ll #  [32] MEDEFAIDRIN SMALL LETTER M..MEDEFAIDRIN SMALL LETTER Y
1D41A..1D433  ; Ll #  [26] MATHEMATICAL BOLD SMALL A..MATHEMATICAL BOLD SMALL Z
1D44E..1D454  ; Ll #   [7] MATHEMATICAL ITALIC SMALL A..MATHEMATICAL ITALIC SMALL G
1D456..1D467  ; Ll #  [18] MATHEMATICAL ITALIC SMALL I..MATHEMATICAL ITALIC SMALL Z
1D482..1D49B  ; Ll #  [26] MATHEMATICAL BOLD ITALIC SMALL A..MATHEMATICAL BOLD ITALIC SMALL Z
1D4B6..1D4B9  ; Ll #   [4] MATHEMATICAL SCRIPT SMALL A..MATHEMATICAL SCRIPT SMALL D
1D4BB         ; Ll #       MATHEMATICAL SCRIPT SMALL F
1D4BD..1D4C3  ; Ll #   [7] MATHEMATICAL SCRIPT SMALL H..MATHEMATICAL SCRIPT SMALL N
1D4C5..1D4CF  ; Ll #  [11] MATHEMATICAL SCRIPT SMALL P..MATHEMATICAL SCRIPT SMALL Z
1D4EA..1D503  ; Ll #  [26] MATHEMATICAL BOLD SCRIPT SMALL A..MATHEMATICAL BOLD SCRIPT SMALL Z
1D51E..1D537  ; Ll #  [26] MATHEMATICAL FRAKTUR SMALL A..MATHEMATICAL FRAKTUR SMALL Z
1D552..1D56B  ; Ll #  [26] MATHEMATICAL DOUBLE-STRUCK SMALL A..MATHEMATICAL DOUBLE-STRUCK SMALL Z
1D586..1D59F  ; Ll #  [26] MATHEMATICAL BOLD FRAKTUR SMALL A..MATHEMATICAL BOLD FRAKTUR SMALL Z
1D5BA..1D5D3  ; Ll #  [26] MATHEMATICAL SANS-SERIF SMALL A..MATHEMATICAL SANS-SERIF SMALL Z
1D5EE..1D607  ; Ll #  [26] MATHEMATICAL SANS-SERIF BOLD SMALL A..MATHEMATICAL SANS-SERIF BOLD SMALL Z
1D622..1D63B  ; Ll #  [26] MATHEMATICAL SANS-SERIF ITALIC SMALL A..MATHEMATICAL SANS-SERIF ITALIC SMALL Z
1D656..1D66F  ; Ll #  [26] MATHEMATICAL SANS-SERIF BOLD ITALIC SMALL A..MATHEMATICAL SANS-SERIF BOLD ITALIC SMALL Z
1D68A..1D6A5  ; Ll #  [28] MATHEMATICAL MONOSPACE SMALL A..MATHEMATICAL ITALIC SMALL DOTLESS J
1D6C2..1D6DA  ; Ll #  [25] MATHEMATICAL BOLD SMALL ALPHA..MATHEMATICAL BOLD SMALL OMEGA
1D6DC..1D6E1  ; Ll #   [6] MATHEMATICAL BOLD EPSILON SYMBOL..MATHEMATICAL BOLD PI SYMBOL
1D6FC..1D714  ; Ll #  [25] MATHEMATICAL ITALIC SMALL ALPHA..MATHEMATICAL ITALIC SMALL OMEGA
1D716..1D71B  ; Ll #   [6] MATHEMATICAL ITALIC EPSILON SYMBOL..MATHEMATICAL ITALIC PI SYMBOL
1D736..1D74E  ; Ll #  [25] MATHEMATICAL BOLD ITALIC SMALL ALPHA..MATHEMATICAL BOLD ITALIC SMALL OMEGA
1D750..1D755  ; Ll #   [6] MATHEMATICAL BOLD ITALIC EPSILON SYMBOL..MATHEMATICAL BOLD ITALIC PI SYMBOL
1D770..1D788  ; Ll #  [25] MATHEMATICAL SANS-SERIF BOLD SMALL ALPHA..MATHEMATICAL SANS-SERIF BOLD SMALL OMEGA
1D78A..1D78F  ; Ll #   [6] MATHEMATICAL SANS-SERIF BOLD EPSILON SYMBOL..MATHEMATICAL SANS-SERIF BOLD PI SYMBOL
1D7AA..1D7C2  ; Ll #  [25] MATHEMATICAL SANS-SERIF BOLD ITALIC SMALL ALPHA..MATHEMATICAL SANS-SERIF BOLD ITALIC SMALL OMEGA
1D7C4..1D7C9  ; Ll #   [6] MATHEMATICAL SANS-SERIF BOLD ITALIC EPSILON SYMBOL..MATHEMATICAL SANS-SERIF BOLD ITALIC PI SYMBOL
1D7CB         ; Ll #       MATHEMATICAL BOLD SMALL DIGAMMA
1DF00..1DF09  ; Ll #  [10] LATIN SMALL LETTER FENG DIGRAPH WITH TRILL..LATIN SMALL LETTER T WITH HOOK AND RETROFLEX HOOK
1DF0B..1DF1E  ; Ll #  [20] LATIN SMALL LETTER ESH WITH DOUBLE BAR..LATIN SMALL LETTER S WITH CURL
1DF25..1DF2A  ; Ll #   [6] LATIN SMALL LETTER D WITH MID-HEIGHT LEFT HOOK..LATIN SMALL LETTER T WITH MID-HEIGHT LEFT HOOK
1E922..1E943  ; Ll #  [34] ADLAM SMALL LETTER ALIF..ADLAM SMALL LETTER SHA

# Total code points: 2257

# ================================================

# General_Category=Titlecase_Letter

01C5          ; Lt #       LATIN CAPITAL LETTER D WITH SMALL LETTER Z WITH CARON
01C8          ; Lt #       LATIN CAPITAL LETTER L WITH SMALL LETTER J
01CB          ; Lt #       LATIN CAPITAL LETTER N WITH SMALL LETTER J
01F2          ; Lt #       LATIN CAPITAL LETTER D WITH SMALL LETTER Z
1F88..1F8F    ; Lt #   [8] GREEK CAPITAL LETTER ALPHA WITH PSILI AND PROSGEGRAMMENI..GREEK CAPITAL LETTER ALPHA WITH DASIA AND PERISPOMENI AND PROSGEGRAMMENI
1F98..1F9F    ; Lt #   [8] GREEK CAPITAL LETTER ETA WITH PSILI AND PROSGEGRAMMENI..GREEK CAPITAL LETTER ETA WITH DASIA AND PERISPOMENI AND PROSGEGRAMMENI
1FA8..1FAF    ; Lt #   [8] GREEK CAPITAL LETTER OMEGA WITH PSILI AND PROSGEGRAMMENI..GREEK CAPITAL LETTER OMEGA WITH DASIA AND PERISPOMENI AND PROSGEGRAMMENI
1FBC          ; Lt #       GREEK CAPITAL LETTER ALPHA WITH PROSGEGRAMMENI
1FCC          ; Lt #       GREEK CAPITAL LETTER ETA WITH PROSGEGRAMMENI
1FFC          ; Lt #       GREEK CAPITAL LETTER OMEGA WITH PROSGEGRAMMENI

# Total code points: 31

# ================================================

# General_Category=Modifier_Letter

02B0..02C1    ; Lm #  [18] MODIFIER LETTER SMALL H..MODIFIER LETTER REVERSED GLOTTAL STOP
02C6..02D1    ; Lm #  [12] MODIFIER LETTER CIRCUMFLEX ACCENT..MODIFIER LETTER HALF TRIANGULAR COLON
02E0..02E4    ; Lm #   [5] MODIFIER LETTER SMALL GAMMA..MODIFIER LETTER SMALL REVERSED GLOTTAL STOP
02EC          ; Lm #       MODIFIER LETTER VOICING
02EE          ; Lm #       MODIFIER LETTER DOUBLE APOSTROPHE
0374          ; Lm #       GREEK NUMERAL SIGN
037A          ; Lm #       GREEK YPOGEGRAMMENI
0559          ; Lm #       ARMENIAN MODIFIER LETTER LEFT HALF RING
0640          ; Lm #       ARABIC TATWEEL
06E5..06E6    ; Lm #   [2] ARABIC SMALL WAW..ARABIC SMALL YEH
07F4..07F5    ; Lm #   [2] NKO HIGH TONE APOSTROPHE..NKO LOW TONE APOSTROPHE
07FA          ; Lm #       NKO LAJANYALAN
081A          ; Lm #       SAMARITAN MODIFIER LETTER EPENTHETIC YUT
0824          ; Lm #       SAMARITAN MODIFIER LETTER SHORT A
0828          ; Lm #       SAMARITAN MODIFIER LETTER I
08C9          ; Lm #       ARABIC SMALL FARSI YEH
0971          ; Lm #       DEVANAGARI SIGN HIGH SPACING DOT
0E46          ; Lm #       THAI CHARACTER MAIYAMOK
0EC6          ; Lm #       LAO KO LA
10FC          ; Lm #       MODIFIER LETTER GEORGIAN NAR
17D7          ; Lm #       KHMER SIGN LEK TOO
1843          ; Lm #       MONGOLIAN LETTER TODO LONG VOWEL SIGN
1AA7          ; Lm #       TAI THAM SIGN MAI YAMOK
1C78..1C7D    ; Lm #   [6] OL CHIKI MU TTUDDAG..OL CHIKI AHAD
1D2C..1D6A    ; Lm #  [63] MODIFIER LETTER CAPITAL A..GREEK SUBSCRIPT SMALL LETTER CHI
1D78          ; Lm #       MODIFIER LETTER CYRILLIC EN
1D9B..1DBF    ; Lm #  [37] MODIFIER LETTER SMALL TURNED ALPHA..MODIFIER LETTER SMALL THETA
2071          ; Lm #       SUPERSCRIPT LATIN SMALL LETTER I
207F          ; Lm #       SUPERSCRIPT LATIN SMALL LETTER N
2090..209C    ; Lm #  [13] LATIN SUBSCRIPT SMALL LETTER A..LATIN SUBSCRIPT SMALL LETTER T
2C7C..2C7D    ; Lm #   [2] LATIN SUBSCRIPT SMALL LETTER J..MODIFIER LETTER CAPITAL V
2D6F          ; Lm #       TIFINAGH MODIFIER LETTER LABIALIZATION MARK
2E2F          ; Lm #       VERTICAL TILDE
3005          ; Lm #       IDEOGRAPHIC ITERATION MARK
3031..3035    ; Lm #   [5] VERTICAL KANA REPEAT MARK..VERTICAL KANA REPEAT MARK LOWER HALF
303B          ; Lm #       VERTICAL IDEOGRAPHIC ITERATION MARK
309D..309E    ; Lm #   [2] HIRAGANA ITERATION MARK..HIRAGANA VOICED ITERATION MARK
30FC..30FE    ; Lm #   [3] KATAKANA-HIRAGANA PROLONGED SOUND MARK..KATAKANA VOICED ITERATION MARK
A015          ; Lm #       YI SYLLABLE WU
A4F8..A4FD    ; Lm #   [6] LISU LETTER TONE MYA TI..LISU LETTER TONE MYA JEU
A60C          ; Lm #       VAI SYLLABLE LENGTHENER
A67F          ; Lm #       CYRILLIC PAYEROK
A69C..A69D    ; Lm #   [2] MODIFIER LETTER CYRILLIC HARD SIGN..MODIFIER LETTER CYRILLIC SOFT SIGN
A717..A71F    ; Lm #   [9] MODIFIER LETTER DOT VERTICAL BAR..MODIFIER LETTER LOW INVERTED EXCLAMATION MARK
A770          ; Lm #       MODIFIER LETTER US
A788          ; Lm #       MODIFIER LETTER LOW CIRCUMFLEX ACCENT
A7F2..A7F4    ; Lm #   [3] MODIFIER LETTER CAPITAL C..MODIFIER LETTER CAPITAL Q
A7F8..A7F9    ; Lm #   [2] MODIFIER LETTER CAPITAL H WITH STROKE..MODIFIER LETTER SMALL LIGATURE OE
A9CF          ; Lm #       JAVANESE PANGRANGKEP
A9E6          ; Lm #       MYANMAR MODIFIER LETTER SHAN REDUPLICATION
AA70          ; Lm #       MYANMAR MODIFIER LETTER KHAMTI REDUPLICATION
AADD          ; Lm #       TAI VIET SYMBOL SAM
AAF3..AAF4    ; Lm #   [2] MEETEI MAYEK SYLLABLE REPETITION MARK..MEETEI MAYEK WORD REPETITION MARK
AB5C..AB5F    ; Lm #   [4] MODIFIER LETTER SMALL HENG..MODIFIER LETTER SMALL U WITH LEFT HOOK
AB69          ; Lm #       MODIFIER LETTER SMALL TURNED W
FF70          ; Lm #       HALFWIDTH KATAKANA-HIRAGANA PROLONGED SOUND MARK
FF9E..FF9F    ; Lm #   [2] HALFWIDTH KATAKANA VOICED SOUND MARK..HALFWIDTH KATAKANA SEMI-VOICED SOUND MARK
10780..10785  ; Lm #   [6] MODIFIER LETTER SMALL CAPITAL AA..MODIFIER LETTER SMALL B WITH HOOK
10787..107B0  ; Lm #  [42] MODIFIER LETTER SMALL DZ DIGRAPH..MODIFIER LETTER SMALL V WITH RIGHT HOOK
107B2..107BA  ; Lm #   [9] MODIFIER LETTER SMALL CAPITAL Y..MODIFIER LETTER SMALL S WITH CURL
10D4E         ; Lm #       GARAY VOWEL LENGTH MARK
10D6F         ; Lm #       GARAY REDUPLICATION MARK
16B40..16B43  ; Lm #   [4] PAHAWH HMONG SIGN VOS SEEV..PAHAWH HMONG SIGN IB YAM
16F93..16F9F  ; Lm #  [13] MIAO LETTER TONE-2..MIAO LETTER REFORMED TONE-8
16FE0..16FE1  ; Lm #   [2] TANGUT ITERATION MARK..NUSHU ITERATION MARK
16FE3         ; Lm #       OLD CHINESE ITERATION MARK
1AFF0..1AFF3  ; Lm #   [4] KATAKANA LETTER MINNAN TONE-2..KATAKANA LETTER MINNAN TONE-5
1AFF5..1AFFB  ; Lm #   [7] KATAKANA LETTER MINNAN TONE-7..KATAKANA LETTER MINNAN NASALIZED TONE-5
1AFFD..1AFFE  ; Lm #   [2] KATAKANA LETTER MINNAN NASALIZED TONE-7..KATAKANA LETTER MINNAN NASALIZED TONE-8
1E030..1E06D  ; Lm #  [62] MODIFIER LETTER CYRILLIC SMALL A..MODIFIER LETTER CYRILLIC SMALL STRAIGHT U WITH STROKE
1E137..1E13D  ; Lm #   [7] NYIAKENG PUACHUE HMONG SIGN FOR PERSON..NYIAKENG PUACHUE HMONG SYLLABLE LENGTHENER
1E4EB         ; Lm #       NAG MUNDARI SIGN OJOD
1E94B         ; Lm #       ADLAM NASALIZATION MARK

# Total code points: 399

# ================================================

# General_Category=Other_Letter

00AA          ; Lo #       FEMININE ORDINAL INDICATOR
00BA          ; Lo #       MASCULINE ORDINAL INDICATOR
01BB          ; Lo #       LATIN LETTER TWO WITH STROKE
01C0..01C3    ; Lo #   [4] LATIN LETTER DENTAL CLICK..LATIN LETTER RETROFLEX CLICK
0294          ; Lo #       LATIN LETTER GLOTTAL STOP
05D0..05EA    ; Lo #  [27] HEBREW LETTER ALEF..HEBREW LETTER TAV
05EF..05F2    ; Lo #   [4] HEBREW YOD TRIANGLE..HEBREW LIGATURE YIDDISH DOUBLE YOD
0620..063F    ; Lo #  [32] ARABIC LETTER KASHMIRI YEH..ARABIC LETTER FARSI YEH WITH THREE DOTS ABOVE
0641..064A    ; Lo #  [10] ARABIC LETTER FEH..ARABIC LETTER YEH
066E..066F    ; Lo #   [2] ARABIC LETTER DOTLESS BEH..ARABIC LETTER DOTLESS QAF
0671..06D3    ; Lo #  [99] ARABIC LETTER ALEF WASLA..ARABIC LETTER YEH BARREE WITH HAMZA ABOVE
06D5          ; Lo #       ARABIC LETTER AE
06EE..06EF    ; Lo #   [2] ARABIC LETTER DAL WITH INVERTED V..ARABIC LETTER REH WITH INVERTED V
06FA..06FC    ; Lo #   [3] ARABIC LETTER SHEEN WITH DOT BELOW..ARABIC LETTER GHAIN WITH DOT BELOW
06FF          ; Lo #       ARABIC LETTER HEH WITH INVERTED V
0710          ; Lo #       SYRIAC LETTER ALAPH
0712..072F    ; Lo #  [30] SYRIAC LETTER BETH..SYRIAC LETTER PERSIAN DHALATH
074D..07A5    ; Lo #  [89] SYRIAC LETTER SOGDIAN ZHAIN..THAANA LETTER WAAVU
07B1          ; Lo #       THAANA LETTER NAA
07CA..07EA    ; Lo #  [33] NKO LETTER A..NKO LETTER JONA RA
0800..0815    ; Lo #  [22] SAMARITAN LETTER ALAF..SAMARITAN LETTER TAAF
0840..0858    ; Lo #  [25] MANDAIC LETTER HALQA..MANDAIC LETTER AIN
0860..086A    ; Lo #  [11] SYRIAC LETTER MALAYALAM NGA..SYRIAC LETTER MALAYALAM SSA
0870..0887    ; Lo #  [24] ARABIC LETTER ALEF WITH ATTACHED FATHA..ARABIC BASELINE ROUND DOT
0889..088E    ; Lo #   [6] ARABIC LETTER NOON WITH INVERTED SMALL V..ARABIC VERTICAL TAIL
08A0..08C8    ; Lo #  [41] ARABIC LETTER BEH WITH SMALL V BELOW..ARABIC LETTER GRAF
0904..0939    ; Lo #  [54] DEVANAGARI LETTER SHORT A..DEVANAGARI LETTER HA
093D          ; Lo #       DEVANAGARI SIGN AVAGRAHA
0950          ; Lo #       DEVANAGARI OM
0958..0961    ; Lo #  [10] DEVANAGARI LETTER QA..DEVANAGARI LETTER VOCALIC LL
0972..0980    ; Lo #  [15] DEVANAGARI LETTER CANDRA A..BENGALI ANJI
0985..098C    ; Lo #   [8] BENGALI LETTER A..BENGALI LETTER VOCALIC L
098F..0990    ; Lo #   [2] BENGALI LETTER E..BENGALI LETTER AI
0993..09A8    ; Lo #  [22] BENGALI LETTER O..BENGALI LETTER NA
09AA..09B0    ; Lo #   [7] BENGALI LETTER PA..BENGALI LETTER RA
09B2          ; Lo #       BENGALI LETTER LA
09B6..09B9    ; Lo #   [4] BENGALI LETTER SHA..BENGALI LETTER HA
09BD          ; Lo #       BENGALI SIGN AVAGRAHA
09CE          ; Lo #       BENGALI LETTER KHANDA TA
09DC..09DD    ; Lo #   [2] BENGALI LETTER RRA..BENGALI LETTER RHA
09DF..09E1    ; Lo #   [3] BENGALI LETTER YYA..BENGALI LETTER VOCALIC LL
09F0..09F1    ; Lo #   [2] BENGALI LETTER RA WITH MIDDLE DIAGONAL..BENGALI LETTER RA WITH LOWER DIAGONAL
09FC          ; Lo #       BENGALI LETTER VEDIC ANUSVARA
0A05..0A0A    ; Lo #   [6] GURMUKHI LETTER A..GURMUKHI LETTER UU
0A0F..0A10    ; Lo #   [2] GURMUKHI LETTER EE..GURMUKHI LETTER AI
0A13..0A28    ; Lo #  [22] GURMUKHI LETTER OO..GURMUKHI LETTER NA
0A2A..0A30    ; Lo #   [7] GURMUKHI LETTER PA..GURMUKHI LETTER RA
0A32..0A33    ; Lo #   [2] GURMUKHI LETTER LA..GURMUKHI LETTER LLA
0A35..0A36    ; Lo #   [2] GURMUKHI LETTER VA..GURMUKHI LETTER SHA
0A38..0A39    ; Lo #   [2] GURMUKHI LETTER SA..GURMUKHI LETTER HA
0A59..0A5C    ; Lo #   [4] GURMUKHI LETTER KHHA..GURMUKHI LETTER RRA
0A5E          ; Lo #       GURMUKHI LETTER FA
0A72..0A74    ; Lo #   [3] GURMUKHI IRI..GURMUKHI EK ONKAR
0A85..0A8D    ; Lo #   [9] GUJARATI LETTER A..GUJARATI VOWEL CANDRA E
0A8F..0A91    ; Lo #   [3] GUJARATI LETTER E..GUJARATI VOWEL CANDRA O
0A93..0AA8    ; Lo #  [22] GUJARATI LETTER O..GUJARATI LETTER NA
0AAA..0AB0    ; Lo #   [7] GUJARATI LETTER PA..GUJARATI LETTER RA
0AB2..0AB3    ; Lo #   [2] GUJARATI LETTER LA..GUJARATI LETTER LLA
0AB5..0AB9    ; Lo #   [5] GUJARATI LETTER VA..GUJARATI LETTER HA
0ABD          ; Lo #       GUJARATI SIGN AVAGRAHA
0AD0          ; Lo #       GUJARATI OM
0AE0..0AE1    ; Lo #   [2] GUJARATI LETTER VOCALIC RR..GUJARATI LETTER VOCALIC LL
0AF9          ; Lo #       GUJARATI LETTER ZHA
0B05..0B0C    ; Lo #   [8] ORIYA LETTER A..ORIYA LETTER VOCALIC L
0B0F..0B10    ; Lo #   [2] ORIYA LETTER E..ORIYA LETTER AI
0B13..0B28    ; Lo #  [22] ORIYA LETTER O..ORIYA LETTER NA
0B2A..0B30    ; Lo #   [7] ORIYA LETTER PA..ORIYA LETTER RA
0B32..0B33    ; Lo #   [2] ORIYA LETTER LA..ORIYA LETTER LLA
0B35..0B39    ; Lo #   [5] ORIYA LETTER VA..ORIYA LETTER HA
0B3D          ; Lo #       ORIYA SIGN AVAGRAHA
0B5C..0B5D    ; Lo #   [2] ORIYA LETTER RRA..ORIYA LETTER RHA
0B5F..0B61    ; Lo #   [3] ORIYA LETTER YYA..ORIYA LETTER VOCALIC LL
0B71          ; Lo #       ORIYA LETTER WA
0B83          ; Lo #       TAMIL SIGN VISARGA
0B85..0B8A    ; Lo #   [6] TAMIL LETTER A..TAMIL LETTER UU
0B8E..0B90    ; Lo #   [3] TAMIL LETTER E..TAMIL LETTER AI
0B92..0B95    ; Lo #   [4] TAMIL LETTER O..TAMIL LETTER KA
0B99..0B9A    ; Lo #   [2] TAMIL LETTER NGA..TAMIL LETTER CA
0B9C          ; Lo #       TAMIL LETTER JA
0B9E..0B9F    ; Lo #   [2] TAMIL LETTER NYA..TAMIL LETTER TTA
0BA3..0BA4    ; Lo #   [2] TAMIL LETTER NNA..TAMIL LETTER TA
0BA8..0BAA    ; Lo #   [3] TAMIL LETTER NA..TAMIL LETTER PA
0BAE..0BB9    ; Lo #  [12] TAMIL LETTER MA..TAMIL LETTER HA
0BD0          ; Lo #       TAMIL OM
0C05..0C0C    ; Lo #   [8] TELUGU LETTER A..TELUGU LETTER VOCALIC L
0C0E..0C10    ; Lo #   [3] TELUGU LETTER E..TELUGU LETTER AI
0C12..0C28    ; Lo #  [23] TELUGU LETTER O..TELUGU LETTER NA
0C2A..0C39    ; Lo #  [16] TELUGU LETTER PA..TELUGU LETTER HA
0C3D          ; Lo #       TELUGU SIGN AVAGRAHA
0C58..0C5A    ; Lo #   [3] TELUGU LETTER TSA..TELUGU LETTER RRRA
0C5C..0C5D    ; Lo #   [2] TELUGU ARCHAIC SHRII..TELUGU LETTER NAKAARA POLLU
0C60..0C61    ; Lo #   [2] TELUGU LETTER VOCALIC RR..TELUGU LETTER VOCALIC LL
0C80          ; Lo #       KANNADA SIGN SPACING CANDRABINDU
0C85..0C8C    ; Lo #   [8] KANNADA LETTER A..KANNADA LETTER VOCALIC L
0C8E..0C90    ; Lo #   [3] KANNADA LETTER E..KANNADA LETTER AI
0C92..0CA8    ; Lo #  [23] KANNADA LETTER O..KANNADA LETTER NA
0CAA..0CB3    ; Lo #  [10] KANNADA LETTER PA..KANNADA LETTER LLA
0CB5..0CB9    ; Lo #   [5] KANNADA LETTER VA..KANNADA LETTER HA
0CBD          ; Lo #       KANNADA SIGN AVAGRAHA
0CDC..0CDE    ; Lo #   [3] KANNADA ARCHAIC SHRII..KANNADA LETTER FA
0CE0..0CE1    ; Lo #   [2] KANNADA LETTER VOCALIC RR..KANNADA LETTER VOCALIC LL
0CF1..0CF2    ; Lo #   [2] KANNADA SIGN JIHVAMULIYA..KANNADA SIGN UPADHMANIYA
0D04..0D0C    ; Lo #   [9] MALAYALAM LETTER VEDIC ANUSVARA..MALAYALAM LETTER VOCALIC L
0D0E..0D10    ; Lo #   [3] MALAYALAM LETTER E..MALAYALAM LETTER AI
0D12..0D3A    ; Lo #  [41] MALAYALAM LETTER O..MALAYALAM LETTER TTTA
0D3D          ; Lo #       MALAYALAM SIGN AVAGRAHA
0D4E          ; Lo #       MALAYALAM LETTER DOT REPH
0D54..0D56    ; Lo #   [3] MALAYALAM LETTER CHILLU M..MALAYALAM LETTER CHILLU LLL
0D5F..0D61    ; Lo #   [3] MALAYALAM LETTER ARCHAIC II..MALAYALAM LETTER VOCALIC LL
0D7A..0D7F    ; Lo #   [6] MALAYALAM LETTER CHILLU NN..MALAYALAM LETTER CHILLU K
0D85..0D96    ; Lo #  [18] SINHALA LETTER AYANNA..SINHALA LETTER AUYANNA
0D9A..0DB1    ; Lo #  [24] SINHALA LETTER ALPAPRAANA KAYANNA..SINHALA LETTER DANTAJA NAYANNA
0DB3..0DBB    ; Lo #   [9] SINHALA LETTER SANYAKA DAYANNA..SINHALA LETTER RAYANNA
0DBD          ; Lo #       SINHALA LETTER DANTAJA LAYANNA
0DC0..0DC6    ; Lo #   [7] SINHALA LETTER VAYANNA..SINHALA LETTER FAYANNA
0E01..0E30    ; Lo #  [48] THAI CHARACTER KO KAI..THAI CHARACTER SARA A
0E32..0E33    ; Lo #   [2] THAI CHARACTER SARA AA..THAI CHARACTER SARA AM
0E40..0E45    ; Lo #   [6] THAI CHARACTER SARA E..THAI CHARACTER LAKKHANGYAO
0E81..0E82    ; Lo #   [2] LAO LETTER KO..LAO LETTER KHO SUNG
0E84          ; Lo #       LAO LETTER KHO TAM
0E86..0E8A    ; Lo #   [5] LAO LETTER PALI GHA..LAO LETTER SO TAM
0E8C..0EA3    ; Lo #  [24] LAO LETTER PALI JHA..LAO LETTER LO LING
0EA5          ; Lo #       LAO LETTER LO LOOT
0EA7..0EB0    ; Lo #  [10] LAO LETTER WO..LAO VOWEL SIGN A
0EB2..0EB3    ; Lo #   [2] LAO VOWEL SIGN AA..LAO VOWEL SIGN AM
0EBD          ; Lo #       LAO SEMIVOWEL SIGN NYO
0EC0..0EC4    ; Lo #   [5] LAO VOWEL SIGN E..LAO VOWEL SIGN AI
0EDC..0EDF    ; Lo #   [4] LAO HO NO..LAO LETTER KHMU NYO
0F00          ; Lo #       TIBETAN SYLLABLE OM
0F40..0F47    ; Lo #   [8] TIBETAN LETTER KA..TIBETAN LETTER JA
0F49..0F6C    ; Lo #  [36] TIBETAN LETTER NYA..TIBETAN LETTER RRA
0F88..0F8C    ; Lo #   [5] TIBETAN SIGN LCE TSA CAN..TIBETAN SIGN INVERTED MCHU CAN
1000..102A    ; Lo #  [43] MYANMAR LETTER KA..MYANMAR LETTER AU
103F          ; Lo #       MYANMAR LETTER GREAT SA
1050..1055    ; Lo #   [6] MYANMAR LETTER SHA..MYANMAR LETTER VOCALIC LL
105A..105D    ; Lo #   [4] MYANMAR LETTER MON NGA..MYANMAR LETTER MON BBE
1061          ; Lo #       MYANMAR LETTER SGAW KAREN SHA
1065..1066    ; Lo #   [2] MYANMAR LETTER WESTERN PWO KAREN THA..MYANMAR LETTER WESTERN PWO KAREN PWA
106E..1070    ; Lo #   [3] MYANMAR LETTER EASTERN PWO KAREN NNA..MYANMAR LETTER EASTERN PWO KAREN GHWA
1075..1081    ; Lo #  [13] MYANMAR LETTER SHAN KA..MYANMAR LETTER SHAN HA
108E          ; Lo #       MYANMAR LETTER RUMAI PALAUNG FA
1100..1248    ; Lo # [329] HANGUL CHOSEONG KIYEOK..ETHIOPIC SYLLABLE QWA
124A..124D    ; Lo #   [4] ETHIOPIC SYLLABLE QWI..ETHIOPIC SYLLABLE QWE
1250..1256    ; Lo #   [7] ETHIOPIC SYLLABLE QHA..ETHIOPIC SYLLABLE QHO
1258          ; Lo #       ETHIOPIC SYLLABLE QHWA
125A..125D    ; Lo #   [4] ETHIOPIC SYLLABLE QHWI..ETHIOPIC SYLLABLE QHWE
1260..1288    ; Lo #  [41] ETHIOPIC SYLLABLE BA..ETHIOPIC SYLLABLE XWA
128A..128D    ; Lo #   [4] ETHIOPIC SYLLABLE XWI..ETHIOPIC SYLLABLE XWE
1290..12B0    ; Lo #  [33] ETHIOPIC SYLLABLE NA..ETHIOPIC SYLLABLE KWA
12B2..12B5    ; Lo #   [4] ETHIOPIC SYLLABLE KWI..ETHIOPIC SYLLABLE KWE
12B8..12BE    ; Lo #   [7] ETHIOPIC SYLLABLE KXA..ETHIOPIC SYLLABLE KXO
12C0          ; Lo #       ETHIOPIC SYLLABLE KXWA
12C2..12C5    ; Lo #   [4] ETHIOPIC SYLLABLE KXWI..ETHIOPIC SYLLABLE KXWE
12C8..12D6    ; Lo #  [15] ETHIOPIC SYLLABLE WA..ETHIOPIC SYLLABLE PHARYNGEAL O
12D8..1310    ; Lo #  [57] ETHIOPIC SYLLABLE ZA..ETHIOPIC SYLLABLE GWA
1312..1315    ; Lo #   [4] ETHIOPIC SYLLABLE GWI..ETHIOPIC SYLLABLE GWE
1318..135A    ; Lo #  [67] ETHIOPIC SYLLABLE GGA..ETHIOPIC SYLLABLE FYA
1380..138F    ; Lo #  [16] ETHIOPIC SYLLABLE SEBATBEIT MWA..ETHIOPIC SYLLABLE PWE
1401..166C    ; Lo # [620] CANADIAN SYLLABICS E..CANADIAN SYLLABICS CARRIER TTSA
166F..167F    ; Lo #  [17] CANADIAN SYLLABICS QAI..CANADIAN SYLLABICS BLACKFOOT W
1681..169A    ; Lo #  [26] OGHAM LETTER BEITH..OGHAM LETTER PEITH
16A0..16EA    ; Lo #  [75] RUNIC LETTER FEHU FEOH FE F..RUNIC LETTER X
16F1..16F8    ; Lo #   [8] RUNIC LETTER K..RUNIC LETTER FRANKS CASKET AESC
1700..1711    ; Lo #  [18] TAGALOG LETTER A..TAGALOG LETTER HA
171F..1731    ; Lo #  [19] TAGALOG LETTER ARCHAIC RA..HANUNOO LETTER HA
1740..1751    ; Lo #  [18] BUHID LETTER A..BUHID LETTER HA
1760..176C    ; Lo #  [13] TAGBANWA LETTER A..TAGBANWA LETTER YA
176E..1770    ; Lo #   [3] TAGBANWA LETTER LA..TAGBANWA LETTER SA
1780..17B3    ; Lo #  [52] KHMER LETTER KA..KHMER INDEPENDENT VOWEL QAU
17DC          ; Lo #       KHMER SIGN AVAKRAHASANYA
1820..1842    ; Lo #  [35] MONGOLIAN LETTER A..MONGOLIAN LETTER CHI
1844..1878    ; Lo #  [53] MONGOLIAN LETTER TODO E..MONGOLIAN LETTER CHA WITH TWO DOTS
1880..1884    ; Lo #   [5] MONGOLIAN LETTER ALI GALI ANUSVARA ONE..MONGOLIAN LETTER ALI GALI INVERTED UBADAMA
1887..18A8    ; Lo #  [34] MONGOLIAN LETTER ALI GALI A..MONGOLIAN LETTER MANCHU ALI GALI BHA
18AA          ; Lo #       MONGOLIAN LETTER MANCHU ALI GALI LHA
18B0..18F5    ; Lo #  [70] CANADIAN SYLLABICS OY..CANADIAN SYLLABICS CARRIER DENTAL S
1900..191E    ; Lo #  [31] LIMBU VOWEL-CARRIER LETTER..LIMBU LETTER TRA
1950..196D    ; Lo #  [30] TAI LE LETTER KA..TAI LE LETTER AI
1970..1974    ; Lo #   [5] TAI LE LETTER TONE-2..TAI LE LETTER TONE-6
1980..19AB    ; Lo #  [44] NEW TAI LUE LETTER HIGH QA..NEW TAI LUE LETTER LOW SUA
19B0..19C9    ; Lo #  [26] NEW TAI LUE VOWEL SIGN VOWEL SHORTENER..NEW TAI LUE TONE MARK-2
1A00..1A16    ; Lo #  [23] BUGINESE LETTER KA..BUGINESE LETTER HA
1A20..1A54    ; Lo #  [53] TAI THAM LETTER HIGH KA..TAI THAM LETTER GREAT SA
1B05..1B33    ; Lo #  [47] BALINESE LETTER AKARA..BALINESE LETTER HA
1B45..1B4C    ; Lo #   [8] BALINESE LETTER KAF SASAK..BALINESE LETTER ARCHAIC JNYA
1B83..1BA0    ; Lo #  [30] SUNDANESE LETTER A..SUNDANESE LETTER HA
1BAE..1BAF    ; Lo #   [2] SUNDANESE LETTER KHA..SUNDANESE LETTER SYA
1BBA..1BE5    ; Lo #  [44] SUNDANESE AVAGRAHA..BATAK LETTER U
1C00..1C23    ; Lo #  [36] LEPCHA LETTER KA..LEPCHA LETTER A
1C4D..1C4F    ; Lo #   [3] LEPCHA LETTER TTA..LEPCHA LETTER DDA
1C5A..1C77    ; Lo #  [30] OL CHIKI LETTER LA..OL CHIKI LETTER OH
1CE9..1CEC    ; Lo #   [4] VEDIC SIGN ANUSVARA ANTARGOMUKHA..VEDIC SIGN ANUSVARA VAMAGOMUKHA WITH TAIL
1CEE..1CF3    ; Lo #   [6] VEDIC SIGN HEXIFORM LONG ANUSVARA..VEDIC SIGN ROTATED ARDHAVISARGA
1CF5..1CF6    ; Lo #   [2] VEDIC SIGN JIHVAMULIYA..VEDIC SIGN UPADHMANIYA
1CFA          ; Lo #       VEDIC SIGN DOUBLE ANUSVARA ANTARGOMUKHA
2135..2138    ; Lo #   [4] ALEF SYMBOL..DALET SYMBOL
2D30..2D67    ; Lo #  [56] TIFINAGH LETTER YA..TIFINAGH LETTER YO
2D80..2D96    ; Lo #  [23] ETHIOPIC SYLLABLE LOA..ETHIOPIC SYLLABLE GGWE
2DA0..2DA6    ; Lo #   [7] ETHIOPIC SYLLABLE SSA..ETHIOPIC SYLLABLE SSO
2DA8..2DAE    ; Lo #   [7] ETHIOPIC SYLLABLE CCA..ETHIOPIC SYLLABLE CCO
2DB0..2DB6    ; Lo #   [7] ETHIOPIC SYLLABLE ZZA..ETHIOPIC SYLLABLE ZZO
2DB8..2DBE    ; Lo #   [7] ETHIOPIC SYLLABLE CCHA..ETHIOPIC SYLLABLE CCHO
2DC0..2DC6    ; Lo #   [7] ETHIOPIC SYLLABLE QYA..ETHIOPIC SYLLABLE QYO
2DC8..2DCE    ; Lo #   [7] ETHIOPIC SYLLABLE KYA..ETHIOPIC SYLLABLE KYO
2DD0..2DD6    ; Lo #   [7] ETHIOPIC SYLLABLE XYA..ETHIOPIC SYLLABLE XYO
2DD8..2DDE    ; Lo #   [7] ETHIOPIC SYLLABLE GYA..ETHIOPIC SYLLABLE GYO
3006          ; Lo #       IDEOGRAPHIC CLOSING MARK
303C          ; Lo #       MASU MARK
3041..3096    ; Lo #  [86] HIRAGANA LETTER SMALL A..HIRAGANA LETTER SMALL KE
309F          ; Lo #       HIRAGANA DIGRAPH YORI
30A1..30FA    ; Lo #  [90] KATAKANA LETTER SMALL A..KATAKANA LETTER VO
30FF          ; Lo #       KATAKANA DIGRAPH KOTO
3105..312F    ; Lo #  [43] BOPOMOFO LETTER B..BOPOMOFO LETTER NN
3131..318E    ; Lo #  [94] HANGUL LETTER KIYEOK..HANGUL LETTER ARAEAE
31A0..31BF    ; Lo #  [32] BOPOMOFO LETTER BU..BOPOMOFO LETTER AH
31F0..31FF    ; Lo #  [16] KATAKANA LETTER SMALL KU..KATAKANA LETTER SMALL RO
3400..4DBF    ; Lo # [6592] CJK UNIFIED IDEOGRAPH-3400..CJK UNIFIED IDEOGRAPH-4DBF
4E00..A014    ; Lo # [21013] CJK UNIFIED IDEOGRAPH-4E00..YI SYLLABLE E
A016..A48C    ; Lo # [1143] YI SYLLABLE BIT..YI SYLLABLE YYR
A4D0..A4F7    ; Lo #  [40] LISU LETTER BA..LISU LETTER OE
A500..A60B    ; Lo # [268] VAI SYLLABLE EE..VAI SYLLABLE NG
A610..A61F    ; Lo #  [16] VAI SYLLABLE NDOLE FA..VAI SYMBOL JONG
A62A..A62B    ; Lo #   [2] VAI SYLLABLE NDOLE MA..VAI SYLLABLE NDOLE DO
A66E          ; Lo #       CYRILLIC LETTER MULTIOCULAR O
A6A0..A6E5    ; Lo #  [70] BAMUM LETTER A..BAMUM LETTER KI
A78F          ; Lo #       LATIN LETTER SINOLOGICAL DOT
A7F7          ; Lo #       LATIN EPIGRAPHIC LETTER SIDEWAYS I
A7FB..A801    ; Lo #   [7] LATIN EPIGRAPHIC LETTER REVERSED F..SYLOTI NAGRI LETTER I
A803..A805    ; Lo #   [3] SYLOTI NAGRI LETTER U..SYLOTI NAGRI LETTER O
A807..A80A    ; Lo #   [4] SYLOTI NAGRI LETTER KO..SYLOTI NAGRI LETTER GHO
A80C..A822    ; Lo #  [23] SYLOTI NAGRI LETTER CO..SYLOTI NAGRI LETTER HO
A840..A873    ; Lo #  [52] PHAGS-PA LETTER KA..PHAGS-PA LETTER CANDRABINDU
A882..A8B3    ; Lo #  [50] SAURASHTRA LETTER A..SAURASHTRA LETTER LLA
A8F2..A8F7    ; Lo #   [6] DEVANAGARI SIGN SPACING CANDRABINDU..DEVANAGARI SIGN CANDRABINDU AVAGRAHA
A8FB          ; Lo #       DEVANAGARI HEADSTROKE
A8FD..A8FE    ; Lo #   [2] DEVANAGARI JAIN OM..DEVANAGARI LETTER AY
A90A..A925    ; Lo #  [28] KAYAH LI LETTER KA..KAYAH LI LETTER OO
A930..A946    ; Lo #  [23] REJANG LETTER KA..REJANG LETTER A
A960..A97C    ; Lo #  [29] HANGUL CHOSEONG TIKEUT-MIEUM..HANGUL CHOSEONG SSANGYEORINHIEUH
A984..A9B2    ; Lo #  [47] JAVANESE LETTER A..JAVANESE LETTER HA
A9E0..A9E4    ; Lo #   [5] MYANMAR LETTER SHAN GHA..MYANMAR LETTER SHAN BHA
A9E7..A9EF    ; Lo #   [9] MYANMAR LETTER TAI LAING NYA..MYANMAR LETTER TAI LAING NNA
A9FA..A9FE    ; Lo #   [5] MYANMAR LETTER TAI LAING LLA..MYANMAR LETTER TAI LAING BHA
AA00..AA28    ; Lo #  [41] CHAM LETTER A..CHAM LETTER HA
AA40..AA42    ; Lo #   [3] CHAM LETTER FINAL K..CHAM LETTER FINAL NG
AA44..AA4B    ; Lo #   [8] CHAM LETTER FINAL CH..CHAM LETTER FINAL SS
AA60..AA6F    ; Lo #  [16] MYANMAR LETTER KHAMTI GA..MYANMAR LETTER KHAMTI FA
AA71..AA76    ; Lo #   [6] MYANMAR LETTER KHAMTI XA..MYANMAR LOGOGRAM KHAMTI HM
AA7A          ; Lo #       MYANMAR LETTER AITON RA
AA7E..AAAF    ; Lo #  [50] MYANMAR LETTER SHWE PALAUNG CHA..TAI VIET LETTER HIGH O
AAB1          ; Lo #       TAI VIET VOWEL AA
AAB5..AAB6    ; Lo #   [2] TAI VIET VOWEL E..TAI VIET VOWEL O
AAB9..AABD    ; Lo #   [5] TAI VIET VOWEL UEA..TAI VIET VOWEL AN
AAC0          ; Lo #       TAI VIET TONE MAI NUENG
AAC2          ; Lo #       TAI VIET TONE MAI SONG
AADB..AADC    ; Lo #   [2] TAI VIET SYMBOL KON..TAI VIET SYMBOL NUENG
AAE0..AAEA    ; Lo #  [11] MEETEI MAYEK LETTER E..MEETEI MAYEK LETTER SSA
AAF2          ; Lo #       MEETEI MAYEK ANJI
AB01..AB06    ; Lo #   [6] ETHIOPIC SYLLABLE TTHU..ETHIOPIC SYLLABLE TTHO
AB09..AB0E    ; Lo #   [6] ETHIOPIC SYLLABLE DDHU..ETHIOPIC SYLLABLE DDHO
AB11..AB16    ; Lo #   [6] ETHIOPIC SYLLABLE DZU..ETHIOPIC SYLLABLE DZO
AB20..AB26    ; Lo #   [7] ETHIOPIC SYLLABLE CCHHA..ETHIOPIC SYLLABLE CCHHO
AB28..AB2E    ; Lo #   [7] ETHIOPIC SYLLABLE BBA..ETHIOPIC SYLLABLE BBO
ABC0..ABE2    ; Lo #  [35] MEETEI MAYEK LETTER KOK..MEETEI MAYEK LETTER I LONSUM
AC00..D7A3    ; Lo # [11172] HANGUL SYLLABLE GA..HANGUL SYLLABLE HIH
D7B0..D7C6    ; Lo #  [23] HANGUL JUNGSEONG O-YEO..HANGUL JUNGSEONG ARAEA-E
D7CB..D7FB    ; Lo #  [49] HANGUL JONGSEONG NIEUN-RIEUL..HANGUL JONGSEONG PHIEUPH-THIEUTH
F900..FA6D    ; Lo # [366] CJK COMPATIBILITY IDEOGRAPH-F900..CJK COMPATIBILITY IDEOGRAPH-FA6D
FA70..FAD9    ; Lo # [106] CJK COMPATIBILITY IDEOGRAPH-FA70..CJK COMPATIBILITY IDEOGRAPH-FAD9
FB1D          ; Lo #       HEBREW LETTER YOD WITH HIRIQ
FB1F..FB28    ; Lo #  [10] HEBREW LIGATURE YIDDISH YOD YOD PATAH..HEBREW LETTER WIDE TAV
FB2A..FB36    ; Lo #  [13] HEBREW LETTER SHIN WITH SHIN DOT..HEBREW LETTER ZAYIN WITH DAGESH
FB38..FB3C    ; Lo #   [5] HEBREW LETTER TET WITH DAGESH..HEBREW LETTER LAMED WITH DAGESH
FB3E          ; Lo #       HEBREW LETTER MEM WITH DAGESH
FB40..FB41    ; Lo #   [2] HEBREW LETTER NUN WITH DAGESH..HEBREW LETTER SAMEKH WITH DAGESH
FB43..FB44    ; Lo #   [2] HEBREW LETTER FINAL PE WITH DAGESH..HEBREW LETTER PE WITH DAGESH
FB46..FBB1    ; Lo # [108] HEBREW LETTER TSADI WITH DAGESH..ARABIC LETTER YEH BARREE WITH HAMZA ABOVE FINAL FORM
FBD3..FD3D    ; Lo # [363] ARABIC LETTER NG ISOLATED FORM..ARABIC LIGATURE ALEF WITH FATHATAN ISOLATED FORM
FD50..FD8F    ; Lo #  [64] ARABIC LIGATURE TEH WITH JEEM WITH MEEM INITIAL FORM..ARABIC LIGATURE MEEM WITH KHAH WITH MEEM INITIAL FORM
FD92..FDC7    ; Lo #  [54] ARABIC LIGATURE MEEM WITH JEEM WITH KHAH INITIAL FORM..ARABIC LIGATURE NOON WITH JEEM WITH YEH FINAL FORM
FDF0..FDFB    ; Lo #  [12] ARABIC LIGATURE SALLA USED AS KORANIC STOP SIGN ISOLATED FORM..ARABIC LIGATURE JALLAJALALOUHOU
FE70..FE74    ; Lo #   [5] ARABIC FATHATAN ISOLATED FORM..ARABIC KASRATAN ISOLATED FORM
FE76..FEFC    ; Lo # [135] ARABIC FATHA ISOLATED FORM..ARABIC LIGATURE LAM WITH ALEF FINAL FORM
FF66..FF6F    ; Lo #  [10] HALFWIDTH KATAKANA LETTER WO..HALFWIDTH KATAKANA LETTER SMALL TU
FF71..FF9D    ; Lo #  [45] HALFWIDTH KATAKANA LETTER A..HALFWIDTH KATAKANA LETTER N
FFA0..FFBE    ; Lo #  [31] HALFWIDTH HANGUL FILLER..HALFWIDTH HANGUL LETTER HIEUH
FFC2..FFC7    ; Lo #   [6] HALFWIDTH HANGUL LETTER A..HALFWIDTH HANGUL LETTER E
FFCA..FFCF    ; Lo #   [6] HALFWIDTH HANGUL LETTER YEO..HALFWIDTH HANGUL LETTER OE
FFD2..FFD7    ; Lo #   [6] HALFWIDTH HANGUL LETTER YO..HALFWIDTH HANGUL LETTER YU
FFDA..FFDC    ; Lo #   [3] HALFWIDTH HANGUL LETTER EU..HALFWIDTH HANGUL LETTER I
10000..1000B  ; Lo #  [12] LINEAR B SYLLABLE B008 A..LINEAR B SYLLABLE B046 JE
1000D..10026  ; Lo #  [26] LINEAR B SYLLABLE B036 JO..LINEAR B SYLLABLE B032 QO
10028..1003A  ; Lo #  [19] LINEAR B SYLLABLE B060 RA..LINEAR B SYLLABLE B042 WO
1003C..1003D  ; Lo #   [2] LINEAR B SYLLABLE B017 ZA..LINEAR B SYLLABLE B074 ZE
1003F..1004D  ; Lo #  [15] LINEAR B SYLLABLE B020 ZO..LINEAR B SYLLABLE B091 TWO
10050..1005D  ; Lo #  [14] LINEAR B SYMBOL B018..LINEAR B SYMBOL B089
10080..100FA  ; Lo # [123] LINEAR B IDEOGRAM B100 MAN..LINEAR B IDEOGRAM VESSEL B305
10280..1029C  ; Lo #  [29] LYCIAN LETTER A..LYCIAN LETTER X
102A0..102D0  ; Lo #  [49] CARIAN LETTER A..CARIAN LETTER UUU3
10300..1031F  ; Lo #  [32] OLD ITALIC LETTER A..OLD ITALIC LETTER ESS
1032D..10340  ; Lo #  [20] OLD ITALIC LETTER YE..GOTHIC LETTER PAIRTHRA
10342..10349  ; Lo #   [8] GOTHIC LETTER RAIDA..GOTHIC LETTER OTHAL
10350..10375  ; Lo #  [38] OLD PERMIC LETTER AN..OLD PERMIC LETTER IA
10380..1039D  ; Lo #  [30] UGARITIC LETTER ALPA..UGARITIC LETTER SSU
103A0..103C3  ; Lo #  [36] OLD PERSIAN SIGN A..OLD PERSIAN SIGN HA
103C8..103CF  ; Lo #   [8] OLD PERSIAN SIGN AURAMAZDAA..OLD PERSIAN SIGN BUUMISH
10450..1049D  ; Lo #  [78] SHAVIAN LETTER PEEP..OSMANYA LETTER OO
10500..10527  ; Lo #  [40] ELBASAN LETTER A..ELBASAN LETTER KHE
10530..10563  ; Lo #  [52] CAUCASIAN ALBANIAN LETTER ALT..CAUCASIAN ALBANIAN LETTER KIW
105C0..105F3  ; Lo #  [52] TODHRI LETTER A..TODHRI LETTER OO
10600..10736  ; Lo # [311] LINEAR A SIGN AB001..LINEAR A SIGN A664
10740..10755  ; Lo #  [22] LINEAR A SIGN A701 A..LINEAR A SIGN A732 JE
10760..10767  ; Lo #   [8] LINEAR A SIGN A800..LINEAR A SIGN A807
10800..10805  ; Lo #   [6] CYPRIOT SYLLABLE A..CYPRIOT SYLLABLE JA
10808         ; Lo #       CYPRIOT SYLLABLE JO
1080A..10835  ; Lo #  [44] CYPRIOT SYLLABLE KA..CYPRIOT SYLLABLE WO
10837..10838  ; Lo #   [2] CYPRIOT SYLLABLE XA..CYPRIOT SYLLABLE XE
1083C         ; Lo #       CYPRIOT SYLLABLE ZA
1083F..10855  ; Lo #  [23] CYPRIOT SYLLABLE ZO..IMPERIAL ARAMAIC LETTER TAW
10860..10876  ; Lo #  [23] PALMYRENE LETTER ALEPH..PALMYRENE LETTER TAW
10880..1089E  ; Lo #  [31] NABATAEAN LETTER FINAL ALEPH..NABATAEAN LETTER TAW
108E0..108F2  ; Lo #  [19] HATRAN LETTER ALEPH..HATRAN LETTER QOPH
108F4..108F5  ; Lo #   [2] HATRAN LETTER SHIN..HATRAN LETTER TAW
10900..10915  ; Lo #  [22] PHOENICIAN LETTER ALF..PHOENICIAN LETTER TAU
10920..10939  ; Lo #  [26] LYDIAN LETTER A..LYDIAN LETTER C
10980..109B7  ; Lo #  [56] MEROITIC HIEROGLYPHIC LETTER A..MEROITIC CURSIVE LETTER DA
109BE..109BF  ; Lo #   [2] MEROITIC CURSIVE LOGOGRAM RMT..MEROITIC CURSIVE LOGOGRAM IMN
10A00         ; Lo #       KHAROSHTHI LETTER A
10A10..10A13  ; Lo #   [4] KHAROSHTHI LETTER KA..KHAROSHTHI LETTER GHA
10A15..10A17  ; Lo #   [3] KHAROSHTHI LETTER CA..KHAROSHTHI LETTER JA
10A19..10A35  ; Lo #  [29] KHAROSHTHI LETTER NYA..KHAROSHTHI LETTER VHA
10A60..10A7C  ; Lo #  [29] OLD SOUTH ARABIAN LETTER HE..OLD SOUTH ARABIAN LETTER THETH
10A80..10A9C  ; Lo #  [29] OLD NORTH ARABIAN LETTER HEH..OLD NORTH ARABIAN LETTER ZAH
10AC0..10AC7  ; Lo #   [8] MANICHAEAN LETTER ALEPH..MANICHAEAN LETTER WAW
10AC9..10AE4  ; Lo #  [28] MANICHAEAN LETTER ZAYIN..MANICHAEAN LETTER TAW
10B00..10B35  ; Lo #  [54] AVESTAN LETTER A..AVESTAN LETTER HE
10B40..10B55  ; Lo #  [22] INSCRIPTIONAL PARTHIAN LETTER ALEPH..INSCRIPTIONAL PARTHIAN LETTER TAW
10B60..10B72  ; Lo #  [19] INSCRIPTIONAL PAHLAVI LETTER ALEPH..INSCRIPTIONAL PAHLAVI LETTER TAW
10B80..10B91  ; Lo #  [18] PSALTER PAHLAVI LETTER ALEPH..PSALTER PAHLAVI LETTER TAW
10C00..10C48  ; Lo #  [73] OLD TURKIC LETTER ORKHON A..OLD TURKIC LETTER ORKHON BASH
10D00..10D23  ; Lo #  [36] HANIFI ROHINGYA LETTER A..HANIFI ROHINGYA MARK NA KHONNA
10D4A..10D4D  ; Lo #   [4] GARAY VOWEL SIGN A..GARAY VOWEL SIGN EE
10D4F         ; Lo #       GARAY SUKUN
10E80..10EA9  ; Lo #  [42] YEZIDI LETTER ELIF..YEZIDI LETTER ET
10EB0..10EB1  ; Lo #   [2] YEZIDI LETTER LAM WITH DOT ABOVE..YEZIDI LETTER YOT WITH CIRCUMFLEX ABOVE
10EC2..10EC4  ; Lo #   [3] ARABIC LETTER DAL WITH TWO DOTS VERTICALLY BELOW..ARABIC LETTER KAF WITH TWO DOTS VERTICALLY BELOW
10F00..10F1C  ; Lo #  [29] OLD SOGDIAN LETTER ALEPH..OLD SOGDIAN LETTER FINAL TAW WITH VERTICAL TAIL
10F27         ; Lo #       OLD SOGDIAN LIGATURE AYIN-DALETH
10F30..10F45  ; Lo #  [22] SOGDIAN LETTER ALEPH..SOGDIAN INDEPENDENT SHIN
10F70..10F81  ; Lo #  [18] OLD UYGHUR LETTER ALEPH..OLD UYGHUR LETTER LESH
10FB0..10FC4  ; Lo #  [21] CHORASMIAN LETTER ALEPH..CHORASMIAN LETTER TAW
10FE0..10FF6  ; Lo #  [23] ELYMAIC LETTER ALEPH..ELYMAIC LIGATURE ZAYIN-YODH
11003..11037  ; Lo #  [53] BRAHMI SIGN JIHVAMULIYA..BRAHMI LETTER OLD TAMIL NNNA
11071..11072  ; Lo #   [2] BRAHMI LETTER OLD TAMIL SHORT E..BRAHMI LETTER OLD TAMIL SHORT O
11075         ; Lo #       BRAHMI LETTER OLD TAMIL LLA
11083..110AF  ; Lo #  [45] KAITHI LETTER A..KAITHI LETTER HA
110D0..110E8  ; Lo #  [25] SORA SOMPENG LETTER SAH..SORA SOMPENG LETTER MAE
11103..11126  ; Lo #  [36] CHAKMA LETTER AA..CHAKMA LETTER HAA
11144         ; Lo #       CHAKMA LETTER LHAA
11147         ; Lo #       CHAKMA LETTER VAA
11150..11172  ; Lo #  [35] MAHAJANI LETTER A..MAHAJANI LETTER RRA
11176         ; Lo #       MAHAJANI LIGATURE SHRI
11183..111B2  ; Lo #  [48] SHARADA LETTER A..SHARADA LETTER HA
111C1..111C4  ; Lo #   [4] SHARADA SIGN AVAGRAHA..SHARADA OM
111DA         ; Lo #       SHARADA EKAM
111DC         ; Lo #       SHARADA HEADSTROKE
11200..11211  ; Lo #  [18] KHOJKI LETTER A..KHOJKI LETTER JJA
11213..1122B  ; Lo #  [25] KHOJKI LETTER NYA..KHOJKI LETTER LLA
1123F..11240  ; Lo #   [2] KHOJKI LETTER QA..KHOJKI LETTER SHORT I
11280..11286  ; Lo #   [7] MULTANI LETTER A..MULTANI LETTER GA
11288         ; Lo #       MULTANI LETTER GHA
1128A..1128D  ; Lo #   [4] MULTANI LETTER CA..MULTANI LETTER JJA
1128F..1129D  ; Lo #  [15] MULTANI LETTER NYA..MULTANI LETTER BA
1129F..112A8  ; Lo #  [10] MULTANI LETTER BHA..MULTANI LETTER RHA
112B0..112DE  ; Lo #  [47] KHUDAWADI LETTER A..KHUDAWADI LETTER HA
11305..1130C  ; Lo #   [8] GRANTHA LETTER A..GRANTHA LETTER VOCALIC L
1130F..11310  ; Lo #   [2] GRANTHA LETTER EE..GRANTHA LETTER AI
11313..11328  ; Lo #  [22] GRANTHA LETTER OO..GRANTHA LETTER NA
1132A..11330  ; Lo #   [7] GRANTHA LETTER PA..GRANTHA LETTER RA
11332..11333  ; Lo #   [2] GRANTHA LETTER LA..GRANTHA LETTER LLA
11335..11339  ; Lo #   [5] GRANTHA LETTER VA..GRANTHA LETTER HA
1133D         ; Lo #       GRANTHA SIGN AVAGRAHA
11350         ; Lo #       GRANTHA OM
1135D..11361  ; Lo #   [5] GRANTHA SIGN PLUTA..GRANTHA LETTER VOCALIC LL
11400..11434  ; Lo #  [53] NEWA LETTER A..NEWA LETTER HA
11447..1144A  ; Lo #   [4] NEWA SIGN AVAGRAHA..NEWA SIDDHI
1145F..11461  ; Lo #   [3] NEWA LETTER VEDIC ANUSVARA..NEWA SIGN UPADHMANIYA
11480..114AF  ; Lo #  [48] TIRHUTA ANJI..TIRHUTA LETTER HA
114C4..114C5  ; Lo #   [2] TIRHUTA SIGN AVAGRAHA..TIRHUTA GVANG
114C7         ; Lo #       TIRHUTA OM
11580..115AE  ; Lo #  [47] SIDDHAM LETTER A..SIDDHAM LETTER HA
115D8..115DB  ; Lo #   [4] SIDDHAM LETTER THREE-CIRCLE ALTERNATE I..SIDDHAM LETTER ALTERNATE U
11600..1162F  ; Lo #  [48] MODI LETTER A..MODI LETTER LLA
11644         ; Lo #       MODI SIGN HUVA
11680..116AA  ; Lo #  [43] TAKRI LETTER A..TAKRI LETTER RRA
116B8         ; Lo #       TAKRI LETTER ARCHAIC KHA
11700..1171A  ; Lo #  [27] AHOM LETTER KA..AHOM LETTER ALTERNATE BA
11740..11746  ; Lo #   [7] AHOM LETTER CA..AHOM LETTER LLA
11800..1182B  ; Lo #  [44] DOGRA LETTER A..DOGRA LETTER RRA
118FF..11906  ; Lo #   [8] WARANG CITI OM..DIVES AKURU LETTER E
11909         ; Lo #       DIVES AKURU LETTER O
1190C..11913  ; Lo #   [8] DIVES AKURU LETTER KA..DIVES AKURU LETTER JA
11915..11916  ; Lo #   [2] DIVES AKURU LETTER NYA..DIVES AKURU LETTER TTA
11918..1192F  ; Lo #  [24] DIVES AKURU LETTER DDA..DIVES AKURU LETTER ZA
1193F         ; Lo #       DIVES AKURU PREFIXED NASAL SIGN
11941         ; Lo #       DIVES AKURU INITIAL RA
119A0..119A7  ; Lo #   [8] NANDINAGARI LETTER A..NANDINAGARI LETTER VOCALIC RR
119AA..119D0  ; Lo #  [39] NANDINAGARI LETTER E..NANDINAGARI LETTER RRA
119E1         ; Lo #       NANDINAGARI SIGN AVAGRAHA
119E3         ; Lo #       NANDINAGARI HEADSTROKE
11A00         ; Lo #       ZANABAZAR SQUARE LETTER A
11A0B..11A32  ; Lo #  [40] ZANABAZAR SQUARE LETTER KA..ZANABAZAR SQUARE LETTER KSSA
11A3A         ; Lo #       ZANABAZAR SQUARE CLUSTER-INITIAL LETTER RA
11A50         ; Lo #       SOYOMBO LETTER A
11A5C..11A89  ; Lo #  [46] SOYOMBO LETTER KA..SOYOMBO CLUSTER-INITIAL LETTER SA
11A9D         ; Lo #       SOYOMBO MARK PLUTA
11AB0..11AF8  ; Lo #  [73] CANADIAN SYLLABICS NATTILIK HI..PAU CIN HAU GLOTTAL STOP FINAL
11BC0..11BE0  ; Lo #  [33] SUNUWAR LETTER DEVI..SUNUWAR LETTER KLOKO
11C00..11C08  ; Lo #   [9] BHAIKSUKI LETTER A..BHAIKSUKI LETTER VOCALIC L
11C0A..11C2E  ; Lo #  [37] BHAIKSUKI LETTER E..BHAIKSUKI LETTER HA
11C40         ; Lo #       BHAIKSUKI SIGN AVAGRAHA
11C72..11C8F  ; Lo #  [30] MARCHEN LETTER KA..MARCHEN LETTER A
11D00..11D06  ; Lo #   [7] MASARAM GONDI LETTER A..MASARAM GONDI LETTER E
11D08..11D09  ; Lo #   [2] MASARAM GONDI LETTER AI..MASARAM GONDI LETTER O
11D0B..11D30  ; Lo #  [38] MASARAM GONDI LETTER AU..MASARAM GONDI LETTER TRA
11D46         ; Lo #       MASARAM GONDI REPHA
11D60..11D65  ; Lo #   [6] GUNJALA GONDI LETTER A..GUNJALA GONDI LETTER UU
11D67..11D68  ; Lo #   [2] GUNJALA GONDI LETTER EE..GUNJALA GONDI LETTER AI
11D6A..11D89  ; Lo #  [32] GUNJALA GONDI LETTER OO..GUNJALA GONDI LETTER SA
11D98         ; Lo #       GUNJALA GONDI OM
11EE0..11EF2  ; Lo #  [19] MAKASAR LETTER KA..MAKASAR ANGKA
11F02         ; Lo #       KAWI SIGN REPHA
11F04..11F10  ; Lo #  [13] KAWI LETTER A..KAWI LETTER O
11F12..11F33  ; Lo #  [34] KAWI LETTER KA..KAWI LETTER JNYA
11FB0         ; Lo #       LISU LETTER YHA
12000..12399  ; Lo # [922] CUNEIFORM SIGN A..CUNEIFORM SIGN U U
12480..12543  ; Lo # [196] CUNEIFORM SIGN AB TIMES NUN TENU..CUNEIFORM SIGN ZU5 TIMES THREE DISH TENU
12F90..12FF0  ; Lo #  [97] CYPRO-MINOAN SIGN CM001..CYPRO-MINOAN SIGN CM114
13000..1342F  ; Lo # [1072] EGYPTIAN HIEROGLYPH A001..EGYPTIAN HIEROGLYPH V011D
13441..13446  ; Lo #   [6] EGYPTIAN HIEROGLYPH FULL BLANK..EGYPTIAN HIEROGLYPH WIDE LOST SIGN
14400..14646  ; Lo # [583] ANATOLIAN HIEROGLYPH A001..ANATOLIAN HIEROGLYPH A530
16800..16A38  ; Lo # [569] BAMUM LETTER PHASE-A NGKUE MFON..BAMUM LETTER PHASE-F VUEQ
16A40..16A5E  ; Lo #  [31] MRO LETTER TA..MRO LETTER TEK
16A70..16ABE  ; Lo #  [79] TANGSA LETTER OZ..TANGSA LETTER ZA
16AD0..16AED  ; Lo #  [30] BASSA VAH LETTER ENNI..BASSA VAH LETTER I
16B00..16B2F  ; Lo #  [48] PAHAWH HMONG VOWEL KEEB..PAHAWH HMONG CONSONANT CAU
16B63..16B77  ; Lo #  [21] PAHAWH HMONG SIGN VOS LUB..PAHAWH HMONG SIGN CIM NRES TOS
16B7D..16B8F  ; Lo #  [19] PAHAWH HMONG CLAN SIGN TSHEEJ..PAHAWH HMONG CLAN SIGN VWJ
16F00..16F4A  ; Lo #  [75] MIAO LETTER PA..MIAO LETTER RTE
16F50         ; Lo #       MIAO LETTER NASALIZATION
17000..187F7  ; Lo # [6136] TANGUT IDEOGRAPH-17000..TANGUT IDEOGRAPH-187F7
18800..18CD5  ; Lo # [1238] TANGUT COMPONENT-001..KHITAN SMALL SCRIPT CHARACTER-18CD5
18D00..18D08  ; Lo #   [9] TANGUT IDEOGRAPH-18D00..TANGUT IDEOGRAPH-18D08
1B000..1B122  ; Lo # [291] KATAKANA LETTER ARCHAIC E..KATAKANA LETTER ARCHAIC WU
1B132         ; Lo #       HIRAGANA LETTER SMALL KO
1B150..1B152  ; Lo #   [3] HIRAGANA LETTER SMALL WI..HIRAGANA LETTER SMALL WO
1B155         ; Lo #       KATAKANA LETTER SMALL KO
1B164..1B167  ; Lo #   [4] KATAKANA LETTER SMALL WI..KATAKANA LETTER SMALL N
1B170..1B2FB  ; Lo # [396] NUSHU CHARACTER-1B170..NUSHU CHARACTER-1B2FB
1BC00..1BC6A  ; Lo # [107] DUPLOYAN LETTER H..DUPLOYAN LETTER VOCALIC M
1BC70..1BC7C  ; Lo #  [13] DUPLOYAN AFFIX LEFT HORIZONTAL SECANT..DUPLOYAN AFFIX ATTACHED TANGENT HOOK
1BC80..1BC88  ; Lo #   [9] DUPLOYAN AFFIX HIGH ACUTE..DUPLOYAN AFFIX HIGH VERTICAL
1BC90..1BC99  ; Lo #  [10] DUPLOYAN AFFIX LOW ACUTE..DUPLOYAN AFFIX LOW ARROW
1DF0A         ; Lo #       LATIN LETTER RETROFLEX CLICK WITH RETROFLEX HOOK
1E100..1E12C  ; Lo #  [45] NYIAKENG PUACHUE HMONG LETTER MA..NYIAKENG PUACHUE HMONG LETTER W
1E14E         ; Lo #       NYIAKENG PUACHUE HMONG LOGOGRAM NYAJ
1E290..1E2AD  ; Lo #  [30] TOTO LETTER PA..TOTO LETTER A
1E2C0..1E2EB  ; Lo #  [44] WANCHO LETTER AA..WANCHO LETTER YIH
1E4D0..1E4EA  ; Lo #  [27] NAG MUNDARI LETTER O..NAG MUNDARI LETTER ELL
1E5D0..1E5ED  ; Lo #  [30] OL ONAL LETTER O..OL ONAL LETTER EG
1E5F0         ; Lo #       OL ONAL SIGN HODDOND
1E7E0..1E7E6  ; Lo #   [7] ETHIOPIC SYLLABLE HHYA..ETHIOPIC SYLLABLE HHYO
1E7E8..1E7EB  ; Lo #   [4] ETHIOPIC SYLLABLE GURAGE HHWA..ETHIOPIC SYLLABLE HHWE
1E7ED..1E7EE  ; Lo #   [2] ETHIOPIC SYLLABLE GURAGE MWI..ETHIOPIC SYLLABLE GURAGE MWEE
1E7F0..1E7FE  ; Lo #  [15] ETHIOPIC SYLLABLE GURAGE QWI..ETHIOPIC SYLLABLE GURAGE PWEE
1E800..1E8C4  ; Lo # [197] MENDE KIKAKUI SYLLABLE M001 KI..MENDE KIKAKUI SYLLABLE M060 NYON
1EE00..1EE03  ; Lo #   [4] ARABIC MATHEMATICAL ALEF..ARABIC MATHEMATICAL DAL
1EE05..1EE1F  ; Lo #  [27] ARABIC MATHEMATICAL WAW..ARABIC MATHEMATICAL DOTLESS QAF
1EE21..1EE22  ; Lo #   [2] ARABIC MATHEMATICAL INITIAL BEH..ARABIC MATHEMATICAL INITIAL JEEM
1EE24         ; Lo #       ARABIC MATHEMATICAL INITIAL HEH
1EE27         ; Lo #       ARABIC MATHEMATICAL INITIAL HAH
1EE29..1EE32  ; Lo #  [10] ARABIC MATHEMATICAL INITIAL YEH..ARABIC MATHEMATICAL INITIAL QAF
1EE34..1EE37  ; Lo #   [4] ARABIC MATHEMATICAL INITIAL SHEEN..ARABIC MATHEMATICAL INITIAL KHAH
1EE39         ; Lo #       ARABIC MATHEMATICAL INITIAL DAD
1EE3B         ; Lo #       ARABIC MATHEMATICAL INITIAL GHAIN
1EE42         ; Lo #       ARABIC MATHEMATICAL TAILED JEEM
1EE47         ; Lo #       ARABIC MATHEMATICAL TAILED HAH
1EE49         ; Lo #       ARABIC MATHEMATICAL TAILED YEH
1EE4B         ; Lo #       ARABIC MATHEMATICAL TAILED LAM
1EE4D..1EE4F  ; Lo #   [3] ARABIC MATHEMATICAL TAILED NOON..ARABIC MATHEMATICAL TAILED AIN
1EE51..1EE52  ; Lo #   [2] ARABIC MATHEMATICAL TAILED SAD..ARABIC MATHEMATICAL TAILED QAF
1EE54         ; Lo #       ARABIC MATHEMATICAL TAILED SHEEN
1EE57         ; Lo #       ARABIC MATHEMATICAL TAILED KHAH
1EE59         ; Lo #       ARABIC MATHEMATICAL TAILED DAD
1EE5B         ; Lo #       ARABIC MATHEMATICAL TAILED GHAIN
1EE5D         ; Lo #       ARABIC MATHEMATICAL TAILED DOTLESS NOON
1EE5F         ; Lo #       ARABIC MATHEMATICAL TAILED DOTLESS QAF
1EE61..1EE62  ; Lo #   [2] ARABIC MATHEMATICAL STRETCHED BEH..ARABIC MATHEMATICAL STRETCHED JEEM
1EE64         ; Lo #       ARABIC MATHEMATICAL STRETCHED HEH
1EE67..1EE6A  ; Lo #   [4] ARABIC MATHEMATICAL STRETCHED HAH..ARABIC MATHEMATICAL STRETCHED KAF
1EE6C..1EE72  ; Lo #   [7] ARABIC MATHEMATICAL STRETCHED MEEM..ARABIC MATHEMATICAL STRETCHED QAF
1EE74..1EE77  ; Lo #   [4] ARABIC MATHEMATICAL STRETCHED SHEEN..ARABIC MATHEMATICAL STRETCHED KHAH
1EE79..1EE7C  ; Lo #   [4] ARABIC MATHEMATICAL STRETCHED DAD..ARABIC MATHEMATICAL STRETCHED DOTLESS BEH
1EE7E         ; Lo #       ARABIC MATHEMATICAL STRETCHED DOTLESS FEH
1EE80..1EE89  ; Lo #  [10] ARABIC MATHEMATICAL LOOPED ALEF..ARABIC MATHEMATICAL LOOPED YEH
1EE8B..1EE9B  ; Lo #  [17] ARABIC MATHEMATICAL LOOPED LAM..ARABIC MATHEMATICAL LOOPED GHAIN
1EEA1..1EEA3  ; Lo #   [3] ARABIC MATHEMATICAL DOUBLE-STRUCK BEH..ARABIC MATHEMATICAL DOUBLE-STRUCK DAL
1EEA5..1EEA9  ; Lo #   [5] ARABIC MATHEMATICAL DOUBLE-STRUCK WAW..ARABIC MATHEMATICAL DOUBLE-STRUCK YEH
1EEAB..1EEBB  ; Lo #  [17] ARABIC MATHEMATICAL DOUBLE-STRUCK LAM..ARABIC MATHEMATICAL DOUBLE-STRUCK GHAIN
20000..2A6DF  ; Lo # [42720] CJK UNIFIED IDEOGRAPH-20000..CJK UNIFIED IDEOGRAPH-2A6DF
2A700..2B739  ; Lo # [4154] CJK UNIFIED IDEOGRAPH-2A700..CJK UNIFIED IDEOGRAPH-2B739
2B740..2B81D  ; Lo # [222] CJK UNIFIED IDEOGRAPH-2B740..CJK UNIFIED IDEOGRAPH-2B81D
2B820..2CEA1  ; Lo # [5762] CJK UNIFIED IDEOGRAPH-2B820..CJK UNIFIED IDEOGRAPH-2CEA1
2CEB0..2EBE0  ; Lo # [7473] CJK UNIFIED IDEOGRAPH-2CEB0..CJK UNIFIED IDEOGRAPH-2EBE0
2EBF0..2EE5D  ; Lo # [622] CJK UNIFIED IDEOGRAPH-2EBF0..CJK UNIFIED IDEOGRAPH-2EE5D
2F800..2FA1D  ; Lo # [542] CJK COMPATIBILITY IDEOGRAPH-2F800..CJK COMPATIBILITY IDEOGRAPH-2FA1D
30000..3134A  ; Lo # [4939] CJK UNIFIED IDEOGRAPH-30000..CJK UNIFIED IDEOGRAPH-3134A
31350..323AF  ; Lo # [4192] CJK UNIFIED IDEOGRAPH-31350..CJK UNIFIED IDEOGRAPH-323AF

<<<<<<< HEAD
# Total code points: 132355
=======
# Total code points: 132329
>>>>>>> 46a9d99d

# ================================================

# General_Category=Nonspacing_Mark

0300..036F    ; Mn # [112] COMBINING GRAVE ACCENT..COMBINING LATIN SMALL LETTER X
0483..0487    ; Mn #   [5] COMBINING CYRILLIC TITLO..COMBINING CYRILLIC POKRYTIE
0591..05BD    ; Mn #  [45] HEBREW ACCENT ETNAHTA..HEBREW POINT METEG
05BF          ; Mn #       HEBREW POINT RAFE
05C1..05C2    ; Mn #   [2] HEBREW POINT SHIN DOT..HEBREW POINT SIN DOT
05C4..05C5    ; Mn #   [2] HEBREW MARK UPPER DOT..HEBREW MARK LOWER DOT
05C7          ; Mn #       HEBREW POINT QAMATS QATAN
0610..061A    ; Mn #  [11] ARABIC SIGN SALLALLAHOU ALAYHE WASSALLAM..ARABIC SMALL KASRA
064B..065F    ; Mn #  [21] ARABIC FATHATAN..ARABIC WAVY HAMZA BELOW
0670          ; Mn #       ARABIC LETTER SUPERSCRIPT ALEF
06D6..06DC    ; Mn #   [7] ARABIC SMALL HIGH LIGATURE SAD WITH LAM WITH ALEF MAKSURA..ARABIC SMALL HIGH SEEN
06DF..06E4    ; Mn #   [6] ARABIC SMALL HIGH ROUNDED ZERO..ARABIC SMALL HIGH MADDA
06E7..06E8    ; Mn #   [2] ARABIC SMALL HIGH YEH..ARABIC SMALL HIGH NOON
06EA..06ED    ; Mn #   [4] ARABIC EMPTY CENTRE LOW STOP..ARABIC SMALL LOW MEEM
0711          ; Mn #       SYRIAC LETTER SUPERSCRIPT ALAPH
0730..074A    ; Mn #  [27] SYRIAC PTHAHA ABOVE..SYRIAC BARREKH
07A6..07B0    ; Mn #  [11] THAANA ABAFILI..THAANA SUKUN
07EB..07F3    ; Mn #   [9] NKO COMBINING SHORT HIGH TONE..NKO COMBINING DOUBLE DOT ABOVE
07FD          ; Mn #       NKO DANTAYALAN
0816..0819    ; Mn #   [4] SAMARITAN MARK IN..SAMARITAN MARK DAGESH
081B..0823    ; Mn #   [9] SAMARITAN MARK EPENTHETIC YUT..SAMARITAN VOWEL SIGN A
0825..0827    ; Mn #   [3] SAMARITAN VOWEL SIGN SHORT A..SAMARITAN VOWEL SIGN U
0829..082D    ; Mn #   [5] SAMARITAN VOWEL SIGN LONG I..SAMARITAN MARK NEQUDAA
0859..085B    ; Mn #   [3] MANDAIC AFFRICATION MARK..MANDAIC GEMINATION MARK
0897..089F    ; Mn #   [9] ARABIC PEPET..ARABIC HALF MADDA OVER MADDA
08CA..08E1    ; Mn #  [24] ARABIC SMALL HIGH FARSI YEH..ARABIC SMALL HIGH SIGN SAFHA
08E3..0902    ; Mn #  [32] ARABIC TURNED DAMMA BELOW..DEVANAGARI SIGN ANUSVARA
093A          ; Mn #       DEVANAGARI VOWEL SIGN OE
093C          ; Mn #       DEVANAGARI SIGN NUKTA
0941..0948    ; Mn #   [8] DEVANAGARI VOWEL SIGN U..DEVANAGARI VOWEL SIGN AI
094D          ; Mn #       DEVANAGARI SIGN VIRAMA
0951..0957    ; Mn #   [7] DEVANAGARI STRESS SIGN UDATTA..DEVANAGARI VOWEL SIGN UUE
0962..0963    ; Mn #   [2] DEVANAGARI VOWEL SIGN VOCALIC L..DEVANAGARI VOWEL SIGN VOCALIC LL
0981          ; Mn #       BENGALI SIGN CANDRABINDU
09BC          ; Mn #       BENGALI SIGN NUKTA
09C1..09C4    ; Mn #   [4] BENGALI VOWEL SIGN U..BENGALI VOWEL SIGN VOCALIC RR
09CD          ; Mn #       BENGALI SIGN VIRAMA
09E2..09E3    ; Mn #   [2] BENGALI VOWEL SIGN VOCALIC L..BENGALI VOWEL SIGN VOCALIC LL
09FE          ; Mn #       BENGALI SANDHI MARK
0A01..0A02    ; Mn #   [2] GURMUKHI SIGN ADAK BINDI..GURMUKHI SIGN BINDI
0A3C          ; Mn #       GURMUKHI SIGN NUKTA
0A41..0A42    ; Mn #   [2] GURMUKHI VOWEL SIGN U..GURMUKHI VOWEL SIGN UU
0A47..0A48    ; Mn #   [2] GURMUKHI VOWEL SIGN EE..GURMUKHI VOWEL SIGN AI
0A4B..0A4D    ; Mn #   [3] GURMUKHI VOWEL SIGN OO..GURMUKHI SIGN VIRAMA
0A51          ; Mn #       GURMUKHI SIGN UDAAT
0A70..0A71    ; Mn #   [2] GURMUKHI TIPPI..GURMUKHI ADDAK
0A75          ; Mn #       GURMUKHI SIGN YAKASH
0A81..0A82    ; Mn #   [2] GUJARATI SIGN CANDRABINDU..GUJARATI SIGN ANUSVARA
0ABC          ; Mn #       GUJARATI SIGN NUKTA
0AC1..0AC5    ; Mn #   [5] GUJARATI VOWEL SIGN U..GUJARATI VOWEL SIGN CANDRA E
0AC7..0AC8    ; Mn #   [2] GUJARATI VOWEL SIGN E..GUJARATI VOWEL SIGN AI
0ACD          ; Mn #       GUJARATI SIGN VIRAMA
0AE2..0AE3    ; Mn #   [2] GUJARATI VOWEL SIGN VOCALIC L..GUJARATI VOWEL SIGN VOCALIC LL
0AFA..0AFF    ; Mn #   [6] GUJARATI SIGN SUKUN..GUJARATI SIGN TWO-CIRCLE NUKTA ABOVE
0B01          ; Mn #       ORIYA SIGN CANDRABINDU
0B3C          ; Mn #       ORIYA SIGN NUKTA
0B3F          ; Mn #       ORIYA VOWEL SIGN I
0B41..0B44    ; Mn #   [4] ORIYA VOWEL SIGN U..ORIYA VOWEL SIGN VOCALIC RR
0B4D          ; Mn #       ORIYA SIGN VIRAMA
0B55..0B56    ; Mn #   [2] ORIYA SIGN OVERLINE..ORIYA AI LENGTH MARK
0B62..0B63    ; Mn #   [2] ORIYA VOWEL SIGN VOCALIC L..ORIYA VOWEL SIGN VOCALIC LL
0B82          ; Mn #       TAMIL SIGN ANUSVARA
0BC0          ; Mn #       TAMIL VOWEL SIGN II
0BCD          ; Mn #       TAMIL SIGN VIRAMA
0C00          ; Mn #       TELUGU SIGN COMBINING CANDRABINDU ABOVE
0C04          ; Mn #       TELUGU SIGN COMBINING ANUSVARA ABOVE
0C3C          ; Mn #       TELUGU SIGN NUKTA
0C3E..0C40    ; Mn #   [3] TELUGU VOWEL SIGN AA..TELUGU VOWEL SIGN II
0C46..0C48    ; Mn #   [3] TELUGU VOWEL SIGN E..TELUGU VOWEL SIGN AI
0C4A..0C4D    ; Mn #   [4] TELUGU VOWEL SIGN O..TELUGU SIGN VIRAMA
0C55..0C56    ; Mn #   [2] TELUGU LENGTH MARK..TELUGU AI LENGTH MARK
0C62..0C63    ; Mn #   [2] TELUGU VOWEL SIGN VOCALIC L..TELUGU VOWEL SIGN VOCALIC LL
0C81          ; Mn #       KANNADA SIGN CANDRABINDU
0CBC          ; Mn #       KANNADA SIGN NUKTA
0CBF          ; Mn #       KANNADA VOWEL SIGN I
0CC6          ; Mn #       KANNADA VOWEL SIGN E
0CCC..0CCD    ; Mn #   [2] KANNADA VOWEL SIGN AU..KANNADA SIGN VIRAMA
0CE2..0CE3    ; Mn #   [2] KANNADA VOWEL SIGN VOCALIC L..KANNADA VOWEL SIGN VOCALIC LL
0D00..0D01    ; Mn #   [2] MALAYALAM SIGN COMBINING ANUSVARA ABOVE..MALAYALAM SIGN CANDRABINDU
0D3B..0D3C    ; Mn #   [2] MALAYALAM SIGN VERTICAL BAR VIRAMA..MALAYALAM SIGN CIRCULAR VIRAMA
0D41..0D44    ; Mn #   [4] MALAYALAM VOWEL SIGN U..MALAYALAM VOWEL SIGN VOCALIC RR
0D4D          ; Mn #       MALAYALAM SIGN VIRAMA
0D62..0D63    ; Mn #   [2] MALAYALAM VOWEL SIGN VOCALIC L..MALAYALAM VOWEL SIGN VOCALIC LL
0D81          ; Mn #       SINHALA SIGN CANDRABINDU
0DCA          ; Mn #       SINHALA SIGN AL-LAKUNA
0DD2..0DD4    ; Mn #   [3] SINHALA VOWEL SIGN KETTI IS-PILLA..SINHALA VOWEL SIGN KETTI PAA-PILLA
0DD6          ; Mn #       SINHALA VOWEL SIGN DIGA PAA-PILLA
0E31          ; Mn #       THAI CHARACTER MAI HAN-AKAT
0E34..0E3A    ; Mn #   [7] THAI CHARACTER SARA I..THAI CHARACTER PHINTHU
0E47..0E4E    ; Mn #   [8] THAI CHARACTER MAITAIKHU..THAI CHARACTER YAMAKKAN
0EB1          ; Mn #       LAO VOWEL SIGN MAI KAN
0EB4..0EBC    ; Mn #   [9] LAO VOWEL SIGN I..LAO SEMIVOWEL SIGN LO
0EC8..0ECE    ; Mn #   [7] LAO TONE MAI EK..LAO YAMAKKAN
0F18..0F19    ; Mn #   [2] TIBETAN ASTROLOGICAL SIGN -KHYUD PA..TIBETAN ASTROLOGICAL SIGN SDONG TSHUGS
0F35          ; Mn #       TIBETAN MARK NGAS BZUNG NYI ZLA
0F37          ; Mn #       TIBETAN MARK NGAS BZUNG SGOR RTAGS
0F39          ; Mn #       TIBETAN MARK TSA -PHRU
0F71..0F7E    ; Mn #  [14] TIBETAN VOWEL SIGN AA..TIBETAN SIGN RJES SU NGA RO
0F80..0F84    ; Mn #   [5] TIBETAN VOWEL SIGN REVERSED I..TIBETAN MARK HALANTA
0F86..0F87    ; Mn #   [2] TIBETAN SIGN LCI RTAGS..TIBETAN SIGN YANG RTAGS
0F8D..0F97    ; Mn #  [11] TIBETAN SUBJOINED SIGN LCE TSA CAN..TIBETAN SUBJOINED LETTER JA
0F99..0FBC    ; Mn #  [36] TIBETAN SUBJOINED LETTER NYA..TIBETAN SUBJOINED LETTER FIXED-FORM RA
0FC6          ; Mn #       TIBETAN SYMBOL PADMA GDAN
102D..1030    ; Mn #   [4] MYANMAR VOWEL SIGN I..MYANMAR VOWEL SIGN UU
1032..1037    ; Mn #   [6] MYANMAR VOWEL SIGN AI..MYANMAR SIGN DOT BELOW
1039..103A    ; Mn #   [2] MYANMAR SIGN VIRAMA..MYANMAR SIGN ASAT
103D..103E    ; Mn #   [2] MYANMAR CONSONANT SIGN MEDIAL WA..MYANMAR CONSONANT SIGN MEDIAL HA
1058..1059    ; Mn #   [2] MYANMAR VOWEL SIGN VOCALIC L..MYANMAR VOWEL SIGN VOCALIC LL
105E..1060    ; Mn #   [3] MYANMAR CONSONANT SIGN MON MEDIAL NA..MYANMAR CONSONANT SIGN MON MEDIAL LA
1071..1074    ; Mn #   [4] MYANMAR VOWEL SIGN GEBA KAREN I..MYANMAR VOWEL SIGN KAYAH EE
1082          ; Mn #       MYANMAR CONSONANT SIGN SHAN MEDIAL WA
1085..1086    ; Mn #   [2] MYANMAR VOWEL SIGN SHAN E ABOVE..MYANMAR VOWEL SIGN SHAN FINAL Y
108D          ; Mn #       MYANMAR SIGN SHAN COUNCIL EMPHATIC TONE
109D          ; Mn #       MYANMAR VOWEL SIGN AITON AI
135D..135F    ; Mn #   [3] ETHIOPIC COMBINING GEMINATION AND VOWEL LENGTH MARK..ETHIOPIC COMBINING GEMINATION MARK
1712..1714    ; Mn #   [3] TAGALOG VOWEL SIGN I..TAGALOG SIGN VIRAMA
1732..1733    ; Mn #   [2] HANUNOO VOWEL SIGN I..HANUNOO VOWEL SIGN U
1752..1753    ; Mn #   [2] BUHID VOWEL SIGN I..BUHID VOWEL SIGN U
1772..1773    ; Mn #   [2] TAGBANWA VOWEL SIGN I..TAGBANWA VOWEL SIGN U
17B4..17B5    ; Mn #   [2] KHMER VOWEL INHERENT AQ..KHMER VOWEL INHERENT AA
17B7..17BD    ; Mn #   [7] KHMER VOWEL SIGN I..KHMER VOWEL SIGN UA
17C6          ; Mn #       KHMER SIGN NIKAHIT
17C9..17D3    ; Mn #  [11] KHMER SIGN MUUSIKATOAN..KHMER SIGN BATHAMASAT
17DD          ; Mn #       KHMER SIGN ATTHACAN
180B..180D    ; Mn #   [3] MONGOLIAN FREE VARIATION SELECTOR ONE..MONGOLIAN FREE VARIATION SELECTOR THREE
180F          ; Mn #       MONGOLIAN FREE VARIATION SELECTOR FOUR
1885..1886    ; Mn #   [2] MONGOLIAN LETTER ALI GALI BALUDA..MONGOLIAN LETTER ALI GALI THREE BALUDA
18A9          ; Mn #       MONGOLIAN LETTER ALI GALI DAGALGA
1920..1922    ; Mn #   [3] LIMBU VOWEL SIGN A..LIMBU VOWEL SIGN U
1927..1928    ; Mn #   [2] LIMBU VOWEL SIGN E..LIMBU VOWEL SIGN O
1932          ; Mn #       LIMBU SMALL LETTER ANUSVARA
1939..193B    ; Mn #   [3] LIMBU SIGN MUKPHRENG..LIMBU SIGN SA-I
1A17..1A18    ; Mn #   [2] BUGINESE VOWEL SIGN I..BUGINESE VOWEL SIGN U
1A1B          ; Mn #       BUGINESE VOWEL SIGN AE
1A56          ; Mn #       TAI THAM CONSONANT SIGN MEDIAL LA
1A58..1A5E    ; Mn #   [7] TAI THAM SIGN MAI KANG LAI..TAI THAM CONSONANT SIGN SA
1A60          ; Mn #       TAI THAM SIGN SAKOT
1A62          ; Mn #       TAI THAM VOWEL SIGN MAI SAT
1A65..1A6C    ; Mn #   [8] TAI THAM VOWEL SIGN I..TAI THAM VOWEL SIGN OA BELOW
1A73..1A7C    ; Mn #  [10] TAI THAM VOWEL SIGN OA ABOVE..TAI THAM SIGN KHUEN-LUE KARAN
1A7F          ; Mn #       TAI THAM COMBINING CRYPTOGRAMMIC DOT
1AB0..1ABD    ; Mn #  [14] COMBINING DOUBLED CIRCUMFLEX ACCENT..COMBINING PARENTHESES BELOW
1ABF..1ACE    ; Mn #  [16] COMBINING LATIN SMALL LETTER W BELOW..COMBINING LATIN SMALL LETTER INSULAR T
1B00..1B03    ; Mn #   [4] BALINESE SIGN ULU RICEM..BALINESE SIGN SURANG
1B34          ; Mn #       BALINESE SIGN REREKAN
1B36..1B3A    ; Mn #   [5] BALINESE VOWEL SIGN ULU..BALINESE VOWEL SIGN RA REPA
1B3C          ; Mn #       BALINESE VOWEL SIGN LA LENGA
1B42          ; Mn #       BALINESE VOWEL SIGN PEPET
1B6B..1B73    ; Mn #   [9] BALINESE MUSICAL SYMBOL COMBINING TEGEH..BALINESE MUSICAL SYMBOL COMBINING GONG
1B80..1B81    ; Mn #   [2] SUNDANESE SIGN PANYECEK..SUNDANESE SIGN PANGLAYAR
1BA2..1BA5    ; Mn #   [4] SUNDANESE CONSONANT SIGN PANYAKRA..SUNDANESE VOWEL SIGN PANYUKU
1BA8..1BA9    ; Mn #   [2] SUNDANESE VOWEL SIGN PAMEPET..SUNDANESE VOWEL SIGN PANEULEUNG
1BAB..1BAD    ; Mn #   [3] SUNDANESE SIGN VIRAMA..SUNDANESE CONSONANT SIGN PASANGAN WA
1BE6          ; Mn #       BATAK SIGN TOMPI
1BE8..1BE9    ; Mn #   [2] BATAK VOWEL SIGN PAKPAK E..BATAK VOWEL SIGN EE
1BED          ; Mn #       BATAK VOWEL SIGN KARO O
1BEF..1BF1    ; Mn #   [3] BATAK VOWEL SIGN U FOR SIMALUNGUN SA..BATAK CONSONANT SIGN H
1C2C..1C33    ; Mn #   [8] LEPCHA VOWEL SIGN E..LEPCHA CONSONANT SIGN T
1C36..1C37    ; Mn #   [2] LEPCHA SIGN RAN..LEPCHA SIGN NUKTA
1CD0..1CD2    ; Mn #   [3] VEDIC TONE KARSHANA..VEDIC TONE PRENKHA
1CD4..1CE0    ; Mn #  [13] VEDIC SIGN YAJURVEDIC MIDLINE SVARITA..VEDIC TONE RIGVEDIC KASHMIRI INDEPENDENT SVARITA
1CE2..1CE8    ; Mn #   [7] VEDIC SIGN VISARGA SVARITA..VEDIC SIGN VISARGA ANUDATTA WITH TAIL
1CED          ; Mn #       VEDIC SIGN TIRYAK
1CF4          ; Mn #       VEDIC TONE CANDRA ABOVE
1CF8..1CF9    ; Mn #   [2] VEDIC TONE RING ABOVE..VEDIC TONE DOUBLE RING ABOVE
1DC0..1DFF    ; Mn #  [64] COMBINING DOTTED GRAVE ACCENT..COMBINING RIGHT ARROWHEAD AND DOWN ARROWHEAD BELOW
20D0..20DC    ; Mn #  [13] COMBINING LEFT HARPOON ABOVE..COMBINING FOUR DOTS ABOVE
20E1          ; Mn #       COMBINING LEFT RIGHT ARROW ABOVE
20E5..20F0    ; Mn #  [12] COMBINING REVERSE SOLIDUS OVERLAY..COMBINING ASTERISK ABOVE
2CEF..2CF1    ; Mn #   [3] COPTIC COMBINING NI ABOVE..COPTIC COMBINING SPIRITUS LENIS
2D7F          ; Mn #       TIFINAGH CONSONANT JOINER
2DE0..2DFF    ; Mn #  [32] COMBINING CYRILLIC LETTER BE..COMBINING CYRILLIC LETTER IOTIFIED BIG YUS
302A..302D    ; Mn #   [4] IDEOGRAPHIC LEVEL TONE MARK..IDEOGRAPHIC ENTERING TONE MARK
3099..309A    ; Mn #   [2] COMBINING KATAKANA-HIRAGANA VOICED SOUND MARK..COMBINING KATAKANA-HIRAGANA SEMI-VOICED SOUND MARK
A66F          ; Mn #       COMBINING CYRILLIC VZMET
A674..A67D    ; Mn #  [10] COMBINING CYRILLIC LETTER UKRAINIAN IE..COMBINING CYRILLIC PAYEROK
A69E..A69F    ; Mn #   [2] COMBINING CYRILLIC LETTER EF..COMBINING CYRILLIC LETTER IOTIFIED E
A6F0..A6F1    ; Mn #   [2] BAMUM COMBINING MARK KOQNDON..BAMUM COMBINING MARK TUKWENTIS
A802          ; Mn #       SYLOTI NAGRI SIGN DVISVARA
A806          ; Mn #       SYLOTI NAGRI SIGN HASANTA
A80B          ; Mn #       SYLOTI NAGRI SIGN ANUSVARA
A825..A826    ; Mn #   [2] SYLOTI NAGRI VOWEL SIGN U..SYLOTI NAGRI VOWEL SIGN E
A82C          ; Mn #       SYLOTI NAGRI SIGN ALTERNATE HASANTA
A8C4..A8C5    ; Mn #   [2] SAURASHTRA SIGN VIRAMA..SAURASHTRA SIGN CANDRABINDU
A8E0..A8F1    ; Mn #  [18] COMBINING DEVANAGARI DIGIT ZERO..COMBINING DEVANAGARI SIGN AVAGRAHA
A8FF          ; Mn #       DEVANAGARI VOWEL SIGN AY
A926..A92D    ; Mn #   [8] KAYAH LI VOWEL UE..KAYAH LI TONE CALYA PLOPHU
A947..A951    ; Mn #  [11] REJANG VOWEL SIGN I..REJANG CONSONANT SIGN R
A980..A982    ; Mn #   [3] JAVANESE SIGN PANYANGGA..JAVANESE SIGN LAYAR
A9B3          ; Mn #       JAVANESE SIGN CECAK TELU
A9B6..A9B9    ; Mn #   [4] JAVANESE VOWEL SIGN WULU..JAVANESE VOWEL SIGN SUKU MENDUT
A9BC..A9BD    ; Mn #   [2] JAVANESE VOWEL SIGN PEPET..JAVANESE CONSONANT SIGN KERET
A9E5          ; Mn #       MYANMAR SIGN SHAN SAW
AA29..AA2E    ; Mn #   [6] CHAM VOWEL SIGN AA..CHAM VOWEL SIGN OE
AA31..AA32    ; Mn #   [2] CHAM VOWEL SIGN AU..CHAM VOWEL SIGN UE
AA35..AA36    ; Mn #   [2] CHAM CONSONANT SIGN LA..CHAM CONSONANT SIGN WA
AA43          ; Mn #       CHAM CONSONANT SIGN FINAL NG
AA4C          ; Mn #       CHAM CONSONANT SIGN FINAL M
AA7C          ; Mn #       MYANMAR SIGN TAI LAING TONE-2
AAB0          ; Mn #       TAI VIET MAI KANG
AAB2..AAB4    ; Mn #   [3] TAI VIET VOWEL I..TAI VIET VOWEL U
AAB7..AAB8    ; Mn #   [2] TAI VIET MAI KHIT..TAI VIET VOWEL IA
AABE..AABF    ; Mn #   [2] TAI VIET VOWEL AM..TAI VIET TONE MAI EK
AAC1          ; Mn #       TAI VIET TONE MAI THO
AAEC..AAED    ; Mn #   [2] MEETEI MAYEK VOWEL SIGN UU..MEETEI MAYEK VOWEL SIGN AAI
AAF6          ; Mn #       MEETEI MAYEK VIRAMA
ABE5          ; Mn #       MEETEI MAYEK VOWEL SIGN ANAP
ABE8          ; Mn #       MEETEI MAYEK VOWEL SIGN UNAP
ABED          ; Mn #       MEETEI MAYEK APUN IYEK
FB1E          ; Mn #       HEBREW POINT JUDEO-SPANISH VARIKA
FE00..FE0F    ; Mn #  [16] VARIATION SELECTOR-1..VARIATION SELECTOR-16
FE20..FE2F    ; Mn #  [16] COMBINING LIGATURE LEFT HALF..COMBINING CYRILLIC TITLO RIGHT HALF
101FD         ; Mn #       PHAISTOS DISC SIGN COMBINING OBLIQUE STROKE
102E0         ; Mn #       COPTIC EPACT THOUSANDS MARK
10376..1037A  ; Mn #   [5] COMBINING OLD PERMIC LETTER AN..COMBINING OLD PERMIC LETTER SII
10A01..10A03  ; Mn #   [3] KHAROSHTHI VOWEL SIGN I..KHAROSHTHI VOWEL SIGN VOCALIC R
10A05..10A06  ; Mn #   [2] KHAROSHTHI VOWEL SIGN E..KHAROSHTHI VOWEL SIGN O
10A0C..10A0F  ; Mn #   [4] KHAROSHTHI VOWEL LENGTH MARK..KHAROSHTHI SIGN VISARGA
10A38..10A3A  ; Mn #   [3] KHAROSHTHI SIGN BAR ABOVE..KHAROSHTHI SIGN DOT BELOW
10A3F         ; Mn #       KHAROSHTHI VIRAMA
10AE5..10AE6  ; Mn #   [2] MANICHAEAN ABBREVIATION MARK ABOVE..MANICHAEAN ABBREVIATION MARK BELOW
10D24..10D27  ; Mn #   [4] HANIFI ROHINGYA SIGN HARBAHAY..HANIFI ROHINGYA SIGN TASSI
10D69..10D6D  ; Mn #   [5] GARAY VOWEL SIGN E..GARAY CONSONANT NASALIZATION MARK
10EAB..10EAC  ; Mn #   [2] YEZIDI COMBINING HAMZA MARK..YEZIDI COMBINING MADDA MARK
10EFC..10EFF  ; Mn #   [4] ARABIC COMBINING ALEF OVERLAY..ARABIC SMALL LOW WORD MADDA
10F46..10F50  ; Mn #  [11] SOGDIAN COMBINING DOT BELOW..SOGDIAN COMBINING STROKE BELOW
10F82..10F85  ; Mn #   [4] OLD UYGHUR COMBINING DOT ABOVE..OLD UYGHUR COMBINING TWO DOTS BELOW
11001         ; Mn #       BRAHMI SIGN ANUSVARA
11038..11046  ; Mn #  [15] BRAHMI VOWEL SIGN AA..BRAHMI VIRAMA
11070         ; Mn #       BRAHMI SIGN OLD TAMIL VIRAMA
11073..11074  ; Mn #   [2] BRAHMI VOWEL SIGN OLD TAMIL SHORT E..BRAHMI VOWEL SIGN OLD TAMIL SHORT O
1107F..11081  ; Mn #   [3] BRAHMI NUMBER JOINER..KAITHI SIGN ANUSVARA
110B3..110B6  ; Mn #   [4] KAITHI VOWEL SIGN U..KAITHI VOWEL SIGN AI
110B9..110BA  ; Mn #   [2] KAITHI SIGN VIRAMA..KAITHI SIGN NUKTA
110C2         ; Mn #       KAITHI VOWEL SIGN VOCALIC R
11100..11102  ; Mn #   [3] CHAKMA SIGN CANDRABINDU..CHAKMA SIGN VISARGA
11127..1112B  ; Mn #   [5] CHAKMA VOWEL SIGN A..CHAKMA VOWEL SIGN UU
1112D..11134  ; Mn #   [8] CHAKMA VOWEL SIGN AI..CHAKMA MAAYYAA
11173         ; Mn #       MAHAJANI SIGN NUKTA
11180..11181  ; Mn #   [2] SHARADA SIGN CANDRABINDU..SHARADA SIGN ANUSVARA
111B6..111BE  ; Mn #   [9] SHARADA VOWEL SIGN U..SHARADA VOWEL SIGN O
111C9..111CC  ; Mn #   [4] SHARADA SANDHI MARK..SHARADA EXTRA SHORT VOWEL MARK
111CF         ; Mn #       SHARADA SIGN INVERTED CANDRABINDU
1122F..11231  ; Mn #   [3] KHOJKI VOWEL SIGN U..KHOJKI VOWEL SIGN AI
11234         ; Mn #       KHOJKI SIGN ANUSVARA
11236..11237  ; Mn #   [2] KHOJKI SIGN NUKTA..KHOJKI SIGN SHADDA
1123E         ; Mn #       KHOJKI SIGN SUKUN
11241         ; Mn #       KHOJKI VOWEL SIGN VOCALIC R
112DF         ; Mn #       KHUDAWADI SIGN ANUSVARA
112E3..112EA  ; Mn #   [8] KHUDAWADI VOWEL SIGN U..KHUDAWADI SIGN VIRAMA
11300..11301  ; Mn #   [2] GRANTHA SIGN COMBINING ANUSVARA ABOVE..GRANTHA SIGN CANDRABINDU
1133B..1133C  ; Mn #   [2] COMBINING BINDU BELOW..GRANTHA SIGN NUKTA
11340         ; Mn #       GRANTHA VOWEL SIGN II
11366..1136C  ; Mn #   [7] COMBINING GRANTHA DIGIT ZERO..COMBINING GRANTHA DIGIT SIX
11370..11374  ; Mn #   [5] COMBINING GRANTHA LETTER A..COMBINING GRANTHA LETTER PA
11438..1143F  ; Mn #   [8] NEWA VOWEL SIGN U..NEWA VOWEL SIGN AI
11442..11444  ; Mn #   [3] NEWA SIGN VIRAMA..NEWA SIGN ANUSVARA
11446         ; Mn #       NEWA SIGN NUKTA
1145E         ; Mn #       NEWA SANDHI MARK
114B3..114B8  ; Mn #   [6] TIRHUTA VOWEL SIGN U..TIRHUTA VOWEL SIGN VOCALIC LL
114BA         ; Mn #       TIRHUTA VOWEL SIGN SHORT E
114BF..114C0  ; Mn #   [2] TIRHUTA SIGN CANDRABINDU..TIRHUTA SIGN ANUSVARA
114C2..114C3  ; Mn #   [2] TIRHUTA SIGN VIRAMA..TIRHUTA SIGN NUKTA
115B2..115B5  ; Mn #   [4] SIDDHAM VOWEL SIGN U..SIDDHAM VOWEL SIGN VOCALIC RR
115BC..115BD  ; Mn #   [2] SIDDHAM SIGN CANDRABINDU..SIDDHAM SIGN ANUSVARA
115BF..115C0  ; Mn #   [2] SIDDHAM SIGN VIRAMA..SIDDHAM SIGN NUKTA
115DC..115DD  ; Mn #   [2] SIDDHAM VOWEL SIGN ALTERNATE U..SIDDHAM VOWEL SIGN ALTERNATE UU
11633..1163A  ; Mn #   [8] MODI VOWEL SIGN U..MODI VOWEL SIGN AI
1163D         ; Mn #       MODI SIGN ANUSVARA
1163F..11640  ; Mn #   [2] MODI SIGN VIRAMA..MODI SIGN ARDHACANDRA
116AB         ; Mn #       TAKRI SIGN ANUSVARA
116AD         ; Mn #       TAKRI VOWEL SIGN AA
116B0..116B5  ; Mn #   [6] TAKRI VOWEL SIGN U..TAKRI VOWEL SIGN AU
116B7         ; Mn #       TAKRI SIGN NUKTA
1171D..1171F  ; Mn #   [3] AHOM CONSONANT SIGN MEDIAL LA..AHOM CONSONANT SIGN MEDIAL LIGATING RA
11722..11725  ; Mn #   [4] AHOM VOWEL SIGN I..AHOM VOWEL SIGN UU
11727..1172B  ; Mn #   [5] AHOM VOWEL SIGN AW..AHOM SIGN KILLER
1182F..11837  ; Mn #   [9] DOGRA VOWEL SIGN U..DOGRA SIGN ANUSVARA
11839..1183A  ; Mn #   [2] DOGRA SIGN VIRAMA..DOGRA SIGN NUKTA
1193B..1193C  ; Mn #   [2] DIVES AKURU SIGN ANUSVARA..DIVES AKURU SIGN CANDRABINDU
1193E         ; Mn #       DIVES AKURU VIRAMA
11943         ; Mn #       DIVES AKURU SIGN NUKTA
119D4..119D7  ; Mn #   [4] NANDINAGARI VOWEL SIGN U..NANDINAGARI VOWEL SIGN VOCALIC RR
119DA..119DB  ; Mn #   [2] NANDINAGARI VOWEL SIGN E..NANDINAGARI VOWEL SIGN AI
119E0         ; Mn #       NANDINAGARI SIGN VIRAMA
11A01..11A0A  ; Mn #  [10] ZANABAZAR SQUARE VOWEL SIGN I..ZANABAZAR SQUARE VOWEL LENGTH MARK
11A33..11A38  ; Mn #   [6] ZANABAZAR SQUARE FINAL CONSONANT MARK..ZANABAZAR SQUARE SIGN ANUSVARA
11A3B..11A3E  ; Mn #   [4] ZANABAZAR SQUARE CLUSTER-FINAL LETTER YA..ZANABAZAR SQUARE CLUSTER-FINAL LETTER VA
11A47         ; Mn #       ZANABAZAR SQUARE SUBJOINER
11A51..11A56  ; Mn #   [6] SOYOMBO VOWEL SIGN I..SOYOMBO VOWEL SIGN OE
11A59..11A5B  ; Mn #   [3] SOYOMBO VOWEL SIGN VOCALIC R..SOYOMBO VOWEL LENGTH MARK
11A8A..11A96  ; Mn #  [13] SOYOMBO FINAL CONSONANT SIGN G..SOYOMBO SIGN ANUSVARA
11A98..11A99  ; Mn #   [2] SOYOMBO GEMINATION MARK..SOYOMBO SUBJOINER
11C30..11C36  ; Mn #   [7] BHAIKSUKI VOWEL SIGN I..BHAIKSUKI VOWEL SIGN VOCALIC L
11C38..11C3D  ; Mn #   [6] BHAIKSUKI VOWEL SIGN E..BHAIKSUKI SIGN ANUSVARA
11C3F         ; Mn #       BHAIKSUKI SIGN VIRAMA
11C92..11CA7  ; Mn #  [22] MARCHEN SUBJOINED LETTER KA..MARCHEN SUBJOINED LETTER ZA
11CAA..11CB0  ; Mn #   [7] MARCHEN SUBJOINED LETTER RA..MARCHEN VOWEL SIGN AA
11CB2..11CB3  ; Mn #   [2] MARCHEN VOWEL SIGN U..MARCHEN VOWEL SIGN E
11CB5..11CB6  ; Mn #   [2] MARCHEN SIGN ANUSVARA..MARCHEN SIGN CANDRABINDU
11D31..11D36  ; Mn #   [6] MASARAM GONDI VOWEL SIGN AA..MASARAM GONDI VOWEL SIGN VOCALIC R
11D3A         ; Mn #       MASARAM GONDI VOWEL SIGN E
11D3C..11D3D  ; Mn #   [2] MASARAM GONDI VOWEL SIGN AI..MASARAM GONDI VOWEL SIGN O
11D3F..11D45  ; Mn #   [7] MASARAM GONDI VOWEL SIGN AU..MASARAM GONDI VIRAMA
11D47         ; Mn #       MASARAM GONDI RA-KARA
11D90..11D91  ; Mn #   [2] GUNJALA GONDI VOWEL SIGN EE..GUNJALA GONDI VOWEL SIGN AI
11D95         ; Mn #       GUNJALA GONDI SIGN ANUSVARA
11D97         ; Mn #       GUNJALA GONDI VIRAMA
11EF3..11EF4  ; Mn #   [2] MAKASAR VOWEL SIGN I..MAKASAR VOWEL SIGN U
11F00..11F01  ; Mn #   [2] KAWI SIGN CANDRABINDU..KAWI SIGN ANUSVARA
11F36..11F3A  ; Mn #   [5] KAWI VOWEL SIGN I..KAWI VOWEL SIGN VOCALIC R
11F40         ; Mn #       KAWI VOWEL SIGN EU
11F42         ; Mn #       KAWI CONJOINER
13440         ; Mn #       EGYPTIAN HIEROGLYPH MIRROR HORIZONTALLY
13447..13455  ; Mn #  [15] EGYPTIAN HIEROGLYPH MODIFIER DAMAGED AT TOP START..EGYPTIAN HIEROGLYPH MODIFIER DAMAGED
16AF0..16AF4  ; Mn #   [5] BASSA VAH COMBINING HIGH TONE..BASSA VAH COMBINING HIGH-LOW TONE
16B30..16B36  ; Mn #   [7] PAHAWH HMONG MARK CIM TUB..PAHAWH HMONG MARK CIM TAUM
16F4F         ; Mn #       MIAO SIGN CONSONANT MODIFIER BAR
16F8F..16F92  ; Mn #   [4] MIAO TONE RIGHT..MIAO TONE BELOW
16FE4         ; Mn #       KHITAN SMALL SCRIPT FILLER
1BC9D..1BC9E  ; Mn #   [2] DUPLOYAN THICK LETTER SELECTOR..DUPLOYAN DOUBLE MARK
1CF00..1CF2D  ; Mn #  [46] ZNAMENNY COMBINING MARK GORAZDO NIZKO S KRYZHEM ON LEFT..ZNAMENNY COMBINING MARK KRYZH ON LEFT
1CF30..1CF46  ; Mn #  [23] ZNAMENNY COMBINING TONAL RANGE MARK MRACHNO..ZNAMENNY PRIZNAK MODIFIER ROG
1D167..1D169  ; Mn #   [3] MUSICAL SYMBOL COMBINING TREMOLO-1..MUSICAL SYMBOL COMBINING TREMOLO-3
1D17B..1D182  ; Mn #   [8] MUSICAL SYMBOL COMBINING ACCENT..MUSICAL SYMBOL COMBINING LOURE
1D185..1D18B  ; Mn #   [7] MUSICAL SYMBOL COMBINING DOIT..MUSICAL SYMBOL COMBINING TRIPLE TONGUE
1D1AA..1D1AD  ; Mn #   [4] MUSICAL SYMBOL COMBINING DOWN BOW..MUSICAL SYMBOL COMBINING SNAP PIZZICATO
1D242..1D244  ; Mn #   [3] COMBINING GREEK MUSICAL TRISEME..COMBINING GREEK MUSICAL PENTASEME
1DA00..1DA36  ; Mn #  [55] SIGNWRITING HEAD RIM..SIGNWRITING AIR SUCKING IN
1DA3B..1DA6C  ; Mn #  [50] SIGNWRITING MOUTH CLOSED NEUTRAL..SIGNWRITING EXCITEMENT
1DA75         ; Mn #       SIGNWRITING UPPER BODY TILTING FROM HIP JOINTS
1DA84         ; Mn #       SIGNWRITING LOCATION HEAD NECK
1DA9B..1DA9F  ; Mn #   [5] SIGNWRITING FILL MODIFIER-2..SIGNWRITING FILL MODIFIER-6
1DAA1..1DAAF  ; Mn #  [15] SIGNWRITING ROTATION MODIFIER-2..SIGNWRITING ROTATION MODIFIER-16
1E000..1E006  ; Mn #   [7] COMBINING GLAGOLITIC LETTER AZU..COMBINING GLAGOLITIC LETTER ZHIVETE
1E008..1E018  ; Mn #  [17] COMBINING GLAGOLITIC LETTER ZEMLJA..COMBINING GLAGOLITIC LETTER HERU
1E01B..1E021  ; Mn #   [7] COMBINING GLAGOLITIC LETTER SHTA..COMBINING GLAGOLITIC LETTER YATI
1E023..1E024  ; Mn #   [2] COMBINING GLAGOLITIC LETTER YU..COMBINING GLAGOLITIC LETTER SMALL YUS
1E026..1E02A  ; Mn #   [5] COMBINING GLAGOLITIC LETTER YO..COMBINING GLAGOLITIC LETTER FITA
1E08F         ; Mn #       COMBINING CYRILLIC SMALL LETTER BYELORUSSIAN-UKRAINIAN I
1E130..1E136  ; Mn #   [7] NYIAKENG PUACHUE HMONG TONE-B..NYIAKENG PUACHUE HMONG TONE-D
1E2AE         ; Mn #       TOTO SIGN RISING TONE
1E2EC..1E2EF  ; Mn #   [4] WANCHO TONE TUP..WANCHO TONE KOINI
1E4EC..1E4EF  ; Mn #   [4] NAG MUNDARI SIGN MUHOR..NAG MUNDARI SIGN SUTUH
1E5EE..1E5EF  ; Mn #   [2] OL ONAL SIGN MU..OL ONAL SIGN IKIR
1E8D0..1E8D6  ; Mn #   [7] MENDE KIKAKUI COMBINING NUMBER TEENS..MENDE KIKAKUI COMBINING NUMBER MILLIONS
1E944..1E94A  ; Mn #   [7] ADLAM ALIF LENGTHENER..ADLAM NUKTA
E0100..E01EF  ; Mn # [240] VARIATION SELECTOR-17..VARIATION SELECTOR-256

<<<<<<< HEAD
# Total code points: 1989
=======
# Total code points: 1992
>>>>>>> 46a9d99d

# ================================================

# General_Category=Enclosing_Mark

0488..0489    ; Me #   [2] COMBINING CYRILLIC HUNDRED THOUSANDS SIGN..COMBINING CYRILLIC MILLIONS SIGN
1ABE          ; Me #       COMBINING PARENTHESES OVERLAY
20DD..20E0    ; Me #   [4] COMBINING ENCLOSING CIRCLE..COMBINING ENCLOSING CIRCLE BACKSLASH
20E2..20E4    ; Me #   [3] COMBINING ENCLOSING SCREEN..COMBINING ENCLOSING UPWARD POINTING TRIANGLE
A670..A672    ; Me #   [3] COMBINING CYRILLIC TEN MILLIONS SIGN..COMBINING CYRILLIC THOUSAND MILLIONS SIGN

# Total code points: 13

# ================================================

# General_Category=Spacing_Mark

0903          ; Mc #       DEVANAGARI SIGN VISARGA
093B          ; Mc #       DEVANAGARI VOWEL SIGN OOE
093E..0940    ; Mc #   [3] DEVANAGARI VOWEL SIGN AA..DEVANAGARI VOWEL SIGN II
0949..094C    ; Mc #   [4] DEVANAGARI VOWEL SIGN CANDRA O..DEVANAGARI VOWEL SIGN AU
094E..094F    ; Mc #   [2] DEVANAGARI VOWEL SIGN PRISHTHAMATRA E..DEVANAGARI VOWEL SIGN AW
0982..0983    ; Mc #   [2] BENGALI SIGN ANUSVARA..BENGALI SIGN VISARGA
09BE..09C0    ; Mc #   [3] BENGALI VOWEL SIGN AA..BENGALI VOWEL SIGN II
09C7..09C8    ; Mc #   [2] BENGALI VOWEL SIGN E..BENGALI VOWEL SIGN AI
09CB..09CC    ; Mc #   [2] BENGALI VOWEL SIGN O..BENGALI VOWEL SIGN AU
09D7          ; Mc #       BENGALI AU LENGTH MARK
0A03          ; Mc #       GURMUKHI SIGN VISARGA
0A3E..0A40    ; Mc #   [3] GURMUKHI VOWEL SIGN AA..GURMUKHI VOWEL SIGN II
0A83          ; Mc #       GUJARATI SIGN VISARGA
0ABE..0AC0    ; Mc #   [3] GUJARATI VOWEL SIGN AA..GUJARATI VOWEL SIGN II
0AC9          ; Mc #       GUJARATI VOWEL SIGN CANDRA O
0ACB..0ACC    ; Mc #   [2] GUJARATI VOWEL SIGN O..GUJARATI VOWEL SIGN AU
0B02..0B03    ; Mc #   [2] ORIYA SIGN ANUSVARA..ORIYA SIGN VISARGA
0B3E          ; Mc #       ORIYA VOWEL SIGN AA
0B40          ; Mc #       ORIYA VOWEL SIGN II
0B47..0B48    ; Mc #   [2] ORIYA VOWEL SIGN E..ORIYA VOWEL SIGN AI
0B4B..0B4C    ; Mc #   [2] ORIYA VOWEL SIGN O..ORIYA VOWEL SIGN AU
0B57          ; Mc #       ORIYA AU LENGTH MARK
0BBE..0BBF    ; Mc #   [2] TAMIL VOWEL SIGN AA..TAMIL VOWEL SIGN I
0BC1..0BC2    ; Mc #   [2] TAMIL VOWEL SIGN U..TAMIL VOWEL SIGN UU
0BC6..0BC8    ; Mc #   [3] TAMIL VOWEL SIGN E..TAMIL VOWEL SIGN AI
0BCA..0BCC    ; Mc #   [3] TAMIL VOWEL SIGN O..TAMIL VOWEL SIGN AU
0BD7          ; Mc #       TAMIL AU LENGTH MARK
0C01..0C03    ; Mc #   [3] TELUGU SIGN CANDRABINDU..TELUGU SIGN VISARGA
0C41..0C44    ; Mc #   [4] TELUGU VOWEL SIGN U..TELUGU VOWEL SIGN VOCALIC RR
0C82..0C83    ; Mc #   [2] KANNADA SIGN ANUSVARA..KANNADA SIGN VISARGA
0CBE          ; Mc #       KANNADA VOWEL SIGN AA
0CC0..0CC4    ; Mc #   [5] KANNADA VOWEL SIGN II..KANNADA VOWEL SIGN VOCALIC RR
0CC7..0CC8    ; Mc #   [2] KANNADA VOWEL SIGN EE..KANNADA VOWEL SIGN AI
0CCA..0CCB    ; Mc #   [2] KANNADA VOWEL SIGN O..KANNADA VOWEL SIGN OO
0CD5..0CD6    ; Mc #   [2] KANNADA LENGTH MARK..KANNADA AI LENGTH MARK
0CF3          ; Mc #       KANNADA SIGN COMBINING ANUSVARA ABOVE RIGHT
0D02..0D03    ; Mc #   [2] MALAYALAM SIGN ANUSVARA..MALAYALAM SIGN VISARGA
0D3E..0D40    ; Mc #   [3] MALAYALAM VOWEL SIGN AA..MALAYALAM VOWEL SIGN II
0D46..0D48    ; Mc #   [3] MALAYALAM VOWEL SIGN E..MALAYALAM VOWEL SIGN AI
0D4A..0D4C    ; Mc #   [3] MALAYALAM VOWEL SIGN O..MALAYALAM VOWEL SIGN AU
0D57          ; Mc #       MALAYALAM AU LENGTH MARK
0D82..0D83    ; Mc #   [2] SINHALA SIGN ANUSVARAYA..SINHALA SIGN VISARGAYA
0DCF..0DD1    ; Mc #   [3] SINHALA VOWEL SIGN AELA-PILLA..SINHALA VOWEL SIGN DIGA AEDA-PILLA
0DD8..0DDF    ; Mc #   [8] SINHALA VOWEL SIGN GAETTA-PILLA..SINHALA VOWEL SIGN GAYANUKITTA
0DF2..0DF3    ; Mc #   [2] SINHALA VOWEL SIGN DIGA GAETTA-PILLA..SINHALA VOWEL SIGN DIGA GAYANUKITTA
0F3E..0F3F    ; Mc #   [2] TIBETAN SIGN YAR TSHES..TIBETAN SIGN MAR TSHES
0F7F          ; Mc #       TIBETAN SIGN RNAM BCAD
102B..102C    ; Mc #   [2] MYANMAR VOWEL SIGN TALL AA..MYANMAR VOWEL SIGN AA
1031          ; Mc #       MYANMAR VOWEL SIGN E
1038          ; Mc #       MYANMAR SIGN VISARGA
103B..103C    ; Mc #   [2] MYANMAR CONSONANT SIGN MEDIAL YA..MYANMAR CONSONANT SIGN MEDIAL RA
1056..1057    ; Mc #   [2] MYANMAR VOWEL SIGN VOCALIC R..MYANMAR VOWEL SIGN VOCALIC RR
1062..1064    ; Mc #   [3] MYANMAR VOWEL SIGN SGAW KAREN EU..MYANMAR TONE MARK SGAW KAREN KE PHO
1067..106D    ; Mc #   [7] MYANMAR VOWEL SIGN WESTERN PWO KAREN EU..MYANMAR SIGN WESTERN PWO KAREN TONE-5
1083..1084    ; Mc #   [2] MYANMAR VOWEL SIGN SHAN AA..MYANMAR VOWEL SIGN SHAN E
1087..108C    ; Mc #   [6] MYANMAR SIGN SHAN TONE-2..MYANMAR SIGN SHAN COUNCIL TONE-3
108F          ; Mc #       MYANMAR SIGN RUMAI PALAUNG TONE-5
109A..109C    ; Mc #   [3] MYANMAR SIGN KHAMTI TONE-1..MYANMAR VOWEL SIGN AITON A
1715          ; Mc #       TAGALOG SIGN PAMUDPOD
1734          ; Mc #       HANUNOO SIGN PAMUDPOD
17B6          ; Mc #       KHMER VOWEL SIGN AA
17BE..17C5    ; Mc #   [8] KHMER VOWEL SIGN OE..KHMER VOWEL SIGN AU
17C7..17C8    ; Mc #   [2] KHMER SIGN REAHMUK..KHMER SIGN YUUKALEAPINTU
1923..1926    ; Mc #   [4] LIMBU VOWEL SIGN EE..LIMBU VOWEL SIGN AU
1929..192B    ; Mc #   [3] LIMBU SUBJOINED LETTER YA..LIMBU SUBJOINED LETTER WA
1930..1931    ; Mc #   [2] LIMBU SMALL LETTER KA..LIMBU SMALL LETTER NGA
1933..1938    ; Mc #   [6] LIMBU SMALL LETTER TA..LIMBU SMALL LETTER LA
1A19..1A1A    ; Mc #   [2] BUGINESE VOWEL SIGN E..BUGINESE VOWEL SIGN O
1A55          ; Mc #       TAI THAM CONSONANT SIGN MEDIAL RA
1A57          ; Mc #       TAI THAM CONSONANT SIGN LA TANG LAI
1A61          ; Mc #       TAI THAM VOWEL SIGN A
1A63..1A64    ; Mc #   [2] TAI THAM VOWEL SIGN AA..TAI THAM VOWEL SIGN TALL AA
1A6D..1A72    ; Mc #   [6] TAI THAM VOWEL SIGN OY..TAI THAM VOWEL SIGN THAM AI
1B04          ; Mc #       BALINESE SIGN BISAH
1B35          ; Mc #       BALINESE VOWEL SIGN TEDUNG
1B3B          ; Mc #       BALINESE VOWEL SIGN RA REPA TEDUNG
1B3D..1B41    ; Mc #   [5] BALINESE VOWEL SIGN LA LENGA TEDUNG..BALINESE VOWEL SIGN TALING REPA TEDUNG
1B43..1B44    ; Mc #   [2] BALINESE VOWEL SIGN PEPET TEDUNG..BALINESE ADEG ADEG
1B82          ; Mc #       SUNDANESE SIGN PANGWISAD
1BA1          ; Mc #       SUNDANESE CONSONANT SIGN PAMINGKAL
1BA6..1BA7    ; Mc #   [2] SUNDANESE VOWEL SIGN PANAELAENG..SUNDANESE VOWEL SIGN PANOLONG
1BAA          ; Mc #       SUNDANESE SIGN PAMAAEH
1BE7          ; Mc #       BATAK VOWEL SIGN E
1BEA..1BEC    ; Mc #   [3] BATAK VOWEL SIGN I..BATAK VOWEL SIGN O
1BEE          ; Mc #       BATAK VOWEL SIGN U
1BF2..1BF3    ; Mc #   [2] BATAK PANGOLAT..BATAK PANONGONAN
1C24..1C2B    ; Mc #   [8] LEPCHA SUBJOINED LETTER YA..LEPCHA VOWEL SIGN UU
1C34..1C35    ; Mc #   [2] LEPCHA CONSONANT SIGN NYIN-DO..LEPCHA CONSONANT SIGN KANG
1CE1          ; Mc #       VEDIC TONE ATHARVAVEDIC INDEPENDENT SVARITA
1CF7          ; Mc #       VEDIC SIGN ATIKRAMA
302E..302F    ; Mc #   [2] HANGUL SINGLE DOT TONE MARK..HANGUL DOUBLE DOT TONE MARK
A823..A824    ; Mc #   [2] SYLOTI NAGRI VOWEL SIGN A..SYLOTI NAGRI VOWEL SIGN I
A827          ; Mc #       SYLOTI NAGRI VOWEL SIGN OO
A880..A881    ; Mc #   [2] SAURASHTRA SIGN ANUSVARA..SAURASHTRA SIGN VISARGA
A8B4..A8C3    ; Mc #  [16] SAURASHTRA CONSONANT SIGN HAARU..SAURASHTRA VOWEL SIGN AU
A952..A953    ; Mc #   [2] REJANG CONSONANT SIGN H..REJANG VIRAMA
A983          ; Mc #       JAVANESE SIGN WIGNYAN
A9B4..A9B5    ; Mc #   [2] JAVANESE VOWEL SIGN TARUNG..JAVANESE VOWEL SIGN TOLONG
A9BA..A9BB    ; Mc #   [2] JAVANESE VOWEL SIGN TALING..JAVANESE VOWEL SIGN DIRGA MURE
A9BE..A9C0    ; Mc #   [3] JAVANESE CONSONANT SIGN PENGKAL..JAVANESE PANGKON
AA2F..AA30    ; Mc #   [2] CHAM VOWEL SIGN O..CHAM VOWEL SIGN AI
AA33..AA34    ; Mc #   [2] CHAM CONSONANT SIGN YA..CHAM CONSONANT SIGN RA
AA4D          ; Mc #       CHAM CONSONANT SIGN FINAL H
AA7B          ; Mc #       MYANMAR SIGN PAO KAREN TONE
AA7D          ; Mc #       MYANMAR SIGN TAI LAING TONE-5
AAEB          ; Mc #       MEETEI MAYEK VOWEL SIGN II
AAEE..AAEF    ; Mc #   [2] MEETEI MAYEK VOWEL SIGN AU..MEETEI MAYEK VOWEL SIGN AAU
AAF5          ; Mc #       MEETEI MAYEK VOWEL SIGN VISARGA
ABE3..ABE4    ; Mc #   [2] MEETEI MAYEK VOWEL SIGN ONAP..MEETEI MAYEK VOWEL SIGN INAP
ABE6..ABE7    ; Mc #   [2] MEETEI MAYEK VOWEL SIGN YENAP..MEETEI MAYEK VOWEL SIGN SOUNAP
ABE9..ABEA    ; Mc #   [2] MEETEI MAYEK VOWEL SIGN CHEINAP..MEETEI MAYEK VOWEL SIGN NUNG
ABEC          ; Mc #       MEETEI MAYEK LUM IYEK
11000         ; Mc #       BRAHMI SIGN CANDRABINDU
11002         ; Mc #       BRAHMI SIGN VISARGA
11082         ; Mc #       KAITHI SIGN VISARGA
110B0..110B2  ; Mc #   [3] KAITHI VOWEL SIGN AA..KAITHI VOWEL SIGN II
110B7..110B8  ; Mc #   [2] KAITHI VOWEL SIGN O..KAITHI VOWEL SIGN AU
1112C         ; Mc #       CHAKMA VOWEL SIGN E
11145..11146  ; Mc #   [2] CHAKMA VOWEL SIGN AA..CHAKMA VOWEL SIGN EI
11182         ; Mc #       SHARADA SIGN VISARGA
111B3..111B5  ; Mc #   [3] SHARADA VOWEL SIGN AA..SHARADA VOWEL SIGN II
111BF..111C0  ; Mc #   [2] SHARADA VOWEL SIGN AU..SHARADA SIGN VIRAMA
111CE         ; Mc #       SHARADA VOWEL SIGN PRISHTHAMATRA E
1122C..1122E  ; Mc #   [3] KHOJKI VOWEL SIGN AA..KHOJKI VOWEL SIGN II
11232..11233  ; Mc #   [2] KHOJKI VOWEL SIGN O..KHOJKI VOWEL SIGN AU
11235         ; Mc #       KHOJKI SIGN VIRAMA
112E0..112E2  ; Mc #   [3] KHUDAWADI VOWEL SIGN AA..KHUDAWADI VOWEL SIGN II
11302..11303  ; Mc #   [2] GRANTHA SIGN ANUSVARA..GRANTHA SIGN VISARGA
1133E..1133F  ; Mc #   [2] GRANTHA VOWEL SIGN AA..GRANTHA VOWEL SIGN I
11341..11344  ; Mc #   [4] GRANTHA VOWEL SIGN U..GRANTHA VOWEL SIGN VOCALIC RR
11347..11348  ; Mc #   [2] GRANTHA VOWEL SIGN EE..GRANTHA VOWEL SIGN AI
1134B..1134D  ; Mc #   [3] GRANTHA VOWEL SIGN OO..GRANTHA SIGN VIRAMA
11357         ; Mc #       GRANTHA AU LENGTH MARK
11362..11363  ; Mc #   [2] GRANTHA VOWEL SIGN VOCALIC L..GRANTHA VOWEL SIGN VOCALIC LL
11435..11437  ; Mc #   [3] NEWA VOWEL SIGN AA..NEWA VOWEL SIGN II
11440..11441  ; Mc #   [2] NEWA VOWEL SIGN O..NEWA VOWEL SIGN AU
11445         ; Mc #       NEWA SIGN VISARGA
114B0..114B2  ; Mc #   [3] TIRHUTA VOWEL SIGN AA..TIRHUTA VOWEL SIGN II
114B9         ; Mc #       TIRHUTA VOWEL SIGN E
114BB..114BE  ; Mc #   [4] TIRHUTA VOWEL SIGN AI..TIRHUTA VOWEL SIGN AU
114C1         ; Mc #       TIRHUTA SIGN VISARGA
115AF..115B1  ; Mc #   [3] SIDDHAM VOWEL SIGN AA..SIDDHAM VOWEL SIGN II
115B8..115BB  ; Mc #   [4] SIDDHAM VOWEL SIGN E..SIDDHAM VOWEL SIGN AU
115BE         ; Mc #       SIDDHAM SIGN VISARGA
11630..11632  ; Mc #   [3] MODI VOWEL SIGN AA..MODI VOWEL SIGN II
1163B..1163C  ; Mc #   [2] MODI VOWEL SIGN O..MODI VOWEL SIGN AU
1163E         ; Mc #       MODI SIGN VISARGA
116AC         ; Mc #       TAKRI SIGN VISARGA
116AE..116AF  ; Mc #   [2] TAKRI VOWEL SIGN I..TAKRI VOWEL SIGN II
116B6         ; Mc #       TAKRI SIGN VIRAMA
11720..11721  ; Mc #   [2] AHOM VOWEL SIGN A..AHOM VOWEL SIGN AA
11726         ; Mc #       AHOM VOWEL SIGN E
1182C..1182E  ; Mc #   [3] DOGRA VOWEL SIGN AA..DOGRA VOWEL SIGN II
11838         ; Mc #       DOGRA SIGN VISARGA
11930..11935  ; Mc #   [6] DIVES AKURU VOWEL SIGN AA..DIVES AKURU VOWEL SIGN E
11937..11938  ; Mc #   [2] DIVES AKURU VOWEL SIGN AI..DIVES AKURU VOWEL SIGN O
1193D         ; Mc #       DIVES AKURU SIGN HALANTA
11940         ; Mc #       DIVES AKURU MEDIAL YA
11942         ; Mc #       DIVES AKURU MEDIAL RA
119D1..119D3  ; Mc #   [3] NANDINAGARI VOWEL SIGN AA..NANDINAGARI VOWEL SIGN II
119DC..119DF  ; Mc #   [4] NANDINAGARI VOWEL SIGN O..NANDINAGARI SIGN VISARGA
119E4         ; Mc #       NANDINAGARI VOWEL SIGN PRISHTHAMATRA E
11A39         ; Mc #       ZANABAZAR SQUARE SIGN VISARGA
11A57..11A58  ; Mc #   [2] SOYOMBO VOWEL SIGN AI..SOYOMBO VOWEL SIGN AU
11A97         ; Mc #       SOYOMBO SIGN VISARGA
11C2F         ; Mc #       BHAIKSUKI VOWEL SIGN AA
11C3E         ; Mc #       BHAIKSUKI SIGN VISARGA
11CA9         ; Mc #       MARCHEN SUBJOINED LETTER YA
11CB1         ; Mc #       MARCHEN VOWEL SIGN I
11CB4         ; Mc #       MARCHEN VOWEL SIGN O
11D8A..11D8E  ; Mc #   [5] GUNJALA GONDI VOWEL SIGN AA..GUNJALA GONDI VOWEL SIGN UU
11D93..11D94  ; Mc #   [2] GUNJALA GONDI VOWEL SIGN OO..GUNJALA GONDI VOWEL SIGN AU
11D96         ; Mc #       GUNJALA GONDI SIGN VISARGA
11EF5..11EF6  ; Mc #   [2] MAKASAR VOWEL SIGN E..MAKASAR VOWEL SIGN O
11F03         ; Mc #       KAWI SIGN VISARGA
11F34..11F35  ; Mc #   [2] KAWI VOWEL SIGN AA..KAWI VOWEL SIGN ALTERNATE AA
11F3E..11F3F  ; Mc #   [2] KAWI VOWEL SIGN E..KAWI VOWEL SIGN AI
11F41         ; Mc #       KAWI SIGN KILLER
16F51..16F87  ; Mc #  [55] MIAO SIGN ASPIRATION..MIAO VOWEL SIGN UI
16FF0..16FF1  ; Mc #   [2] VIETNAMESE ALTERNATE READING MARK CA..VIETNAMESE ALTERNATE READING MARK NHAY
1D165..1D166  ; Mc #   [2] MUSICAL SYMBOL COMBINING STEM..MUSICAL SYMBOL COMBINING SPRECHGESANG STEM
1D16D..1D172  ; Mc #   [6] MUSICAL SYMBOL COMBINING AUGMENTATION DOT..MUSICAL SYMBOL COMBINING FLAG-5

# Total code points: 452

# ================================================

# General_Category=Decimal_Number

0030..0039    ; Nd #  [10] DIGIT ZERO..DIGIT NINE
0660..0669    ; Nd #  [10] ARABIC-INDIC DIGIT ZERO..ARABIC-INDIC DIGIT NINE
06F0..06F9    ; Nd #  [10] EXTENDED ARABIC-INDIC DIGIT ZERO..EXTENDED ARABIC-INDIC DIGIT NINE
07C0..07C9    ; Nd #  [10] NKO DIGIT ZERO..NKO DIGIT NINE
0966..096F    ; Nd #  [10] DEVANAGARI DIGIT ZERO..DEVANAGARI DIGIT NINE
09E6..09EF    ; Nd #  [10] BENGALI DIGIT ZERO..BENGALI DIGIT NINE
0A66..0A6F    ; Nd #  [10] GURMUKHI DIGIT ZERO..GURMUKHI DIGIT NINE
0AE6..0AEF    ; Nd #  [10] GUJARATI DIGIT ZERO..GUJARATI DIGIT NINE
0B66..0B6F    ; Nd #  [10] ORIYA DIGIT ZERO..ORIYA DIGIT NINE
0BE6..0BEF    ; Nd #  [10] TAMIL DIGIT ZERO..TAMIL DIGIT NINE
0C66..0C6F    ; Nd #  [10] TELUGU DIGIT ZERO..TELUGU DIGIT NINE
0CE6..0CEF    ; Nd #  [10] KANNADA DIGIT ZERO..KANNADA DIGIT NINE
0D66..0D6F    ; Nd #  [10] MALAYALAM DIGIT ZERO..MALAYALAM DIGIT NINE
0DE6..0DEF    ; Nd #  [10] SINHALA LITH DIGIT ZERO..SINHALA LITH DIGIT NINE
0E50..0E59    ; Nd #  [10] THAI DIGIT ZERO..THAI DIGIT NINE
0ED0..0ED9    ; Nd #  [10] LAO DIGIT ZERO..LAO DIGIT NINE
0F20..0F29    ; Nd #  [10] TIBETAN DIGIT ZERO..TIBETAN DIGIT NINE
1040..1049    ; Nd #  [10] MYANMAR DIGIT ZERO..MYANMAR DIGIT NINE
1090..1099    ; Nd #  [10] MYANMAR SHAN DIGIT ZERO..MYANMAR SHAN DIGIT NINE
17E0..17E9    ; Nd #  [10] KHMER DIGIT ZERO..KHMER DIGIT NINE
1810..1819    ; Nd #  [10] MONGOLIAN DIGIT ZERO..MONGOLIAN DIGIT NINE
1946..194F    ; Nd #  [10] LIMBU DIGIT ZERO..LIMBU DIGIT NINE
19D0..19D9    ; Nd #  [10] NEW TAI LUE DIGIT ZERO..NEW TAI LUE DIGIT NINE
1A80..1A89    ; Nd #  [10] TAI THAM HORA DIGIT ZERO..TAI THAM HORA DIGIT NINE
1A90..1A99    ; Nd #  [10] TAI THAM THAM DIGIT ZERO..TAI THAM THAM DIGIT NINE
1B50..1B59    ; Nd #  [10] BALINESE DIGIT ZERO..BALINESE DIGIT NINE
1BB0..1BB9    ; Nd #  [10] SUNDANESE DIGIT ZERO..SUNDANESE DIGIT NINE
1C40..1C49    ; Nd #  [10] LEPCHA DIGIT ZERO..LEPCHA DIGIT NINE
1C50..1C59    ; Nd #  [10] OL CHIKI DIGIT ZERO..OL CHIKI DIGIT NINE
A620..A629    ; Nd #  [10] VAI DIGIT ZERO..VAI DIGIT NINE
A8D0..A8D9    ; Nd #  [10] SAURASHTRA DIGIT ZERO..SAURASHTRA DIGIT NINE
A900..A909    ; Nd #  [10] KAYAH LI DIGIT ZERO..KAYAH LI DIGIT NINE
A9D0..A9D9    ; Nd #  [10] JAVANESE DIGIT ZERO..JAVANESE DIGIT NINE
A9F0..A9F9    ; Nd #  [10] MYANMAR TAI LAING DIGIT ZERO..MYANMAR TAI LAING DIGIT NINE
AA50..AA59    ; Nd #  [10] CHAM DIGIT ZERO..CHAM DIGIT NINE
ABF0..ABF9    ; Nd #  [10] MEETEI MAYEK DIGIT ZERO..MEETEI MAYEK DIGIT NINE
FF10..FF19    ; Nd #  [10] FULLWIDTH DIGIT ZERO..FULLWIDTH DIGIT NINE
104A0..104A9  ; Nd #  [10] OSMANYA DIGIT ZERO..OSMANYA DIGIT NINE
10D30..10D39  ; Nd #  [10] HANIFI ROHINGYA DIGIT ZERO..HANIFI ROHINGYA DIGIT NINE
10D40..10D49  ; Nd #  [10] GARAY DIGIT ZERO..GARAY DIGIT NINE
11066..1106F  ; Nd #  [10] BRAHMI DIGIT ZERO..BRAHMI DIGIT NINE
110F0..110F9  ; Nd #  [10] SORA SOMPENG DIGIT ZERO..SORA SOMPENG DIGIT NINE
11136..1113F  ; Nd #  [10] CHAKMA DIGIT ZERO..CHAKMA DIGIT NINE
111D0..111D9  ; Nd #  [10] SHARADA DIGIT ZERO..SHARADA DIGIT NINE
112F0..112F9  ; Nd #  [10] KHUDAWADI DIGIT ZERO..KHUDAWADI DIGIT NINE
11450..11459  ; Nd #  [10] NEWA DIGIT ZERO..NEWA DIGIT NINE
114D0..114D9  ; Nd #  [10] TIRHUTA DIGIT ZERO..TIRHUTA DIGIT NINE
11650..11659  ; Nd #  [10] MODI DIGIT ZERO..MODI DIGIT NINE
116C0..116C9  ; Nd #  [10] TAKRI DIGIT ZERO..TAKRI DIGIT NINE
116D0..116E3  ; Nd #  [20] MYANMAR PAO DIGIT ZERO..MYANMAR EASTERN PWO KAREN DIGIT NINE
11730..11739  ; Nd #  [10] AHOM DIGIT ZERO..AHOM DIGIT NINE
118E0..118E9  ; Nd #  [10] WARANG CITI DIGIT ZERO..WARANG CITI DIGIT NINE
11950..11959  ; Nd #  [10] DIVES AKURU DIGIT ZERO..DIVES AKURU DIGIT NINE
11BF0..11BF9  ; Nd #  [10] SUNUWAR DIGIT ZERO..SUNUWAR DIGIT NINE
11C50..11C59  ; Nd #  [10] BHAIKSUKI DIGIT ZERO..BHAIKSUKI DIGIT NINE
11D50..11D59  ; Nd #  [10] MASARAM GONDI DIGIT ZERO..MASARAM GONDI DIGIT NINE
11DA0..11DA9  ; Nd #  [10] GUNJALA GONDI DIGIT ZERO..GUNJALA GONDI DIGIT NINE
11F50..11F59  ; Nd #  [10] KAWI DIGIT ZERO..KAWI DIGIT NINE
16A60..16A69  ; Nd #  [10] MRO DIGIT ZERO..MRO DIGIT NINE
16AC0..16AC9  ; Nd #  [10] TANGSA DIGIT ZERO..TANGSA DIGIT NINE
16B50..16B59  ; Nd #  [10] PAHAWH HMONG DIGIT ZERO..PAHAWH HMONG DIGIT NINE
1D7CE..1D7FF  ; Nd #  [50] MATHEMATICAL BOLD DIGIT ZERO..MATHEMATICAL MONOSPACE DIGIT NINE
1E140..1E149  ; Nd #  [10] NYIAKENG PUACHUE HMONG DIGIT ZERO..NYIAKENG PUACHUE HMONG DIGIT NINE
1E2F0..1E2F9  ; Nd #  [10] WANCHO DIGIT ZERO..WANCHO DIGIT NINE
1E4F0..1E4F9  ; Nd #  [10] NAG MUNDARI DIGIT ZERO..NAG MUNDARI DIGIT NINE
1E5F1..1E5FA  ; Nd #  [10] OL ONAL DIGIT ZERO..OL ONAL DIGIT NINE
1E950..1E959  ; Nd #  [10] ADLAM DIGIT ZERO..ADLAM DIGIT NINE
1FBF0..1FBF9  ; Nd #  [10] SEGMENTED DIGIT ZERO..SEGMENTED DIGIT NINE

# Total code points: 720

# ================================================

# General_Category=Letter_Number

16EE..16F0    ; Nl #   [3] RUNIC ARLAUG SYMBOL..RUNIC BELGTHOR SYMBOL
2160..2182    ; Nl #  [35] ROMAN NUMERAL ONE..ROMAN NUMERAL TEN THOUSAND
2185..2188    ; Nl #   [4] ROMAN NUMERAL SIX LATE FORM..ROMAN NUMERAL ONE HUNDRED THOUSAND
3007          ; Nl #       IDEOGRAPHIC NUMBER ZERO
3021..3029    ; Nl #   [9] HANGZHOU NUMERAL ONE..HANGZHOU NUMERAL NINE
3038..303A    ; Nl #   [3] HANGZHOU NUMERAL TEN..HANGZHOU NUMERAL THIRTY
A6E6..A6EF    ; Nl #  [10] BAMUM LETTER MO..BAMUM LETTER KOGHOM
10140..10174  ; Nl #  [53] GREEK ACROPHONIC ATTIC ONE QUARTER..GREEK ACROPHONIC STRATIAN FIFTY MNAS
10341         ; Nl #       GOTHIC LETTER NINETY
1034A         ; Nl #       GOTHIC LETTER NINE HUNDRED
103D1..103D5  ; Nl #   [5] OLD PERSIAN NUMBER ONE..OLD PERSIAN NUMBER HUNDRED
12400..1246E  ; Nl # [111] CUNEIFORM NUMERIC SIGN TWO ASH..CUNEIFORM NUMERIC SIGN NINE U VARIANT FORM

# Total code points: 236

# ================================================

# General_Category=Other_Number

00B2..00B3    ; No #   [2] SUPERSCRIPT TWO..SUPERSCRIPT THREE
00B9          ; No #       SUPERSCRIPT ONE
00BC..00BE    ; No #   [3] VULGAR FRACTION ONE QUARTER..VULGAR FRACTION THREE QUARTERS
09F4..09F9    ; No #   [6] BENGALI CURRENCY NUMERATOR ONE..BENGALI CURRENCY DENOMINATOR SIXTEEN
0B72..0B77    ; No #   [6] ORIYA FRACTION ONE QUARTER..ORIYA FRACTION THREE SIXTEENTHS
0BF0..0BF2    ; No #   [3] TAMIL NUMBER TEN..TAMIL NUMBER ONE THOUSAND
0C78..0C7E    ; No #   [7] TELUGU FRACTION DIGIT ZERO FOR ODD POWERS OF FOUR..TELUGU FRACTION DIGIT THREE FOR EVEN POWERS OF FOUR
0D58..0D5E    ; No #   [7] MALAYALAM FRACTION ONE ONE-HUNDRED-AND-SIXTIETH..MALAYALAM FRACTION ONE FIFTH
0D70..0D78    ; No #   [9] MALAYALAM NUMBER TEN..MALAYALAM FRACTION THREE SIXTEENTHS
0F2A..0F33    ; No #  [10] TIBETAN DIGIT HALF ONE..TIBETAN DIGIT HALF ZERO
1369..137C    ; No #  [20] ETHIOPIC DIGIT ONE..ETHIOPIC NUMBER TEN THOUSAND
17F0..17F9    ; No #  [10] KHMER SYMBOL LEK ATTAK SON..KHMER SYMBOL LEK ATTAK PRAM-BUON
19DA          ; No #       NEW TAI LUE THAM DIGIT ONE
2070          ; No #       SUPERSCRIPT ZERO
2074..2079    ; No #   [6] SUPERSCRIPT FOUR..SUPERSCRIPT NINE
2080..2089    ; No #  [10] SUBSCRIPT ZERO..SUBSCRIPT NINE
2150..215F    ; No #  [16] VULGAR FRACTION ONE SEVENTH..FRACTION NUMERATOR ONE
2189          ; No #       VULGAR FRACTION ZERO THIRDS
2460..249B    ; No #  [60] CIRCLED DIGIT ONE..NUMBER TWENTY FULL STOP
24EA..24FF    ; No #  [22] CIRCLED DIGIT ZERO..NEGATIVE CIRCLED DIGIT ZERO
2776..2793    ; No #  [30] DINGBAT NEGATIVE CIRCLED DIGIT ONE..DINGBAT NEGATIVE CIRCLED SANS-SERIF NUMBER TEN
2CFD          ; No #       COPTIC FRACTION ONE HALF
3192..3195    ; No #   [4] IDEOGRAPHIC ANNOTATION ONE MARK..IDEOGRAPHIC ANNOTATION FOUR MARK
3220..3229    ; No #  [10] PARENTHESIZED IDEOGRAPH ONE..PARENTHESIZED IDEOGRAPH TEN
3248..324F    ; No #   [8] CIRCLED NUMBER TEN ON BLACK SQUARE..CIRCLED NUMBER EIGHTY ON BLACK SQUARE
3251..325F    ; No #  [15] CIRCLED NUMBER TWENTY ONE..CIRCLED NUMBER THIRTY FIVE
3280..3289    ; No #  [10] CIRCLED IDEOGRAPH ONE..CIRCLED IDEOGRAPH TEN
32B1..32BF    ; No #  [15] CIRCLED NUMBER THIRTY SIX..CIRCLED NUMBER FIFTY
A830..A835    ; No #   [6] NORTH INDIC FRACTION ONE QUARTER..NORTH INDIC FRACTION THREE SIXTEENTHS
10107..10133  ; No #  [45] AEGEAN NUMBER ONE..AEGEAN NUMBER NINETY THOUSAND
10175..10178  ; No #   [4] GREEK ONE HALF SIGN..GREEK THREE QUARTERS SIGN
1018A..1018B  ; No #   [2] GREEK ZERO SIGN..GREEK ONE QUARTER SIGN
102E1..102FB  ; No #  [27] COPTIC EPACT DIGIT ONE..COPTIC EPACT NUMBER NINE HUNDRED
10320..10323  ; No #   [4] OLD ITALIC NUMERAL ONE..OLD ITALIC NUMERAL FIFTY
10858..1085F  ; No #   [8] IMPERIAL ARAMAIC NUMBER ONE..IMPERIAL ARAMAIC NUMBER TEN THOUSAND
10879..1087F  ; No #   [7] PALMYRENE NUMBER ONE..PALMYRENE NUMBER TWENTY
108A7..108AF  ; No #   [9] NABATAEAN NUMBER ONE..NABATAEAN NUMBER ONE HUNDRED
108FB..108FF  ; No #   [5] HATRAN NUMBER ONE..HATRAN NUMBER ONE HUNDRED
10916..1091B  ; No #   [6] PHOENICIAN NUMBER ONE..PHOENICIAN NUMBER THREE
109BC..109BD  ; No #   [2] MEROITIC CURSIVE FRACTION ELEVEN TWELFTHS..MEROITIC CURSIVE FRACTION ONE HALF
109C0..109CF  ; No #  [16] MEROITIC CURSIVE NUMBER ONE..MEROITIC CURSIVE NUMBER SEVENTY
109D2..109FF  ; No #  [46] MEROITIC CURSIVE NUMBER ONE HUNDRED..MEROITIC CURSIVE FRACTION TEN TWELFTHS
10A40..10A48  ; No #   [9] KHAROSHTHI DIGIT ONE..KHAROSHTHI FRACTION ONE HALF
10A7D..10A7E  ; No #   [2] OLD SOUTH ARABIAN NUMBER ONE..OLD SOUTH ARABIAN NUMBER FIFTY
10A9D..10A9F  ; No #   [3] OLD NORTH ARABIAN NUMBER ONE..OLD NORTH ARABIAN NUMBER TWENTY
10AEB..10AEF  ; No #   [5] MANICHAEAN NUMBER ONE..MANICHAEAN NUMBER ONE HUNDRED
10B58..10B5F  ; No #   [8] INSCRIPTIONAL PARTHIAN NUMBER ONE..INSCRIPTIONAL PARTHIAN NUMBER ONE THOUSAND
10B78..10B7F  ; No #   [8] INSCRIPTIONAL PAHLAVI NUMBER ONE..INSCRIPTIONAL PAHLAVI NUMBER ONE THOUSAND
10BA9..10BAF  ; No #   [7] PSALTER PAHLAVI NUMBER ONE..PSALTER PAHLAVI NUMBER ONE HUNDRED
10CFA..10CFF  ; No #   [6] OLD HUNGARIAN NUMBER ONE..OLD HUNGARIAN NUMBER ONE THOUSAND
10E60..10E7E  ; No #  [31] RUMI DIGIT ONE..RUMI FRACTION TWO THIRDS
10F1D..10F26  ; No #  [10] OLD SOGDIAN NUMBER ONE..OLD SOGDIAN FRACTION ONE HALF
10F51..10F54  ; No #   [4] SOGDIAN NUMBER ONE..SOGDIAN NUMBER ONE HUNDRED
10FC5..10FCB  ; No #   [7] CHORASMIAN NUMBER ONE..CHORASMIAN NUMBER ONE HUNDRED
11052..11065  ; No #  [20] BRAHMI NUMBER ONE..BRAHMI NUMBER ONE THOUSAND
111E1..111F4  ; No #  [20] SINHALA ARCHAIC DIGIT ONE..SINHALA ARCHAIC NUMBER ONE THOUSAND
1173A..1173B  ; No #   [2] AHOM NUMBER TEN..AHOM NUMBER TWENTY
118EA..118F2  ; No #   [9] WARANG CITI NUMBER TEN..WARANG CITI NUMBER NINETY
11C5A..11C6C  ; No #  [19] BHAIKSUKI NUMBER ONE..BHAIKSUKI HUNDREDS UNIT MARK
11FC0..11FD4  ; No #  [21] TAMIL FRACTION ONE THREE-HUNDRED-AND-TWENTIETH..TAMIL FRACTION DOWNSCALING FACTOR KIIZH
16B5B..16B61  ; No #   [7] PAHAWH HMONG NUMBER TENS..PAHAWH HMONG NUMBER TRILLIONS
16E80..16E96  ; No #  [23] MEDEFAIDRIN DIGIT ZERO..MEDEFAIDRIN DIGIT THREE ALTERNATE FORM
1D2C0..1D2D3  ; No #  [20] KAKTOVIK NUMERAL ZERO..KAKTOVIK NUMERAL NINETEEN
1D2E0..1D2F3  ; No #  [20] MAYAN NUMERAL ZERO..MAYAN NUMERAL NINETEEN
1D360..1D378  ; No #  [25] COUNTING ROD UNIT DIGIT ONE..TALLY MARK FIVE
1E8C7..1E8CF  ; No #   [9] MENDE KIKAKUI DIGIT ONE..MENDE KIKAKUI DIGIT NINE
1EC71..1ECAB  ; No #  [59] INDIC SIYAQ NUMBER ONE..INDIC SIYAQ NUMBER PREFIXED NINE
1ECAD..1ECAF  ; No #   [3] INDIC SIYAQ FRACTION ONE QUARTER..INDIC SIYAQ FRACTION THREE QUARTERS
1ECB1..1ECB4  ; No #   [4] INDIC SIYAQ NUMBER ALTERNATE ONE..INDIC SIYAQ ALTERNATE LAKH MARK
1ED01..1ED2D  ; No #  [45] OTTOMAN SIYAQ NUMBER ONE..OTTOMAN SIYAQ NUMBER NINETY THOUSAND
1ED2F..1ED3D  ; No #  [15] OTTOMAN SIYAQ ALTERNATE NUMBER TWO..OTTOMAN SIYAQ FRACTION ONE SIXTH
1F100..1F10C  ; No #  [13] DIGIT ZERO FULL STOP..DINGBAT NEGATIVE CIRCLED SANS-SERIF DIGIT ZERO

# Total code points: 915

# ================================================

# General_Category=Space_Separator

0020          ; Zs #       SPACE
00A0          ; Zs #       NO-BREAK SPACE
1680          ; Zs #       OGHAM SPACE MARK
2000..200A    ; Zs #  [11] EN QUAD..HAIR SPACE
202F          ; Zs #       NARROW NO-BREAK SPACE
205F          ; Zs #       MEDIUM MATHEMATICAL SPACE
3000          ; Zs #       IDEOGRAPHIC SPACE

# Total code points: 17

# ================================================

# General_Category=Line_Separator

2028          ; Zl #       LINE SEPARATOR

# Total code points: 1

# ================================================

# General_Category=Paragraph_Separator

2029          ; Zp #       PARAGRAPH SEPARATOR

# Total code points: 1

# ================================================

# General_Category=Control

0000..001F    ; Cc #  [32] <control-0000>..<control-001F>
007F..009F    ; Cc #  [33] <control-007F>..<control-009F>

# Total code points: 65

# ================================================

# General_Category=Format

00AD          ; Cf #       SOFT HYPHEN
0600..0605    ; Cf #   [6] ARABIC NUMBER SIGN..ARABIC NUMBER MARK ABOVE
061C          ; Cf #       ARABIC LETTER MARK
06DD          ; Cf #       ARABIC END OF AYAH
070F          ; Cf #       SYRIAC ABBREVIATION MARK
0890..0891    ; Cf #   [2] ARABIC POUND MARK ABOVE..ARABIC PIASTRE MARK ABOVE
08E2          ; Cf #       ARABIC DISPUTED END OF AYAH
180E          ; Cf #       MONGOLIAN VOWEL SEPARATOR
200B..200F    ; Cf #   [5] ZERO WIDTH SPACE..RIGHT-TO-LEFT MARK
202A..202E    ; Cf #   [5] LEFT-TO-RIGHT EMBEDDING..RIGHT-TO-LEFT OVERRIDE
2060..2064    ; Cf #   [5] WORD JOINER..INVISIBLE PLUS
2066..206F    ; Cf #  [10] LEFT-TO-RIGHT ISOLATE..NOMINAL DIGIT SHAPES
FEFF          ; Cf #       ZERO WIDTH NO-BREAK SPACE
FFF9..FFFB    ; Cf #   [3] INTERLINEAR ANNOTATION ANCHOR..INTERLINEAR ANNOTATION TERMINATOR
110BD         ; Cf #       KAITHI NUMBER SIGN
110CD         ; Cf #       KAITHI NUMBER SIGN ABOVE
13430..1343F  ; Cf #  [16] EGYPTIAN HIEROGLYPH VERTICAL JOINER..EGYPTIAN HIEROGLYPH END WALLED ENCLOSURE
1BCA0..1BCA3  ; Cf #   [4] SHORTHAND FORMAT LETTER OVERLAP..SHORTHAND FORMAT UP STEP
1D173..1D17A  ; Cf #   [8] MUSICAL SYMBOL BEGIN BEAM..MUSICAL SYMBOL END PHRASE
E0001         ; Cf #       LANGUAGE TAG
E0020..E007F  ; Cf #  [96] TAG SPACE..CANCEL TAG

# Total code points: 170

# ================================================

# General_Category=Private_Use

E000..F8FF    ; Co # [6400] <private-use-E000>..<private-use-F8FF>
F0000..FFFFD  ; Co # [65534] <private-use-F0000>..<private-use-FFFFD>
100000..10FFFD; Co # [65534] <private-use-100000>..<private-use-10FFFD>

# Total code points: 137468

# ================================================

# General_Category=Surrogate

D800..DFFF    ; Cs # [2048] <surrogate-D800>..<surrogate-DFFF>

# Total code points: 2048

# ================================================

# General_Category=Dash_Punctuation

002D          ; Pd #       HYPHEN-MINUS
058A          ; Pd #       ARMENIAN HYPHEN
05BE          ; Pd #       HEBREW PUNCTUATION MAQAF
1400          ; Pd #       CANADIAN SYLLABICS HYPHEN
1806          ; Pd #       MONGOLIAN TODO SOFT HYPHEN
2010..2015    ; Pd #   [6] HYPHEN..HORIZONTAL BAR
2E17          ; Pd #       DOUBLE OBLIQUE HYPHEN
2E1A          ; Pd #       HYPHEN WITH DIAERESIS
2E3A..2E3B    ; Pd #   [2] TWO-EM DASH..THREE-EM DASH
2E40          ; Pd #       DOUBLE HYPHEN
2E5D          ; Pd #       OBLIQUE HYPHEN
301C          ; Pd #       WAVE DASH
3030          ; Pd #       WAVY DASH
30A0          ; Pd #       KATAKANA-HIRAGANA DOUBLE HYPHEN
FE31..FE32    ; Pd #   [2] PRESENTATION FORM FOR VERTICAL EM DASH..PRESENTATION FORM FOR VERTICAL EN DASH
FE58          ; Pd #       SMALL EM DASH
FE63          ; Pd #       SMALL HYPHEN-MINUS
FF0D          ; Pd #       FULLWIDTH HYPHEN-MINUS
10D6E         ; Pd #       GARAY HYPHEN
10EAD         ; Pd #       YEZIDI HYPHENATION MARK

# Total code points: 27

# ================================================

# General_Category=Open_Punctuation

0028          ; Ps #       LEFT PARENTHESIS
005B          ; Ps #       LEFT SQUARE BRACKET
007B          ; Ps #       LEFT CURLY BRACKET
0F3A          ; Ps #       TIBETAN MARK GUG RTAGS GYON
0F3C          ; Ps #       TIBETAN MARK ANG KHANG GYON
169B          ; Ps #       OGHAM FEATHER MARK
201A          ; Ps #       SINGLE LOW-9 QUOTATION MARK
201E          ; Ps #       DOUBLE LOW-9 QUOTATION MARK
2045          ; Ps #       LEFT SQUARE BRACKET WITH QUILL
207D          ; Ps #       SUPERSCRIPT LEFT PARENTHESIS
208D          ; Ps #       SUBSCRIPT LEFT PARENTHESIS
2308          ; Ps #       LEFT CEILING
230A          ; Ps #       LEFT FLOOR
2329          ; Ps #       LEFT-POINTING ANGLE BRACKET
2768          ; Ps #       MEDIUM LEFT PARENTHESIS ORNAMENT
276A          ; Ps #       MEDIUM FLATTENED LEFT PARENTHESIS ORNAMENT
276C          ; Ps #       MEDIUM LEFT-POINTING ANGLE BRACKET ORNAMENT
276E          ; Ps #       HEAVY LEFT-POINTING ANGLE QUOTATION MARK ORNAMENT
2770          ; Ps #       HEAVY LEFT-POINTING ANGLE BRACKET ORNAMENT
2772          ; Ps #       LIGHT LEFT TORTOISE SHELL BRACKET ORNAMENT
2774          ; Ps #       MEDIUM LEFT CURLY BRACKET ORNAMENT
27C5          ; Ps #       LEFT S-SHAPED BAG DELIMITER
27E6          ; Ps #       MATHEMATICAL LEFT WHITE SQUARE BRACKET
27E8          ; Ps #       MATHEMATICAL LEFT ANGLE BRACKET
27EA          ; Ps #       MATHEMATICAL LEFT DOUBLE ANGLE BRACKET
27EC          ; Ps #       MATHEMATICAL LEFT WHITE TORTOISE SHELL BRACKET
27EE          ; Ps #       MATHEMATICAL LEFT FLATTENED PARENTHESIS
2983          ; Ps #       LEFT WHITE CURLY BRACKET
2985          ; Ps #       LEFT WHITE PARENTHESIS
2987          ; Ps #       Z NOTATION LEFT IMAGE BRACKET
2989          ; Ps #       Z NOTATION LEFT BINDING BRACKET
298B          ; Ps #       LEFT SQUARE BRACKET WITH UNDERBAR
298D          ; Ps #       LEFT SQUARE BRACKET WITH TICK IN TOP CORNER
298F          ; Ps #       LEFT SQUARE BRACKET WITH TICK IN BOTTOM CORNER
2991          ; Ps #       LEFT ANGLE BRACKET WITH DOT
2993          ; Ps #       LEFT ARC LESS-THAN BRACKET
2995          ; Ps #       DOUBLE LEFT ARC GREATER-THAN BRACKET
2997          ; Ps #       LEFT BLACK TORTOISE SHELL BRACKET
29D8          ; Ps #       LEFT WIGGLY FENCE
29DA          ; Ps #       LEFT DOUBLE WIGGLY FENCE
29FC          ; Ps #       LEFT-POINTING CURVED ANGLE BRACKET
2E22          ; Ps #       TOP LEFT HALF BRACKET
2E24          ; Ps #       BOTTOM LEFT HALF BRACKET
2E26          ; Ps #       LEFT SIDEWAYS U BRACKET
2E28          ; Ps #       LEFT DOUBLE PARENTHESIS
2E42          ; Ps #       DOUBLE LOW-REVERSED-9 QUOTATION MARK
2E55          ; Ps #       LEFT SQUARE BRACKET WITH STROKE
2E57          ; Ps #       LEFT SQUARE BRACKET WITH DOUBLE STROKE
2E59          ; Ps #       TOP HALF LEFT PARENTHESIS
2E5B          ; Ps #       BOTTOM HALF LEFT PARENTHESIS
3008          ; Ps #       LEFT ANGLE BRACKET
300A          ; Ps #       LEFT DOUBLE ANGLE BRACKET
300C          ; Ps #       LEFT CORNER BRACKET
300E          ; Ps #       LEFT WHITE CORNER BRACKET
3010          ; Ps #       LEFT BLACK LENTICULAR BRACKET
3014          ; Ps #       LEFT TORTOISE SHELL BRACKET
3016          ; Ps #       LEFT WHITE LENTICULAR BRACKET
3018          ; Ps #       LEFT WHITE TORTOISE SHELL BRACKET
301A          ; Ps #       LEFT WHITE SQUARE BRACKET
301D          ; Ps #       REVERSED DOUBLE PRIME QUOTATION MARK
FD3F          ; Ps #       ORNATE RIGHT PARENTHESIS
FE17          ; Ps #       PRESENTATION FORM FOR VERTICAL LEFT WHITE LENTICULAR BRACKET
FE35          ; Ps #       PRESENTATION FORM FOR VERTICAL LEFT PARENTHESIS
FE37          ; Ps #       PRESENTATION FORM FOR VERTICAL LEFT CURLY BRACKET
FE39          ; Ps #       PRESENTATION FORM FOR VERTICAL LEFT TORTOISE SHELL BRACKET
FE3B          ; Ps #       PRESENTATION FORM FOR VERTICAL LEFT BLACK LENTICULAR BRACKET
FE3D          ; Ps #       PRESENTATION FORM FOR VERTICAL LEFT DOUBLE ANGLE BRACKET
FE3F          ; Ps #       PRESENTATION FORM FOR VERTICAL LEFT ANGLE BRACKET
FE41          ; Ps #       PRESENTATION FORM FOR VERTICAL LEFT CORNER BRACKET
FE43          ; Ps #       PRESENTATION FORM FOR VERTICAL LEFT WHITE CORNER BRACKET
FE47          ; Ps #       PRESENTATION FORM FOR VERTICAL LEFT SQUARE BRACKET
FE59          ; Ps #       SMALL LEFT PARENTHESIS
FE5B          ; Ps #       SMALL LEFT CURLY BRACKET
FE5D          ; Ps #       SMALL LEFT TORTOISE SHELL BRACKET
FF08          ; Ps #       FULLWIDTH LEFT PARENTHESIS
FF3B          ; Ps #       FULLWIDTH LEFT SQUARE BRACKET
FF5B          ; Ps #       FULLWIDTH LEFT CURLY BRACKET
FF5F          ; Ps #       FULLWIDTH LEFT WHITE PARENTHESIS
FF62          ; Ps #       HALFWIDTH LEFT CORNER BRACKET

# Total code points: 79

# ================================================

# General_Category=Close_Punctuation

0029          ; Pe #       RIGHT PARENTHESIS
005D          ; Pe #       RIGHT SQUARE BRACKET
007D          ; Pe #       RIGHT CURLY BRACKET
0F3B          ; Pe #       TIBETAN MARK GUG RTAGS GYAS
0F3D          ; Pe #       TIBETAN MARK ANG KHANG GYAS
169C          ; Pe #       OGHAM REVERSED FEATHER MARK
2046          ; Pe #       RIGHT SQUARE BRACKET WITH QUILL
207E          ; Pe #       SUPERSCRIPT RIGHT PARENTHESIS
208E          ; Pe #       SUBSCRIPT RIGHT PARENTHESIS
2309          ; Pe #       RIGHT CEILING
230B          ; Pe #       RIGHT FLOOR
232A          ; Pe #       RIGHT-POINTING ANGLE BRACKET
2769          ; Pe #       MEDIUM RIGHT PARENTHESIS ORNAMENT
276B          ; Pe #       MEDIUM FLATTENED RIGHT PARENTHESIS ORNAMENT
276D          ; Pe #       MEDIUM RIGHT-POINTING ANGLE BRACKET ORNAMENT
276F          ; Pe #       HEAVY RIGHT-POINTING ANGLE QUOTATION MARK ORNAMENT
2771          ; Pe #       HEAVY RIGHT-POINTING ANGLE BRACKET ORNAMENT
2773          ; Pe #       LIGHT RIGHT TORTOISE SHELL BRACKET ORNAMENT
2775          ; Pe #       MEDIUM RIGHT CURLY BRACKET ORNAMENT
27C6          ; Pe #       RIGHT S-SHAPED BAG DELIMITER
27E7          ; Pe #       MATHEMATICAL RIGHT WHITE SQUARE BRACKET
27E9          ; Pe #       MATHEMATICAL RIGHT ANGLE BRACKET
27EB          ; Pe #       MATHEMATICAL RIGHT DOUBLE ANGLE BRACKET
27ED          ; Pe #       MATHEMATICAL RIGHT WHITE TORTOISE SHELL BRACKET
27EF          ; Pe #       MATHEMATICAL RIGHT FLATTENED PARENTHESIS
2984          ; Pe #       RIGHT WHITE CURLY BRACKET
2986          ; Pe #       RIGHT WHITE PARENTHESIS
2988          ; Pe #       Z NOTATION RIGHT IMAGE BRACKET
298A          ; Pe #       Z NOTATION RIGHT BINDING BRACKET
298C          ; Pe #       RIGHT SQUARE BRACKET WITH UNDERBAR
298E          ; Pe #       RIGHT SQUARE BRACKET WITH TICK IN BOTTOM CORNER
2990          ; Pe #       RIGHT SQUARE BRACKET WITH TICK IN TOP CORNER
2992          ; Pe #       RIGHT ANGLE BRACKET WITH DOT
2994          ; Pe #       RIGHT ARC GREATER-THAN BRACKET
2996          ; Pe #       DOUBLE RIGHT ARC LESS-THAN BRACKET
2998          ; Pe #       RIGHT BLACK TORTOISE SHELL BRACKET
29D9          ; Pe #       RIGHT WIGGLY FENCE
29DB          ; Pe #       RIGHT DOUBLE WIGGLY FENCE
29FD          ; Pe #       RIGHT-POINTING CURVED ANGLE BRACKET
2E23          ; Pe #       TOP RIGHT HALF BRACKET
2E25          ; Pe #       BOTTOM RIGHT HALF BRACKET
2E27          ; Pe #       RIGHT SIDEWAYS U BRACKET
2E29          ; Pe #       RIGHT DOUBLE PARENTHESIS
2E56          ; Pe #       RIGHT SQUARE BRACKET WITH STROKE
2E58          ; Pe #       RIGHT SQUARE BRACKET WITH DOUBLE STROKE
2E5A          ; Pe #       TOP HALF RIGHT PARENTHESIS
2E5C          ; Pe #       BOTTOM HALF RIGHT PARENTHESIS
3009          ; Pe #       RIGHT ANGLE BRACKET
300B          ; Pe #       RIGHT DOUBLE ANGLE BRACKET
300D          ; Pe #       RIGHT CORNER BRACKET
300F          ; Pe #       RIGHT WHITE CORNER BRACKET
3011          ; Pe #       RIGHT BLACK LENTICULAR BRACKET
3015          ; Pe #       RIGHT TORTOISE SHELL BRACKET
3017          ; Pe #       RIGHT WHITE LENTICULAR BRACKET
3019          ; Pe #       RIGHT WHITE TORTOISE SHELL BRACKET
301B          ; Pe #       RIGHT WHITE SQUARE BRACKET
301E..301F    ; Pe #   [2] DOUBLE PRIME QUOTATION MARK..LOW DOUBLE PRIME QUOTATION MARK
FD3E          ; Pe #       ORNATE LEFT PARENTHESIS
FE18          ; Pe #       PRESENTATION FORM FOR VERTICAL RIGHT WHITE LENTICULAR BRAKCET
FE36          ; Pe #       PRESENTATION FORM FOR VERTICAL RIGHT PARENTHESIS
FE38          ; Pe #       PRESENTATION FORM FOR VERTICAL RIGHT CURLY BRACKET
FE3A          ; Pe #       PRESENTATION FORM FOR VERTICAL RIGHT TORTOISE SHELL BRACKET
FE3C          ; Pe #       PRESENTATION FORM FOR VERTICAL RIGHT BLACK LENTICULAR BRACKET
FE3E          ; Pe #       PRESENTATION FORM FOR VERTICAL RIGHT DOUBLE ANGLE BRACKET
FE40          ; Pe #       PRESENTATION FORM FOR VERTICAL RIGHT ANGLE BRACKET
FE42          ; Pe #       PRESENTATION FORM FOR VERTICAL RIGHT CORNER BRACKET
FE44          ; Pe #       PRESENTATION FORM FOR VERTICAL RIGHT WHITE CORNER BRACKET
FE48          ; Pe #       PRESENTATION FORM FOR VERTICAL RIGHT SQUARE BRACKET
FE5A          ; Pe #       SMALL RIGHT PARENTHESIS
FE5C          ; Pe #       SMALL RIGHT CURLY BRACKET
FE5E          ; Pe #       SMALL RIGHT TORTOISE SHELL BRACKET
FF09          ; Pe #       FULLWIDTH RIGHT PARENTHESIS
FF3D          ; Pe #       FULLWIDTH RIGHT SQUARE BRACKET
FF5D          ; Pe #       FULLWIDTH RIGHT CURLY BRACKET
FF60          ; Pe #       FULLWIDTH RIGHT WHITE PARENTHESIS
FF63          ; Pe #       HALFWIDTH RIGHT CORNER BRACKET

# Total code points: 77

# ================================================

# General_Category=Connector_Punctuation

005F          ; Pc #       LOW LINE
203F..2040    ; Pc #   [2] UNDERTIE..CHARACTER TIE
2054          ; Pc #       INVERTED UNDERTIE
FE33..FE34    ; Pc #   [2] PRESENTATION FORM FOR VERTICAL LOW LINE..PRESENTATION FORM FOR VERTICAL WAVY LOW LINE
FE4D..FE4F    ; Pc #   [3] DASHED LOW LINE..WAVY LOW LINE
FF3F          ; Pc #       FULLWIDTH LOW LINE

# Total code points: 10

# ================================================

# General_Category=Other_Punctuation

0021..0023    ; Po #   [3] EXCLAMATION MARK..NUMBER SIGN
0025..0027    ; Po #   [3] PERCENT SIGN..APOSTROPHE
002A          ; Po #       ASTERISK
002C          ; Po #       COMMA
002E..002F    ; Po #   [2] FULL STOP..SOLIDUS
003A..003B    ; Po #   [2] COLON..SEMICOLON
003F..0040    ; Po #   [2] QUESTION MARK..COMMERCIAL AT
005C          ; Po #       REVERSE SOLIDUS
00A1          ; Po #       INVERTED EXCLAMATION MARK
00A7          ; Po #       SECTION SIGN
00B6..00B7    ; Po #   [2] PILCROW SIGN..MIDDLE DOT
00BF          ; Po #       INVERTED QUESTION MARK
037E          ; Po #       GREEK QUESTION MARK
0387          ; Po #       GREEK ANO TELEIA
055A..055F    ; Po #   [6] ARMENIAN APOSTROPHE..ARMENIAN ABBREVIATION MARK
0589          ; Po #       ARMENIAN FULL STOP
05C0          ; Po #       HEBREW PUNCTUATION PASEQ
05C3          ; Po #       HEBREW PUNCTUATION SOF PASUQ
05C6          ; Po #       HEBREW PUNCTUATION NUN HAFUKHA
05F3..05F4    ; Po #   [2] HEBREW PUNCTUATION GERESH..HEBREW PUNCTUATION GERSHAYIM
0609..060A    ; Po #   [2] ARABIC-INDIC PER MILLE SIGN..ARABIC-INDIC PER TEN THOUSAND SIGN
060C..060D    ; Po #   [2] ARABIC COMMA..ARABIC DATE SEPARATOR
061B          ; Po #       ARABIC SEMICOLON
061D..061F    ; Po #   [3] ARABIC END OF TEXT MARK..ARABIC QUESTION MARK
066A..066D    ; Po #   [4] ARABIC PERCENT SIGN..ARABIC FIVE POINTED STAR
06D4          ; Po #       ARABIC FULL STOP
0700..070D    ; Po #  [14] SYRIAC END OF PARAGRAPH..SYRIAC HARKLEAN ASTERISCUS
07F7..07F9    ; Po #   [3] NKO SYMBOL GBAKURUNEN..NKO EXCLAMATION MARK
0830..083E    ; Po #  [15] SAMARITAN PUNCTUATION NEQUDAA..SAMARITAN PUNCTUATION ANNAAU
085E          ; Po #       MANDAIC PUNCTUATION
0964..0965    ; Po #   [2] DEVANAGARI DANDA..DEVANAGARI DOUBLE DANDA
0970          ; Po #       DEVANAGARI ABBREVIATION SIGN
09FD          ; Po #       BENGALI ABBREVIATION SIGN
0A76          ; Po #       GURMUKHI ABBREVIATION SIGN
0AF0          ; Po #       GUJARATI ABBREVIATION SIGN
0C77          ; Po #       TELUGU SIGN SIDDHAM
0C84          ; Po #       KANNADA SIGN SIDDHAM
0DF4          ; Po #       SINHALA PUNCTUATION KUNDDALIYA
0E4F          ; Po #       THAI CHARACTER FONGMAN
0E5A..0E5B    ; Po #   [2] THAI CHARACTER ANGKHANKHU..THAI CHARACTER KHOMUT
0F04..0F12    ; Po #  [15] TIBETAN MARK INITIAL YIG MGO MDUN MA..TIBETAN MARK RGYA GRAM SHAD
0F14          ; Po #       TIBETAN MARK GTER TSHEG
0F85          ; Po #       TIBETAN MARK PALUTA
0FD0..0FD4    ; Po #   [5] TIBETAN MARK BSKA- SHOG GI MGO RGYAN..TIBETAN MARK CLOSING BRDA RNYING YIG MGO SGAB MA
0FD9..0FDA    ; Po #   [2] TIBETAN MARK LEADING MCHAN RTAGS..TIBETAN MARK TRAILING MCHAN RTAGS
104A..104F    ; Po #   [6] MYANMAR SIGN LITTLE SECTION..MYANMAR SYMBOL GENITIVE
10FB          ; Po #       GEORGIAN PARAGRAPH SEPARATOR
1360..1368    ; Po #   [9] ETHIOPIC SECTION MARK..ETHIOPIC PARAGRAPH SEPARATOR
166E          ; Po #       CANADIAN SYLLABICS FULL STOP
16EB..16ED    ; Po #   [3] RUNIC SINGLE PUNCTUATION..RUNIC CROSS PUNCTUATION
1735..1736    ; Po #   [2] PHILIPPINE SINGLE PUNCTUATION..PHILIPPINE DOUBLE PUNCTUATION
17D4..17D6    ; Po #   [3] KHMER SIGN KHAN..KHMER SIGN CAMNUC PII KUUH
17D8..17DA    ; Po #   [3] KHMER SIGN BEYYAL..KHMER SIGN KOOMUUT
1800..1805    ; Po #   [6] MONGOLIAN BIRGA..MONGOLIAN FOUR DOTS
1807..180A    ; Po #   [4] MONGOLIAN SIBE SYLLABLE BOUNDARY MARKER..MONGOLIAN NIRUGU
1944..1945    ; Po #   [2] LIMBU EXCLAMATION MARK..LIMBU QUESTION MARK
1A1E..1A1F    ; Po #   [2] BUGINESE PALLAWA..BUGINESE END OF SECTION
1AA0..1AA6    ; Po #   [7] TAI THAM SIGN WIANG..TAI THAM SIGN REVERSED ROTATED RANA
1AA8..1AAD    ; Po #   [6] TAI THAM SIGN KAAN..TAI THAM SIGN CAANG
1B5A..1B60    ; Po #   [7] BALINESE PANTI..BALINESE PAMENENG
1B7D..1B7E    ; Po #   [2] BALINESE PANTI LANTANG..BALINESE PAMADA LANTANG
1BFC..1BFF    ; Po #   [4] BATAK SYMBOL BINDU NA METEK..BATAK SYMBOL BINDU PANGOLAT
1C3B..1C3F    ; Po #   [5] LEPCHA PUNCTUATION TA-ROL..LEPCHA PUNCTUATION TSHOOK
1C7E..1C7F    ; Po #   [2] OL CHIKI PUNCTUATION MUCAAD..OL CHIKI PUNCTUATION DOUBLE MUCAAD
1CC0..1CC7    ; Po #   [8] SUNDANESE PUNCTUATION BINDU SURYA..SUNDANESE PUNCTUATION BINDU BA SATANGA
1CD3          ; Po #       VEDIC SIGN NIHSHVASA
2016..2017    ; Po #   [2] DOUBLE VERTICAL LINE..DOUBLE LOW LINE
2020..2027    ; Po #   [8] DAGGER..HYPHENATION POINT
2030..2038    ; Po #   [9] PER MILLE SIGN..CARET
203B..203E    ; Po #   [4] REFERENCE MARK..OVERLINE
2041..2043    ; Po #   [3] CARET INSERTION POINT..HYPHEN BULLET
2047..2051    ; Po #  [11] DOUBLE QUESTION MARK..TWO ASTERISKS ALIGNED VERTICALLY
2053          ; Po #       SWUNG DASH
2055..205E    ; Po #  [10] FLOWER PUNCTUATION MARK..VERTICAL FOUR DOTS
2CF9..2CFC    ; Po #   [4] COPTIC OLD NUBIAN FULL STOP..COPTIC OLD NUBIAN VERSE DIVIDER
2CFE..2CFF    ; Po #   [2] COPTIC FULL STOP..COPTIC MORPHOLOGICAL DIVIDER
2D70          ; Po #       TIFINAGH SEPARATOR MARK
2E00..2E01    ; Po #   [2] RIGHT ANGLE SUBSTITUTION MARKER..RIGHT ANGLE DOTTED SUBSTITUTION MARKER
2E06..2E08    ; Po #   [3] RAISED INTERPOLATION MARKER..DOTTED TRANSPOSITION MARKER
2E0B          ; Po #       RAISED SQUARE
2E0E..2E16    ; Po #   [9] EDITORIAL CORONIS..DOTTED RIGHT-POINTING ANGLE
2E18..2E19    ; Po #   [2] INVERTED INTERROBANG..PALM BRANCH
2E1B          ; Po #       TILDE WITH RING ABOVE
2E1E..2E1F    ; Po #   [2] TILDE WITH DOT ABOVE..TILDE WITH DOT BELOW
2E2A..2E2E    ; Po #   [5] TWO DOTS OVER ONE DOT PUNCTUATION..REVERSED QUESTION MARK
2E30..2E39    ; Po #  [10] RING POINT..TOP HALF SECTION SIGN
2E3C..2E3F    ; Po #   [4] STENOGRAPHIC FULL STOP..CAPITULUM
2E41          ; Po #       REVERSED COMMA
2E43..2E4F    ; Po #  [13] DASH WITH LEFT UPTURN..CORNISH VERSE DIVIDER
2E52..2E54    ; Po #   [3] TIRONIAN SIGN CAPITAL ET..MEDIEVAL QUESTION MARK
3001..3003    ; Po #   [3] IDEOGRAPHIC COMMA..DITTO MARK
303D          ; Po #       PART ALTERNATION MARK
30FB          ; Po #       KATAKANA MIDDLE DOT
A4FE..A4FF    ; Po #   [2] LISU PUNCTUATION COMMA..LISU PUNCTUATION FULL STOP
A60D..A60F    ; Po #   [3] VAI COMMA..VAI QUESTION MARK
A673          ; Po #       SLAVONIC ASTERISK
A67E          ; Po #       CYRILLIC KAVYKA
A6F2..A6F7    ; Po #   [6] BAMUM NJAEMLI..BAMUM QUESTION MARK
A874..A877    ; Po #   [4] PHAGS-PA SINGLE HEAD MARK..PHAGS-PA MARK DOUBLE SHAD
A8CE..A8CF    ; Po #   [2] SAURASHTRA DANDA..SAURASHTRA DOUBLE DANDA
A8F8..A8FA    ; Po #   [3] DEVANAGARI SIGN PUSHPIKA..DEVANAGARI CARET
A8FC          ; Po #       DEVANAGARI SIGN SIDDHAM
A92E..A92F    ; Po #   [2] KAYAH LI SIGN CWI..KAYAH LI SIGN SHYA
A95F          ; Po #       REJANG SECTION MARK
A9C1..A9CD    ; Po #  [13] JAVANESE LEFT RERENGGAN..JAVANESE TURNED PADA PISELEH
A9DE..A9DF    ; Po #   [2] JAVANESE PADA TIRTA TUMETES..JAVANESE PADA ISEN-ISEN
AA5C..AA5F    ; Po #   [4] CHAM PUNCTUATION SPIRAL..CHAM PUNCTUATION TRIPLE DANDA
AADE..AADF    ; Po #   [2] TAI VIET SYMBOL HO HOI..TAI VIET SYMBOL KOI KOI
AAF0..AAF1    ; Po #   [2] MEETEI MAYEK CHEIKHAN..MEETEI MAYEK AHANG KHUDAM
ABEB          ; Po #       MEETEI MAYEK CHEIKHEI
FE10..FE16    ; Po #   [7] PRESENTATION FORM FOR VERTICAL COMMA..PRESENTATION FORM FOR VERTICAL QUESTION MARK
FE19          ; Po #       PRESENTATION FORM FOR VERTICAL HORIZONTAL ELLIPSIS
FE30          ; Po #       PRESENTATION FORM FOR VERTICAL TWO DOT LEADER
FE45..FE46    ; Po #   [2] SESAME DOT..WHITE SESAME DOT
FE49..FE4C    ; Po #   [4] DASHED OVERLINE..DOUBLE WAVY OVERLINE
FE50..FE52    ; Po #   [3] SMALL COMMA..SMALL FULL STOP
FE54..FE57    ; Po #   [4] SMALL SEMICOLON..SMALL EXCLAMATION MARK
FE5F..FE61    ; Po #   [3] SMALL NUMBER SIGN..SMALL ASTERISK
FE68          ; Po #       SMALL REVERSE SOLIDUS
FE6A..FE6B    ; Po #   [2] SMALL PERCENT SIGN..SMALL COMMERCIAL AT
FF01..FF03    ; Po #   [3] FULLWIDTH EXCLAMATION MARK..FULLWIDTH NUMBER SIGN
FF05..FF07    ; Po #   [3] FULLWIDTH PERCENT SIGN..FULLWIDTH APOSTROPHE
FF0A          ; Po #       FULLWIDTH ASTERISK
FF0C          ; Po #       FULLWIDTH COMMA
FF0E..FF0F    ; Po #   [2] FULLWIDTH FULL STOP..FULLWIDTH SOLIDUS
FF1A..FF1B    ; Po #   [2] FULLWIDTH COLON..FULLWIDTH SEMICOLON
FF1F..FF20    ; Po #   [2] FULLWIDTH QUESTION MARK..FULLWIDTH COMMERCIAL AT
FF3C          ; Po #       FULLWIDTH REVERSE SOLIDUS
FF61          ; Po #       HALFWIDTH IDEOGRAPHIC FULL STOP
FF64..FF65    ; Po #   [2] HALFWIDTH IDEOGRAPHIC COMMA..HALFWIDTH KATAKANA MIDDLE DOT
10100..10102  ; Po #   [3] AEGEAN WORD SEPARATOR LINE..AEGEAN CHECK MARK
1039F         ; Po #       UGARITIC WORD DIVIDER
103D0         ; Po #       OLD PERSIAN WORD DIVIDER
1056F         ; Po #       CAUCASIAN ALBANIAN CITATION MARK
10857         ; Po #       IMPERIAL ARAMAIC SECTION SIGN
1091F         ; Po #       PHOENICIAN WORD SEPARATOR
1093F         ; Po #       LYDIAN TRIANGULAR MARK
10A50..10A58  ; Po #   [9] KHAROSHTHI PUNCTUATION DOT..KHAROSHTHI PUNCTUATION LINES
10A7F         ; Po #       OLD SOUTH ARABIAN NUMERIC INDICATOR
10AF0..10AF6  ; Po #   [7] MANICHAEAN PUNCTUATION STAR..MANICHAEAN PUNCTUATION LINE FILLER
10B39..10B3F  ; Po #   [7] AVESTAN ABBREVIATION MARK..LARGE ONE RING OVER TWO RINGS PUNCTUATION
10B99..10B9C  ; Po #   [4] PSALTER PAHLAVI SECTION MARK..PSALTER PAHLAVI FOUR DOTS WITH DOT
10F55..10F59  ; Po #   [5] SOGDIAN PUNCTUATION TWO VERTICAL BARS..SOGDIAN PUNCTUATION HALF CIRCLE WITH DOT
10F86..10F89  ; Po #   [4] OLD UYGHUR PUNCTUATION BAR..OLD UYGHUR PUNCTUATION FOUR DOTS
11047..1104D  ; Po #   [7] BRAHMI DANDA..BRAHMI PUNCTUATION LOTUS
110BB..110BC  ; Po #   [2] KAITHI ABBREVIATION SIGN..KAITHI ENUMERATION SIGN
110BE..110C1  ; Po #   [4] KAITHI SECTION MARK..KAITHI DOUBLE DANDA
11140..11143  ; Po #   [4] CHAKMA SECTION MARK..CHAKMA QUESTION MARK
11174..11175  ; Po #   [2] MAHAJANI ABBREVIATION SIGN..MAHAJANI SECTION MARK
111C5..111C8  ; Po #   [4] SHARADA DANDA..SHARADA SEPARATOR
111CD         ; Po #       SHARADA SUTRA MARK
111DB         ; Po #       SHARADA SIGN SIDDHAM
111DD..111DF  ; Po #   [3] SHARADA CONTINUATION SIGN..SHARADA SECTION MARK-2
11238..1123D  ; Po #   [6] KHOJKI DANDA..KHOJKI ABBREVIATION SIGN
112A9         ; Po #       MULTANI SECTION MARK
1144B..1144F  ; Po #   [5] NEWA DANDA..NEWA ABBREVIATION SIGN
1145A..1145B  ; Po #   [2] NEWA DOUBLE COMMA..NEWA PLACEHOLDER MARK
1145D         ; Po #       NEWA INSERTION SIGN
114C6         ; Po #       TIRHUTA ABBREVIATION SIGN
115C1..115D7  ; Po #  [23] SIDDHAM SIGN SIDDHAM..SIDDHAM SECTION MARK WITH CIRCLES AND FOUR ENCLOSURES
11641..11643  ; Po #   [3] MODI DANDA..MODI ABBREVIATION SIGN
11660..1166C  ; Po #  [13] MONGOLIAN BIRGA WITH ORNAMENT..MONGOLIAN TURNED SWIRL BIRGA WITH DOUBLE ORNAMENT
116B9         ; Po #       TAKRI ABBREVIATION SIGN
1173C..1173E  ; Po #   [3] AHOM SIGN SMALL SECTION..AHOM SIGN RULAI
1183B         ; Po #       DOGRA ABBREVIATION SIGN
11944..11946  ; Po #   [3] DIVES AKURU DOUBLE DANDA..DIVES AKURU END OF TEXT MARK
119E2         ; Po #       NANDINAGARI SIGN SIDDHAM
11A3F..11A46  ; Po #   [8] ZANABAZAR SQUARE INITIAL HEAD MARK..ZANABAZAR SQUARE CLOSING DOUBLE-LINED HEAD MARK
11A9A..11A9C  ; Po #   [3] SOYOMBO MARK TSHEG..SOYOMBO MARK DOUBLE SHAD
11A9E..11AA2  ; Po #   [5] SOYOMBO HEAD MARK WITH MOON AND SUN AND TRIPLE FLAME..SOYOMBO TERMINAL MARK-2
11B00..11B09  ; Po #  [10] DEVANAGARI HEAD MARK..DEVANAGARI SIGN MINDU
11BE1         ; Po #       SUNUWAR SIGN PVO
11C41..11C45  ; Po #   [5] BHAIKSUKI DANDA..BHAIKSUKI GAP FILLER-2
11C70..11C71  ; Po #   [2] MARCHEN HEAD MARK..MARCHEN MARK SHAD
11EF7..11EF8  ; Po #   [2] MAKASAR PASSIMBANG..MAKASAR END OF SECTION
11F43..11F4F  ; Po #  [13] KAWI DANDA..KAWI PUNCTUATION CLOSING SPIRAL
11FFF         ; Po #       TAMIL PUNCTUATION END OF TEXT
12470..12474  ; Po #   [5] CUNEIFORM PUNCTUATION SIGN OLD ASSYRIAN WORD DIVIDER..CUNEIFORM PUNCTUATION SIGN DIAGONAL QUADCOLON
12FF1..12FF2  ; Po #   [2] CYPRO-MINOAN SIGN CM301..CYPRO-MINOAN SIGN CM302
16A6E..16A6F  ; Po #   [2] MRO DANDA..MRO DOUBLE DANDA
16AF5         ; Po #       BASSA VAH FULL STOP
16B37..16B3B  ; Po #   [5] PAHAWH HMONG SIGN VOS THOM..PAHAWH HMONG SIGN VOS FEEM
16B44         ; Po #       PAHAWH HMONG SIGN XAUS
16E97..16E9A  ; Po #   [4] MEDEFAIDRIN COMMA..MEDEFAIDRIN EXCLAMATION OH
16FE2         ; Po #       OLD CHINESE HOOK MARK
1BC9F         ; Po #       DUPLOYAN PUNCTUATION CHINOOK FULL STOP
1DA87..1DA8B  ; Po #   [5] SIGNWRITING COMMA..SIGNWRITING PARENTHESIS
1E5FF         ; Po #       OL ONAL ABBREVIATION SIGN
1E95E..1E95F  ; Po #   [2] ADLAM INITIAL EXCLAMATION MARK..ADLAM INITIAL QUESTION MARK

# Total code points: 630

# ================================================

# General_Category=Math_Symbol

002B          ; Sm #       PLUS SIGN
003C..003E    ; Sm #   [3] LESS-THAN SIGN..GREATER-THAN SIGN
007C          ; Sm #       VERTICAL LINE
007E          ; Sm #       TILDE
00AC          ; Sm #       NOT SIGN
00B1          ; Sm #       PLUS-MINUS SIGN
00D7          ; Sm #       MULTIPLICATION SIGN
00F7          ; Sm #       DIVISION SIGN
03F6          ; Sm #       GREEK REVERSED LUNATE EPSILON SYMBOL
0606..0608    ; Sm #   [3] ARABIC-INDIC CUBE ROOT..ARABIC RAY
2044          ; Sm #       FRACTION SLASH
2052          ; Sm #       COMMERCIAL MINUS SIGN
207A..207C    ; Sm #   [3] SUPERSCRIPT PLUS SIGN..SUPERSCRIPT EQUALS SIGN
208A..208C    ; Sm #   [3] SUBSCRIPT PLUS SIGN..SUBSCRIPT EQUALS SIGN
2118          ; Sm #       SCRIPT CAPITAL P
2140..2144    ; Sm #   [5] DOUBLE-STRUCK N-ARY SUMMATION..TURNED SANS-SERIF CAPITAL Y
214B          ; Sm #       TURNED AMPERSAND
2190..2194    ; Sm #   [5] LEFTWARDS ARROW..LEFT RIGHT ARROW
219A..219B    ; Sm #   [2] LEFTWARDS ARROW WITH STROKE..RIGHTWARDS ARROW WITH STROKE
21A0          ; Sm #       RIGHTWARDS TWO HEADED ARROW
21A3          ; Sm #       RIGHTWARDS ARROW WITH TAIL
21A6          ; Sm #       RIGHTWARDS ARROW FROM BAR
21AE          ; Sm #       LEFT RIGHT ARROW WITH STROKE
21CE..21CF    ; Sm #   [2] LEFT RIGHT DOUBLE ARROW WITH STROKE..RIGHTWARDS DOUBLE ARROW WITH STROKE
21D2          ; Sm #       RIGHTWARDS DOUBLE ARROW
21D4          ; Sm #       LEFT RIGHT DOUBLE ARROW
21F4..22FF    ; Sm # [268] RIGHT ARROW WITH SMALL CIRCLE..Z NOTATION BAG MEMBERSHIP
2320..2321    ; Sm #   [2] TOP HALF INTEGRAL..BOTTOM HALF INTEGRAL
237C          ; Sm #       RIGHT ANGLE WITH DOWNWARDS ZIGZAG ARROW
239B..23B3    ; Sm #  [25] LEFT PARENTHESIS UPPER HOOK..SUMMATION BOTTOM
23DC..23E1    ; Sm #   [6] TOP PARENTHESIS..BOTTOM TORTOISE SHELL BRACKET
25B7          ; Sm #       WHITE RIGHT-POINTING TRIANGLE
25C1          ; Sm #       WHITE LEFT-POINTING TRIANGLE
25F8..25FF    ; Sm #   [8] UPPER LEFT TRIANGLE..LOWER RIGHT TRIANGLE
266F          ; Sm #       MUSIC SHARP SIGN
27C0..27C4    ; Sm #   [5] THREE DIMENSIONAL ANGLE..OPEN SUPERSET
27C7..27E5    ; Sm #  [31] OR WITH DOT INSIDE..WHITE SQUARE WITH RIGHTWARDS TICK
27F0..27FF    ; Sm #  [16] UPWARDS QUADRUPLE ARROW..LONG RIGHTWARDS SQUIGGLE ARROW
2900..2982    ; Sm # [131] RIGHTWARDS TWO-HEADED ARROW WITH VERTICAL STROKE..Z NOTATION TYPE COLON
2999..29D7    ; Sm #  [63] DOTTED FENCE..BLACK HOURGLASS
29DC..29FB    ; Sm #  [32] INCOMPLETE INFINITY..TRIPLE PLUS
29FE..2AFF    ; Sm # [258] TINY..N-ARY WHITE VERTICAL BAR
2B30..2B44    ; Sm #  [21] LEFT ARROW WITH SMALL CIRCLE..RIGHTWARDS ARROW THROUGH SUPERSET
2B47..2B4C    ; Sm #   [6] REVERSE TILDE OPERATOR ABOVE RIGHTWARDS ARROW..RIGHTWARDS ARROW ABOVE REVERSE TILDE OPERATOR
FB29          ; Sm #       HEBREW LETTER ALTERNATIVE PLUS SIGN
FE62          ; Sm #       SMALL PLUS SIGN
FE64..FE66    ; Sm #   [3] SMALL LESS-THAN SIGN..SMALL EQUALS SIGN
FF0B          ; Sm #       FULLWIDTH PLUS SIGN
FF1C..FF1E    ; Sm #   [3] FULLWIDTH LESS-THAN SIGN..FULLWIDTH GREATER-THAN SIGN
FF5C          ; Sm #       FULLWIDTH VERTICAL LINE
FF5E          ; Sm #       FULLWIDTH TILDE
FFE2          ; Sm #       FULLWIDTH NOT SIGN
FFE9..FFEC    ; Sm #   [4] HALFWIDTH LEFTWARDS ARROW..HALFWIDTH DOWNWARDS ARROW
10D8E..10D8F  ; Sm #   [2] GARAY PLUS SIGN..GARAY MINUS SIGN
1D6C1         ; Sm #       MATHEMATICAL BOLD NABLA
1D6DB         ; Sm #       MATHEMATICAL BOLD PARTIAL DIFFERENTIAL
1D6FB         ; Sm #       MATHEMATICAL ITALIC NABLA
1D715         ; Sm #       MATHEMATICAL ITALIC PARTIAL DIFFERENTIAL
1D735         ; Sm #       MATHEMATICAL BOLD ITALIC NABLA
1D74F         ; Sm #       MATHEMATICAL BOLD ITALIC PARTIAL DIFFERENTIAL
1D76F         ; Sm #       MATHEMATICAL SANS-SERIF BOLD NABLA
1D789         ; Sm #       MATHEMATICAL SANS-SERIF BOLD PARTIAL DIFFERENTIAL
1D7A9         ; Sm #       MATHEMATICAL SANS-SERIF BOLD ITALIC NABLA
1D7C3         ; Sm #       MATHEMATICAL SANS-SERIF BOLD ITALIC PARTIAL DIFFERENTIAL
1EEF0..1EEF1  ; Sm #   [2] ARABIC MATHEMATICAL OPERATOR MEEM WITH HAH WITH TATWEEL..ARABIC MATHEMATICAL OPERATOR HAH WITH DAL

# Total code points: 950

# ================================================

# General_Category=Currency_Symbol

0024          ; Sc #       DOLLAR SIGN
00A2..00A5    ; Sc #   [4] CENT SIGN..YEN SIGN
058F          ; Sc #       ARMENIAN DRAM SIGN
060B          ; Sc #       AFGHANI SIGN
07FE..07FF    ; Sc #   [2] NKO DOROME SIGN..NKO TAMAN SIGN
09F2..09F3    ; Sc #   [2] BENGALI RUPEE MARK..BENGALI RUPEE SIGN
09FB          ; Sc #       BENGALI GANDA MARK
0AF1          ; Sc #       GUJARATI RUPEE SIGN
0BF9          ; Sc #       TAMIL RUPEE SIGN
0E3F          ; Sc #       THAI CURRENCY SYMBOL BAHT
17DB          ; Sc #       KHMER CURRENCY SYMBOL RIEL
20A0..20C0    ; Sc #  [33] EURO-CURRENCY SIGN..SOM SIGN
A838          ; Sc #       NORTH INDIC RUPEE MARK
FDFC          ; Sc #       RIAL SIGN
FE69          ; Sc #       SMALL DOLLAR SIGN
FF04          ; Sc #       FULLWIDTH DOLLAR SIGN
FFE0..FFE1    ; Sc #   [2] FULLWIDTH CENT SIGN..FULLWIDTH POUND SIGN
FFE5..FFE6    ; Sc #   [2] FULLWIDTH YEN SIGN..FULLWIDTH WON SIGN
11FDD..11FE0  ; Sc #   [4] TAMIL SIGN KAACU..TAMIL SIGN VARAAKAN
1E2FF         ; Sc #       WANCHO NGUN SIGN
1ECB0         ; Sc #       INDIC SIYAQ RUPEE MARK

# Total code points: 63

# ================================================

# General_Category=Modifier_Symbol

005E          ; Sk #       CIRCUMFLEX ACCENT
0060          ; Sk #       GRAVE ACCENT
00A8          ; Sk #       DIAERESIS
00AF          ; Sk #       MACRON
00B4          ; Sk #       ACUTE ACCENT
00B8          ; Sk #       CEDILLA
02C2..02C5    ; Sk #   [4] MODIFIER LETTER LEFT ARROWHEAD..MODIFIER LETTER DOWN ARROWHEAD
02D2..02DF    ; Sk #  [14] MODIFIER LETTER CENTRED RIGHT HALF RING..MODIFIER LETTER CROSS ACCENT
02E5..02EB    ; Sk #   [7] MODIFIER LETTER EXTRA-HIGH TONE BAR..MODIFIER LETTER YANG DEPARTING TONE MARK
02ED          ; Sk #       MODIFIER LETTER UNASPIRATED
02EF..02FF    ; Sk #  [17] MODIFIER LETTER LOW DOWN ARROWHEAD..MODIFIER LETTER LOW LEFT ARROW
0375          ; Sk #       GREEK LOWER NUMERAL SIGN
0384..0385    ; Sk #   [2] GREEK TONOS..GREEK DIALYTIKA TONOS
0888          ; Sk #       ARABIC RAISED ROUND DOT
1FBD          ; Sk #       GREEK KORONIS
1FBF..1FC1    ; Sk #   [3] GREEK PSILI..GREEK DIALYTIKA AND PERISPOMENI
1FCD..1FCF    ; Sk #   [3] GREEK PSILI AND VARIA..GREEK PSILI AND PERISPOMENI
1FDD..1FDF    ; Sk #   [3] GREEK DASIA AND VARIA..GREEK DASIA AND PERISPOMENI
1FED..1FEF    ; Sk #   [3] GREEK DIALYTIKA AND VARIA..GREEK VARIA
1FFD..1FFE    ; Sk #   [2] GREEK OXIA..GREEK DASIA
309B..309C    ; Sk #   [2] KATAKANA-HIRAGANA VOICED SOUND MARK..KATAKANA-HIRAGANA SEMI-VOICED SOUND MARK
A700..A716    ; Sk #  [23] MODIFIER LETTER CHINESE TONE YIN PING..MODIFIER LETTER EXTRA-LOW LEFT-STEM TONE BAR
A720..A721    ; Sk #   [2] MODIFIER LETTER STRESS AND HIGH TONE..MODIFIER LETTER STRESS AND LOW TONE
A789..A78A    ; Sk #   [2] MODIFIER LETTER COLON..MODIFIER LETTER SHORT EQUALS SIGN
AB5B          ; Sk #       MODIFIER BREVE WITH INVERTED BREVE
AB6A..AB6B    ; Sk #   [2] MODIFIER LETTER LEFT TACK..MODIFIER LETTER RIGHT TACK
FBB2..FBC2    ; Sk #  [17] ARABIC SYMBOL DOT ABOVE..ARABIC SYMBOL WASLA ABOVE
FF3E          ; Sk #       FULLWIDTH CIRCUMFLEX ACCENT
FF40          ; Sk #       FULLWIDTH GRAVE ACCENT
FFE3          ; Sk #       FULLWIDTH MACRON
1F3FB..1F3FF  ; Sk #   [5] EMOJI MODIFIER FITZPATRICK TYPE-1-2..EMOJI MODIFIER FITZPATRICK TYPE-6

# Total code points: 125

# ================================================

# General_Category=Other_Symbol

00A6          ; So #       BROKEN BAR
00A9          ; So #       COPYRIGHT SIGN
00AE          ; So #       REGISTERED SIGN
00B0          ; So #       DEGREE SIGN
0482          ; So #       CYRILLIC THOUSANDS SIGN
058D..058E    ; So #   [2] RIGHT-FACING ARMENIAN ETERNITY SIGN..LEFT-FACING ARMENIAN ETERNITY SIGN
060E..060F    ; So #   [2] ARABIC POETIC VERSE SIGN..ARABIC SIGN MISRA
06DE          ; So #       ARABIC START OF RUB EL HIZB
06E9          ; So #       ARABIC PLACE OF SAJDAH
06FD..06FE    ; So #   [2] ARABIC SIGN SINDHI AMPERSAND..ARABIC SIGN SINDHI POSTPOSITION MEN
07F6          ; So #       NKO SYMBOL OO DENNEN
09FA          ; So #       BENGALI ISSHAR
0B70          ; So #       ORIYA ISSHAR
0BF3..0BF8    ; So #   [6] TAMIL DAY SIGN..TAMIL AS ABOVE SIGN
0BFA          ; So #       TAMIL NUMBER SIGN
0C7F          ; So #       TELUGU SIGN TUUMU
0D4F          ; So #       MALAYALAM SIGN PARA
0D79          ; So #       MALAYALAM DATE MARK
0F01..0F03    ; So #   [3] TIBETAN MARK GTER YIG MGO TRUNCATED A..TIBETAN MARK GTER YIG MGO -UM GTER TSHEG MA
0F13          ; So #       TIBETAN MARK CARET -DZUD RTAGS ME LONG CAN
0F15..0F17    ; So #   [3] TIBETAN LOGOTYPE SIGN CHAD RTAGS..TIBETAN ASTROLOGICAL SIGN SGRA GCAN -CHAR RTAGS
0F1A..0F1F    ; So #   [6] TIBETAN SIGN RDEL DKAR GCIG..TIBETAN SIGN RDEL DKAR RDEL NAG
0F34          ; So #       TIBETAN MARK BSDUS RTAGS
0F36          ; So #       TIBETAN MARK CARET -DZUD RTAGS BZHI MIG CAN
0F38          ; So #       TIBETAN MARK CHE MGO
0FBE..0FC5    ; So #   [8] TIBETAN KU RU KHA..TIBETAN SYMBOL RDO RJE
0FC7..0FCC    ; So #   [6] TIBETAN SYMBOL RDO RJE RGYA GRAM..TIBETAN SYMBOL NOR BU BZHI -KHYIL
0FCE..0FCF    ; So #   [2] TIBETAN SIGN RDEL NAG RDEL DKAR..TIBETAN SIGN RDEL NAG GSUM
0FD5..0FD8    ; So #   [4] RIGHT-FACING SVASTI SIGN..LEFT-FACING SVASTI SIGN WITH DOTS
109E..109F    ; So #   [2] MYANMAR SYMBOL SHAN ONE..MYANMAR SYMBOL SHAN EXCLAMATION
1390..1399    ; So #  [10] ETHIOPIC TONAL MARK YIZET..ETHIOPIC TONAL MARK KURT
166D          ; So #       CANADIAN SYLLABICS CHI SIGN
1940          ; So #       LIMBU SIGN LOO
19DE..19FF    ; So #  [34] NEW TAI LUE SIGN LAE..KHMER SYMBOL DAP-PRAM ROC
1B61..1B6A    ; So #  [10] BALINESE MUSICAL SYMBOL DONG..BALINESE MUSICAL SYMBOL DANG GEDE
1B74..1B7C    ; So #   [9] BALINESE MUSICAL SYMBOL RIGHT-HAND OPEN DUG..BALINESE MUSICAL SYMBOL LEFT-HAND OPEN PING
2100..2101    ; So #   [2] ACCOUNT OF..ADDRESSED TO THE SUBJECT
2103..2106    ; So #   [4] DEGREE CELSIUS..CADA UNA
2108..2109    ; So #   [2] SCRUPLE..DEGREE FAHRENHEIT
2114          ; So #       L B BAR SYMBOL
2116..2117    ; So #   [2] NUMERO SIGN..SOUND RECORDING COPYRIGHT
211E..2123    ; So #   [6] PRESCRIPTION TAKE..VERSICLE
2125          ; So #       OUNCE SIGN
2127          ; So #       INVERTED OHM SIGN
2129          ; So #       TURNED GREEK SMALL LETTER IOTA
212E          ; So #       ESTIMATED SYMBOL
213A..213B    ; So #   [2] ROTATED CAPITAL Q..FACSIMILE SIGN
214A          ; So #       PROPERTY LINE
214C..214D    ; So #   [2] PER SIGN..AKTIESELSKAB
214F          ; So #       SYMBOL FOR SAMARITAN SOURCE
218A..218B    ; So #   [2] TURNED DIGIT TWO..TURNED DIGIT THREE
2195..2199    ; So #   [5] UP DOWN ARROW..SOUTH WEST ARROW
219C..219F    ; So #   [4] LEFTWARDS WAVE ARROW..UPWARDS TWO HEADED ARROW
21A1..21A2    ; So #   [2] DOWNWARDS TWO HEADED ARROW..LEFTWARDS ARROW WITH TAIL
21A4..21A5    ; So #   [2] LEFTWARDS ARROW FROM BAR..UPWARDS ARROW FROM BAR
21A7..21AD    ; So #   [7] DOWNWARDS ARROW FROM BAR..LEFT RIGHT WAVE ARROW
21AF..21CD    ; So #  [31] DOWNWARDS ZIGZAG ARROW..LEFTWARDS DOUBLE ARROW WITH STROKE
21D0..21D1    ; So #   [2] LEFTWARDS DOUBLE ARROW..UPWARDS DOUBLE ARROW
21D3          ; So #       DOWNWARDS DOUBLE ARROW
21D5..21F3    ; So #  [31] UP DOWN DOUBLE ARROW..UP DOWN WHITE ARROW
2300..2307    ; So #   [8] DIAMETER SIGN..WAVY LINE
230C..231F    ; So #  [20] BOTTOM RIGHT CROP..BOTTOM RIGHT CORNER
2322..2328    ; So #   [7] FROWN..KEYBOARD
232B..237B    ; So #  [81] ERASE TO THE LEFT..NOT CHECK MARK
237D..239A    ; So #  [30] SHOULDERED OPEN BOX..CLEAR SCREEN SYMBOL
23B4..23DB    ; So #  [40] TOP SQUARE BRACKET..FUSE
23E2..2426    ; So #  [69] WHITE TRAPEZIUM..SYMBOL FOR SUBSTITUTE FORM TWO
2440..244A    ; So #  [11] OCR HOOK..OCR DOUBLE BACKSLASH
249C..24E9    ; So #  [78] PARENTHESIZED LATIN SMALL LETTER A..CIRCLED LATIN SMALL LETTER Z
2500..25B6    ; So # [183] BOX DRAWINGS LIGHT HORIZONTAL..BLACK RIGHT-POINTING TRIANGLE
25B8..25C0    ; So #   [9] BLACK RIGHT-POINTING SMALL TRIANGLE..BLACK LEFT-POINTING TRIANGLE
25C2..25F7    ; So #  [54] BLACK LEFT-POINTING SMALL TRIANGLE..WHITE CIRCLE WITH UPPER RIGHT QUADRANT
2600..266E    ; So # [111] BLACK SUN WITH RAYS..MUSIC NATURAL SIGN
2670..2767    ; So # [248] WEST SYRIAC CROSS..ROTATED FLORAL HEART BULLET
2794..27BF    ; So #  [44] HEAVY WIDE-HEADED RIGHTWARDS ARROW..DOUBLE CURLY LOOP
2800..28FF    ; So # [256] BRAILLE PATTERN BLANK..BRAILLE PATTERN DOTS-12345678
2B00..2B2F    ; So #  [48] NORTH EAST WHITE ARROW..WHITE VERTICAL ELLIPSE
2B45..2B46    ; So #   [2] LEFTWARDS QUADRUPLE ARROW..RIGHTWARDS QUADRUPLE ARROW
2B4D..2B73    ; So #  [39] DOWNWARDS TRIANGLE-HEADED ZIGZAG ARROW..DOWNWARDS TRIANGLE-HEADED ARROW TO BAR
2B76..2B95    ; So #  [32] NORTH WEST TRIANGLE-HEADED ARROW TO BAR..RIGHTWARDS BLACK ARROW
2B97..2BFF    ; So # [105] SYMBOL FOR TYPE A ELECTRONICS..HELLSCHREIBER PAUSE SYMBOL
2CE5..2CEA    ; So #   [6] COPTIC SYMBOL MI RO..COPTIC SYMBOL SHIMA SIMA
2E50..2E51    ; So #   [2] CROSS PATTY WITH RIGHT CROSSBAR..CROSS PATTY WITH LEFT CROSSBAR
2E80..2E99    ; So #  [26] CJK RADICAL REPEAT..CJK RADICAL RAP
2E9B..2EF3    ; So #  [89] CJK RADICAL CHOKE..CJK RADICAL C-SIMPLIFIED TURTLE
2F00..2FD5    ; So # [214] KANGXI RADICAL ONE..KANGXI RADICAL FLUTE
2FF0..2FFF    ; So #  [16] IDEOGRAPHIC DESCRIPTION CHARACTER LEFT TO RIGHT..IDEOGRAPHIC DESCRIPTION CHARACTER ROTATION
3004          ; So #       JAPANESE INDUSTRIAL STANDARD SYMBOL
3012..3013    ; So #   [2] POSTAL MARK..GETA MARK
3020          ; So #       POSTAL MARK FACE
3036..3037    ; So #   [2] CIRCLED POSTAL MARK..IDEOGRAPHIC TELEGRAPH LINE FEED SEPARATOR SYMBOL
303E..303F    ; So #   [2] IDEOGRAPHIC VARIATION INDICATOR..IDEOGRAPHIC HALF FILL SPACE
3190..3191    ; So #   [2] IDEOGRAPHIC ANNOTATION LINKING MARK..IDEOGRAPHIC ANNOTATION REVERSE MARK
3196..319F    ; So #  [10] IDEOGRAPHIC ANNOTATION TOP MARK..IDEOGRAPHIC ANNOTATION MAN MARK
31C0..31E3    ; So #  [36] CJK STROKE T..CJK STROKE Q
31EF          ; So #       IDEOGRAPHIC DESCRIPTION CHARACTER SUBTRACTION
3200..321E    ; So #  [31] PARENTHESIZED HANGUL KIYEOK..PARENTHESIZED KOREAN CHARACTER O HU
322A..3247    ; So #  [30] PARENTHESIZED IDEOGRAPH MOON..CIRCLED IDEOGRAPH KOTO
3250          ; So #       PARTNERSHIP SIGN
3260..327F    ; So #  [32] CIRCLED HANGUL KIYEOK..KOREAN STANDARD SYMBOL
328A..32B0    ; So #  [39] CIRCLED IDEOGRAPH MOON..CIRCLED IDEOGRAPH NIGHT
32C0..33FF    ; So # [320] IDEOGRAPHIC TELEGRAPH SYMBOL FOR JANUARY..SQUARE GAL
4DC0..4DFF    ; So #  [64] HEXAGRAM FOR THE CREATIVE HEAVEN..HEXAGRAM FOR BEFORE COMPLETION
A490..A4C6    ; So #  [55] YI RADICAL QOT..YI RADICAL KE
A828..A82B    ; So #   [4] SYLOTI NAGRI POETRY MARK-1..SYLOTI NAGRI POETRY MARK-4
A836..A837    ; So #   [2] NORTH INDIC QUARTER MARK..NORTH INDIC PLACEHOLDER MARK
A839          ; So #       NORTH INDIC QUANTITY MARK
AA77..AA79    ; So #   [3] MYANMAR SYMBOL AITON EXCLAMATION..MYANMAR SYMBOL AITON TWO
FD40..FD4F    ; So #  [16] ARABIC LIGATURE RAHIMAHU ALLAAH..ARABIC LIGATURE RAHIMAHUM ALLAAH
FDCF          ; So #       ARABIC LIGATURE SALAAMUHU ALAYNAA
FDFD..FDFF    ; So #   [3] ARABIC LIGATURE BISMILLAH AR-RAHMAN AR-RAHEEM..ARABIC LIGATURE AZZA WA JALL
FFE4          ; So #       FULLWIDTH BROKEN BAR
FFE8          ; So #       HALFWIDTH FORMS LIGHT VERTICAL
FFED..FFEE    ; So #   [2] HALFWIDTH BLACK SQUARE..HALFWIDTH WHITE CIRCLE
FFFC..FFFD    ; So #   [2] OBJECT REPLACEMENT CHARACTER..REPLACEMENT CHARACTER
10137..1013F  ; So #   [9] AEGEAN WEIGHT BASE UNIT..AEGEAN MEASURE THIRD SUBUNIT
10179..10189  ; So #  [17] GREEK YEAR SIGN..GREEK TRYBLION BASE SIGN
1018C..1018E  ; So #   [3] GREEK SINUSOID SIGN..NOMISMA SIGN
10190..1019C  ; So #  [13] ROMAN SEXTANS SIGN..ASCIA SYMBOL
101A0         ; So #       GREEK SYMBOL TAU RHO
101D0..101FC  ; So #  [45] PHAISTOS DISC SIGN PEDESTRIAN..PHAISTOS DISC SIGN WAVY BAND
10877..10878  ; So #   [2] PALMYRENE LEFT-POINTING FLEURON..PALMYRENE RIGHT-POINTING FLEURON
10AC8         ; So #       MANICHAEAN SIGN UD
1173F         ; So #       AHOM SYMBOL VI
11FD5..11FDC  ; So #   [8] TAMIL SIGN NEL..TAMIL SIGN MUKKURUNI
11FE1..11FF1  ; So #  [17] TAMIL SIGN PAARAM..TAMIL SIGN VAKAIYARAA
16B3C..16B3F  ; So #   [4] PAHAWH HMONG SIGN XYEEM NTXIV..PAHAWH HMONG SIGN XYEEM FAIB
16B45         ; So #       PAHAWH HMONG SIGN CIM TSOV ROG
1BC9C         ; So #       DUPLOYAN SIGN O WITH CROSS
1CEB0..1CEB3  ; So #   [4] HORIZONTAL ZIGZAG LINE..BLACK RIGHT TRIANGLE CARET
1CF50..1CFC3  ; So # [116] ZNAMENNY NEUME KRYUK..ZNAMENNY NEUME PAUK
1D000..1D0F5  ; So # [246] BYZANTINE MUSICAL SYMBOL PSILI..BYZANTINE MUSICAL SYMBOL GORGON NEO KATO
1D100..1D126  ; So #  [39] MUSICAL SYMBOL SINGLE BARLINE..MUSICAL SYMBOL DRUM CLEF-2
1D129..1D164  ; So #  [60] MUSICAL SYMBOL MULTIPLE MEASURE REST..MUSICAL SYMBOL ONE HUNDRED TWENTY-EIGHTH NOTE
1D16A..1D16C  ; So #   [3] MUSICAL SYMBOL FINGERED TREMOLO-1..MUSICAL SYMBOL FINGERED TREMOLO-3
1D183..1D184  ; So #   [2] MUSICAL SYMBOL ARPEGGIATO UP..MUSICAL SYMBOL ARPEGGIATO DOWN
1D18C..1D1A9  ; So #  [30] MUSICAL SYMBOL RINFORZANDO..MUSICAL SYMBOL DEGREE SLASH
1D1AE..1D1EA  ; So #  [61] MUSICAL SYMBOL PEDAL MARK..MUSICAL SYMBOL KORON
1D200..1D241  ; So #  [66] GREEK VOCAL NOTATION SYMBOL-1..GREEK INSTRUMENTAL NOTATION SYMBOL-54
1D245         ; So #       GREEK MUSICAL LEIMMA
1D300..1D356  ; So #  [87] MONOGRAM FOR EARTH..TETRAGRAM FOR FOSTERING
1D800..1D9FF  ; So # [512] SIGNWRITING HAND-FIST INDEX..SIGNWRITING HEAD
1DA37..1DA3A  ; So #   [4] SIGNWRITING AIR BLOW SMALL ROTATIONS..SIGNWRITING BREATH EXHALE
1DA6D..1DA74  ; So #   [8] SIGNWRITING SHOULDER HIP SPINE..SIGNWRITING TORSO-FLOORPLANE TWISTING
1DA76..1DA83  ; So #  [14] SIGNWRITING LIMB COMBINATION..SIGNWRITING LOCATION DEPTH
1DA85..1DA86  ; So #   [2] SIGNWRITING LOCATION TORSO..SIGNWRITING LOCATION LIMBS DIGITS
1E14F         ; So #       NYIAKENG PUACHUE HMONG CIRCLED CA
1ECAC         ; So #       INDIC SIYAQ PLACEHOLDER
1ED2E         ; So #       OTTOMAN SIYAQ MARRATAN
1F000..1F02B  ; So #  [44] MAHJONG TILE EAST WIND..MAHJONG TILE BACK
1F030..1F093  ; So # [100] DOMINO TILE HORIZONTAL BACK..DOMINO TILE VERTICAL-06-06
1F0A0..1F0AE  ; So #  [15] PLAYING CARD BACK..PLAYING CARD KING OF SPADES
1F0B1..1F0BF  ; So #  [15] PLAYING CARD ACE OF HEARTS..PLAYING CARD RED JOKER
1F0C1..1F0CF  ; So #  [15] PLAYING CARD ACE OF DIAMONDS..PLAYING CARD BLACK JOKER
1F0D1..1F0F5  ; So #  [37] PLAYING CARD ACE OF CLUBS..PLAYING CARD TRUMP-21
1F10D..1F1AD  ; So # [161] CIRCLED ZERO WITH SLASH..MASK WORK SYMBOL
1F1E6..1F202  ; So #  [29] REGIONAL INDICATOR SYMBOL LETTER A..SQUARED KATAKANA SA
1F210..1F23B  ; So #  [44] SQUARED CJK UNIFIED IDEOGRAPH-624B..SQUARED CJK UNIFIED IDEOGRAPH-914D
1F240..1F248  ; So #   [9] TORTOISE SHELL BRACKETED CJK UNIFIED IDEOGRAPH-672C..TORTOISE SHELL BRACKETED CJK UNIFIED IDEOGRAPH-6557
1F250..1F251  ; So #   [2] CIRCLED IDEOGRAPH ADVANTAGE..CIRCLED IDEOGRAPH ACCEPT
1F260..1F265  ; So #   [6] ROUNDED SYMBOL FOR FU..ROUNDED SYMBOL FOR CAI
1F300..1F3FA  ; So # [251] CYCLONE..AMPHORA
1F400..1F6D7  ; So # [728] RAT..ELEVATOR
1F6DC..1F6EC  ; So #  [17] WIRELESS..AIRPLANE ARRIVING
1F6F0..1F6FC  ; So #  [13] SATELLITE..ROLLER SKATE
1F700..1F776  ; So # [119] ALCHEMICAL SYMBOL FOR QUINTESSENCE..LUNAR ECLIPSE
1F77B..1F7D9  ; So #  [95] HAUMEA..NINE POINTED WHITE STAR
1F7E0..1F7EB  ; So #  [12] LARGE ORANGE CIRCLE..LARGE BROWN SQUARE
1F7F0         ; So #       HEAVY EQUALS SIGN
1F800..1F80B  ; So #  [12] LEFTWARDS ARROW WITH SMALL TRIANGLE ARROWHEAD..DOWNWARDS ARROW WITH LARGE TRIANGLE ARROWHEAD
1F810..1F847  ; So #  [56] LEFTWARDS ARROW WITH SMALL EQUILATERAL ARROWHEAD..DOWNWARDS HEAVY ARROW
1F850..1F859  ; So #  [10] LEFTWARDS SANS-SERIF ARROW..UP DOWN SANS-SERIF ARROW
1F860..1F887  ; So #  [40] WIDE-HEADED LEFTWARDS LIGHT BARB ARROW..WIDE-HEADED SOUTH WEST VERY HEAVY BARB ARROW
1F890..1F8AD  ; So #  [30] LEFTWARDS TRIANGLE ARROWHEAD..WHITE ARROW SHAFT WIDTH TWO THIRDS
1F8B0..1F8B2  ; So #   [3] ARROW POINTING UPWARDS THEN NORTH WEST..RIGHTWARDS ARROW WITH LOWER HOOK
1F900..1FA53  ; So # [340] CIRCLED CROSS FORMEE WITH FOUR DOTS..BLACK CHESS KNIGHT-BISHOP
1FA60..1FA6D  ; So #  [14] XIANGQI RED GENERAL..XIANGQI BLACK SOLDIER
1FA70..1FA7C  ; So #  [13] BALLET SHOES..CRUTCH
1FA80..1FA88  ; So #   [9] YO-YO..FLUTE
1FA90..1FABD  ; So #  [46] RINGED PLANET..WING
1FABF..1FAC5  ; So #   [7] GOOSE..PERSON WITH CROWN
1FACE..1FADB  ; So #  [14] MOOSE..PEA POD
1FAE0..1FAE8  ; So #   [9] MELTING FACE..SHAKING FACE
1FAF0..1FAF8  ; So #   [9] HAND WITH INDEX FINGER AND THUMB CROSSED..RIGHTWARDS PUSHING HAND
1FB00..1FB92  ; So # [147] BLOCK SEXTANT-1..UPPER HALF INVERSE MEDIUM SHADE AND LOWER HALF BLOCK
1FB94..1FBCA  ; So #  [55] LEFT HALF INVERSE MEDIUM SHADE AND RIGHT HALF BLOCK..WHITE UP-POINTING CHEVRON

# Total code points: 6644

# ================================================

# General_Category=Initial_Punctuation

00AB          ; Pi #       LEFT-POINTING DOUBLE ANGLE QUOTATION MARK
2018          ; Pi #       LEFT SINGLE QUOTATION MARK
201B..201C    ; Pi #   [2] SINGLE HIGH-REVERSED-9 QUOTATION MARK..LEFT DOUBLE QUOTATION MARK
201F          ; Pi #       DOUBLE HIGH-REVERSED-9 QUOTATION MARK
2039          ; Pi #       SINGLE LEFT-POINTING ANGLE QUOTATION MARK
2E02          ; Pi #       LEFT SUBSTITUTION BRACKET
2E04          ; Pi #       LEFT DOTTED SUBSTITUTION BRACKET
2E09          ; Pi #       LEFT TRANSPOSITION BRACKET
2E0C          ; Pi #       LEFT RAISED OMISSION BRACKET
2E1C          ; Pi #       LEFT LOW PARAPHRASE BRACKET
2E20          ; Pi #       LEFT VERTICAL BAR WITH QUILL

# Total code points: 12

# ================================================

# General_Category=Final_Punctuation

00BB          ; Pf #       RIGHT-POINTING DOUBLE ANGLE QUOTATION MARK
2019          ; Pf #       RIGHT SINGLE QUOTATION MARK
201D          ; Pf #       RIGHT DOUBLE QUOTATION MARK
203A          ; Pf #       SINGLE RIGHT-POINTING ANGLE QUOTATION MARK
2E03          ; Pf #       RIGHT SUBSTITUTION BRACKET
2E05          ; Pf #       RIGHT DOTTED SUBSTITUTION BRACKET
2E0A          ; Pf #       RIGHT TRANSPOSITION BRACKET
2E0D          ; Pf #       RIGHT RAISED OMISSION BRACKET
2E1D          ; Pf #       RIGHT LOW PARAPHRASE BRACKET
2E21          ; Pf #       RIGHT VERTICAL BAR WITH QUILL

# Total code points: 10

# EOF<|MERGE_RESOLUTION|>--- conflicted
+++ resolved
@@ -1,9 +1,5 @@
 # DerivedGeneralCategory-16.0.0.txt
-<<<<<<< HEAD
-# Date: 2023-10-23, 13:17:01 GMT
-=======
-# Date: 2023-10-24, 18:13:43 GMT
->>>>>>> 46a9d99d
+# Date: 2023-10-24, 21:03:39 GMT
 # © 2023 Unicode®, Inc.
 # Unicode and the Unicode Logo are registered trademarks of Unicode, Inc. in the U.S. and other countries.
 # For terms of use, see https://www.unicode.org/terms_of_use.html
@@ -738,11 +734,7 @@
 FFFFE..FFFFF  ; Cn #   [2] <noncharacter-FFFFE>..<noncharacter-FFFFF>
 10FFFE..10FFFF; Cn #   [2] <noncharacter-10FFFE>..<noncharacter-10FFFF>
 
-<<<<<<< HEAD
-# Total code points: 824549
-=======
-# Total code points: 824516
->>>>>>> 46a9d99d
+# Total code points: 824472
 
 # ================================================
 
@@ -2688,11 +2680,7 @@
 30000..3134A  ; Lo # [4939] CJK UNIFIED IDEOGRAPH-30000..CJK UNIFIED IDEOGRAPH-3134A
 31350..323AF  ; Lo # [4192] CJK UNIFIED IDEOGRAPH-31350..CJK UNIFIED IDEOGRAPH-323AF
 
-<<<<<<< HEAD
-# Total code points: 132355
-=======
-# Total code points: 132329
->>>>>>> 46a9d99d
+# Total code points: 132360
 
 # ================================================
 
@@ -3047,11 +3035,7 @@
 1E944..1E94A  ; Mn #   [7] ADLAM ALIF LENGTHENER..ADLAM NUKTA
 E0100..E01EF  ; Mn # [240] VARIATION SELECTOR-17..VARIATION SELECTOR-256
 
-<<<<<<< HEAD
-# Total code points: 1989
-=======
-# Total code points: 1992
->>>>>>> 46a9d99d
+# Total code points: 1994
 
 # ================================================
 
@@ -3327,7 +3311,7 @@
 1E950..1E959  ; Nd #  [10] ADLAM DIGIT ZERO..ADLAM DIGIT NINE
 1FBF0..1FBF9  ; Nd #  [10] SEGMENTED DIGIT ZERO..SEGMENTED DIGIT NINE
 
-# Total code points: 720
+# Total code points: 730
 
 # ================================================
 

# DerivedGeneralCategory-16.0.0.txt
<<<<<<< HEAD
# Date: 2024-07-25, 16:24:36 GMT
=======
# Date: 2024-08-15, 13:17:31 GMT
>>>>>>> acbbcfbc
# © 2024 Unicode®, Inc.
# Unicode and the Unicode Logo are registered trademarks of Unicode, Inc. in the U.S. and other countries.
# For terms of use and license, see https://www.unicode.org/terms_of_use.html
#
# Unicode Character Database
#   For documentation, see https://www.unicode.org/reports/tr44/

# ================================================

# Property:	General_Category

# ================================================

# General_Category=Unassigned

0378..0379    ; Cn #   [2] <reserved-0378>..<reserved-0379>
0380..0383    ; Cn #   [4] <reserved-0380>..<reserved-0383>
038B          ; Cn #       <reserved-038B>
038D          ; Cn #       <reserved-038D>
03A2          ; Cn #       <reserved-03A2>
0530          ; Cn #       <reserved-0530>
0557..0558    ; Cn #   [2] <reserved-0557>..<reserved-0558>
058B..058C    ; Cn #   [2] <reserved-058B>..<reserved-058C>
0590          ; Cn #       <reserved-0590>
05C8..05CF    ; Cn #   [8] <reserved-05C8>..<reserved-05CF>
05EB..05EE    ; Cn #   [4] <reserved-05EB>..<reserved-05EE>
05F5..05FF    ; Cn #  [11] <reserved-05F5>..<reserved-05FF>
070E          ; Cn #       <reserved-070E>
074B..074C    ; Cn #   [2] <reserved-074B>..<reserved-074C>
07B2..07BF    ; Cn #  [14] <reserved-07B2>..<reserved-07BF>
07FB..07FC    ; Cn #   [2] <reserved-07FB>..<reserved-07FC>
082E..082F    ; Cn #   [2] <reserved-082E>..<reserved-082F>
083F          ; Cn #       <reserved-083F>
085C..085D    ; Cn #   [2] <reserved-085C>..<reserved-085D>
085F          ; Cn #       <reserved-085F>
086B..086F    ; Cn #   [5] <reserved-086B>..<reserved-086F>
088F          ; Cn #       <reserved-088F>
0892..0896    ; Cn #   [5] <reserved-0892>..<reserved-0896>
0984          ; Cn #       <reserved-0984>
098D..098E    ; Cn #   [2] <reserved-098D>..<reserved-098E>
0991..0992    ; Cn #   [2] <reserved-0991>..<reserved-0992>
09A9          ; Cn #       <reserved-09A9>
09B1          ; Cn #       <reserved-09B1>
09B3..09B5    ; Cn #   [3] <reserved-09B3>..<reserved-09B5>
09BA..09BB    ; Cn #   [2] <reserved-09BA>..<reserved-09BB>
09C5..09C6    ; Cn #   [2] <reserved-09C5>..<reserved-09C6>
09C9..09CA    ; Cn #   [2] <reserved-09C9>..<reserved-09CA>
09CF..09D6    ; Cn #   [8] <reserved-09CF>..<reserved-09D6>
09D8..09DB    ; Cn #   [4] <reserved-09D8>..<reserved-09DB>
09DE          ; Cn #       <reserved-09DE>
09E4..09E5    ; Cn #   [2] <reserved-09E4>..<reserved-09E5>
09FF..0A00    ; Cn #   [2] <reserved-09FF>..<reserved-0A00>
0A04          ; Cn #       <reserved-0A04>
0A0B..0A0E    ; Cn #   [4] <reserved-0A0B>..<reserved-0A0E>
0A11..0A12    ; Cn #   [2] <reserved-0A11>..<reserved-0A12>
0A29          ; Cn #       <reserved-0A29>
0A31          ; Cn #       <reserved-0A31>
0A34          ; Cn #       <reserved-0A34>
0A37          ; Cn #       <reserved-0A37>
0A3A..0A3B    ; Cn #   [2] <reserved-0A3A>..<reserved-0A3B>
0A3D          ; Cn #       <reserved-0A3D>
0A43..0A46    ; Cn #   [4] <reserved-0A43>..<reserved-0A46>
0A49..0A4A    ; Cn #   [2] <reserved-0A49>..<reserved-0A4A>
0A4E..0A50    ; Cn #   [3] <reserved-0A4E>..<reserved-0A50>
0A52..0A58    ; Cn #   [7] <reserved-0A52>..<reserved-0A58>
0A5D          ; Cn #       <reserved-0A5D>
0A5F..0A65    ; Cn #   [7] <reserved-0A5F>..<reserved-0A65>
0A77..0A80    ; Cn #  [10] <reserved-0A77>..<reserved-0A80>
0A84          ; Cn #       <reserved-0A84>
0A8E          ; Cn #       <reserved-0A8E>
0A92          ; Cn #       <reserved-0A92>
0AA9          ; Cn #       <reserved-0AA9>
0AB1          ; Cn #       <reserved-0AB1>
0AB4          ; Cn #       <reserved-0AB4>
0ABA..0ABB    ; Cn #   [2] <reserved-0ABA>..<reserved-0ABB>
0AC6          ; Cn #       <reserved-0AC6>
0ACA          ; Cn #       <reserved-0ACA>
0ACE..0ACF    ; Cn #   [2] <reserved-0ACE>..<reserved-0ACF>
0AD1..0ADF    ; Cn #  [15] <reserved-0AD1>..<reserved-0ADF>
0AE4..0AE5    ; Cn #   [2] <reserved-0AE4>..<reserved-0AE5>
0AF2..0AF8    ; Cn #   [7] <reserved-0AF2>..<reserved-0AF8>
0B00          ; Cn #       <reserved-0B00>
0B04          ; Cn #       <reserved-0B04>
0B0D..0B0E    ; Cn #   [2] <reserved-0B0D>..<reserved-0B0E>
0B11..0B12    ; Cn #   [2] <reserved-0B11>..<reserved-0B12>
0B29          ; Cn #       <reserved-0B29>
0B31          ; Cn #       <reserved-0B31>
0B34          ; Cn #       <reserved-0B34>
0B3A..0B3B    ; Cn #   [2] <reserved-0B3A>..<reserved-0B3B>
0B45..0B46    ; Cn #   [2] <reserved-0B45>..<reserved-0B46>
0B49..0B4A    ; Cn #   [2] <reserved-0B49>..<reserved-0B4A>
0B4E..0B54    ; Cn #   [7] <reserved-0B4E>..<reserved-0B54>
0B58..0B5B    ; Cn #   [4] <reserved-0B58>..<reserved-0B5B>
0B5E          ; Cn #       <reserved-0B5E>
0B64..0B65    ; Cn #   [2] <reserved-0B64>..<reserved-0B65>
0B78..0B81    ; Cn #  [10] <reserved-0B78>..<reserved-0B81>
0B84          ; Cn #       <reserved-0B84>
0B8B..0B8D    ; Cn #   [3] <reserved-0B8B>..<reserved-0B8D>
0B91          ; Cn #       <reserved-0B91>
0B96..0B98    ; Cn #   [3] <reserved-0B96>..<reserved-0B98>
0B9B          ; Cn #       <reserved-0B9B>
0B9D          ; Cn #       <reserved-0B9D>
0BA0..0BA2    ; Cn #   [3] <reserved-0BA0>..<reserved-0BA2>
0BA5..0BA7    ; Cn #   [3] <reserved-0BA5>..<reserved-0BA7>
0BAB..0BAD    ; Cn #   [3] <reserved-0BAB>..<reserved-0BAD>
0BBA..0BBD    ; Cn #   [4] <reserved-0BBA>..<reserved-0BBD>
0BC3..0BC5    ; Cn #   [3] <reserved-0BC3>..<reserved-0BC5>
0BC9          ; Cn #       <reserved-0BC9>
0BCE..0BCF    ; Cn #   [2] <reserved-0BCE>..<reserved-0BCF>
0BD1..0BD6    ; Cn #   [6] <reserved-0BD1>..<reserved-0BD6>
0BD8..0BE5    ; Cn #  [14] <reserved-0BD8>..<reserved-0BE5>
0BFB..0BFF    ; Cn #   [5] <reserved-0BFB>..<reserved-0BFF>
0C0D          ; Cn #       <reserved-0C0D>
0C11          ; Cn #       <reserved-0C11>
0C29          ; Cn #       <reserved-0C29>
0C3A..0C3B    ; Cn #   [2] <reserved-0C3A>..<reserved-0C3B>
0C45          ; Cn #       <reserved-0C45>
0C49          ; Cn #       <reserved-0C49>
0C4E..0C54    ; Cn #   [7] <reserved-0C4E>..<reserved-0C54>
0C57          ; Cn #       <reserved-0C57>
0C5B..0C5C    ; Cn #   [2] <reserved-0C5B>..<reserved-0C5C>
0C5E..0C5F    ; Cn #   [2] <reserved-0C5E>..<reserved-0C5F>
0C64..0C65    ; Cn #   [2] <reserved-0C64>..<reserved-0C65>
0C70..0C76    ; Cn #   [7] <reserved-0C70>..<reserved-0C76>
0C8D          ; Cn #       <reserved-0C8D>
0C91          ; Cn #       <reserved-0C91>
0CA9          ; Cn #       <reserved-0CA9>
0CB4          ; Cn #       <reserved-0CB4>
0CBA..0CBB    ; Cn #   [2] <reserved-0CBA>..<reserved-0CBB>
0CC5          ; Cn #       <reserved-0CC5>
0CC9          ; Cn #       <reserved-0CC9>
0CCE..0CD4    ; Cn #   [7] <reserved-0CCE>..<reserved-0CD4>
0CD7..0CDC    ; Cn #   [6] <reserved-0CD7>..<reserved-0CDC>
0CDF          ; Cn #       <reserved-0CDF>
0CE4..0CE5    ; Cn #   [2] <reserved-0CE4>..<reserved-0CE5>
0CF0          ; Cn #       <reserved-0CF0>
0CF4..0CFF    ; Cn #  [12] <reserved-0CF4>..<reserved-0CFF>
0D0D          ; Cn #       <reserved-0D0D>
0D11          ; Cn #       <reserved-0D11>
0D45          ; Cn #       <reserved-0D45>
0D49          ; Cn #       <reserved-0D49>
0D50..0D53    ; Cn #   [4] <reserved-0D50>..<reserved-0D53>
0D64..0D65    ; Cn #   [2] <reserved-0D64>..<reserved-0D65>
0D80          ; Cn #       <reserved-0D80>
0D84          ; Cn #       <reserved-0D84>
0D97..0D99    ; Cn #   [3] <reserved-0D97>..<reserved-0D99>
0DB2          ; Cn #       <reserved-0DB2>
0DBC          ; Cn #       <reserved-0DBC>
0DBE..0DBF    ; Cn #   [2] <reserved-0DBE>..<reserved-0DBF>
0DC7..0DC9    ; Cn #   [3] <reserved-0DC7>..<reserved-0DC9>
0DCB..0DCE    ; Cn #   [4] <reserved-0DCB>..<reserved-0DCE>
0DD5          ; Cn #       <reserved-0DD5>
0DD7          ; Cn #       <reserved-0DD7>
0DE0..0DE5    ; Cn #   [6] <reserved-0DE0>..<reserved-0DE5>
0DF0..0DF1    ; Cn #   [2] <reserved-0DF0>..<reserved-0DF1>
0DF5..0E00    ; Cn #  [12] <reserved-0DF5>..<reserved-0E00>
0E3B..0E3E    ; Cn #   [4] <reserved-0E3B>..<reserved-0E3E>
0E5C..0E80    ; Cn #  [37] <reserved-0E5C>..<reserved-0E80>
0E83          ; Cn #       <reserved-0E83>
0E85          ; Cn #       <reserved-0E85>
0E8B          ; Cn #       <reserved-0E8B>
0EA4          ; Cn #       <reserved-0EA4>
0EA6          ; Cn #       <reserved-0EA6>
0EBE..0EBF    ; Cn #   [2] <reserved-0EBE>..<reserved-0EBF>
0EC5          ; Cn #       <reserved-0EC5>
0EC7          ; Cn #       <reserved-0EC7>
0ECF          ; Cn #       <reserved-0ECF>
0EDA..0EDB    ; Cn #   [2] <reserved-0EDA>..<reserved-0EDB>
0EE0..0EFF    ; Cn #  [32] <reserved-0EE0>..<reserved-0EFF>
0F48          ; Cn #       <reserved-0F48>
0F6D..0F70    ; Cn #   [4] <reserved-0F6D>..<reserved-0F70>
0F98          ; Cn #       <reserved-0F98>
0FBD          ; Cn #       <reserved-0FBD>
0FCD          ; Cn #       <reserved-0FCD>
0FDB..0FFF    ; Cn #  [37] <reserved-0FDB>..<reserved-0FFF>
10C6          ; Cn #       <reserved-10C6>
10C8..10CC    ; Cn #   [5] <reserved-10C8>..<reserved-10CC>
10CE..10CF    ; Cn #   [2] <reserved-10CE>..<reserved-10CF>
1249          ; Cn #       <reserved-1249>
124E..124F    ; Cn #   [2] <reserved-124E>..<reserved-124F>
1257          ; Cn #       <reserved-1257>
1259          ; Cn #       <reserved-1259>
125E..125F    ; Cn #   [2] <reserved-125E>..<reserved-125F>
1289          ; Cn #       <reserved-1289>
128E..128F    ; Cn #   [2] <reserved-128E>..<reserved-128F>
12B1          ; Cn #       <reserved-12B1>
12B6..12B7    ; Cn #   [2] <reserved-12B6>..<reserved-12B7>
12BF          ; Cn #       <reserved-12BF>
12C1          ; Cn #       <reserved-12C1>
12C6..12C7    ; Cn #   [2] <reserved-12C6>..<reserved-12C7>
12D7          ; Cn #       <reserved-12D7>
1311          ; Cn #       <reserved-1311>
1316..1317    ; Cn #   [2] <reserved-1316>..<reserved-1317>
135B..135C    ; Cn #   [2] <reserved-135B>..<reserved-135C>
137D..137F    ; Cn #   [3] <reserved-137D>..<reserved-137F>
139A..139F    ; Cn #   [6] <reserved-139A>..<reserved-139F>
13F6..13F7    ; Cn #   [2] <reserved-13F6>..<reserved-13F7>
13FE..13FF    ; Cn #   [2] <reserved-13FE>..<reserved-13FF>
169D..169F    ; Cn #   [3] <reserved-169D>..<reserved-169F>
16F9..16FF    ; Cn #   [7] <reserved-16F9>..<reserved-16FF>
1716..171E    ; Cn #   [9] <reserved-1716>..<reserved-171E>
1737..173F    ; Cn #   [9] <reserved-1737>..<reserved-173F>
1754..175F    ; Cn #  [12] <reserved-1754>..<reserved-175F>
176D          ; Cn #       <reserved-176D>
1771          ; Cn #       <reserved-1771>
1774..177F    ; Cn #  [12] <reserved-1774>..<reserved-177F>
17DE..17DF    ; Cn #   [2] <reserved-17DE>..<reserved-17DF>
17EA..17EF    ; Cn #   [6] <reserved-17EA>..<reserved-17EF>
17FA..17FF    ; Cn #   [6] <reserved-17FA>..<reserved-17FF>
181A..181F    ; Cn #   [6] <reserved-181A>..<reserved-181F>
1879..187F    ; Cn #   [7] <reserved-1879>..<reserved-187F>
18AB..18AF    ; Cn #   [5] <reserved-18AB>..<reserved-18AF>
18F6..18FF    ; Cn #  [10] <reserved-18F6>..<reserved-18FF>
191F          ; Cn #       <reserved-191F>
192C..192F    ; Cn #   [4] <reserved-192C>..<reserved-192F>
193C..193F    ; Cn #   [4] <reserved-193C>..<reserved-193F>
1941..1943    ; Cn #   [3] <reserved-1941>..<reserved-1943>
196E..196F    ; Cn #   [2] <reserved-196E>..<reserved-196F>
1975..197F    ; Cn #  [11] <reserved-1975>..<reserved-197F>
19AC..19AF    ; Cn #   [4] <reserved-19AC>..<reserved-19AF>
19CA..19CF    ; Cn #   [6] <reserved-19CA>..<reserved-19CF>
19DB..19DD    ; Cn #   [3] <reserved-19DB>..<reserved-19DD>
1A1C..1A1D    ; Cn #   [2] <reserved-1A1C>..<reserved-1A1D>
1A5F          ; Cn #       <reserved-1A5F>
1A7D..1A7E    ; Cn #   [2] <reserved-1A7D>..<reserved-1A7E>
1A8A..1A8F    ; Cn #   [6] <reserved-1A8A>..<reserved-1A8F>
1A9A..1A9F    ; Cn #   [6] <reserved-1A9A>..<reserved-1A9F>
1AAE..1AAF    ; Cn #   [2] <reserved-1AAE>..<reserved-1AAF>
1ACF..1AFF    ; Cn #  [49] <reserved-1ACF>..<reserved-1AFF>
1B4D          ; Cn #       <reserved-1B4D>
1BF4..1BFB    ; Cn #   [8] <reserved-1BF4>..<reserved-1BFB>
1C38..1C3A    ; Cn #   [3] <reserved-1C38>..<reserved-1C3A>
1C4A..1C4C    ; Cn #   [3] <reserved-1C4A>..<reserved-1C4C>
1C8B..1C8F    ; Cn #   [5] <reserved-1C8B>..<reserved-1C8F>
1CBB..1CBC    ; Cn #   [2] <reserved-1CBB>..<reserved-1CBC>
1CC8..1CCF    ; Cn #   [8] <reserved-1CC8>..<reserved-1CCF>
1CFB..1CFF    ; Cn #   [5] <reserved-1CFB>..<reserved-1CFF>
1F16..1F17    ; Cn #   [2] <reserved-1F16>..<reserved-1F17>
1F1E..1F1F    ; Cn #   [2] <reserved-1F1E>..<reserved-1F1F>
1F46..1F47    ; Cn #   [2] <reserved-1F46>..<reserved-1F47>
1F4E..1F4F    ; Cn #   [2] <reserved-1F4E>..<reserved-1F4F>
1F58          ; Cn #       <reserved-1F58>
1F5A          ; Cn #       <reserved-1F5A>
1F5C          ; Cn #       <reserved-1F5C>
1F5E          ; Cn #       <reserved-1F5E>
1F7E..1F7F    ; Cn #   [2] <reserved-1F7E>..<reserved-1F7F>
1FB5          ; Cn #       <reserved-1FB5>
1FC5          ; Cn #       <reserved-1FC5>
1FD4..1FD5    ; Cn #   [2] <reserved-1FD4>..<reserved-1FD5>
1FDC          ; Cn #       <reserved-1FDC>
1FF0..1FF1    ; Cn #   [2] <reserved-1FF0>..<reserved-1FF1>
1FF5          ; Cn #       <reserved-1FF5>
1FFF          ; Cn #       <reserved-1FFF>
2065          ; Cn #       <reserved-2065>
2072..2073    ; Cn #   [2] <reserved-2072>..<reserved-2073>
208F          ; Cn #       <reserved-208F>
209D..209F    ; Cn #   [3] <reserved-209D>..<reserved-209F>
20C1..20CF    ; Cn #  [15] <reserved-20C1>..<reserved-20CF>
20F1..20FF    ; Cn #  [15] <reserved-20F1>..<reserved-20FF>
218C..218F    ; Cn #   [4] <reserved-218C>..<reserved-218F>
242A..243F    ; Cn #  [22] <reserved-242A>..<reserved-243F>
244B..245F    ; Cn #  [21] <reserved-244B>..<reserved-245F>
2B74..2B75    ; Cn #   [2] <reserved-2B74>..<reserved-2B75>
2B96          ; Cn #       <reserved-2B96>
2CF4..2CF8    ; Cn #   [5] <reserved-2CF4>..<reserved-2CF8>
2D26          ; Cn #       <reserved-2D26>
2D28..2D2C    ; Cn #   [5] <reserved-2D28>..<reserved-2D2C>
2D2E..2D2F    ; Cn #   [2] <reserved-2D2E>..<reserved-2D2F>
2D68..2D6E    ; Cn #   [7] <reserved-2D68>..<reserved-2D6E>
2D71..2D7E    ; Cn #  [14] <reserved-2D71>..<reserved-2D7E>
2D97..2D9F    ; Cn #   [9] <reserved-2D97>..<reserved-2D9F>
2DA7          ; Cn #       <reserved-2DA7>
2DAF          ; Cn #       <reserved-2DAF>
2DB7          ; Cn #       <reserved-2DB7>
2DBF          ; Cn #       <reserved-2DBF>
2DC7          ; Cn #       <reserved-2DC7>
2DCF          ; Cn #       <reserved-2DCF>
2DD7          ; Cn #       <reserved-2DD7>
2DDF          ; Cn #       <reserved-2DDF>
2E5E..2E7F    ; Cn #  [34] <reserved-2E5E>..<reserved-2E7F>
2E9A          ; Cn #       <reserved-2E9A>
2EF4..2EFF    ; Cn #  [12] <reserved-2EF4>..<reserved-2EFF>
2FD6..2FEF    ; Cn #  [26] <reserved-2FD6>..<reserved-2FEF>
3040          ; Cn #       <reserved-3040>
3097..3098    ; Cn #   [2] <reserved-3097>..<reserved-3098>
3100..3104    ; Cn #   [5] <reserved-3100>..<reserved-3104>
3130          ; Cn #       <reserved-3130>
318F          ; Cn #       <reserved-318F>
31E6..31EE    ; Cn #   [9] <reserved-31E6>..<reserved-31EE>
321F          ; Cn #       <reserved-321F>
A48D..A48F    ; Cn #   [3] <reserved-A48D>..<reserved-A48F>
A4C7..A4CF    ; Cn #   [9] <reserved-A4C7>..<reserved-A4CF>
A62C..A63F    ; Cn #  [20] <reserved-A62C>..<reserved-A63F>
A6F8..A6FF    ; Cn #   [8] <reserved-A6F8>..<reserved-A6FF>
A7CE..A7CF    ; Cn #   [2] <reserved-A7CE>..<reserved-A7CF>
A7D2          ; Cn #       <reserved-A7D2>
A7D4          ; Cn #       <reserved-A7D4>
A7DD..A7F1    ; Cn #  [21] <reserved-A7DD>..<reserved-A7F1>
A82D..A82F    ; Cn #   [3] <reserved-A82D>..<reserved-A82F>
A83A..A83F    ; Cn #   [6] <reserved-A83A>..<reserved-A83F>
A878..A87F    ; Cn #   [8] <reserved-A878>..<reserved-A87F>
A8C6..A8CD    ; Cn #   [8] <reserved-A8C6>..<reserved-A8CD>
A8DA..A8DF    ; Cn #   [6] <reserved-A8DA>..<reserved-A8DF>
A954..A95E    ; Cn #  [11] <reserved-A954>..<reserved-A95E>
A97D..A97F    ; Cn #   [3] <reserved-A97D>..<reserved-A97F>
A9CE          ; Cn #       <reserved-A9CE>
A9DA..A9DD    ; Cn #   [4] <reserved-A9DA>..<reserved-A9DD>
A9FF          ; Cn #       <reserved-A9FF>
AA37..AA3F    ; Cn #   [9] <reserved-AA37>..<reserved-AA3F>
AA4E..AA4F    ; Cn #   [2] <reserved-AA4E>..<reserved-AA4F>
AA5A..AA5B    ; Cn #   [2] <reserved-AA5A>..<reserved-AA5B>
AAC3..AADA    ; Cn #  [24] <reserved-AAC3>..<reserved-AADA>
AAF7..AB00    ; Cn #  [10] <reserved-AAF7>..<reserved-AB00>
AB07..AB08    ; Cn #   [2] <reserved-AB07>..<reserved-AB08>
AB0F..AB10    ; Cn #   [2] <reserved-AB0F>..<reserved-AB10>
AB17..AB1F    ; Cn #   [9] <reserved-AB17>..<reserved-AB1F>
AB27          ; Cn #       <reserved-AB27>
AB2F          ; Cn #       <reserved-AB2F>
AB6C..AB6F    ; Cn #   [4] <reserved-AB6C>..<reserved-AB6F>
ABEE..ABEF    ; Cn #   [2] <reserved-ABEE>..<reserved-ABEF>
ABFA..ABFF    ; Cn #   [6] <reserved-ABFA>..<reserved-ABFF>
D7A4..D7AF    ; Cn #  [12] <reserved-D7A4>..<reserved-D7AF>
D7C7..D7CA    ; Cn #   [4] <reserved-D7C7>..<reserved-D7CA>
D7FC..D7FF    ; Cn #   [4] <reserved-D7FC>..<reserved-D7FF>
FA6E..FA6F    ; Cn #   [2] <reserved-FA6E>..<reserved-FA6F>
FADA..FAFF    ; Cn #  [38] <reserved-FADA>..<reserved-FAFF>
FB07..FB12    ; Cn #  [12] <reserved-FB07>..<reserved-FB12>
FB18..FB1C    ; Cn #   [5] <reserved-FB18>..<reserved-FB1C>
FB37          ; Cn #       <reserved-FB37>
FB3D          ; Cn #       <reserved-FB3D>
FB3F          ; Cn #       <reserved-FB3F>
FB42          ; Cn #       <reserved-FB42>
FB45          ; Cn #       <reserved-FB45>
FBC3..FBD2    ; Cn #  [16] <reserved-FBC3>..<reserved-FBD2>
FD90..FD91    ; Cn #   [2] <reserved-FD90>..<reserved-FD91>
FDC8..FDCE    ; Cn #   [7] <reserved-FDC8>..<reserved-FDCE>
FDD0..FDEF    ; Cn #  [32] <noncharacter-FDD0>..<noncharacter-FDEF>
FE1A..FE1F    ; Cn #   [6] <reserved-FE1A>..<reserved-FE1F>
FE53          ; Cn #       <reserved-FE53>
FE67          ; Cn #       <reserved-FE67>
FE6C..FE6F    ; Cn #   [4] <reserved-FE6C>..<reserved-FE6F>
FE75          ; Cn #       <reserved-FE75>
FEFD..FEFE    ; Cn #   [2] <reserved-FEFD>..<reserved-FEFE>
FF00          ; Cn #       <reserved-FF00>
FFBF..FFC1    ; Cn #   [3] <reserved-FFBF>..<reserved-FFC1>
FFC8..FFC9    ; Cn #   [2] <reserved-FFC8>..<reserved-FFC9>
FFD0..FFD1    ; Cn #   [2] <reserved-FFD0>..<reserved-FFD1>
FFD8..FFD9    ; Cn #   [2] <reserved-FFD8>..<reserved-FFD9>
FFDD..FFDF    ; Cn #   [3] <reserved-FFDD>..<reserved-FFDF>
FFE7          ; Cn #       <reserved-FFE7>
FFEF..FFF8    ; Cn #  [10] <reserved-FFEF>..<reserved-FFF8>
FFFE..FFFF    ; Cn #   [2] <noncharacter-FFFE>..<noncharacter-FFFF>
1000C         ; Cn #       <reserved-1000C>
10027         ; Cn #       <reserved-10027>
1003B         ; Cn #       <reserved-1003B>
1003E         ; Cn #       <reserved-1003E>
1004E..1004F  ; Cn #   [2] <reserved-1004E>..<reserved-1004F>
1005E..1007F  ; Cn #  [34] <reserved-1005E>..<reserved-1007F>
100FB..100FF  ; Cn #   [5] <reserved-100FB>..<reserved-100FF>
10103..10106  ; Cn #   [4] <reserved-10103>..<reserved-10106>
10134..10136  ; Cn #   [3] <reserved-10134>..<reserved-10136>
1018F         ; Cn #       <reserved-1018F>
1019D..1019F  ; Cn #   [3] <reserved-1019D>..<reserved-1019F>
101A1..101CF  ; Cn #  [47] <reserved-101A1>..<reserved-101CF>
101FE..1027F  ; Cn # [130] <reserved-101FE>..<reserved-1027F>
1029D..1029F  ; Cn #   [3] <reserved-1029D>..<reserved-1029F>
102D1..102DF  ; Cn #  [15] <reserved-102D1>..<reserved-102DF>
102FC..102FF  ; Cn #   [4] <reserved-102FC>..<reserved-102FF>
10324..1032C  ; Cn #   [9] <reserved-10324>..<reserved-1032C>
1034B..1034F  ; Cn #   [5] <reserved-1034B>..<reserved-1034F>
1037B..1037F  ; Cn #   [5] <reserved-1037B>..<reserved-1037F>
1039E         ; Cn #       <reserved-1039E>
103C4..103C7  ; Cn #   [4] <reserved-103C4>..<reserved-103C7>
103D6..103FF  ; Cn #  [42] <reserved-103D6>..<reserved-103FF>
1049E..1049F  ; Cn #   [2] <reserved-1049E>..<reserved-1049F>
104AA..104AF  ; Cn #   [6] <reserved-104AA>..<reserved-104AF>
104D4..104D7  ; Cn #   [4] <reserved-104D4>..<reserved-104D7>
104FC..104FF  ; Cn #   [4] <reserved-104FC>..<reserved-104FF>
10528..1052F  ; Cn #   [8] <reserved-10528>..<reserved-1052F>
10564..1056E  ; Cn #  [11] <reserved-10564>..<reserved-1056E>
1057B         ; Cn #       <reserved-1057B>
1058B         ; Cn #       <reserved-1058B>
10593         ; Cn #       <reserved-10593>
10596         ; Cn #       <reserved-10596>
105A2         ; Cn #       <reserved-105A2>
105B2         ; Cn #       <reserved-105B2>
105BA         ; Cn #       <reserved-105BA>
105BD..105BF  ; Cn #   [3] <reserved-105BD>..<reserved-105BF>
105F4..105FF  ; Cn #  [12] <reserved-105F4>..<reserved-105FF>
10737..1073F  ; Cn #   [9] <reserved-10737>..<reserved-1073F>
10756..1075F  ; Cn #  [10] <reserved-10756>..<reserved-1075F>
10768..1077F  ; Cn #  [24] <reserved-10768>..<reserved-1077F>
10786         ; Cn #       <reserved-10786>
107B1         ; Cn #       <reserved-107B1>
107BB..107FF  ; Cn #  [69] <reserved-107BB>..<reserved-107FF>
10806..10807  ; Cn #   [2] <reserved-10806>..<reserved-10807>
10809         ; Cn #       <reserved-10809>
10836         ; Cn #       <reserved-10836>
10839..1083B  ; Cn #   [3] <reserved-10839>..<reserved-1083B>
1083D..1083E  ; Cn #   [2] <reserved-1083D>..<reserved-1083E>
10856         ; Cn #       <reserved-10856>
1089F..108A6  ; Cn #   [8] <reserved-1089F>..<reserved-108A6>
108B0..108DF  ; Cn #  [48] <reserved-108B0>..<reserved-108DF>
108F3         ; Cn #       <reserved-108F3>
108F6..108FA  ; Cn #   [5] <reserved-108F6>..<reserved-108FA>
1091C..1091E  ; Cn #   [3] <reserved-1091C>..<reserved-1091E>
1093A..1093E  ; Cn #   [5] <reserved-1093A>..<reserved-1093E>
10940..1097F  ; Cn #  [64] <reserved-10940>..<reserved-1097F>
109B8..109BB  ; Cn #   [4] <reserved-109B8>..<reserved-109BB>
109D0..109D1  ; Cn #   [2] <reserved-109D0>..<reserved-109D1>
10A04         ; Cn #       <reserved-10A04>
10A07..10A0B  ; Cn #   [5] <reserved-10A07>..<reserved-10A0B>
10A14         ; Cn #       <reserved-10A14>
10A18         ; Cn #       <reserved-10A18>
10A36..10A37  ; Cn #   [2] <reserved-10A36>..<reserved-10A37>
10A3B..10A3E  ; Cn #   [4] <reserved-10A3B>..<reserved-10A3E>
10A49..10A4F  ; Cn #   [7] <reserved-10A49>..<reserved-10A4F>
10A59..10A5F  ; Cn #   [7] <reserved-10A59>..<reserved-10A5F>
10AA0..10ABF  ; Cn #  [32] <reserved-10AA0>..<reserved-10ABF>
10AE7..10AEA  ; Cn #   [4] <reserved-10AE7>..<reserved-10AEA>
10AF7..10AFF  ; Cn #   [9] <reserved-10AF7>..<reserved-10AFF>
10B36..10B38  ; Cn #   [3] <reserved-10B36>..<reserved-10B38>
10B56..10B57  ; Cn #   [2] <reserved-10B56>..<reserved-10B57>
10B73..10B77  ; Cn #   [5] <reserved-10B73>..<reserved-10B77>
10B92..10B98  ; Cn #   [7] <reserved-10B92>..<reserved-10B98>
10B9D..10BA8  ; Cn #  [12] <reserved-10B9D>..<reserved-10BA8>
10BB0..10BFF  ; Cn #  [80] <reserved-10BB0>..<reserved-10BFF>
10C49..10C7F  ; Cn #  [55] <reserved-10C49>..<reserved-10C7F>
10CB3..10CBF  ; Cn #  [13] <reserved-10CB3>..<reserved-10CBF>
10CF3..10CF9  ; Cn #   [7] <reserved-10CF3>..<reserved-10CF9>
10D28..10D2F  ; Cn #   [8] <reserved-10D28>..<reserved-10D2F>
10D3A..10D3F  ; Cn #   [6] <reserved-10D3A>..<reserved-10D3F>
10D66..10D68  ; Cn #   [3] <reserved-10D66>..<reserved-10D68>
10D86..10D8D  ; Cn #   [8] <reserved-10D86>..<reserved-10D8D>
10D90..10E5F  ; Cn # [208] <reserved-10D90>..<reserved-10E5F>
10E7F         ; Cn #       <reserved-10E7F>
10EAA         ; Cn #       <reserved-10EAA>
10EAE..10EAF  ; Cn #   [2] <reserved-10EAE>..<reserved-10EAF>
10EB2..10EC1  ; Cn #  [16] <reserved-10EB2>..<reserved-10EC1>
10EC5..10EFB  ; Cn #  [55] <reserved-10EC5>..<reserved-10EFB>
10F28..10F2F  ; Cn #   [8] <reserved-10F28>..<reserved-10F2F>
10F5A..10F6F  ; Cn #  [22] <reserved-10F5A>..<reserved-10F6F>
10F8A..10FAF  ; Cn #  [38] <reserved-10F8A>..<reserved-10FAF>
10FCC..10FDF  ; Cn #  [20] <reserved-10FCC>..<reserved-10FDF>
10FF7..10FFF  ; Cn #   [9] <reserved-10FF7>..<reserved-10FFF>
1104E..11051  ; Cn #   [4] <reserved-1104E>..<reserved-11051>
11076..1107E  ; Cn #   [9] <reserved-11076>..<reserved-1107E>
110C3..110CC  ; Cn #  [10] <reserved-110C3>..<reserved-110CC>
110CE..110CF  ; Cn #   [2] <reserved-110CE>..<reserved-110CF>
110E9..110EF  ; Cn #   [7] <reserved-110E9>..<reserved-110EF>
110FA..110FF  ; Cn #   [6] <reserved-110FA>..<reserved-110FF>
11135         ; Cn #       <reserved-11135>
11148..1114F  ; Cn #   [8] <reserved-11148>..<reserved-1114F>
11177..1117F  ; Cn #   [9] <reserved-11177>..<reserved-1117F>
111E0         ; Cn #       <reserved-111E0>
111F5..111FF  ; Cn #  [11] <reserved-111F5>..<reserved-111FF>
11212         ; Cn #       <reserved-11212>
11242..1127F  ; Cn #  [62] <reserved-11242>..<reserved-1127F>
11287         ; Cn #       <reserved-11287>
11289         ; Cn #       <reserved-11289>
1128E         ; Cn #       <reserved-1128E>
1129E         ; Cn #       <reserved-1129E>
112AA..112AF  ; Cn #   [6] <reserved-112AA>..<reserved-112AF>
112EB..112EF  ; Cn #   [5] <reserved-112EB>..<reserved-112EF>
112FA..112FF  ; Cn #   [6] <reserved-112FA>..<reserved-112FF>
11304         ; Cn #       <reserved-11304>
1130D..1130E  ; Cn #   [2] <reserved-1130D>..<reserved-1130E>
11311..11312  ; Cn #   [2] <reserved-11311>..<reserved-11312>
11329         ; Cn #       <reserved-11329>
11331         ; Cn #       <reserved-11331>
11334         ; Cn #       <reserved-11334>
1133A         ; Cn #       <reserved-1133A>
11345..11346  ; Cn #   [2] <reserved-11345>..<reserved-11346>
11349..1134A  ; Cn #   [2] <reserved-11349>..<reserved-1134A>
1134E..1134F  ; Cn #   [2] <reserved-1134E>..<reserved-1134F>
11351..11356  ; Cn #   [6] <reserved-11351>..<reserved-11356>
11358..1135C  ; Cn #   [5] <reserved-11358>..<reserved-1135C>
11364..11365  ; Cn #   [2] <reserved-11364>..<reserved-11365>
1136D..1136F  ; Cn #   [3] <reserved-1136D>..<reserved-1136F>
11375..1137F  ; Cn #  [11] <reserved-11375>..<reserved-1137F>
1138A         ; Cn #       <reserved-1138A>
1138C..1138D  ; Cn #   [2] <reserved-1138C>..<reserved-1138D>
1138F         ; Cn #       <reserved-1138F>
113B6         ; Cn #       <reserved-113B6>
113C1         ; Cn #       <reserved-113C1>
113C3..113C4  ; Cn #   [2] <reserved-113C3>..<reserved-113C4>
113C6         ; Cn #       <reserved-113C6>
113CB         ; Cn #       <reserved-113CB>
113D6         ; Cn #       <reserved-113D6>
113D9..113E0  ; Cn #   [8] <reserved-113D9>..<reserved-113E0>
113E3..113FF  ; Cn #  [29] <reserved-113E3>..<reserved-113FF>
1145C         ; Cn #       <reserved-1145C>
11462..1147F  ; Cn #  [30] <reserved-11462>..<reserved-1147F>
114C8..114CF  ; Cn #   [8] <reserved-114C8>..<reserved-114CF>
114DA..1157F  ; Cn # [166] <reserved-114DA>..<reserved-1157F>
115B6..115B7  ; Cn #   [2] <reserved-115B6>..<reserved-115B7>
115DE..115FF  ; Cn #  [34] <reserved-115DE>..<reserved-115FF>
11645..1164F  ; Cn #  [11] <reserved-11645>..<reserved-1164F>
1165A..1165F  ; Cn #   [6] <reserved-1165A>..<reserved-1165F>
1166D..1167F  ; Cn #  [19] <reserved-1166D>..<reserved-1167F>
116BA..116BF  ; Cn #   [6] <reserved-116BA>..<reserved-116BF>
116CA..116CF  ; Cn #   [6] <reserved-116CA>..<reserved-116CF>
116E4..116FF  ; Cn #  [28] <reserved-116E4>..<reserved-116FF>
1171B..1171C  ; Cn #   [2] <reserved-1171B>..<reserved-1171C>
1172C..1172F  ; Cn #   [4] <reserved-1172C>..<reserved-1172F>
11747..117FF  ; Cn # [185] <reserved-11747>..<reserved-117FF>
1183C..1189F  ; Cn # [100] <reserved-1183C>..<reserved-1189F>
118F3..118FE  ; Cn #  [12] <reserved-118F3>..<reserved-118FE>
11907..11908  ; Cn #   [2] <reserved-11907>..<reserved-11908>
1190A..1190B  ; Cn #   [2] <reserved-1190A>..<reserved-1190B>
11914         ; Cn #       <reserved-11914>
11917         ; Cn #       <reserved-11917>
11936         ; Cn #       <reserved-11936>
11939..1193A  ; Cn #   [2] <reserved-11939>..<reserved-1193A>
11947..1194F  ; Cn #   [9] <reserved-11947>..<reserved-1194F>
1195A..1199F  ; Cn #  [70] <reserved-1195A>..<reserved-1199F>
119A8..119A9  ; Cn #   [2] <reserved-119A8>..<reserved-119A9>
119D8..119D9  ; Cn #   [2] <reserved-119D8>..<reserved-119D9>
119E5..119FF  ; Cn #  [27] <reserved-119E5>..<reserved-119FF>
11A48..11A4F  ; Cn #   [8] <reserved-11A48>..<reserved-11A4F>
11AA3..11AAF  ; Cn #  [13] <reserved-11AA3>..<reserved-11AAF>
11AF9..11AFF  ; Cn #   [7] <reserved-11AF9>..<reserved-11AFF>
11B0A..11BBF  ; Cn # [182] <reserved-11B0A>..<reserved-11BBF>
11BE2..11BEF  ; Cn #  [14] <reserved-11BE2>..<reserved-11BEF>
11BFA..11BFF  ; Cn #   [6] <reserved-11BFA>..<reserved-11BFF>
11C09         ; Cn #       <reserved-11C09>
11C37         ; Cn #       <reserved-11C37>
11C46..11C4F  ; Cn #  [10] <reserved-11C46>..<reserved-11C4F>
11C6D..11C6F  ; Cn #   [3] <reserved-11C6D>..<reserved-11C6F>
11C90..11C91  ; Cn #   [2] <reserved-11C90>..<reserved-11C91>
11CA8         ; Cn #       <reserved-11CA8>
11CB7..11CFF  ; Cn #  [73] <reserved-11CB7>..<reserved-11CFF>
11D07         ; Cn #       <reserved-11D07>
11D0A         ; Cn #       <reserved-11D0A>
11D37..11D39  ; Cn #   [3] <reserved-11D37>..<reserved-11D39>
11D3B         ; Cn #       <reserved-11D3B>
11D3E         ; Cn #       <reserved-11D3E>
11D48..11D4F  ; Cn #   [8] <reserved-11D48>..<reserved-11D4F>
11D5A..11D5F  ; Cn #   [6] <reserved-11D5A>..<reserved-11D5F>
11D66         ; Cn #       <reserved-11D66>
11D69         ; Cn #       <reserved-11D69>
11D8F         ; Cn #       <reserved-11D8F>
11D92         ; Cn #       <reserved-11D92>
11D99..11D9F  ; Cn #   [7] <reserved-11D99>..<reserved-11D9F>
11DAA..11EDF  ; Cn # [310] <reserved-11DAA>..<reserved-11EDF>
11EF9..11EFF  ; Cn #   [7] <reserved-11EF9>..<reserved-11EFF>
11F11         ; Cn #       <reserved-11F11>
11F3B..11F3D  ; Cn #   [3] <reserved-11F3B>..<reserved-11F3D>
11F5B..11FAF  ; Cn #  [85] <reserved-11F5B>..<reserved-11FAF>
11FB1..11FBF  ; Cn #  [15] <reserved-11FB1>..<reserved-11FBF>
11FF2..11FFE  ; Cn #  [13] <reserved-11FF2>..<reserved-11FFE>
1239A..123FF  ; Cn # [102] <reserved-1239A>..<reserved-123FF>
1246F         ; Cn #       <reserved-1246F>
12475..1247F  ; Cn #  [11] <reserved-12475>..<reserved-1247F>
12544..12F8F  ; Cn # [2636] <reserved-12544>..<reserved-12F8F>
12FF3..12FFF  ; Cn #  [13] <reserved-12FF3>..<reserved-12FFF>
13456..1345F  ; Cn #  [10] <reserved-13456>..<reserved-1345F>
143FB..143FF  ; Cn #   [5] <reserved-143FB>..<reserved-143FF>
14647..160FF  ; Cn # [6841] <reserved-14647>..<reserved-160FF>
1613A..167FF  ; Cn # [1734] <reserved-1613A>..<reserved-167FF>
16A39..16A3F  ; Cn #   [7] <reserved-16A39>..<reserved-16A3F>
16A5F         ; Cn #       <reserved-16A5F>
16A6A..16A6D  ; Cn #   [4] <reserved-16A6A>..<reserved-16A6D>
16ABF         ; Cn #       <reserved-16ABF>
16ACA..16ACF  ; Cn #   [6] <reserved-16ACA>..<reserved-16ACF>
16AEE..16AEF  ; Cn #   [2] <reserved-16AEE>..<reserved-16AEF>
16AF6..16AFF  ; Cn #  [10] <reserved-16AF6>..<reserved-16AFF>
16B46..16B4F  ; Cn #  [10] <reserved-16B46>..<reserved-16B4F>
16B5A         ; Cn #       <reserved-16B5A>
16B62         ; Cn #       <reserved-16B62>
16B78..16B7C  ; Cn #   [5] <reserved-16B78>..<reserved-16B7C>
16B90..16D3F  ; Cn # [432] <reserved-16B90>..<reserved-16D3F>
16D7A..16E3F  ; Cn # [198] <reserved-16D7A>..<reserved-16E3F>
16E9B..16EFF  ; Cn # [101] <reserved-16E9B>..<reserved-16EFF>
16F4B..16F4E  ; Cn #   [4] <reserved-16F4B>..<reserved-16F4E>
16F88..16F8E  ; Cn #   [7] <reserved-16F88>..<reserved-16F8E>
16FA0..16FDF  ; Cn #  [64] <reserved-16FA0>..<reserved-16FDF>
16FE5..16FEF  ; Cn #  [11] <reserved-16FE5>..<reserved-16FEF>
16FF2..16FFF  ; Cn #  [14] <reserved-16FF2>..<reserved-16FFF>
187F8..187FF  ; Cn #   [8] <reserved-187F8>..<reserved-187FF>
18CD6..18CFE  ; Cn #  [41] <reserved-18CD6>..<reserved-18CFE>
18D09..1AFEF  ; Cn # [8935] <reserved-18D09>..<reserved-1AFEF>
1AFF4         ; Cn #       <reserved-1AFF4>
1AFFC         ; Cn #       <reserved-1AFFC>
1AFFF         ; Cn #       <reserved-1AFFF>
1B123..1B131  ; Cn #  [15] <reserved-1B123>..<reserved-1B131>
1B133..1B14F  ; Cn #  [29] <reserved-1B133>..<reserved-1B14F>
1B153..1B154  ; Cn #   [2] <reserved-1B153>..<reserved-1B154>
1B156..1B163  ; Cn #  [14] <reserved-1B156>..<reserved-1B163>
1B168..1B16F  ; Cn #   [8] <reserved-1B168>..<reserved-1B16F>
1B2FC..1BBFF  ; Cn # [2308] <reserved-1B2FC>..<reserved-1BBFF>
1BC6B..1BC6F  ; Cn #   [5] <reserved-1BC6B>..<reserved-1BC6F>
1BC7D..1BC7F  ; Cn #   [3] <reserved-1BC7D>..<reserved-1BC7F>
1BC89..1BC8F  ; Cn #   [7] <reserved-1BC89>..<reserved-1BC8F>
1BC9A..1BC9B  ; Cn #   [2] <reserved-1BC9A>..<reserved-1BC9B>
1BCA4..1CBFF  ; Cn # [3932] <reserved-1BCA4>..<reserved-1CBFF>
1CCFA..1CCFF  ; Cn #   [6] <reserved-1CCFA>..<reserved-1CCFF>
1CEB4..1CEFF  ; Cn #  [76] <reserved-1CEB4>..<reserved-1CEFF>
1CF2E..1CF2F  ; Cn #   [2] <reserved-1CF2E>..<reserved-1CF2F>
1CF47..1CF4F  ; Cn #   [9] <reserved-1CF47>..<reserved-1CF4F>
1CFC4..1CFFF  ; Cn #  [60] <reserved-1CFC4>..<reserved-1CFFF>
1D0F6..1D0FF  ; Cn #  [10] <reserved-1D0F6>..<reserved-1D0FF>
1D127..1D128  ; Cn #   [2] <reserved-1D127>..<reserved-1D128>
1D1EB..1D1FF  ; Cn #  [21] <reserved-1D1EB>..<reserved-1D1FF>
1D246..1D2BF  ; Cn # [122] <reserved-1D246>..<reserved-1D2BF>
1D2D4..1D2DF  ; Cn #  [12] <reserved-1D2D4>..<reserved-1D2DF>
1D2F4..1D2FF  ; Cn #  [12] <reserved-1D2F4>..<reserved-1D2FF>
1D357..1D35F  ; Cn #   [9] <reserved-1D357>..<reserved-1D35F>
1D379..1D3FF  ; Cn # [135] <reserved-1D379>..<reserved-1D3FF>
1D455         ; Cn #       <reserved-1D455>
1D49D         ; Cn #       <reserved-1D49D>
1D4A0..1D4A1  ; Cn #   [2] <reserved-1D4A0>..<reserved-1D4A1>
1D4A3..1D4A4  ; Cn #   [2] <reserved-1D4A3>..<reserved-1D4A4>
1D4A7..1D4A8  ; Cn #   [2] <reserved-1D4A7>..<reserved-1D4A8>
1D4AD         ; Cn #       <reserved-1D4AD>
1D4BA         ; Cn #       <reserved-1D4BA>
1D4BC         ; Cn #       <reserved-1D4BC>
1D4C4         ; Cn #       <reserved-1D4C4>
1D506         ; Cn #       <reserved-1D506>
1D50B..1D50C  ; Cn #   [2] <reserved-1D50B>..<reserved-1D50C>
1D515         ; Cn #       <reserved-1D515>
1D51D         ; Cn #       <reserved-1D51D>
1D53A         ; Cn #       <reserved-1D53A>
1D53F         ; Cn #       <reserved-1D53F>
1D545         ; Cn #       <reserved-1D545>
1D547..1D549  ; Cn #   [3] <reserved-1D547>..<reserved-1D549>
1D551         ; Cn #       <reserved-1D551>
1D6A6..1D6A7  ; Cn #   [2] <reserved-1D6A6>..<reserved-1D6A7>
1D7CC..1D7CD  ; Cn #   [2] <reserved-1D7CC>..<reserved-1D7CD>
1DA8C..1DA9A  ; Cn #  [15] <reserved-1DA8C>..<reserved-1DA9A>
1DAA0         ; Cn #       <reserved-1DAA0>
1DAB0..1DEFF  ; Cn # [1104] <reserved-1DAB0>..<reserved-1DEFF>
1DF2D..1DF3D  ; Cn #  [17] <reserved-1DF2D>..<reserved-1DF3D>
1DF40..1DFD7  ; Cn # [152] <reserved-1DF40>..<reserved-1DFD7>
1DFE9..1DFFF  ; Cn #  [23] <reserved-1DFE9>..<reserved-1DFFF>
1E007         ; Cn #       <reserved-1E007>
1E019..1E01A  ; Cn #   [2] <reserved-1E019>..<reserved-1E01A>
1E022         ; Cn #       <reserved-1E022>
1E025         ; Cn #       <reserved-1E025>
1E02B..1E02F  ; Cn #   [5] <reserved-1E02B>..<reserved-1E02F>
1E06E..1E08E  ; Cn #  [33] <reserved-1E06E>..<reserved-1E08E>
1E090..1E0FF  ; Cn # [112] <reserved-1E090>..<reserved-1E0FF>
1E12D..1E12F  ; Cn #   [3] <reserved-1E12D>..<reserved-1E12F>
1E13E..1E13F  ; Cn #   [2] <reserved-1E13E>..<reserved-1E13F>
1E14A..1E14D  ; Cn #   [4] <reserved-1E14A>..<reserved-1E14D>
1E150..1E28F  ; Cn # [320] <reserved-1E150>..<reserved-1E28F>
1E2AF..1E2BF  ; Cn #  [17] <reserved-1E2AF>..<reserved-1E2BF>
1E2FA..1E2FE  ; Cn #   [5] <reserved-1E2FA>..<reserved-1E2FE>
1E300..1E4CF  ; Cn # [464] <reserved-1E300>..<reserved-1E4CF>
1E4FA..1E5CF  ; Cn # [214] <reserved-1E4FA>..<reserved-1E5CF>
1E5FB..1E5FE  ; Cn #   [4] <reserved-1E5FB>..<reserved-1E5FE>
1E600..1E7DF  ; Cn # [480] <reserved-1E600>..<reserved-1E7DF>
1E7E7         ; Cn #       <reserved-1E7E7>
1E7EC         ; Cn #       <reserved-1E7EC>
1E7EF         ; Cn #       <reserved-1E7EF>
1E7FF         ; Cn #       <reserved-1E7FF>
1E8C5..1E8C6  ; Cn #   [2] <reserved-1E8C5>..<reserved-1E8C6>
1E8D7..1E8FF  ; Cn #  [41] <reserved-1E8D7>..<reserved-1E8FF>
1E94C..1E94F  ; Cn #   [4] <reserved-1E94C>..<reserved-1E94F>
1E95A..1E95D  ; Cn #   [4] <reserved-1E95A>..<reserved-1E95D>
1E960..1EC70  ; Cn # [785] <reserved-1E960>..<reserved-1EC70>
1ECB5..1ED00  ; Cn #  [76] <reserved-1ECB5>..<reserved-1ED00>
1ED3E..1EDFF  ; Cn # [194] <reserved-1ED3E>..<reserved-1EDFF>
1EE04         ; Cn #       <reserved-1EE04>
1EE20         ; Cn #       <reserved-1EE20>
1EE23         ; Cn #       <reserved-1EE23>
1EE25..1EE26  ; Cn #   [2] <reserved-1EE25>..<reserved-1EE26>
1EE28         ; Cn #       <reserved-1EE28>
1EE33         ; Cn #       <reserved-1EE33>
1EE38         ; Cn #       <reserved-1EE38>
1EE3A         ; Cn #       <reserved-1EE3A>
1EE3C..1EE41  ; Cn #   [6] <reserved-1EE3C>..<reserved-1EE41>
1EE43..1EE46  ; Cn #   [4] <reserved-1EE43>..<reserved-1EE46>
1EE48         ; Cn #       <reserved-1EE48>
1EE4A         ; Cn #       <reserved-1EE4A>
1EE4C         ; Cn #       <reserved-1EE4C>
1EE50         ; Cn #       <reserved-1EE50>
1EE53         ; Cn #       <reserved-1EE53>
1EE55..1EE56  ; Cn #   [2] <reserved-1EE55>..<reserved-1EE56>
1EE58         ; Cn #       <reserved-1EE58>
1EE5A         ; Cn #       <reserved-1EE5A>
1EE5C         ; Cn #       <reserved-1EE5C>
1EE5E         ; Cn #       <reserved-1EE5E>
1EE60         ; Cn #       <reserved-1EE60>
1EE63         ; Cn #       <reserved-1EE63>
1EE65..1EE66  ; Cn #   [2] <reserved-1EE65>..<reserved-1EE66>
1EE6B         ; Cn #       <reserved-1EE6B>
1EE73         ; Cn #       <reserved-1EE73>
1EE78         ; Cn #       <reserved-1EE78>
1EE7D         ; Cn #       <reserved-1EE7D>
1EE7F         ; Cn #       <reserved-1EE7F>
1EE8A         ; Cn #       <reserved-1EE8A>
1EE9C..1EEA0  ; Cn #   [5] <reserved-1EE9C>..<reserved-1EEA0>
1EEA4         ; Cn #       <reserved-1EEA4>
1EEAA         ; Cn #       <reserved-1EEAA>
1EEBC..1EEEF  ; Cn #  [52] <reserved-1EEBC>..<reserved-1EEEF>
1EEF2..1EFFF  ; Cn # [270] <reserved-1EEF2>..<reserved-1EFFF>
1F02C..1F02F  ; Cn #   [4] <reserved-1F02C>..<reserved-1F02F>
1F094..1F09F  ; Cn #  [12] <reserved-1F094>..<reserved-1F09F>
1F0AF..1F0B0  ; Cn #   [2] <reserved-1F0AF>..<reserved-1F0B0>
1F0C0         ; Cn #       <reserved-1F0C0>
1F0D0         ; Cn #       <reserved-1F0D0>
1F0F6..1F0FF  ; Cn #  [10] <reserved-1F0F6>..<reserved-1F0FF>
1F1AE..1F1E5  ; Cn #  [56] <reserved-1F1AE>..<reserved-1F1E5>
1F203..1F20F  ; Cn #  [13] <reserved-1F203>..<reserved-1F20F>
1F23C..1F23F  ; Cn #   [4] <reserved-1F23C>..<reserved-1F23F>
1F249..1F24F  ; Cn #   [7] <reserved-1F249>..<reserved-1F24F>
1F252..1F25F  ; Cn #  [14] <reserved-1F252>..<reserved-1F25F>
1F266..1F2FF  ; Cn # [154] <reserved-1F266>..<reserved-1F2FF>
1F6D8..1F6DB  ; Cn #   [4] <reserved-1F6D8>..<reserved-1F6DB>
1F6ED..1F6EF  ; Cn #   [3] <reserved-1F6ED>..<reserved-1F6EF>
1F6FD..1F6FF  ; Cn #   [3] <reserved-1F6FD>..<reserved-1F6FF>
1F777..1F77A  ; Cn #   [4] <reserved-1F777>..<reserved-1F77A>
1F7DA..1F7DF  ; Cn #   [6] <reserved-1F7DA>..<reserved-1F7DF>
1F7EC..1F7EF  ; Cn #   [4] <reserved-1F7EC>..<reserved-1F7EF>
1F7F1..1F7FF  ; Cn #  [15] <reserved-1F7F1>..<reserved-1F7FF>
1F80C..1F80F  ; Cn #   [4] <reserved-1F80C>..<reserved-1F80F>
1F848..1F84F  ; Cn #   [8] <reserved-1F848>..<reserved-1F84F>
1F85A..1F85F  ; Cn #   [6] <reserved-1F85A>..<reserved-1F85F>
1F888..1F88F  ; Cn #   [8] <reserved-1F888>..<reserved-1F88F>
1F8AE..1F8AF  ; Cn #   [2] <reserved-1F8AE>..<reserved-1F8AF>
1F8BC..1F8BF  ; Cn #   [4] <reserved-1F8BC>..<reserved-1F8BF>
1F8C2..1F8FF  ; Cn #  [62] <reserved-1F8C2>..<reserved-1F8FF>
1FA54..1FA5F  ; Cn #  [12] <reserved-1FA54>..<reserved-1FA5F>
1FA6E..1FA6F  ; Cn #   [2] <reserved-1FA6E>..<reserved-1FA6F>
1FA7D..1FA7F  ; Cn #   [3] <reserved-1FA7D>..<reserved-1FA7F>
1FA8A..1FA8E  ; Cn #   [5] <reserved-1FA8A>..<reserved-1FA8E>
1FAC7..1FACD  ; Cn #   [7] <reserved-1FAC7>..<reserved-1FACD>
1FADD..1FADE  ; Cn #   [2] <reserved-1FADD>..<reserved-1FADE>
1FAEA..1FAEF  ; Cn #   [6] <reserved-1FAEA>..<reserved-1FAEF>
1FAF9..1FAFF  ; Cn #   [7] <reserved-1FAF9>..<reserved-1FAFF>
1FB93         ; Cn #       <reserved-1FB93>
1FBFA..1FFFF  ; Cn # [1030] <reserved-1FBFA>..<noncharacter-1FFFF>
2A6E0..2A6FF  ; Cn #  [32] <reserved-2A6E0>..<reserved-2A6FF>
2B73A..2B73F  ; Cn #   [6] <reserved-2B73A>..<reserved-2B73F>
2B81E..2B81F  ; Cn #   [2] <reserved-2B81E>..<reserved-2B81F>
2CEA2..2CEAF  ; Cn #  [14] <reserved-2CEA2>..<reserved-2CEAF>
2EBE1..2EBEF  ; Cn #  [15] <reserved-2EBE1>..<reserved-2EBEF>
2EE5E..2F7FF  ; Cn # [2466] <reserved-2EE5E>..<reserved-2F7FF>
2FA1E..2FFFF  ; Cn # [1506] <reserved-2FA1E>..<noncharacter-2FFFF>
3134B..3134F  ; Cn #   [5] <reserved-3134B>..<reserved-3134F>
323B0..E0000  ; Cn # [711761] <reserved-323B0>..<reserved-E0000>
E0002..E001F  ; Cn #  [30] <reserved-E0002>..<reserved-E001F>
E0080..E00FF  ; Cn # [128] <reserved-E0080>..<reserved-E00FF>
E01F0..EFFFF  ; Cn # [65040] <reserved-E01F0>..<noncharacter-EFFFF>
FFFFE..FFFFF  ; Cn #   [2] <noncharacter-FFFFE>..<noncharacter-FFFFF>
10FFFE..10FFFF; Cn #   [2] <noncharacter-10FFFE>..<noncharacter-10FFFF>

# Total code points: 819506

# ================================================

# General_Category=Uppercase_Letter

0041..005A    ; Lu #  [26] LATIN CAPITAL LETTER A..LATIN CAPITAL LETTER Z
00C0..00D6    ; Lu #  [23] LATIN CAPITAL LETTER A WITH GRAVE..LATIN CAPITAL LETTER O WITH DIAERESIS
00D8..00DE    ; Lu #   [7] LATIN CAPITAL LETTER O WITH STROKE..LATIN CAPITAL LETTER THORN
0100          ; Lu #       LATIN CAPITAL LETTER A WITH MACRON
0102          ; Lu #       LATIN CAPITAL LETTER A WITH BREVE
0104          ; Lu #       LATIN CAPITAL LETTER A WITH OGONEK
0106          ; Lu #       LATIN CAPITAL LETTER C WITH ACUTE
0108          ; Lu #       LATIN CAPITAL LETTER C WITH CIRCUMFLEX
010A          ; Lu #       LATIN CAPITAL LETTER C WITH DOT ABOVE
010C          ; Lu #       LATIN CAPITAL LETTER C WITH CARON
010E          ; Lu #       LATIN CAPITAL LETTER D WITH CARON
0110          ; Lu #       LATIN CAPITAL LETTER D WITH STROKE
0112          ; Lu #       LATIN CAPITAL LETTER E WITH MACRON
0114          ; Lu #       LATIN CAPITAL LETTER E WITH BREVE
0116          ; Lu #       LATIN CAPITAL LETTER E WITH DOT ABOVE
0118          ; Lu #       LATIN CAPITAL LETTER E WITH OGONEK
011A          ; Lu #       LATIN CAPITAL LETTER E WITH CARON
011C          ; Lu #       LATIN CAPITAL LETTER G WITH CIRCUMFLEX
011E          ; Lu #       LATIN CAPITAL LETTER G WITH BREVE
0120          ; Lu #       LATIN CAPITAL LETTER G WITH DOT ABOVE
0122          ; Lu #       LATIN CAPITAL LETTER G WITH CEDILLA
0124          ; Lu #       LATIN CAPITAL LETTER H WITH CIRCUMFLEX
0126          ; Lu #       LATIN CAPITAL LETTER H WITH STROKE
0128          ; Lu #       LATIN CAPITAL LETTER I WITH TILDE
012A          ; Lu #       LATIN CAPITAL LETTER I WITH MACRON
012C          ; Lu #       LATIN CAPITAL LETTER I WITH BREVE
012E          ; Lu #       LATIN CAPITAL LETTER I WITH OGONEK
0130          ; Lu #       LATIN CAPITAL LETTER I WITH DOT ABOVE
0132          ; Lu #       LATIN CAPITAL LIGATURE IJ
0134          ; Lu #       LATIN CAPITAL LETTER J WITH CIRCUMFLEX
0136          ; Lu #       LATIN CAPITAL LETTER K WITH CEDILLA
0139          ; Lu #       LATIN CAPITAL LETTER L WITH ACUTE
013B          ; Lu #       LATIN CAPITAL LETTER L WITH CEDILLA
013D          ; Lu #       LATIN CAPITAL LETTER L WITH CARON
013F          ; Lu #       LATIN CAPITAL LETTER L WITH MIDDLE DOT
0141          ; Lu #       LATIN CAPITAL LETTER L WITH STROKE
0143          ; Lu #       LATIN CAPITAL LETTER N WITH ACUTE
0145          ; Lu #       LATIN CAPITAL LETTER N WITH CEDILLA
0147          ; Lu #       LATIN CAPITAL LETTER N WITH CARON
014A          ; Lu #       LATIN CAPITAL LETTER ENG
014C          ; Lu #       LATIN CAPITAL LETTER O WITH MACRON
014E          ; Lu #       LATIN CAPITAL LETTER O WITH BREVE
0150          ; Lu #       LATIN CAPITAL LETTER O WITH DOUBLE ACUTE
0152          ; Lu #       LATIN CAPITAL LIGATURE OE
0154          ; Lu #       LATIN CAPITAL LETTER R WITH ACUTE
0156          ; Lu #       LATIN CAPITAL LETTER R WITH CEDILLA
0158          ; Lu #       LATIN CAPITAL LETTER R WITH CARON
015A          ; Lu #       LATIN CAPITAL LETTER S WITH ACUTE
015C          ; Lu #       LATIN CAPITAL LETTER S WITH CIRCUMFLEX
015E          ; Lu #       LATIN CAPITAL LETTER S WITH CEDILLA
0160          ; Lu #       LATIN CAPITAL LETTER S WITH CARON
0162          ; Lu #       LATIN CAPITAL LETTER T WITH CEDILLA
0164          ; Lu #       LATIN CAPITAL LETTER T WITH CARON
0166          ; Lu #       LATIN CAPITAL LETTER T WITH STROKE
0168          ; Lu #       LATIN CAPITAL LETTER U WITH TILDE
016A          ; Lu #       LATIN CAPITAL LETTER U WITH MACRON
016C          ; Lu #       LATIN CAPITAL LETTER U WITH BREVE
016E          ; Lu #       LATIN CAPITAL LETTER U WITH RING ABOVE
0170          ; Lu #       LATIN CAPITAL LETTER U WITH DOUBLE ACUTE
0172          ; Lu #       LATIN CAPITAL LETTER U WITH OGONEK
0174          ; Lu #       LATIN CAPITAL LETTER W WITH CIRCUMFLEX
0176          ; Lu #       LATIN CAPITAL LETTER Y WITH CIRCUMFLEX
0178..0179    ; Lu #   [2] LATIN CAPITAL LETTER Y WITH DIAERESIS..LATIN CAPITAL LETTER Z WITH ACUTE
017B          ; Lu #       LATIN CAPITAL LETTER Z WITH DOT ABOVE
017D          ; Lu #       LATIN CAPITAL LETTER Z WITH CARON
0181..0182    ; Lu #   [2] LATIN CAPITAL LETTER B WITH HOOK..LATIN CAPITAL LETTER B WITH TOPBAR
0184          ; Lu #       LATIN CAPITAL LETTER TONE SIX
0186..0187    ; Lu #   [2] LATIN CAPITAL LETTER OPEN O..LATIN CAPITAL LETTER C WITH HOOK
0189..018B    ; Lu #   [3] LATIN CAPITAL LETTER AFRICAN D..LATIN CAPITAL LETTER D WITH TOPBAR
018E..0191    ; Lu #   [4] LATIN CAPITAL LETTER REVERSED E..LATIN CAPITAL LETTER F WITH HOOK
0193..0194    ; Lu #   [2] LATIN CAPITAL LETTER G WITH HOOK..LATIN CAPITAL LETTER GAMMA
0196..0198    ; Lu #   [3] LATIN CAPITAL LETTER IOTA..LATIN CAPITAL LETTER K WITH HOOK
019C..019D    ; Lu #   [2] LATIN CAPITAL LETTER TURNED M..LATIN CAPITAL LETTER N WITH LEFT HOOK
019F..01A0    ; Lu #   [2] LATIN CAPITAL LETTER O WITH MIDDLE TILDE..LATIN CAPITAL LETTER O WITH HORN
01A2          ; Lu #       LATIN CAPITAL LETTER OI
01A4          ; Lu #       LATIN CAPITAL LETTER P WITH HOOK
01A6..01A7    ; Lu #   [2] LATIN LETTER YR..LATIN CAPITAL LETTER TONE TWO
01A9          ; Lu #       LATIN CAPITAL LETTER ESH
01AC          ; Lu #       LATIN CAPITAL LETTER T WITH HOOK
01AE..01AF    ; Lu #   [2] LATIN CAPITAL LETTER T WITH RETROFLEX HOOK..LATIN CAPITAL LETTER U WITH HORN
01B1..01B3    ; Lu #   [3] LATIN CAPITAL LETTER UPSILON..LATIN CAPITAL LETTER Y WITH HOOK
01B5          ; Lu #       LATIN CAPITAL LETTER Z WITH STROKE
01B7..01B8    ; Lu #   [2] LATIN CAPITAL LETTER EZH..LATIN CAPITAL LETTER EZH REVERSED
01BC          ; Lu #       LATIN CAPITAL LETTER TONE FIVE
01C4          ; Lu #       LATIN CAPITAL LETTER DZ WITH CARON
01C7          ; Lu #       LATIN CAPITAL LETTER LJ
01CA          ; Lu #       LATIN CAPITAL LETTER NJ
01CD          ; Lu #       LATIN CAPITAL LETTER A WITH CARON
01CF          ; Lu #       LATIN CAPITAL LETTER I WITH CARON
01D1          ; Lu #       LATIN CAPITAL LETTER O WITH CARON
01D3          ; Lu #       LATIN CAPITAL LETTER U WITH CARON
01D5          ; Lu #       LATIN CAPITAL LETTER U WITH DIAERESIS AND MACRON
01D7          ; Lu #       LATIN CAPITAL LETTER U WITH DIAERESIS AND ACUTE
01D9          ; Lu #       LATIN CAPITAL LETTER U WITH DIAERESIS AND CARON
01DB          ; Lu #       LATIN CAPITAL LETTER U WITH DIAERESIS AND GRAVE
01DE          ; Lu #       LATIN CAPITAL LETTER A WITH DIAERESIS AND MACRON
01E0          ; Lu #       LATIN CAPITAL LETTER A WITH DOT ABOVE AND MACRON
01E2          ; Lu #       LATIN CAPITAL LETTER AE WITH MACRON
01E4          ; Lu #       LATIN CAPITAL LETTER G WITH STROKE
01E6          ; Lu #       LATIN CAPITAL LETTER G WITH CARON
01E8          ; Lu #       LATIN CAPITAL LETTER K WITH CARON
01EA          ; Lu #       LATIN CAPITAL LETTER O WITH OGONEK
01EC          ; Lu #       LATIN CAPITAL LETTER O WITH OGONEK AND MACRON
01EE          ; Lu #       LATIN CAPITAL LETTER EZH WITH CARON
01F1          ; Lu #       LATIN CAPITAL LETTER DZ
01F4          ; Lu #       LATIN CAPITAL LETTER G WITH ACUTE
01F6..01F8    ; Lu #   [3] LATIN CAPITAL LETTER HWAIR..LATIN CAPITAL LETTER N WITH GRAVE
01FA          ; Lu #       LATIN CAPITAL LETTER A WITH RING ABOVE AND ACUTE
01FC          ; Lu #       LATIN CAPITAL LETTER AE WITH ACUTE
01FE          ; Lu #       LATIN CAPITAL LETTER O WITH STROKE AND ACUTE
0200          ; Lu #       LATIN CAPITAL LETTER A WITH DOUBLE GRAVE
0202          ; Lu #       LATIN CAPITAL LETTER A WITH INVERTED BREVE
0204          ; Lu #       LATIN CAPITAL LETTER E WITH DOUBLE GRAVE
0206          ; Lu #       LATIN CAPITAL LETTER E WITH INVERTED BREVE
0208          ; Lu #       LATIN CAPITAL LETTER I WITH DOUBLE GRAVE
020A          ; Lu #       LATIN CAPITAL LETTER I WITH INVERTED BREVE
020C          ; Lu #       LATIN CAPITAL LETTER O WITH DOUBLE GRAVE
020E          ; Lu #       LATIN CAPITAL LETTER O WITH INVERTED BREVE
0210          ; Lu #       LATIN CAPITAL LETTER R WITH DOUBLE GRAVE
0212          ; Lu #       LATIN CAPITAL LETTER R WITH INVERTED BREVE
0214          ; Lu #       LATIN CAPITAL LETTER U WITH DOUBLE GRAVE
0216          ; Lu #       LATIN CAPITAL LETTER U WITH INVERTED BREVE
0218          ; Lu #       LATIN CAPITAL LETTER S WITH COMMA BELOW
021A          ; Lu #       LATIN CAPITAL LETTER T WITH COMMA BELOW
021C          ; Lu #       LATIN CAPITAL LETTER YOGH
021E          ; Lu #       LATIN CAPITAL LETTER H WITH CARON
0220          ; Lu #       LATIN CAPITAL LETTER N WITH LONG RIGHT LEG
0222          ; Lu #       LATIN CAPITAL LETTER OU
0224          ; Lu #       LATIN CAPITAL LETTER Z WITH HOOK
0226          ; Lu #       LATIN CAPITAL LETTER A WITH DOT ABOVE
0228          ; Lu #       LATIN CAPITAL LETTER E WITH CEDILLA
022A          ; Lu #       LATIN CAPITAL LETTER O WITH DIAERESIS AND MACRON
022C          ; Lu #       LATIN CAPITAL LETTER O WITH TILDE AND MACRON
022E          ; Lu #       LATIN CAPITAL LETTER O WITH DOT ABOVE
0230          ; Lu #       LATIN CAPITAL LETTER O WITH DOT ABOVE AND MACRON
0232          ; Lu #       LATIN CAPITAL LETTER Y WITH MACRON
023A..023B    ; Lu #   [2] LATIN CAPITAL LETTER A WITH STROKE..LATIN CAPITAL LETTER C WITH STROKE
023D..023E    ; Lu #   [2] LATIN CAPITAL LETTER L WITH BAR..LATIN CAPITAL LETTER T WITH DIAGONAL STROKE
0241          ; Lu #       LATIN CAPITAL LETTER GLOTTAL STOP
0243..0246    ; Lu #   [4] LATIN CAPITAL LETTER B WITH STROKE..LATIN CAPITAL LETTER E WITH STROKE
0248          ; Lu #       LATIN CAPITAL LETTER J WITH STROKE
024A          ; Lu #       LATIN CAPITAL LETTER SMALL Q WITH HOOK TAIL
024C          ; Lu #       LATIN CAPITAL LETTER R WITH STROKE
024E          ; Lu #       LATIN CAPITAL LETTER Y WITH STROKE
0370          ; Lu #       GREEK CAPITAL LETTER HETA
0372          ; Lu #       GREEK CAPITAL LETTER ARCHAIC SAMPI
0376          ; Lu #       GREEK CAPITAL LETTER PAMPHYLIAN DIGAMMA
037F          ; Lu #       GREEK CAPITAL LETTER YOT
0386          ; Lu #       GREEK CAPITAL LETTER ALPHA WITH TONOS
0388..038A    ; Lu #   [3] GREEK CAPITAL LETTER EPSILON WITH TONOS..GREEK CAPITAL LETTER IOTA WITH TONOS
038C          ; Lu #       GREEK CAPITAL LETTER OMICRON WITH TONOS
038E..038F    ; Lu #   [2] GREEK CAPITAL LETTER UPSILON WITH TONOS..GREEK CAPITAL LETTER OMEGA WITH TONOS
0391..03A1    ; Lu #  [17] GREEK CAPITAL LETTER ALPHA..GREEK CAPITAL LETTER RHO
03A3..03AB    ; Lu #   [9] GREEK CAPITAL LETTER SIGMA..GREEK CAPITAL LETTER UPSILON WITH DIALYTIKA
03CF          ; Lu #       GREEK CAPITAL KAI SYMBOL
03D2..03D4    ; Lu #   [3] GREEK UPSILON WITH HOOK SYMBOL..GREEK UPSILON WITH DIAERESIS AND HOOK SYMBOL
03D8          ; Lu #       GREEK LETTER ARCHAIC KOPPA
03DA          ; Lu #       GREEK LETTER STIGMA
03DC          ; Lu #       GREEK LETTER DIGAMMA
03DE          ; Lu #       GREEK LETTER KOPPA
03E0          ; Lu #       GREEK LETTER SAMPI
03E2          ; Lu #       COPTIC CAPITAL LETTER SHEI
03E4          ; Lu #       COPTIC CAPITAL LETTER FEI
03E6          ; Lu #       COPTIC CAPITAL LETTER KHEI
03E8          ; Lu #       COPTIC CAPITAL LETTER HORI
03EA          ; Lu #       COPTIC CAPITAL LETTER GANGIA
03EC          ; Lu #       COPTIC CAPITAL LETTER SHIMA
03EE          ; Lu #       COPTIC CAPITAL LETTER DEI
03F4          ; Lu #       GREEK CAPITAL THETA SYMBOL
03F7          ; Lu #       GREEK CAPITAL LETTER SHO
03F9..03FA    ; Lu #   [2] GREEK CAPITAL LUNATE SIGMA SYMBOL..GREEK CAPITAL LETTER SAN
03FD..042F    ; Lu #  [51] GREEK CAPITAL REVERSED LUNATE SIGMA SYMBOL..CYRILLIC CAPITAL LETTER YA
0460          ; Lu #       CYRILLIC CAPITAL LETTER OMEGA
0462          ; Lu #       CYRILLIC CAPITAL LETTER YAT
0464          ; Lu #       CYRILLIC CAPITAL LETTER IOTIFIED E
0466          ; Lu #       CYRILLIC CAPITAL LETTER LITTLE YUS
0468          ; Lu #       CYRILLIC CAPITAL LETTER IOTIFIED LITTLE YUS
046A          ; Lu #       CYRILLIC CAPITAL LETTER BIG YUS
046C          ; Lu #       CYRILLIC CAPITAL LETTER IOTIFIED BIG YUS
046E          ; Lu #       CYRILLIC CAPITAL LETTER KSI
0470          ; Lu #       CYRILLIC CAPITAL LETTER PSI
0472          ; Lu #       CYRILLIC CAPITAL LETTER FITA
0474          ; Lu #       CYRILLIC CAPITAL LETTER IZHITSA
0476          ; Lu #       CYRILLIC CAPITAL LETTER IZHITSA WITH DOUBLE GRAVE ACCENT
0478          ; Lu #       CYRILLIC CAPITAL LETTER UK
047A          ; Lu #       CYRILLIC CAPITAL LETTER ROUND OMEGA
047C          ; Lu #       CYRILLIC CAPITAL LETTER OMEGA WITH TITLO
047E          ; Lu #       CYRILLIC CAPITAL LETTER OT
0480          ; Lu #       CYRILLIC CAPITAL LETTER KOPPA
048A          ; Lu #       CYRILLIC CAPITAL LETTER SHORT I WITH TAIL
048C          ; Lu #       CYRILLIC CAPITAL LETTER SEMISOFT SIGN
048E          ; Lu #       CYRILLIC CAPITAL LETTER ER WITH TICK
0490          ; Lu #       CYRILLIC CAPITAL LETTER GHE WITH UPTURN
0492          ; Lu #       CYRILLIC CAPITAL LETTER GHE WITH STROKE
0494          ; Lu #       CYRILLIC CAPITAL LETTER GHE WITH MIDDLE HOOK
0496          ; Lu #       CYRILLIC CAPITAL LETTER ZHE WITH DESCENDER
0498          ; Lu #       CYRILLIC CAPITAL LETTER ZE WITH DESCENDER
049A          ; Lu #       CYRILLIC CAPITAL LETTER KA WITH DESCENDER
049C          ; Lu #       CYRILLIC CAPITAL LETTER KA WITH VERTICAL STROKE
049E          ; Lu #       CYRILLIC CAPITAL LETTER KA WITH STROKE
04A0          ; Lu #       CYRILLIC CAPITAL LETTER BASHKIR KA
04A2          ; Lu #       CYRILLIC CAPITAL LETTER EN WITH DESCENDER
04A4          ; Lu #       CYRILLIC CAPITAL LIGATURE EN GHE
04A6          ; Lu #       CYRILLIC CAPITAL LETTER PE WITH MIDDLE HOOK
04A8          ; Lu #       CYRILLIC CAPITAL LETTER ABKHASIAN HA
04AA          ; Lu #       CYRILLIC CAPITAL LETTER ES WITH DESCENDER
04AC          ; Lu #       CYRILLIC CAPITAL LETTER TE WITH DESCENDER
04AE          ; Lu #       CYRILLIC CAPITAL LETTER STRAIGHT U
04B0          ; Lu #       CYRILLIC CAPITAL LETTER STRAIGHT U WITH STROKE
04B2          ; Lu #       CYRILLIC CAPITAL LETTER HA WITH DESCENDER
04B4          ; Lu #       CYRILLIC CAPITAL LIGATURE TE TSE
04B6          ; Lu #       CYRILLIC CAPITAL LETTER CHE WITH DESCENDER
04B8          ; Lu #       CYRILLIC CAPITAL LETTER CHE WITH VERTICAL STROKE
04BA          ; Lu #       CYRILLIC CAPITAL LETTER SHHA
04BC          ; Lu #       CYRILLIC CAPITAL LETTER ABKHASIAN CHE
04BE          ; Lu #       CYRILLIC CAPITAL LETTER ABKHASIAN CHE WITH DESCENDER
04C0..04C1    ; Lu #   [2] CYRILLIC LETTER PALOCHKA..CYRILLIC CAPITAL LETTER ZHE WITH BREVE
04C3          ; Lu #       CYRILLIC CAPITAL LETTER KA WITH HOOK
04C5          ; Lu #       CYRILLIC CAPITAL LETTER EL WITH TAIL
04C7          ; Lu #       CYRILLIC CAPITAL LETTER EN WITH HOOK
04C9          ; Lu #       CYRILLIC CAPITAL LETTER EN WITH TAIL
04CB          ; Lu #       CYRILLIC CAPITAL LETTER KHAKASSIAN CHE
04CD          ; Lu #       CYRILLIC CAPITAL LETTER EM WITH TAIL
04D0          ; Lu #       CYRILLIC CAPITAL LETTER A WITH BREVE
04D2          ; Lu #       CYRILLIC CAPITAL LETTER A WITH DIAERESIS
04D4          ; Lu #       CYRILLIC CAPITAL LIGATURE A IE
04D6          ; Lu #       CYRILLIC CAPITAL LETTER IE WITH BREVE
04D8          ; Lu #       CYRILLIC CAPITAL LETTER SCHWA
04DA          ; Lu #       CYRILLIC CAPITAL LETTER SCHWA WITH DIAERESIS
04DC          ; Lu #       CYRILLIC CAPITAL LETTER ZHE WITH DIAERESIS
04DE          ; Lu #       CYRILLIC CAPITAL LETTER ZE WITH DIAERESIS
04E0          ; Lu #       CYRILLIC CAPITAL LETTER ABKHASIAN DZE
04E2          ; Lu #       CYRILLIC CAPITAL LETTER I WITH MACRON
04E4          ; Lu #       CYRILLIC CAPITAL LETTER I WITH DIAERESIS
04E6          ; Lu #       CYRILLIC CAPITAL LETTER O WITH DIAERESIS
04E8          ; Lu #       CYRILLIC CAPITAL LETTER BARRED O
04EA          ; Lu #       CYRILLIC CAPITAL LETTER BARRED O WITH DIAERESIS
04EC          ; Lu #       CYRILLIC CAPITAL LETTER E WITH DIAERESIS
04EE          ; Lu #       CYRILLIC CAPITAL LETTER U WITH MACRON
04F0          ; Lu #       CYRILLIC CAPITAL LETTER U WITH DIAERESIS
04F2          ; Lu #       CYRILLIC CAPITAL LETTER U WITH DOUBLE ACUTE
04F4          ; Lu #       CYRILLIC CAPITAL LETTER CHE WITH DIAERESIS
04F6          ; Lu #       CYRILLIC CAPITAL LETTER GHE WITH DESCENDER
04F8          ; Lu #       CYRILLIC CAPITAL LETTER YERU WITH DIAERESIS
04FA          ; Lu #       CYRILLIC CAPITAL LETTER GHE WITH STROKE AND HOOK
04FC          ; Lu #       CYRILLIC CAPITAL LETTER HA WITH HOOK
04FE          ; Lu #       CYRILLIC CAPITAL LETTER HA WITH STROKE
0500          ; Lu #       CYRILLIC CAPITAL LETTER KOMI DE
0502          ; Lu #       CYRILLIC CAPITAL LETTER KOMI DJE
0504          ; Lu #       CYRILLIC CAPITAL LETTER KOMI ZJE
0506          ; Lu #       CYRILLIC CAPITAL LETTER KOMI DZJE
0508          ; Lu #       CYRILLIC CAPITAL LETTER KOMI LJE
050A          ; Lu #       CYRILLIC CAPITAL LETTER KOMI NJE
050C          ; Lu #       CYRILLIC CAPITAL LETTER KOMI SJE
050E          ; Lu #       CYRILLIC CAPITAL LETTER KOMI TJE
0510          ; Lu #       CYRILLIC CAPITAL LETTER REVERSED ZE
0512          ; Lu #       CYRILLIC CAPITAL LETTER EL WITH HOOK
0514          ; Lu #       CYRILLIC CAPITAL LETTER LHA
0516          ; Lu #       CYRILLIC CAPITAL LETTER RHA
0518          ; Lu #       CYRILLIC CAPITAL LETTER YAE
051A          ; Lu #       CYRILLIC CAPITAL LETTER QA
051C          ; Lu #       CYRILLIC CAPITAL LETTER WE
051E          ; Lu #       CYRILLIC CAPITAL LETTER ALEUT KA
0520          ; Lu #       CYRILLIC CAPITAL LETTER EL WITH MIDDLE HOOK
0522          ; Lu #       CYRILLIC CAPITAL LETTER EN WITH MIDDLE HOOK
0524          ; Lu #       CYRILLIC CAPITAL LETTER PE WITH DESCENDER
0526          ; Lu #       CYRILLIC CAPITAL LETTER SHHA WITH DESCENDER
0528          ; Lu #       CYRILLIC CAPITAL LETTER EN WITH LEFT HOOK
052A          ; Lu #       CYRILLIC CAPITAL LETTER DZZHE
052C          ; Lu #       CYRILLIC CAPITAL LETTER DCHE
052E          ; Lu #       CYRILLIC CAPITAL LETTER EL WITH DESCENDER
0531..0556    ; Lu #  [38] ARMENIAN CAPITAL LETTER AYB..ARMENIAN CAPITAL LETTER FEH
10A0..10C5    ; Lu #  [38] GEORGIAN CAPITAL LETTER AN..GEORGIAN CAPITAL LETTER HOE
10C7          ; Lu #       GEORGIAN CAPITAL LETTER YN
10CD          ; Lu #       GEORGIAN CAPITAL LETTER AEN
13A0..13F5    ; Lu #  [86] CHEROKEE LETTER A..CHEROKEE LETTER MV
1C89          ; Lu #       CYRILLIC CAPITAL LETTER TJE
1C90..1CBA    ; Lu #  [43] GEORGIAN MTAVRULI CAPITAL LETTER AN..GEORGIAN MTAVRULI CAPITAL LETTER AIN
1CBD..1CBF    ; Lu #   [3] GEORGIAN MTAVRULI CAPITAL LETTER AEN..GEORGIAN MTAVRULI CAPITAL LETTER LABIAL SIGN
1E00          ; Lu #       LATIN CAPITAL LETTER A WITH RING BELOW
1E02          ; Lu #       LATIN CAPITAL LETTER B WITH DOT ABOVE
1E04          ; Lu #       LATIN CAPITAL LETTER B WITH DOT BELOW
1E06          ; Lu #       LATIN CAPITAL LETTER B WITH LINE BELOW
1E08          ; Lu #       LATIN CAPITAL LETTER C WITH CEDILLA AND ACUTE
1E0A          ; Lu #       LATIN CAPITAL LETTER D WITH DOT ABOVE
1E0C          ; Lu #       LATIN CAPITAL LETTER D WITH DOT BELOW
1E0E          ; Lu #       LATIN CAPITAL LETTER D WITH LINE BELOW
1E10          ; Lu #       LATIN CAPITAL LETTER D WITH CEDILLA
1E12          ; Lu #       LATIN CAPITAL LETTER D WITH CIRCUMFLEX BELOW
1E14          ; Lu #       LATIN CAPITAL LETTER E WITH MACRON AND GRAVE
1E16          ; Lu #       LATIN CAPITAL LETTER E WITH MACRON AND ACUTE
1E18          ; Lu #       LATIN CAPITAL LETTER E WITH CIRCUMFLEX BELOW
1E1A          ; Lu #       LATIN CAPITAL LETTER E WITH TILDE BELOW
1E1C          ; Lu #       LATIN CAPITAL LETTER E WITH CEDILLA AND BREVE
1E1E          ; Lu #       LATIN CAPITAL LETTER F WITH DOT ABOVE
1E20          ; Lu #       LATIN CAPITAL LETTER G WITH MACRON
1E22          ; Lu #       LATIN CAPITAL LETTER H WITH DOT ABOVE
1E24          ; Lu #       LATIN CAPITAL LETTER H WITH DOT BELOW
1E26          ; Lu #       LATIN CAPITAL LETTER H WITH DIAERESIS
1E28          ; Lu #       LATIN CAPITAL LETTER H WITH CEDILLA
1E2A          ; Lu #       LATIN CAPITAL LETTER H WITH BREVE BELOW
1E2C          ; Lu #       LATIN CAPITAL LETTER I WITH TILDE BELOW
1E2E          ; Lu #       LATIN CAPITAL LETTER I WITH DIAERESIS AND ACUTE
1E30          ; Lu #       LATIN CAPITAL LETTER K WITH ACUTE
1E32          ; Lu #       LATIN CAPITAL LETTER K WITH DOT BELOW
1E34          ; Lu #       LATIN CAPITAL LETTER K WITH LINE BELOW
1E36          ; Lu #       LATIN CAPITAL LETTER L WITH DOT BELOW
1E38          ; Lu #       LATIN CAPITAL LETTER L WITH DOT BELOW AND MACRON
1E3A          ; Lu #       LATIN CAPITAL LETTER L WITH LINE BELOW
1E3C          ; Lu #       LATIN CAPITAL LETTER L WITH CIRCUMFLEX BELOW
1E3E          ; Lu #       LATIN CAPITAL LETTER M WITH ACUTE
1E40          ; Lu #       LATIN CAPITAL LETTER M WITH DOT ABOVE
1E42          ; Lu #       LATIN CAPITAL LETTER M WITH DOT BELOW
1E44          ; Lu #       LATIN CAPITAL LETTER N WITH DOT ABOVE
1E46          ; Lu #       LATIN CAPITAL LETTER N WITH DOT BELOW
1E48          ; Lu #       LATIN CAPITAL LETTER N WITH LINE BELOW
1E4A          ; Lu #       LATIN CAPITAL LETTER N WITH CIRCUMFLEX BELOW
1E4C          ; Lu #       LATIN CAPITAL LETTER O WITH TILDE AND ACUTE
1E4E          ; Lu #       LATIN CAPITAL LETTER O WITH TILDE AND DIAERESIS
1E50          ; Lu #       LATIN CAPITAL LETTER O WITH MACRON AND GRAVE
1E52          ; Lu #       LATIN CAPITAL LETTER O WITH MACRON AND ACUTE
1E54          ; Lu #       LATIN CAPITAL LETTER P WITH ACUTE
1E56          ; Lu #       LATIN CAPITAL LETTER P WITH DOT ABOVE
1E58          ; Lu #       LATIN CAPITAL LETTER R WITH DOT ABOVE
1E5A          ; Lu #       LATIN CAPITAL LETTER R WITH DOT BELOW
1E5C          ; Lu #       LATIN CAPITAL LETTER R WITH DOT BELOW AND MACRON
1E5E          ; Lu #       LATIN CAPITAL LETTER R WITH LINE BELOW
1E60          ; Lu #       LATIN CAPITAL LETTER S WITH DOT ABOVE
1E62          ; Lu #       LATIN CAPITAL LETTER S WITH DOT BELOW
1E64          ; Lu #       LATIN CAPITAL LETTER S WITH ACUTE AND DOT ABOVE
1E66          ; Lu #       LATIN CAPITAL LETTER S WITH CARON AND DOT ABOVE
1E68          ; Lu #       LATIN CAPITAL LETTER S WITH DOT BELOW AND DOT ABOVE
1E6A          ; Lu #       LATIN CAPITAL LETTER T WITH DOT ABOVE
1E6C          ; Lu #       LATIN CAPITAL LETTER T WITH DOT BELOW
1E6E          ; Lu #       LATIN CAPITAL LETTER T WITH LINE BELOW
1E70          ; Lu #       LATIN CAPITAL LETTER T WITH CIRCUMFLEX BELOW
1E72          ; Lu #       LATIN CAPITAL LETTER U WITH DIAERESIS BELOW
1E74          ; Lu #       LATIN CAPITAL LETTER U WITH TILDE BELOW
1E76          ; Lu #       LATIN CAPITAL LETTER U WITH CIRCUMFLEX BELOW
1E78          ; Lu #       LATIN CAPITAL LETTER U WITH TILDE AND ACUTE
1E7A          ; Lu #       LATIN CAPITAL LETTER U WITH MACRON AND DIAERESIS
1E7C          ; Lu #       LATIN CAPITAL LETTER V WITH TILDE
1E7E          ; Lu #       LATIN CAPITAL LETTER V WITH DOT BELOW
1E80          ; Lu #       LATIN CAPITAL LETTER W WITH GRAVE
1E82          ; Lu #       LATIN CAPITAL LETTER W WITH ACUTE
1E84          ; Lu #       LATIN CAPITAL LETTER W WITH DIAERESIS
1E86          ; Lu #       LATIN CAPITAL LETTER W WITH DOT ABOVE
1E88          ; Lu #       LATIN CAPITAL LETTER W WITH DOT BELOW
1E8A          ; Lu #       LATIN CAPITAL LETTER X WITH DOT ABOVE
1E8C          ; Lu #       LATIN CAPITAL LETTER X WITH DIAERESIS
1E8E          ; Lu #       LATIN CAPITAL LETTER Y WITH DOT ABOVE
1E90          ; Lu #       LATIN CAPITAL LETTER Z WITH CIRCUMFLEX
1E92          ; Lu #       LATIN CAPITAL LETTER Z WITH DOT BELOW
1E94          ; Lu #       LATIN CAPITAL LETTER Z WITH LINE BELOW
1E9E          ; Lu #       LATIN CAPITAL LETTER SHARP S
1EA0          ; Lu #       LATIN CAPITAL LETTER A WITH DOT BELOW
1EA2          ; Lu #       LATIN CAPITAL LETTER A WITH HOOK ABOVE
1EA4          ; Lu #       LATIN CAPITAL LETTER A WITH CIRCUMFLEX AND ACUTE
1EA6          ; Lu #       LATIN CAPITAL LETTER A WITH CIRCUMFLEX AND GRAVE
1EA8          ; Lu #       LATIN CAPITAL LETTER A WITH CIRCUMFLEX AND HOOK ABOVE
1EAA          ; Lu #       LATIN CAPITAL LETTER A WITH CIRCUMFLEX AND TILDE
1EAC          ; Lu #       LATIN CAPITAL LETTER A WITH CIRCUMFLEX AND DOT BELOW
1EAE          ; Lu #       LATIN CAPITAL LETTER A WITH BREVE AND ACUTE
1EB0          ; Lu #       LATIN CAPITAL LETTER A WITH BREVE AND GRAVE
1EB2          ; Lu #       LATIN CAPITAL LETTER A WITH BREVE AND HOOK ABOVE
1EB4          ; Lu #       LATIN CAPITAL LETTER A WITH BREVE AND TILDE
1EB6          ; Lu #       LATIN CAPITAL LETTER A WITH BREVE AND DOT BELOW
1EB8          ; Lu #       LATIN CAPITAL LETTER E WITH DOT BELOW
1EBA          ; Lu #       LATIN CAPITAL LETTER E WITH HOOK ABOVE
1EBC          ; Lu #       LATIN CAPITAL LETTER E WITH TILDE
1EBE          ; Lu #       LATIN CAPITAL LETTER E WITH CIRCUMFLEX AND ACUTE
1EC0          ; Lu #       LATIN CAPITAL LETTER E WITH CIRCUMFLEX AND GRAVE
1EC2          ; Lu #       LATIN CAPITAL LETTER E WITH CIRCUMFLEX AND HOOK ABOVE
1EC4          ; Lu #       LATIN CAPITAL LETTER E WITH CIRCUMFLEX AND TILDE
1EC6          ; Lu #       LATIN CAPITAL LETTER E WITH CIRCUMFLEX AND DOT BELOW
1EC8          ; Lu #       LATIN CAPITAL LETTER I WITH HOOK ABOVE
1ECA          ; Lu #       LATIN CAPITAL LETTER I WITH DOT BELOW
1ECC          ; Lu #       LATIN CAPITAL LETTER O WITH DOT BELOW
1ECE          ; Lu #       LATIN CAPITAL LETTER O WITH HOOK ABOVE
1ED0          ; Lu #       LATIN CAPITAL LETTER O WITH CIRCUMFLEX AND ACUTE
1ED2          ; Lu #       LATIN CAPITAL LETTER O WITH CIRCUMFLEX AND GRAVE
1ED4          ; Lu #       LATIN CAPITAL LETTER O WITH CIRCUMFLEX AND HOOK ABOVE
1ED6          ; Lu #       LATIN CAPITAL LETTER O WITH CIRCUMFLEX AND TILDE
1ED8          ; Lu #       LATIN CAPITAL LETTER O WITH CIRCUMFLEX AND DOT BELOW
1EDA          ; Lu #       LATIN CAPITAL LETTER O WITH HORN AND ACUTE
1EDC          ; Lu #       LATIN CAPITAL LETTER O WITH HORN AND GRAVE
1EDE          ; Lu #       LATIN CAPITAL LETTER O WITH HORN AND HOOK ABOVE
1EE0          ; Lu #       LATIN CAPITAL LETTER O WITH HORN AND TILDE
1EE2          ; Lu #       LATIN CAPITAL LETTER O WITH HORN AND DOT BELOW
1EE4          ; Lu #       LATIN CAPITAL LETTER U WITH DOT BELOW
1EE6          ; Lu #       LATIN CAPITAL LETTER U WITH HOOK ABOVE
1EE8          ; Lu #       LATIN CAPITAL LETTER U WITH HORN AND ACUTE
1EEA          ; Lu #       LATIN CAPITAL LETTER U WITH HORN AND GRAVE
1EEC          ; Lu #       LATIN CAPITAL LETTER U WITH HORN AND HOOK ABOVE
1EEE          ; Lu #       LATIN CAPITAL LETTER U WITH HORN AND TILDE
1EF0          ; Lu #       LATIN CAPITAL LETTER U WITH HORN AND DOT BELOW
1EF2          ; Lu #       LATIN CAPITAL LETTER Y WITH GRAVE
1EF4          ; Lu #       LATIN CAPITAL LETTER Y WITH DOT BELOW
1EF6          ; Lu #       LATIN CAPITAL LETTER Y WITH HOOK ABOVE
1EF8          ; Lu #       LATIN CAPITAL LETTER Y WITH TILDE
1EFA          ; Lu #       LATIN CAPITAL LETTER MIDDLE-WELSH LL
1EFC          ; Lu #       LATIN CAPITAL LETTER MIDDLE-WELSH V
1EFE          ; Lu #       LATIN CAPITAL LETTER Y WITH LOOP
1F08..1F0F    ; Lu #   [8] GREEK CAPITAL LETTER ALPHA WITH PSILI..GREEK CAPITAL LETTER ALPHA WITH DASIA AND PERISPOMENI
1F18..1F1D    ; Lu #   [6] GREEK CAPITAL LETTER EPSILON WITH PSILI..GREEK CAPITAL LETTER EPSILON WITH DASIA AND OXIA
1F28..1F2F    ; Lu #   [8] GREEK CAPITAL LETTER ETA WITH PSILI..GREEK CAPITAL LETTER ETA WITH DASIA AND PERISPOMENI
1F38..1F3F    ; Lu #   [8] GREEK CAPITAL LETTER IOTA WITH PSILI..GREEK CAPITAL LETTER IOTA WITH DASIA AND PERISPOMENI
1F48..1F4D    ; Lu #   [6] GREEK CAPITAL LETTER OMICRON WITH PSILI..GREEK CAPITAL LETTER OMICRON WITH DASIA AND OXIA
1F59          ; Lu #       GREEK CAPITAL LETTER UPSILON WITH DASIA
1F5B          ; Lu #       GREEK CAPITAL LETTER UPSILON WITH DASIA AND VARIA
1F5D          ; Lu #       GREEK CAPITAL LETTER UPSILON WITH DASIA AND OXIA
1F5F          ; Lu #       GREEK CAPITAL LETTER UPSILON WITH DASIA AND PERISPOMENI
1F68..1F6F    ; Lu #   [8] GREEK CAPITAL LETTER OMEGA WITH PSILI..GREEK CAPITAL LETTER OMEGA WITH DASIA AND PERISPOMENI
1FB8..1FBB    ; Lu #   [4] GREEK CAPITAL LETTER ALPHA WITH VRACHY..GREEK CAPITAL LETTER ALPHA WITH OXIA
1FC8..1FCB    ; Lu #   [4] GREEK CAPITAL LETTER EPSILON WITH VARIA..GREEK CAPITAL LETTER ETA WITH OXIA
1FD8..1FDB    ; Lu #   [4] GREEK CAPITAL LETTER IOTA WITH VRACHY..GREEK CAPITAL LETTER IOTA WITH OXIA
1FE8..1FEC    ; Lu #   [5] GREEK CAPITAL LETTER UPSILON WITH VRACHY..GREEK CAPITAL LETTER RHO WITH DASIA
1FF8..1FFB    ; Lu #   [4] GREEK CAPITAL LETTER OMICRON WITH VARIA..GREEK CAPITAL LETTER OMEGA WITH OXIA
2102          ; Lu #       DOUBLE-STRUCK CAPITAL C
2107          ; Lu #       EULER CONSTANT
210B..210D    ; Lu #   [3] SCRIPT CAPITAL H..DOUBLE-STRUCK CAPITAL H
2110..2112    ; Lu #   [3] SCRIPT CAPITAL I..SCRIPT CAPITAL L
2115          ; Lu #       DOUBLE-STRUCK CAPITAL N
2119..211D    ; Lu #   [5] DOUBLE-STRUCK CAPITAL P..DOUBLE-STRUCK CAPITAL R
2124          ; Lu #       DOUBLE-STRUCK CAPITAL Z
2126          ; Lu #       OHM SIGN
2128          ; Lu #       BLACK-LETTER CAPITAL Z
212A..212D    ; Lu #   [4] KELVIN SIGN..BLACK-LETTER CAPITAL C
2130..2133    ; Lu #   [4] SCRIPT CAPITAL E..SCRIPT CAPITAL M
213E..213F    ; Lu #   [2] DOUBLE-STRUCK CAPITAL GAMMA..DOUBLE-STRUCK CAPITAL PI
2145          ; Lu #       DOUBLE-STRUCK ITALIC CAPITAL D
2183          ; Lu #       ROMAN NUMERAL REVERSED ONE HUNDRED
2C00..2C2F    ; Lu #  [48] GLAGOLITIC CAPITAL LETTER AZU..GLAGOLITIC CAPITAL LETTER CAUDATE CHRIVI
2C60          ; Lu #       LATIN CAPITAL LETTER L WITH DOUBLE BAR
2C62..2C64    ; Lu #   [3] LATIN CAPITAL LETTER L WITH MIDDLE TILDE..LATIN CAPITAL LETTER R WITH TAIL
2C67          ; Lu #       LATIN CAPITAL LETTER H WITH DESCENDER
2C69          ; Lu #       LATIN CAPITAL LETTER K WITH DESCENDER
2C6B          ; Lu #       LATIN CAPITAL LETTER Z WITH DESCENDER
2C6D..2C70    ; Lu #   [4] LATIN CAPITAL LETTER ALPHA..LATIN CAPITAL LETTER TURNED ALPHA
2C72          ; Lu #       LATIN CAPITAL LETTER W WITH HOOK
2C75          ; Lu #       LATIN CAPITAL LETTER HALF H
2C7E..2C80    ; Lu #   [3] LATIN CAPITAL LETTER S WITH SWASH TAIL..COPTIC CAPITAL LETTER ALFA
2C82          ; Lu #       COPTIC CAPITAL LETTER VIDA
2C84          ; Lu #       COPTIC CAPITAL LETTER GAMMA
2C86          ; Lu #       COPTIC CAPITAL LETTER DALDA
2C88          ; Lu #       COPTIC CAPITAL LETTER EIE
2C8A          ; Lu #       COPTIC CAPITAL LETTER SOU
2C8C          ; Lu #       COPTIC CAPITAL LETTER ZATA
2C8E          ; Lu #       COPTIC CAPITAL LETTER HATE
2C90          ; Lu #       COPTIC CAPITAL LETTER THETHE
2C92          ; Lu #       COPTIC CAPITAL LETTER IAUDA
2C94          ; Lu #       COPTIC CAPITAL LETTER KAPA
2C96          ; Lu #       COPTIC CAPITAL LETTER LAULA
2C98          ; Lu #       COPTIC CAPITAL LETTER MI
2C9A          ; Lu #       COPTIC CAPITAL LETTER NI
2C9C          ; Lu #       COPTIC CAPITAL LETTER KSI
2C9E          ; Lu #       COPTIC CAPITAL LETTER O
2CA0          ; Lu #       COPTIC CAPITAL LETTER PI
2CA2          ; Lu #       COPTIC CAPITAL LETTER RO
2CA4          ; Lu #       COPTIC CAPITAL LETTER SIMA
2CA6          ; Lu #       COPTIC CAPITAL LETTER TAU
2CA8          ; Lu #       COPTIC CAPITAL LETTER UA
2CAA          ; Lu #       COPTIC CAPITAL LETTER FI
2CAC          ; Lu #       COPTIC CAPITAL LETTER KHI
2CAE          ; Lu #       COPTIC CAPITAL LETTER PSI
2CB0          ; Lu #       COPTIC CAPITAL LETTER OOU
2CB2          ; Lu #       COPTIC CAPITAL LETTER DIALECT-P ALEF
2CB4          ; Lu #       COPTIC CAPITAL LETTER OLD COPTIC AIN
2CB6          ; Lu #       COPTIC CAPITAL LETTER CRYPTOGRAMMIC EIE
2CB8          ; Lu #       COPTIC CAPITAL LETTER DIALECT-P KAPA
2CBA          ; Lu #       COPTIC CAPITAL LETTER DIALECT-P NI
2CBC          ; Lu #       COPTIC CAPITAL LETTER CRYPTOGRAMMIC NI
2CBE          ; Lu #       COPTIC CAPITAL LETTER OLD COPTIC OOU
2CC0          ; Lu #       COPTIC CAPITAL LETTER SAMPI
2CC2          ; Lu #       COPTIC CAPITAL LETTER CROSSED SHEI
2CC4          ; Lu #       COPTIC CAPITAL LETTER OLD COPTIC SHEI
2CC6          ; Lu #       COPTIC CAPITAL LETTER OLD COPTIC ESH
2CC8          ; Lu #       COPTIC CAPITAL LETTER AKHMIMIC KHEI
2CCA          ; Lu #       COPTIC CAPITAL LETTER DIALECT-P HORI
2CCC          ; Lu #       COPTIC CAPITAL LETTER OLD COPTIC HORI
2CCE          ; Lu #       COPTIC CAPITAL LETTER OLD COPTIC HA
2CD0          ; Lu #       COPTIC CAPITAL LETTER L-SHAPED HA
2CD2          ; Lu #       COPTIC CAPITAL LETTER OLD COPTIC HEI
2CD4          ; Lu #       COPTIC CAPITAL LETTER OLD COPTIC HAT
2CD6          ; Lu #       COPTIC CAPITAL LETTER OLD COPTIC GANGIA
2CD8          ; Lu #       COPTIC CAPITAL LETTER OLD COPTIC DJA
2CDA          ; Lu #       COPTIC CAPITAL LETTER OLD COPTIC SHIMA
2CDC          ; Lu #       COPTIC CAPITAL LETTER OLD NUBIAN SHIMA
2CDE          ; Lu #       COPTIC CAPITAL LETTER OLD NUBIAN NGI
2CE0          ; Lu #       COPTIC CAPITAL LETTER OLD NUBIAN NYI
2CE2          ; Lu #       COPTIC CAPITAL LETTER OLD NUBIAN WAU
2CEB          ; Lu #       COPTIC CAPITAL LETTER CRYPTOGRAMMIC SHEI
2CED          ; Lu #       COPTIC CAPITAL LETTER CRYPTOGRAMMIC GANGIA
2CF2          ; Lu #       COPTIC CAPITAL LETTER BOHAIRIC KHEI
A640          ; Lu #       CYRILLIC CAPITAL LETTER ZEMLYA
A642          ; Lu #       CYRILLIC CAPITAL LETTER DZELO
A644          ; Lu #       CYRILLIC CAPITAL LETTER REVERSED DZE
A646          ; Lu #       CYRILLIC CAPITAL LETTER IOTA
A648          ; Lu #       CYRILLIC CAPITAL LETTER DJERV
A64A          ; Lu #       CYRILLIC CAPITAL LETTER MONOGRAPH UK
A64C          ; Lu #       CYRILLIC CAPITAL LETTER BROAD OMEGA
A64E          ; Lu #       CYRILLIC CAPITAL LETTER NEUTRAL YER
A650          ; Lu #       CYRILLIC CAPITAL LETTER YERU WITH BACK YER
A652          ; Lu #       CYRILLIC CAPITAL LETTER IOTIFIED YAT
A654          ; Lu #       CYRILLIC CAPITAL LETTER REVERSED YU
A656          ; Lu #       CYRILLIC CAPITAL LETTER IOTIFIED A
A658          ; Lu #       CYRILLIC CAPITAL LETTER CLOSED LITTLE YUS
A65A          ; Lu #       CYRILLIC CAPITAL LETTER BLENDED YUS
A65C          ; Lu #       CYRILLIC CAPITAL LETTER IOTIFIED CLOSED LITTLE YUS
A65E          ; Lu #       CYRILLIC CAPITAL LETTER YN
A660          ; Lu #       CYRILLIC CAPITAL LETTER REVERSED TSE
A662          ; Lu #       CYRILLIC CAPITAL LETTER SOFT DE
A664          ; Lu #       CYRILLIC CAPITAL LETTER SOFT EL
A666          ; Lu #       CYRILLIC CAPITAL LETTER SOFT EM
A668          ; Lu #       CYRILLIC CAPITAL LETTER MONOCULAR O
A66A          ; Lu #       CYRILLIC CAPITAL LETTER BINOCULAR O
A66C          ; Lu #       CYRILLIC CAPITAL LETTER DOUBLE MONOCULAR O
A680          ; Lu #       CYRILLIC CAPITAL LETTER DWE
A682          ; Lu #       CYRILLIC CAPITAL LETTER DZWE
A684          ; Lu #       CYRILLIC CAPITAL LETTER ZHWE
A686          ; Lu #       CYRILLIC CAPITAL LETTER CCHE
A688          ; Lu #       CYRILLIC CAPITAL LETTER DZZE
A68A          ; Lu #       CYRILLIC CAPITAL LETTER TE WITH MIDDLE HOOK
A68C          ; Lu #       CYRILLIC CAPITAL LETTER TWE
A68E          ; Lu #       CYRILLIC CAPITAL LETTER TSWE
A690          ; Lu #       CYRILLIC CAPITAL LETTER TSSE
A692          ; Lu #       CYRILLIC CAPITAL LETTER TCHE
A694          ; Lu #       CYRILLIC CAPITAL LETTER HWE
A696          ; Lu #       CYRILLIC CAPITAL LETTER SHWE
A698          ; Lu #       CYRILLIC CAPITAL LETTER DOUBLE O
A69A          ; Lu #       CYRILLIC CAPITAL LETTER CROSSED O
A722          ; Lu #       LATIN CAPITAL LETTER EGYPTOLOGICAL ALEF
A724          ; Lu #       LATIN CAPITAL LETTER EGYPTOLOGICAL AIN
A726          ; Lu #       LATIN CAPITAL LETTER HENG
A728          ; Lu #       LATIN CAPITAL LETTER TZ
A72A          ; Lu #       LATIN CAPITAL LETTER TRESILLO
A72C          ; Lu #       LATIN CAPITAL LETTER CUATRILLO
A72E          ; Lu #       LATIN CAPITAL LETTER CUATRILLO WITH COMMA
A732          ; Lu #       LATIN CAPITAL LETTER AA
A734          ; Lu #       LATIN CAPITAL LETTER AO
A736          ; Lu #       LATIN CAPITAL LETTER AU
A738          ; Lu #       LATIN CAPITAL LETTER AV
A73A          ; Lu #       LATIN CAPITAL LETTER AV WITH HORIZONTAL BAR
A73C          ; Lu #       LATIN CAPITAL LETTER AY
A73E          ; Lu #       LATIN CAPITAL LETTER REVERSED C WITH DOT
A740          ; Lu #       LATIN CAPITAL LETTER K WITH STROKE
A742          ; Lu #       LATIN CAPITAL LETTER K WITH DIAGONAL STROKE
A744          ; Lu #       LATIN CAPITAL LETTER K WITH STROKE AND DIAGONAL STROKE
A746          ; Lu #       LATIN CAPITAL LETTER BROKEN L
A748          ; Lu #       LATIN CAPITAL LETTER L WITH HIGH STROKE
A74A          ; Lu #       LATIN CAPITAL LETTER O WITH LONG STROKE OVERLAY
A74C          ; Lu #       LATIN CAPITAL LETTER O WITH LOOP
A74E          ; Lu #       LATIN CAPITAL LETTER OO
A750          ; Lu #       LATIN CAPITAL LETTER P WITH STROKE THROUGH DESCENDER
A752          ; Lu #       LATIN CAPITAL LETTER P WITH FLOURISH
A754          ; Lu #       LATIN CAPITAL LETTER P WITH SQUIRREL TAIL
A756          ; Lu #       LATIN CAPITAL LETTER Q WITH STROKE THROUGH DESCENDER
A758          ; Lu #       LATIN CAPITAL LETTER Q WITH DIAGONAL STROKE
A75A          ; Lu #       LATIN CAPITAL LETTER R ROTUNDA
A75C          ; Lu #       LATIN CAPITAL LETTER RUM ROTUNDA
A75E          ; Lu #       LATIN CAPITAL LETTER V WITH DIAGONAL STROKE
A760          ; Lu #       LATIN CAPITAL LETTER VY
A762          ; Lu #       LATIN CAPITAL LETTER VISIGOTHIC Z
A764          ; Lu #       LATIN CAPITAL LETTER THORN WITH STROKE
A766          ; Lu #       LATIN CAPITAL LETTER THORN WITH STROKE THROUGH DESCENDER
A768          ; Lu #       LATIN CAPITAL LETTER VEND
A76A          ; Lu #       LATIN CAPITAL LETTER ET
A76C          ; Lu #       LATIN CAPITAL LETTER IS
A76E          ; Lu #       LATIN CAPITAL LETTER CON
A779          ; Lu #       LATIN CAPITAL LETTER INSULAR D
A77B          ; Lu #       LATIN CAPITAL LETTER INSULAR F
A77D..A77E    ; Lu #   [2] LATIN CAPITAL LETTER INSULAR G..LATIN CAPITAL LETTER TURNED INSULAR G
A780          ; Lu #       LATIN CAPITAL LETTER TURNED L
A782          ; Lu #       LATIN CAPITAL LETTER INSULAR R
A784          ; Lu #       LATIN CAPITAL LETTER INSULAR S
A786          ; Lu #       LATIN CAPITAL LETTER INSULAR T
A78B          ; Lu #       LATIN CAPITAL LETTER SALTILLO
A78D          ; Lu #       LATIN CAPITAL LETTER TURNED H
A790          ; Lu #       LATIN CAPITAL LETTER N WITH DESCENDER
A792          ; Lu #       LATIN CAPITAL LETTER C WITH BAR
A796          ; Lu #       LATIN CAPITAL LETTER B WITH FLOURISH
A798          ; Lu #       LATIN CAPITAL LETTER F WITH STROKE
A79A          ; Lu #       LATIN CAPITAL LETTER VOLAPUK AE
A79C          ; Lu #       LATIN CAPITAL LETTER VOLAPUK OE
A79E          ; Lu #       LATIN CAPITAL LETTER VOLAPUK UE
A7A0          ; Lu #       LATIN CAPITAL LETTER G WITH OBLIQUE STROKE
A7A2          ; Lu #       LATIN CAPITAL LETTER K WITH OBLIQUE STROKE
A7A4          ; Lu #       LATIN CAPITAL LETTER N WITH OBLIQUE STROKE
A7A6          ; Lu #       LATIN CAPITAL LETTER R WITH OBLIQUE STROKE
A7A8          ; Lu #       LATIN CAPITAL LETTER S WITH OBLIQUE STROKE
A7AA..A7AE    ; Lu #   [5] LATIN CAPITAL LETTER H WITH HOOK..LATIN CAPITAL LETTER SMALL CAPITAL I
A7B0..A7B4    ; Lu #   [5] LATIN CAPITAL LETTER TURNED K..LATIN CAPITAL LETTER BETA
A7B6          ; Lu #       LATIN CAPITAL LETTER OMEGA
A7B8          ; Lu #       LATIN CAPITAL LETTER U WITH STROKE
A7BA          ; Lu #       LATIN CAPITAL LETTER GLOTTAL A
A7BC          ; Lu #       LATIN CAPITAL LETTER GLOTTAL I
A7BE          ; Lu #       LATIN CAPITAL LETTER GLOTTAL U
A7C0          ; Lu #       LATIN CAPITAL LETTER OLD POLISH O
A7C2          ; Lu #       LATIN CAPITAL LETTER ANGLICANA W
A7C4..A7C7    ; Lu #   [4] LATIN CAPITAL LETTER C WITH PALATAL HOOK..LATIN CAPITAL LETTER D WITH SHORT STROKE OVERLAY
A7C9          ; Lu #       LATIN CAPITAL LETTER S WITH SHORT STROKE OVERLAY
A7CB..A7CC    ; Lu #   [2] LATIN CAPITAL LETTER RAMS HORN..LATIN CAPITAL LETTER S WITH DIAGONAL STROKE
A7D0          ; Lu #       LATIN CAPITAL LETTER CLOSED INSULAR G
A7D6          ; Lu #       LATIN CAPITAL LETTER MIDDLE SCOTS S
A7D8          ; Lu #       LATIN CAPITAL LETTER SIGMOID S
A7DA          ; Lu #       LATIN CAPITAL LETTER LAMBDA
A7DC          ; Lu #       LATIN CAPITAL LETTER LAMBDA WITH STROKE
A7F5          ; Lu #       LATIN CAPITAL LETTER REVERSED HALF H
FF21..FF3A    ; Lu #  [26] FULLWIDTH LATIN CAPITAL LETTER A..FULLWIDTH LATIN CAPITAL LETTER Z
10400..10427  ; Lu #  [40] DESERET CAPITAL LETTER LONG I..DESERET CAPITAL LETTER EW
104B0..104D3  ; Lu #  [36] OSAGE CAPITAL LETTER A..OSAGE CAPITAL LETTER ZHA
10570..1057A  ; Lu #  [11] VITHKUQI CAPITAL LETTER A..VITHKUQI CAPITAL LETTER GA
1057C..1058A  ; Lu #  [15] VITHKUQI CAPITAL LETTER HA..VITHKUQI CAPITAL LETTER RE
1058C..10592  ; Lu #   [7] VITHKUQI CAPITAL LETTER SE..VITHKUQI CAPITAL LETTER XE
10594..10595  ; Lu #   [2] VITHKUQI CAPITAL LETTER Y..VITHKUQI CAPITAL LETTER ZE
10C80..10CB2  ; Lu #  [51] OLD HUNGARIAN CAPITAL LETTER A..OLD HUNGARIAN CAPITAL LETTER US
10D50..10D65  ; Lu #  [22] GARAY CAPITAL LETTER A..GARAY CAPITAL LETTER OLD NA
118A0..118BF  ; Lu #  [32] WARANG CITI CAPITAL LETTER NGAA..WARANG CITI CAPITAL LETTER VIYO
16E40..16E5F  ; Lu #  [32] MEDEFAIDRIN CAPITAL LETTER M..MEDEFAIDRIN CAPITAL LETTER Y
1D400..1D419  ; Lu #  [26] MATHEMATICAL BOLD CAPITAL A..MATHEMATICAL BOLD CAPITAL Z
1D434..1D44D  ; Lu #  [26] MATHEMATICAL ITALIC CAPITAL A..MATHEMATICAL ITALIC CAPITAL Z
1D468..1D481  ; Lu #  [26] MATHEMATICAL BOLD ITALIC CAPITAL A..MATHEMATICAL BOLD ITALIC CAPITAL Z
1D49C         ; Lu #       MATHEMATICAL SCRIPT CAPITAL A
1D49E..1D49F  ; Lu #   [2] MATHEMATICAL SCRIPT CAPITAL C..MATHEMATICAL SCRIPT CAPITAL D
1D4A2         ; Lu #       MATHEMATICAL SCRIPT CAPITAL G
1D4A5..1D4A6  ; Lu #   [2] MATHEMATICAL SCRIPT CAPITAL J..MATHEMATICAL SCRIPT CAPITAL K
1D4A9..1D4AC  ; Lu #   [4] MATHEMATICAL SCRIPT CAPITAL N..MATHEMATICAL SCRIPT CAPITAL Q
1D4AE..1D4B5  ; Lu #   [8] MATHEMATICAL SCRIPT CAPITAL S..MATHEMATICAL SCRIPT CAPITAL Z
1D4D0..1D4E9  ; Lu #  [26] MATHEMATICAL BOLD SCRIPT CAPITAL A..MATHEMATICAL BOLD SCRIPT CAPITAL Z
1D504..1D505  ; Lu #   [2] MATHEMATICAL FRAKTUR CAPITAL A..MATHEMATICAL FRAKTUR CAPITAL B
1D507..1D50A  ; Lu #   [4] MATHEMATICAL FRAKTUR CAPITAL D..MATHEMATICAL FRAKTUR CAPITAL G
1D50D..1D514  ; Lu #   [8] MATHEMATICAL FRAKTUR CAPITAL J..MATHEMATICAL FRAKTUR CAPITAL Q
1D516..1D51C  ; Lu #   [7] MATHEMATICAL FRAKTUR CAPITAL S..MATHEMATICAL FRAKTUR CAPITAL Y
1D538..1D539  ; Lu #   [2] MATHEMATICAL DOUBLE-STRUCK CAPITAL A..MATHEMATICAL DOUBLE-STRUCK CAPITAL B
1D53B..1D53E  ; Lu #   [4] MATHEMATICAL DOUBLE-STRUCK CAPITAL D..MATHEMATICAL DOUBLE-STRUCK CAPITAL G
1D540..1D544  ; Lu #   [5] MATHEMATICAL DOUBLE-STRUCK CAPITAL I..MATHEMATICAL DOUBLE-STRUCK CAPITAL M
1D546         ; Lu #       MATHEMATICAL DOUBLE-STRUCK CAPITAL O
1D54A..1D550  ; Lu #   [7] MATHEMATICAL DOUBLE-STRUCK CAPITAL S..MATHEMATICAL DOUBLE-STRUCK CAPITAL Y
1D56C..1D585  ; Lu #  [26] MATHEMATICAL BOLD FRAKTUR CAPITAL A..MATHEMATICAL BOLD FRAKTUR CAPITAL Z
1D5A0..1D5B9  ; Lu #  [26] MATHEMATICAL SANS-SERIF CAPITAL A..MATHEMATICAL SANS-SERIF CAPITAL Z
1D5D4..1D5ED  ; Lu #  [26] MATHEMATICAL SANS-SERIF BOLD CAPITAL A..MATHEMATICAL SANS-SERIF BOLD CAPITAL Z
1D608..1D621  ; Lu #  [26] MATHEMATICAL SANS-SERIF ITALIC CAPITAL A..MATHEMATICAL SANS-SERIF ITALIC CAPITAL Z
1D63C..1D655  ; Lu #  [26] MATHEMATICAL SANS-SERIF BOLD ITALIC CAPITAL A..MATHEMATICAL SANS-SERIF BOLD ITALIC CAPITAL Z
1D670..1D689  ; Lu #  [26] MATHEMATICAL MONOSPACE CAPITAL A..MATHEMATICAL MONOSPACE CAPITAL Z
1D6A8..1D6C0  ; Lu #  [25] MATHEMATICAL BOLD CAPITAL ALPHA..MATHEMATICAL BOLD CAPITAL OMEGA
1D6E2..1D6FA  ; Lu #  [25] MATHEMATICAL ITALIC CAPITAL ALPHA..MATHEMATICAL ITALIC CAPITAL OMEGA
1D71C..1D734  ; Lu #  [25] MATHEMATICAL BOLD ITALIC CAPITAL ALPHA..MATHEMATICAL BOLD ITALIC CAPITAL OMEGA
1D756..1D76E  ; Lu #  [25] MATHEMATICAL SANS-SERIF BOLD CAPITAL ALPHA..MATHEMATICAL SANS-SERIF BOLD CAPITAL OMEGA
1D790..1D7A8  ; Lu #  [25] MATHEMATICAL SANS-SERIF BOLD ITALIC CAPITAL ALPHA..MATHEMATICAL SANS-SERIF BOLD ITALIC CAPITAL OMEGA
1D7CA         ; Lu #       MATHEMATICAL BOLD CAPITAL DIGAMMA
1E900..1E921  ; Lu #  [34] ADLAM CAPITAL LETTER ALIF..ADLAM CAPITAL LETTER SHA

# Total code points: 1858

# ================================================

# General_Category=Lowercase_Letter

0061..007A    ; Ll #  [26] LATIN SMALL LETTER A..LATIN SMALL LETTER Z
00B5          ; Ll #       MICRO SIGN
00DF..00F6    ; Ll #  [24] LATIN SMALL LETTER SHARP S..LATIN SMALL LETTER O WITH DIAERESIS
00F8..00FF    ; Ll #   [8] LATIN SMALL LETTER O WITH STROKE..LATIN SMALL LETTER Y WITH DIAERESIS
0101          ; Ll #       LATIN SMALL LETTER A WITH MACRON
0103          ; Ll #       LATIN SMALL LETTER A WITH BREVE
0105          ; Ll #       LATIN SMALL LETTER A WITH OGONEK
0107          ; Ll #       LATIN SMALL LETTER C WITH ACUTE
0109          ; Ll #       LATIN SMALL LETTER C WITH CIRCUMFLEX
010B          ; Ll #       LATIN SMALL LETTER C WITH DOT ABOVE
010D          ; Ll #       LATIN SMALL LETTER C WITH CARON
010F          ; Ll #       LATIN SMALL LETTER D WITH CARON
0111          ; Ll #       LATIN SMALL LETTER D WITH STROKE
0113          ; Ll #       LATIN SMALL LETTER E WITH MACRON
0115          ; Ll #       LATIN SMALL LETTER E WITH BREVE
0117          ; Ll #       LATIN SMALL LETTER E WITH DOT ABOVE
0119          ; Ll #       LATIN SMALL LETTER E WITH OGONEK
011B          ; Ll #       LATIN SMALL LETTER E WITH CARON
011D          ; Ll #       LATIN SMALL LETTER G WITH CIRCUMFLEX
011F          ; Ll #       LATIN SMALL LETTER G WITH BREVE
0121          ; Ll #       LATIN SMALL LETTER G WITH DOT ABOVE
0123          ; Ll #       LATIN SMALL LETTER G WITH CEDILLA
0125          ; Ll #       LATIN SMALL LETTER H WITH CIRCUMFLEX
0127          ; Ll #       LATIN SMALL LETTER H WITH STROKE
0129          ; Ll #       LATIN SMALL LETTER I WITH TILDE
012B          ; Ll #       LATIN SMALL LETTER I WITH MACRON
012D          ; Ll #       LATIN SMALL LETTER I WITH BREVE
012F          ; Ll #       LATIN SMALL LETTER I WITH OGONEK
0131          ; Ll #       LATIN SMALL LETTER DOTLESS I
0133          ; Ll #       LATIN SMALL LIGATURE IJ
0135          ; Ll #       LATIN SMALL LETTER J WITH CIRCUMFLEX
0137..0138    ; Ll #   [2] LATIN SMALL LETTER K WITH CEDILLA..LATIN SMALL LETTER KRA
013A          ; Ll #       LATIN SMALL LETTER L WITH ACUTE
013C          ; Ll #       LATIN SMALL LETTER L WITH CEDILLA
013E          ; Ll #       LATIN SMALL LETTER L WITH CARON
0140          ; Ll #       LATIN SMALL LETTER L WITH MIDDLE DOT
0142          ; Ll #       LATIN SMALL LETTER L WITH STROKE
0144          ; Ll #       LATIN SMALL LETTER N WITH ACUTE
0146          ; Ll #       LATIN SMALL LETTER N WITH CEDILLA
0148..0149    ; Ll #   [2] LATIN SMALL LETTER N WITH CARON..LATIN SMALL LETTER N PRECEDED BY APOSTROPHE
014B          ; Ll #       LATIN SMALL LETTER ENG
014D          ; Ll #       LATIN SMALL LETTER O WITH MACRON
014F          ; Ll #       LATIN SMALL LETTER O WITH BREVE
0151          ; Ll #       LATIN SMALL LETTER O WITH DOUBLE ACUTE
0153          ; Ll #       LATIN SMALL LIGATURE OE
0155          ; Ll #       LATIN SMALL LETTER R WITH ACUTE
0157          ; Ll #       LATIN SMALL LETTER R WITH CEDILLA
0159          ; Ll #       LATIN SMALL LETTER R WITH CARON
015B          ; Ll #       LATIN SMALL LETTER S WITH ACUTE
015D          ; Ll #       LATIN SMALL LETTER S WITH CIRCUMFLEX
015F          ; Ll #       LATIN SMALL LETTER S WITH CEDILLA
0161          ; Ll #       LATIN SMALL LETTER S WITH CARON
0163          ; Ll #       LATIN SMALL LETTER T WITH CEDILLA
0165          ; Ll #       LATIN SMALL LETTER T WITH CARON
0167          ; Ll #       LATIN SMALL LETTER T WITH STROKE
0169          ; Ll #       LATIN SMALL LETTER U WITH TILDE
016B          ; Ll #       LATIN SMALL LETTER U WITH MACRON
016D          ; Ll #       LATIN SMALL LETTER U WITH BREVE
016F          ; Ll #       LATIN SMALL LETTER U WITH RING ABOVE
0171          ; Ll #       LATIN SMALL LETTER U WITH DOUBLE ACUTE
0173          ; Ll #       LATIN SMALL LETTER U WITH OGONEK
0175          ; Ll #       LATIN SMALL LETTER W WITH CIRCUMFLEX
0177          ; Ll #       LATIN SMALL LETTER Y WITH CIRCUMFLEX
017A          ; Ll #       LATIN SMALL LETTER Z WITH ACUTE
017C          ; Ll #       LATIN SMALL LETTER Z WITH DOT ABOVE
017E..0180    ; Ll #   [3] LATIN SMALL LETTER Z WITH CARON..LATIN SMALL LETTER B WITH STROKE
0183          ; Ll #       LATIN SMALL LETTER B WITH TOPBAR
0185          ; Ll #       LATIN SMALL LETTER TONE SIX
0188          ; Ll #       LATIN SMALL LETTER C WITH HOOK
018C..018D    ; Ll #   [2] LATIN SMALL LETTER D WITH TOPBAR..LATIN SMALL LETTER TURNED DELTA
0192          ; Ll #       LATIN SMALL LETTER F WITH HOOK
0195          ; Ll #       LATIN SMALL LETTER HV
0199..019B    ; Ll #   [3] LATIN SMALL LETTER K WITH HOOK..LATIN SMALL LETTER LAMBDA WITH STROKE
019E          ; Ll #       LATIN SMALL LETTER N WITH LONG RIGHT LEG
01A1          ; Ll #       LATIN SMALL LETTER O WITH HORN
01A3          ; Ll #       LATIN SMALL LETTER OI
01A5          ; Ll #       LATIN SMALL LETTER P WITH HOOK
01A8          ; Ll #       LATIN SMALL LETTER TONE TWO
01AA..01AB    ; Ll #   [2] LATIN LETTER REVERSED ESH LOOP..LATIN SMALL LETTER T WITH PALATAL HOOK
01AD          ; Ll #       LATIN SMALL LETTER T WITH HOOK
01B0          ; Ll #       LATIN SMALL LETTER U WITH HORN
01B4          ; Ll #       LATIN SMALL LETTER Y WITH HOOK
01B6          ; Ll #       LATIN SMALL LETTER Z WITH STROKE
01B9..01BA    ; Ll #   [2] LATIN SMALL LETTER EZH REVERSED..LATIN SMALL LETTER EZH WITH TAIL
01BD..01BF    ; Ll #   [3] LATIN SMALL LETTER TONE FIVE..LATIN LETTER WYNN
01C6          ; Ll #       LATIN SMALL LETTER DZ WITH CARON
01C9          ; Ll #       LATIN SMALL LETTER LJ
01CC          ; Ll #       LATIN SMALL LETTER NJ
01CE          ; Ll #       LATIN SMALL LETTER A WITH CARON
01D0          ; Ll #       LATIN SMALL LETTER I WITH CARON
01D2          ; Ll #       LATIN SMALL LETTER O WITH CARON
01D4          ; Ll #       LATIN SMALL LETTER U WITH CARON
01D6          ; Ll #       LATIN SMALL LETTER U WITH DIAERESIS AND MACRON
01D8          ; Ll #       LATIN SMALL LETTER U WITH DIAERESIS AND ACUTE
01DA          ; Ll #       LATIN SMALL LETTER U WITH DIAERESIS AND CARON
01DC..01DD    ; Ll #   [2] LATIN SMALL LETTER U WITH DIAERESIS AND GRAVE..LATIN SMALL LETTER TURNED E
01DF          ; Ll #       LATIN SMALL LETTER A WITH DIAERESIS AND MACRON
01E1          ; Ll #       LATIN SMALL LETTER A WITH DOT ABOVE AND MACRON
01E3          ; Ll #       LATIN SMALL LETTER AE WITH MACRON
01E5          ; Ll #       LATIN SMALL LETTER G WITH STROKE
01E7          ; Ll #       LATIN SMALL LETTER G WITH CARON
01E9          ; Ll #       LATIN SMALL LETTER K WITH CARON
01EB          ; Ll #       LATIN SMALL LETTER O WITH OGONEK
01ED          ; Ll #       LATIN SMALL LETTER O WITH OGONEK AND MACRON
01EF..01F0    ; Ll #   [2] LATIN SMALL LETTER EZH WITH CARON..LATIN SMALL LETTER J WITH CARON
01F3          ; Ll #       LATIN SMALL LETTER DZ
01F5          ; Ll #       LATIN SMALL LETTER G WITH ACUTE
01F9          ; Ll #       LATIN SMALL LETTER N WITH GRAVE
01FB          ; Ll #       LATIN SMALL LETTER A WITH RING ABOVE AND ACUTE
01FD          ; Ll #       LATIN SMALL LETTER AE WITH ACUTE
01FF          ; Ll #       LATIN SMALL LETTER O WITH STROKE AND ACUTE
0201          ; Ll #       LATIN SMALL LETTER A WITH DOUBLE GRAVE
0203          ; Ll #       LATIN SMALL LETTER A WITH INVERTED BREVE
0205          ; Ll #       LATIN SMALL LETTER E WITH DOUBLE GRAVE
0207          ; Ll #       LATIN SMALL LETTER E WITH INVERTED BREVE
0209          ; Ll #       LATIN SMALL LETTER I WITH DOUBLE GRAVE
020B          ; Ll #       LATIN SMALL LETTER I WITH INVERTED BREVE
020D          ; Ll #       LATIN SMALL LETTER O WITH DOUBLE GRAVE
020F          ; Ll #       LATIN SMALL LETTER O WITH INVERTED BREVE
0211          ; Ll #       LATIN SMALL LETTER R WITH DOUBLE GRAVE
0213          ; Ll #       LATIN SMALL LETTER R WITH INVERTED BREVE
0215          ; Ll #       LATIN SMALL LETTER U WITH DOUBLE GRAVE
0217          ; Ll #       LATIN SMALL LETTER U WITH INVERTED BREVE
0219          ; Ll #       LATIN SMALL LETTER S WITH COMMA BELOW
021B          ; Ll #       LATIN SMALL LETTER T WITH COMMA BELOW
021D          ; Ll #       LATIN SMALL LETTER YOGH
021F          ; Ll #       LATIN SMALL LETTER H WITH CARON
0221          ; Ll #       LATIN SMALL LETTER D WITH CURL
0223          ; Ll #       LATIN SMALL LETTER OU
0225          ; Ll #       LATIN SMALL LETTER Z WITH HOOK
0227          ; Ll #       LATIN SMALL LETTER A WITH DOT ABOVE
0229          ; Ll #       LATIN SMALL LETTER E WITH CEDILLA
022B          ; Ll #       LATIN SMALL LETTER O WITH DIAERESIS AND MACRON
022D          ; Ll #       LATIN SMALL LETTER O WITH TILDE AND MACRON
022F          ; Ll #       LATIN SMALL LETTER O WITH DOT ABOVE
0231          ; Ll #       LATIN SMALL LETTER O WITH DOT ABOVE AND MACRON
0233..0239    ; Ll #   [7] LATIN SMALL LETTER Y WITH MACRON..LATIN SMALL LETTER QP DIGRAPH
023C          ; Ll #       LATIN SMALL LETTER C WITH STROKE
023F..0240    ; Ll #   [2] LATIN SMALL LETTER S WITH SWASH TAIL..LATIN SMALL LETTER Z WITH SWASH TAIL
0242          ; Ll #       LATIN SMALL LETTER GLOTTAL STOP
0247          ; Ll #       LATIN SMALL LETTER E WITH STROKE
0249          ; Ll #       LATIN SMALL LETTER J WITH STROKE
024B          ; Ll #       LATIN SMALL LETTER Q WITH HOOK TAIL
024D          ; Ll #       LATIN SMALL LETTER R WITH STROKE
024F..0293    ; Ll #  [69] LATIN SMALL LETTER Y WITH STROKE..LATIN SMALL LETTER EZH WITH CURL
0295..02AF    ; Ll #  [27] LATIN LETTER PHARYNGEAL VOICED FRICATIVE..LATIN SMALL LETTER TURNED H WITH FISHHOOK AND TAIL
0371          ; Ll #       GREEK SMALL LETTER HETA
0373          ; Ll #       GREEK SMALL LETTER ARCHAIC SAMPI
0377          ; Ll #       GREEK SMALL LETTER PAMPHYLIAN DIGAMMA
037B..037D    ; Ll #   [3] GREEK SMALL REVERSED LUNATE SIGMA SYMBOL..GREEK SMALL REVERSED DOTTED LUNATE SIGMA SYMBOL
0390          ; Ll #       GREEK SMALL LETTER IOTA WITH DIALYTIKA AND TONOS
03AC..03CE    ; Ll #  [35] GREEK SMALL LETTER ALPHA WITH TONOS..GREEK SMALL LETTER OMEGA WITH TONOS
03D0..03D1    ; Ll #   [2] GREEK BETA SYMBOL..GREEK THETA SYMBOL
03D5..03D7    ; Ll #   [3] GREEK PHI SYMBOL..GREEK KAI SYMBOL
03D9          ; Ll #       GREEK SMALL LETTER ARCHAIC KOPPA
03DB          ; Ll #       GREEK SMALL LETTER STIGMA
03DD          ; Ll #       GREEK SMALL LETTER DIGAMMA
03DF          ; Ll #       GREEK SMALL LETTER KOPPA
03E1          ; Ll #       GREEK SMALL LETTER SAMPI
03E3          ; Ll #       COPTIC SMALL LETTER SHEI
03E5          ; Ll #       COPTIC SMALL LETTER FEI
03E7          ; Ll #       COPTIC SMALL LETTER KHEI
03E9          ; Ll #       COPTIC SMALL LETTER HORI
03EB          ; Ll #       COPTIC SMALL LETTER GANGIA
03ED          ; Ll #       COPTIC SMALL LETTER SHIMA
03EF..03F3    ; Ll #   [5] COPTIC SMALL LETTER DEI..GREEK LETTER YOT
03F5          ; Ll #       GREEK LUNATE EPSILON SYMBOL
03F8          ; Ll #       GREEK SMALL LETTER SHO
03FB..03FC    ; Ll #   [2] GREEK SMALL LETTER SAN..GREEK RHO WITH STROKE SYMBOL
0430..045F    ; Ll #  [48] CYRILLIC SMALL LETTER A..CYRILLIC SMALL LETTER DZHE
0461          ; Ll #       CYRILLIC SMALL LETTER OMEGA
0463          ; Ll #       CYRILLIC SMALL LETTER YAT
0465          ; Ll #       CYRILLIC SMALL LETTER IOTIFIED E
0467          ; Ll #       CYRILLIC SMALL LETTER LITTLE YUS
0469          ; Ll #       CYRILLIC SMALL LETTER IOTIFIED LITTLE YUS
046B          ; Ll #       CYRILLIC SMALL LETTER BIG YUS
046D          ; Ll #       CYRILLIC SMALL LETTER IOTIFIED BIG YUS
046F          ; Ll #       CYRILLIC SMALL LETTER KSI
0471          ; Ll #       CYRILLIC SMALL LETTER PSI
0473          ; Ll #       CYRILLIC SMALL LETTER FITA
0475          ; Ll #       CYRILLIC SMALL LETTER IZHITSA
0477          ; Ll #       CYRILLIC SMALL LETTER IZHITSA WITH DOUBLE GRAVE ACCENT
0479          ; Ll #       CYRILLIC SMALL LETTER UK
047B          ; Ll #       CYRILLIC SMALL LETTER ROUND OMEGA
047D          ; Ll #       CYRILLIC SMALL LETTER OMEGA WITH TITLO
047F          ; Ll #       CYRILLIC SMALL LETTER OT
0481          ; Ll #       CYRILLIC SMALL LETTER KOPPA
048B          ; Ll #       CYRILLIC SMALL LETTER SHORT I WITH TAIL
048D          ; Ll #       CYRILLIC SMALL LETTER SEMISOFT SIGN
048F          ; Ll #       CYRILLIC SMALL LETTER ER WITH TICK
0491          ; Ll #       CYRILLIC SMALL LETTER GHE WITH UPTURN
0493          ; Ll #       CYRILLIC SMALL LETTER GHE WITH STROKE
0495          ; Ll #       CYRILLIC SMALL LETTER GHE WITH MIDDLE HOOK
0497          ; Ll #       CYRILLIC SMALL LETTER ZHE WITH DESCENDER
0499          ; Ll #       CYRILLIC SMALL LETTER ZE WITH DESCENDER
049B          ; Ll #       CYRILLIC SMALL LETTER KA WITH DESCENDER
049D          ; Ll #       CYRILLIC SMALL LETTER KA WITH VERTICAL STROKE
049F          ; Ll #       CYRILLIC SMALL LETTER KA WITH STROKE
04A1          ; Ll #       CYRILLIC SMALL LETTER BASHKIR KA
04A3          ; Ll #       CYRILLIC SMALL LETTER EN WITH DESCENDER
04A5          ; Ll #       CYRILLIC SMALL LIGATURE EN GHE
04A7          ; Ll #       CYRILLIC SMALL LETTER PE WITH MIDDLE HOOK
04A9          ; Ll #       CYRILLIC SMALL LETTER ABKHASIAN HA
04AB          ; Ll #       CYRILLIC SMALL LETTER ES WITH DESCENDER
04AD          ; Ll #       CYRILLIC SMALL LETTER TE WITH DESCENDER
04AF          ; Ll #       CYRILLIC SMALL LETTER STRAIGHT U
04B1          ; Ll #       CYRILLIC SMALL LETTER STRAIGHT U WITH STROKE
04B3          ; Ll #       CYRILLIC SMALL LETTER HA WITH DESCENDER
04B5          ; Ll #       CYRILLIC SMALL LIGATURE TE TSE
04B7          ; Ll #       CYRILLIC SMALL LETTER CHE WITH DESCENDER
04B9          ; Ll #       CYRILLIC SMALL LETTER CHE WITH VERTICAL STROKE
04BB          ; Ll #       CYRILLIC SMALL LETTER SHHA
04BD          ; Ll #       CYRILLIC SMALL LETTER ABKHASIAN CHE
04BF          ; Ll #       CYRILLIC SMALL LETTER ABKHASIAN CHE WITH DESCENDER
04C2          ; Ll #       CYRILLIC SMALL LETTER ZHE WITH BREVE
04C4          ; Ll #       CYRILLIC SMALL LETTER KA WITH HOOK
04C6          ; Ll #       CYRILLIC SMALL LETTER EL WITH TAIL
04C8          ; Ll #       CYRILLIC SMALL LETTER EN WITH HOOK
04CA          ; Ll #       CYRILLIC SMALL LETTER EN WITH TAIL
04CC          ; Ll #       CYRILLIC SMALL LETTER KHAKASSIAN CHE
04CE..04CF    ; Ll #   [2] CYRILLIC SMALL LETTER EM WITH TAIL..CYRILLIC SMALL LETTER PALOCHKA
04D1          ; Ll #       CYRILLIC SMALL LETTER A WITH BREVE
04D3          ; Ll #       CYRILLIC SMALL LETTER A WITH DIAERESIS
04D5          ; Ll #       CYRILLIC SMALL LIGATURE A IE
04D7          ; Ll #       CYRILLIC SMALL LETTER IE WITH BREVE
04D9          ; Ll #       CYRILLIC SMALL LETTER SCHWA
04DB          ; Ll #       CYRILLIC SMALL LETTER SCHWA WITH DIAERESIS
04DD          ; Ll #       CYRILLIC SMALL LETTER ZHE WITH DIAERESIS
04DF          ; Ll #       CYRILLIC SMALL LETTER ZE WITH DIAERESIS
04E1          ; Ll #       CYRILLIC SMALL LETTER ABKHASIAN DZE
04E3          ; Ll #       CYRILLIC SMALL LETTER I WITH MACRON
04E5          ; Ll #       CYRILLIC SMALL LETTER I WITH DIAERESIS
04E7          ; Ll #       CYRILLIC SMALL LETTER O WITH DIAERESIS
04E9          ; Ll #       CYRILLIC SMALL LETTER BARRED O
04EB          ; Ll #       CYRILLIC SMALL LETTER BARRED O WITH DIAERESIS
04ED          ; Ll #       CYRILLIC SMALL LETTER E WITH DIAERESIS
04EF          ; Ll #       CYRILLIC SMALL LETTER U WITH MACRON
04F1          ; Ll #       CYRILLIC SMALL LETTER U WITH DIAERESIS
04F3          ; Ll #       CYRILLIC SMALL LETTER U WITH DOUBLE ACUTE
04F5          ; Ll #       CYRILLIC SMALL LETTER CHE WITH DIAERESIS
04F7          ; Ll #       CYRILLIC SMALL LETTER GHE WITH DESCENDER
04F9          ; Ll #       CYRILLIC SMALL LETTER YERU WITH DIAERESIS
04FB          ; Ll #       CYRILLIC SMALL LETTER GHE WITH STROKE AND HOOK
04FD          ; Ll #       CYRILLIC SMALL LETTER HA WITH HOOK
04FF          ; Ll #       CYRILLIC SMALL LETTER HA WITH STROKE
0501          ; Ll #       CYRILLIC SMALL LETTER KOMI DE
0503          ; Ll #       CYRILLIC SMALL LETTER KOMI DJE
0505          ; Ll #       CYRILLIC SMALL LETTER KOMI ZJE
0507          ; Ll #       CYRILLIC SMALL LETTER KOMI DZJE
0509          ; Ll #       CYRILLIC SMALL LETTER KOMI LJE
050B          ; Ll #       CYRILLIC SMALL LETTER KOMI NJE
050D          ; Ll #       CYRILLIC SMALL LETTER KOMI SJE
050F          ; Ll #       CYRILLIC SMALL LETTER KOMI TJE
0511          ; Ll #       CYRILLIC SMALL LETTER REVERSED ZE
0513          ; Ll #       CYRILLIC SMALL LETTER EL WITH HOOK
0515          ; Ll #       CYRILLIC SMALL LETTER LHA
0517          ; Ll #       CYRILLIC SMALL LETTER RHA
0519          ; Ll #       CYRILLIC SMALL LETTER YAE
051B          ; Ll #       CYRILLIC SMALL LETTER QA
051D          ; Ll #       CYRILLIC SMALL LETTER WE
051F          ; Ll #       CYRILLIC SMALL LETTER ALEUT KA
0521          ; Ll #       CYRILLIC SMALL LETTER EL WITH MIDDLE HOOK
0523          ; Ll #       CYRILLIC SMALL LETTER EN WITH MIDDLE HOOK
0525          ; Ll #       CYRILLIC SMALL LETTER PE WITH DESCENDER
0527          ; Ll #       CYRILLIC SMALL LETTER SHHA WITH DESCENDER
0529          ; Ll #       CYRILLIC SMALL LETTER EN WITH LEFT HOOK
052B          ; Ll #       CYRILLIC SMALL LETTER DZZHE
052D          ; Ll #       CYRILLIC SMALL LETTER DCHE
052F          ; Ll #       CYRILLIC SMALL LETTER EL WITH DESCENDER
0560..0588    ; Ll #  [41] ARMENIAN SMALL LETTER TURNED AYB..ARMENIAN SMALL LETTER YI WITH STROKE
10D0..10FA    ; Ll #  [43] GEORGIAN LETTER AN..GEORGIAN LETTER AIN
10FD..10FF    ; Ll #   [3] GEORGIAN LETTER AEN..GEORGIAN LETTER LABIAL SIGN
13F8..13FD    ; Ll #   [6] CHEROKEE SMALL LETTER YE..CHEROKEE SMALL LETTER MV
1C80..1C88    ; Ll #   [9] CYRILLIC SMALL LETTER ROUNDED VE..CYRILLIC SMALL LETTER UNBLENDED UK
1C8A          ; Ll #       CYRILLIC SMALL LETTER TJE
1D00..1D2B    ; Ll #  [44] LATIN LETTER SMALL CAPITAL A..CYRILLIC LETTER SMALL CAPITAL EL
1D6B..1D77    ; Ll #  [13] LATIN SMALL LETTER UE..LATIN SMALL LETTER TURNED G
1D79..1D9A    ; Ll #  [34] LATIN SMALL LETTER INSULAR G..LATIN SMALL LETTER EZH WITH RETROFLEX HOOK
1E01          ; Ll #       LATIN SMALL LETTER A WITH RING BELOW
1E03          ; Ll #       LATIN SMALL LETTER B WITH DOT ABOVE
1E05          ; Ll #       LATIN SMALL LETTER B WITH DOT BELOW
1E07          ; Ll #       LATIN SMALL LETTER B WITH LINE BELOW
1E09          ; Ll #       LATIN SMALL LETTER C WITH CEDILLA AND ACUTE
1E0B          ; Ll #       LATIN SMALL LETTER D WITH DOT ABOVE
1E0D          ; Ll #       LATIN SMALL LETTER D WITH DOT BELOW
1E0F          ; Ll #       LATIN SMALL LETTER D WITH LINE BELOW
1E11          ; Ll #       LATIN SMALL LETTER D WITH CEDILLA
1E13          ; Ll #       LATIN SMALL LETTER D WITH CIRCUMFLEX BELOW
1E15          ; Ll #       LATIN SMALL LETTER E WITH MACRON AND GRAVE
1E17          ; Ll #       LATIN SMALL LETTER E WITH MACRON AND ACUTE
1E19          ; Ll #       LATIN SMALL LETTER E WITH CIRCUMFLEX BELOW
1E1B          ; Ll #       LATIN SMALL LETTER E WITH TILDE BELOW
1E1D          ; Ll #       LATIN SMALL LETTER E WITH CEDILLA AND BREVE
1E1F          ; Ll #       LATIN SMALL LETTER F WITH DOT ABOVE
1E21          ; Ll #       LATIN SMALL LETTER G WITH MACRON
1E23          ; Ll #       LATIN SMALL LETTER H WITH DOT ABOVE
1E25          ; Ll #       LATIN SMALL LETTER H WITH DOT BELOW
1E27          ; Ll #       LATIN SMALL LETTER H WITH DIAERESIS
1E29          ; Ll #       LATIN SMALL LETTER H WITH CEDILLA
1E2B          ; Ll #       LATIN SMALL LETTER H WITH BREVE BELOW
1E2D          ; Ll #       LATIN SMALL LETTER I WITH TILDE BELOW
1E2F          ; Ll #       LATIN SMALL LETTER I WITH DIAERESIS AND ACUTE
1E31          ; Ll #       LATIN SMALL LETTER K WITH ACUTE
1E33          ; Ll #       LATIN SMALL LETTER K WITH DOT BELOW
1E35          ; Ll #       LATIN SMALL LETTER K WITH LINE BELOW
1E37          ; Ll #       LATIN SMALL LETTER L WITH DOT BELOW
1E39          ; Ll #       LATIN SMALL LETTER L WITH DOT BELOW AND MACRON
1E3B          ; Ll #       LATIN SMALL LETTER L WITH LINE BELOW
1E3D          ; Ll #       LATIN SMALL LETTER L WITH CIRCUMFLEX BELOW
1E3F          ; Ll #       LATIN SMALL LETTER M WITH ACUTE
1E41          ; Ll #       LATIN SMALL LETTER M WITH DOT ABOVE
1E43          ; Ll #       LATIN SMALL LETTER M WITH DOT BELOW
1E45          ; Ll #       LATIN SMALL LETTER N WITH DOT ABOVE
1E47          ; Ll #       LATIN SMALL LETTER N WITH DOT BELOW
1E49          ; Ll #       LATIN SMALL LETTER N WITH LINE BELOW
1E4B          ; Ll #       LATIN SMALL LETTER N WITH CIRCUMFLEX BELOW
1E4D          ; Ll #       LATIN SMALL LETTER O WITH TILDE AND ACUTE
1E4F          ; Ll #       LATIN SMALL LETTER O WITH TILDE AND DIAERESIS
1E51          ; Ll #       LATIN SMALL LETTER O WITH MACRON AND GRAVE
1E53          ; Ll #       LATIN SMALL LETTER O WITH MACRON AND ACUTE
1E55          ; Ll #       LATIN SMALL LETTER P WITH ACUTE
1E57          ; Ll #       LATIN SMALL LETTER P WITH DOT ABOVE
1E59          ; Ll #       LATIN SMALL LETTER R WITH DOT ABOVE
1E5B          ; Ll #       LATIN SMALL LETTER R WITH DOT BELOW
1E5D          ; Ll #       LATIN SMALL LETTER R WITH DOT BELOW AND MACRON
1E5F          ; Ll #       LATIN SMALL LETTER R WITH LINE BELOW
1E61          ; Ll #       LATIN SMALL LETTER S WITH DOT ABOVE
1E63          ; Ll #       LATIN SMALL LETTER S WITH DOT BELOW
1E65          ; Ll #       LATIN SMALL LETTER S WITH ACUTE AND DOT ABOVE
1E67          ; Ll #       LATIN SMALL LETTER S WITH CARON AND DOT ABOVE
1E69          ; Ll #       LATIN SMALL LETTER S WITH DOT BELOW AND DOT ABOVE
1E6B          ; Ll #       LATIN SMALL LETTER T WITH DOT ABOVE
1E6D          ; Ll #       LATIN SMALL LETTER T WITH DOT BELOW
1E6F          ; Ll #       LATIN SMALL LETTER T WITH LINE BELOW
1E71          ; Ll #       LATIN SMALL LETTER T WITH CIRCUMFLEX BELOW
1E73          ; Ll #       LATIN SMALL LETTER U WITH DIAERESIS BELOW
1E75          ; Ll #       LATIN SMALL LETTER U WITH TILDE BELOW
1E77          ; Ll #       LATIN SMALL LETTER U WITH CIRCUMFLEX BELOW
1E79          ; Ll #       LATIN SMALL LETTER U WITH TILDE AND ACUTE
1E7B          ; Ll #       LATIN SMALL LETTER U WITH MACRON AND DIAERESIS
1E7D          ; Ll #       LATIN SMALL LETTER V WITH TILDE
1E7F          ; Ll #       LATIN SMALL LETTER V WITH DOT BELOW
1E81          ; Ll #       LATIN SMALL LETTER W WITH GRAVE
1E83          ; Ll #       LATIN SMALL LETTER W WITH ACUTE
1E85          ; Ll #       LATIN SMALL LETTER W WITH DIAERESIS
1E87          ; Ll #       LATIN SMALL LETTER W WITH DOT ABOVE
1E89          ; Ll #       LATIN SMALL LETTER W WITH DOT BELOW
1E8B          ; Ll #       LATIN SMALL LETTER X WITH DOT ABOVE
1E8D          ; Ll #       LATIN SMALL LETTER X WITH DIAERESIS
1E8F          ; Ll #       LATIN SMALL LETTER Y WITH DOT ABOVE
1E91          ; Ll #       LATIN SMALL LETTER Z WITH CIRCUMFLEX
1E93          ; Ll #       LATIN SMALL LETTER Z WITH DOT BELOW
1E95..1E9D    ; Ll #   [9] LATIN SMALL LETTER Z WITH LINE BELOW..LATIN SMALL LETTER LONG S WITH HIGH STROKE
1E9F          ; Ll #       LATIN SMALL LETTER DELTA
1EA1          ; Ll #       LATIN SMALL LETTER A WITH DOT BELOW
1EA3          ; Ll #       LATIN SMALL LETTER A WITH HOOK ABOVE
1EA5          ; Ll #       LATIN SMALL LETTER A WITH CIRCUMFLEX AND ACUTE
1EA7          ; Ll #       LATIN SMALL LETTER A WITH CIRCUMFLEX AND GRAVE
1EA9          ; Ll #       LATIN SMALL LETTER A WITH CIRCUMFLEX AND HOOK ABOVE
1EAB          ; Ll #       LATIN SMALL LETTER A WITH CIRCUMFLEX AND TILDE
1EAD          ; Ll #       LATIN SMALL LETTER A WITH CIRCUMFLEX AND DOT BELOW
1EAF          ; Ll #       LATIN SMALL LETTER A WITH BREVE AND ACUTE
1EB1          ; Ll #       LATIN SMALL LETTER A WITH BREVE AND GRAVE
1EB3          ; Ll #       LATIN SMALL LETTER A WITH BREVE AND HOOK ABOVE
1EB5          ; Ll #       LATIN SMALL LETTER A WITH BREVE AND TILDE
1EB7          ; Ll #       LATIN SMALL LETTER A WITH BREVE AND DOT BELOW
1EB9          ; Ll #       LATIN SMALL LETTER E WITH DOT BELOW
1EBB          ; Ll #       LATIN SMALL LETTER E WITH HOOK ABOVE
1EBD          ; Ll #       LATIN SMALL LETTER E WITH TILDE
1EBF          ; Ll #       LATIN SMALL LETTER E WITH CIRCUMFLEX AND ACUTE
1EC1          ; Ll #       LATIN SMALL LETTER E WITH CIRCUMFLEX AND GRAVE
1EC3          ; Ll #       LATIN SMALL LETTER E WITH CIRCUMFLEX AND HOOK ABOVE
1EC5          ; Ll #       LATIN SMALL LETTER E WITH CIRCUMFLEX AND TILDE
1EC7          ; Ll #       LATIN SMALL LETTER E WITH CIRCUMFLEX AND DOT BELOW
1EC9          ; Ll #       LATIN SMALL LETTER I WITH HOOK ABOVE
1ECB          ; Ll #       LATIN SMALL LETTER I WITH DOT BELOW
1ECD          ; Ll #       LATIN SMALL LETTER O WITH DOT BELOW
1ECF          ; Ll #       LATIN SMALL LETTER O WITH HOOK ABOVE
1ED1          ; Ll #       LATIN SMALL LETTER O WITH CIRCUMFLEX AND ACUTE
1ED3          ; Ll #       LATIN SMALL LETTER O WITH CIRCUMFLEX AND GRAVE
1ED5          ; Ll #       LATIN SMALL LETTER O WITH CIRCUMFLEX AND HOOK ABOVE
1ED7          ; Ll #       LATIN SMALL LETTER O WITH CIRCUMFLEX AND TILDE
1ED9          ; Ll #       LATIN SMALL LETTER O WITH CIRCUMFLEX AND DOT BELOW
1EDB          ; Ll #       LATIN SMALL LETTER O WITH HORN AND ACUTE
1EDD          ; Ll #       LATIN SMALL LETTER O WITH HORN AND GRAVE
1EDF          ; Ll #       LATIN SMALL LETTER O WITH HORN AND HOOK ABOVE
1EE1          ; Ll #       LATIN SMALL LETTER O WITH HORN AND TILDE
1EE3          ; Ll #       LATIN SMALL LETTER O WITH HORN AND DOT BELOW
1EE5          ; Ll #       LATIN SMALL LETTER U WITH DOT BELOW
1EE7          ; Ll #       LATIN SMALL LETTER U WITH HOOK ABOVE
1EE9          ; Ll #       LATIN SMALL LETTER U WITH HORN AND ACUTE
1EEB          ; Ll #       LATIN SMALL LETTER U WITH HORN AND GRAVE
1EED          ; Ll #       LATIN SMALL LETTER U WITH HORN AND HOOK ABOVE
1EEF          ; Ll #       LATIN SMALL LETTER U WITH HORN AND TILDE
1EF1          ; Ll #       LATIN SMALL LETTER U WITH HORN AND DOT BELOW
1EF3          ; Ll #       LATIN SMALL LETTER Y WITH GRAVE
1EF5          ; Ll #       LATIN SMALL LETTER Y WITH DOT BELOW
1EF7          ; Ll #       LATIN SMALL LETTER Y WITH HOOK ABOVE
1EF9          ; Ll #       LATIN SMALL LETTER Y WITH TILDE
1EFB          ; Ll #       LATIN SMALL LETTER MIDDLE-WELSH LL
1EFD          ; Ll #       LATIN SMALL LETTER MIDDLE-WELSH V
1EFF..1F07    ; Ll #   [9] LATIN SMALL LETTER Y WITH LOOP..GREEK SMALL LETTER ALPHA WITH DASIA AND PERISPOMENI
1F10..1F15    ; Ll #   [6] GREEK SMALL LETTER EPSILON WITH PSILI..GREEK SMALL LETTER EPSILON WITH DASIA AND OXIA
1F20..1F27    ; Ll #   [8] GREEK SMALL LETTER ETA WITH PSILI..GREEK SMALL LETTER ETA WITH DASIA AND PERISPOMENI
1F30..1F37    ; Ll #   [8] GREEK SMALL LETTER IOTA WITH PSILI..GREEK SMALL LETTER IOTA WITH DASIA AND PERISPOMENI
1F40..1F45    ; Ll #   [6] GREEK SMALL LETTER OMICRON WITH PSILI..GREEK SMALL LETTER OMICRON WITH DASIA AND OXIA
1F50..1F57    ; Ll #   [8] GREEK SMALL LETTER UPSILON WITH PSILI..GREEK SMALL LETTER UPSILON WITH DASIA AND PERISPOMENI
1F60..1F67    ; Ll #   [8] GREEK SMALL LETTER OMEGA WITH PSILI..GREEK SMALL LETTER OMEGA WITH DASIA AND PERISPOMENI
1F70..1F7D    ; Ll #  [14] GREEK SMALL LETTER ALPHA WITH VARIA..GREEK SMALL LETTER OMEGA WITH OXIA
1F80..1F87    ; Ll #   [8] GREEK SMALL LETTER ALPHA WITH PSILI AND YPOGEGRAMMENI..GREEK SMALL LETTER ALPHA WITH DASIA AND PERISPOMENI AND YPOGEGRAMMENI
1F90..1F97    ; Ll #   [8] GREEK SMALL LETTER ETA WITH PSILI AND YPOGEGRAMMENI..GREEK SMALL LETTER ETA WITH DASIA AND PERISPOMENI AND YPOGEGRAMMENI
1FA0..1FA7    ; Ll #   [8] GREEK SMALL LETTER OMEGA WITH PSILI AND YPOGEGRAMMENI..GREEK SMALL LETTER OMEGA WITH DASIA AND PERISPOMENI AND YPOGEGRAMMENI
1FB0..1FB4    ; Ll #   [5] GREEK SMALL LETTER ALPHA WITH VRACHY..GREEK SMALL LETTER ALPHA WITH OXIA AND YPOGEGRAMMENI
1FB6..1FB7    ; Ll #   [2] GREEK SMALL LETTER ALPHA WITH PERISPOMENI..GREEK SMALL LETTER ALPHA WITH PERISPOMENI AND YPOGEGRAMMENI
1FBE          ; Ll #       GREEK PROSGEGRAMMENI
1FC2..1FC4    ; Ll #   [3] GREEK SMALL LETTER ETA WITH VARIA AND YPOGEGRAMMENI..GREEK SMALL LETTER ETA WITH OXIA AND YPOGEGRAMMENI
1FC6..1FC7    ; Ll #   [2] GREEK SMALL LETTER ETA WITH PERISPOMENI..GREEK SMALL LETTER ETA WITH PERISPOMENI AND YPOGEGRAMMENI
1FD0..1FD3    ; Ll #   [4] GREEK SMALL LETTER IOTA WITH VRACHY..GREEK SMALL LETTER IOTA WITH DIALYTIKA AND OXIA
1FD6..1FD7    ; Ll #   [2] GREEK SMALL LETTER IOTA WITH PERISPOMENI..GREEK SMALL LETTER IOTA WITH DIALYTIKA AND PERISPOMENI
1FE0..1FE7    ; Ll #   [8] GREEK SMALL LETTER UPSILON WITH VRACHY..GREEK SMALL LETTER UPSILON WITH DIALYTIKA AND PERISPOMENI
1FF2..1FF4    ; Ll #   [3] GREEK SMALL LETTER OMEGA WITH VARIA AND YPOGEGRAMMENI..GREEK SMALL LETTER OMEGA WITH OXIA AND YPOGEGRAMMENI
1FF6..1FF7    ; Ll #   [2] GREEK SMALL LETTER OMEGA WITH PERISPOMENI..GREEK SMALL LETTER OMEGA WITH PERISPOMENI AND YPOGEGRAMMENI
210A          ; Ll #       SCRIPT SMALL G
210E..210F    ; Ll #   [2] PLANCK CONSTANT..PLANCK CONSTANT OVER TWO PI
2113          ; Ll #       SCRIPT SMALL L
212F          ; Ll #       SCRIPT SMALL E
2134          ; Ll #       SCRIPT SMALL O
2139          ; Ll #       INFORMATION SOURCE
213C..213D    ; Ll #   [2] DOUBLE-STRUCK SMALL PI..DOUBLE-STRUCK SMALL GAMMA
2146..2149    ; Ll #   [4] DOUBLE-STRUCK ITALIC SMALL D..DOUBLE-STRUCK ITALIC SMALL J
214E          ; Ll #       TURNED SMALL F
2184          ; Ll #       LATIN SMALL LETTER REVERSED C
2C30..2C5F    ; Ll #  [48] GLAGOLITIC SMALL LETTER AZU..GLAGOLITIC SMALL LETTER CAUDATE CHRIVI
2C61          ; Ll #       LATIN SMALL LETTER L WITH DOUBLE BAR
2C65..2C66    ; Ll #   [2] LATIN SMALL LETTER A WITH STROKE..LATIN SMALL LETTER T WITH DIAGONAL STROKE
2C68          ; Ll #       LATIN SMALL LETTER H WITH DESCENDER
2C6A          ; Ll #       LATIN SMALL LETTER K WITH DESCENDER
2C6C          ; Ll #       LATIN SMALL LETTER Z WITH DESCENDER
2C71          ; Ll #       LATIN SMALL LETTER V WITH RIGHT HOOK
2C73..2C74    ; Ll #   [2] LATIN SMALL LETTER W WITH HOOK..LATIN SMALL LETTER V WITH CURL
2C76..2C7B    ; Ll #   [6] LATIN SMALL LETTER HALF H..LATIN LETTER SMALL CAPITAL TURNED E
2C81          ; Ll #       COPTIC SMALL LETTER ALFA
2C83          ; Ll #       COPTIC SMALL LETTER VIDA
2C85          ; Ll #       COPTIC SMALL LETTER GAMMA
2C87          ; Ll #       COPTIC SMALL LETTER DALDA
2C89          ; Ll #       COPTIC SMALL LETTER EIE
2C8B          ; Ll #       COPTIC SMALL LETTER SOU
2C8D          ; Ll #       COPTIC SMALL LETTER ZATA
2C8F          ; Ll #       COPTIC SMALL LETTER HATE
2C91          ; Ll #       COPTIC SMALL LETTER THETHE
2C93          ; Ll #       COPTIC SMALL LETTER IAUDA
2C95          ; Ll #       COPTIC SMALL LETTER KAPA
2C97          ; Ll #       COPTIC SMALL LETTER LAULA
2C99          ; Ll #       COPTIC SMALL LETTER MI
2C9B          ; Ll #       COPTIC SMALL LETTER NI
2C9D          ; Ll #       COPTIC SMALL LETTER KSI
2C9F          ; Ll #       COPTIC SMALL LETTER O
2CA1          ; Ll #       COPTIC SMALL LETTER PI
2CA3          ; Ll #       COPTIC SMALL LETTER RO
2CA5          ; Ll #       COPTIC SMALL LETTER SIMA
2CA7          ; Ll #       COPTIC SMALL LETTER TAU
2CA9          ; Ll #       COPTIC SMALL LETTER UA
2CAB          ; Ll #       COPTIC SMALL LETTER FI
2CAD          ; Ll #       COPTIC SMALL LETTER KHI
2CAF          ; Ll #       COPTIC SMALL LETTER PSI
2CB1          ; Ll #       COPTIC SMALL LETTER OOU
2CB3          ; Ll #       COPTIC SMALL LETTER DIALECT-P ALEF
2CB5          ; Ll #       COPTIC SMALL LETTER OLD COPTIC AIN
2CB7          ; Ll #       COPTIC SMALL LETTER CRYPTOGRAMMIC EIE
2CB9          ; Ll #       COPTIC SMALL LETTER DIALECT-P KAPA
2CBB          ; Ll #       COPTIC SMALL LETTER DIALECT-P NI
2CBD          ; Ll #       COPTIC SMALL LETTER CRYPTOGRAMMIC NI
2CBF          ; Ll #       COPTIC SMALL LETTER OLD COPTIC OOU
2CC1          ; Ll #       COPTIC SMALL LETTER SAMPI
2CC3          ; Ll #       COPTIC SMALL LETTER CROSSED SHEI
2CC5          ; Ll #       COPTIC SMALL LETTER OLD COPTIC SHEI
2CC7          ; Ll #       COPTIC SMALL LETTER OLD COPTIC ESH
2CC9          ; Ll #       COPTIC SMALL LETTER AKHMIMIC KHEI
2CCB          ; Ll #       COPTIC SMALL LETTER DIALECT-P HORI
2CCD          ; Ll #       COPTIC SMALL LETTER OLD COPTIC HORI
2CCF          ; Ll #       COPTIC SMALL LETTER OLD COPTIC HA
2CD1          ; Ll #       COPTIC SMALL LETTER L-SHAPED HA
2CD3          ; Ll #       COPTIC SMALL LETTER OLD COPTIC HEI
2CD5          ; Ll #       COPTIC SMALL LETTER OLD COPTIC HAT
2CD7          ; Ll #       COPTIC SMALL LETTER OLD COPTIC GANGIA
2CD9          ; Ll #       COPTIC SMALL LETTER OLD COPTIC DJA
2CDB          ; Ll #       COPTIC SMALL LETTER OLD COPTIC SHIMA
2CDD          ; Ll #       COPTIC SMALL LETTER OLD NUBIAN SHIMA
2CDF          ; Ll #       COPTIC SMALL LETTER OLD NUBIAN NGI
2CE1          ; Ll #       COPTIC SMALL LETTER OLD NUBIAN NYI
2CE3..2CE4    ; Ll #   [2] COPTIC SMALL LETTER OLD NUBIAN WAU..COPTIC SYMBOL KAI
2CEC          ; Ll #       COPTIC SMALL LETTER CRYPTOGRAMMIC SHEI
2CEE          ; Ll #       COPTIC SMALL LETTER CRYPTOGRAMMIC GANGIA
2CF3          ; Ll #       COPTIC SMALL LETTER BOHAIRIC KHEI
2D00..2D25    ; Ll #  [38] GEORGIAN SMALL LETTER AN..GEORGIAN SMALL LETTER HOE
2D27          ; Ll #       GEORGIAN SMALL LETTER YN
2D2D          ; Ll #       GEORGIAN SMALL LETTER AEN
A641          ; Ll #       CYRILLIC SMALL LETTER ZEMLYA
A643          ; Ll #       CYRILLIC SMALL LETTER DZELO
A645          ; Ll #       CYRILLIC SMALL LETTER REVERSED DZE
A647          ; Ll #       CYRILLIC SMALL LETTER IOTA
A649          ; Ll #       CYRILLIC SMALL LETTER DJERV
A64B          ; Ll #       CYRILLIC SMALL LETTER MONOGRAPH UK
A64D          ; Ll #       CYRILLIC SMALL LETTER BROAD OMEGA
A64F          ; Ll #       CYRILLIC SMALL LETTER NEUTRAL YER
A651          ; Ll #       CYRILLIC SMALL LETTER YERU WITH BACK YER
A653          ; Ll #       CYRILLIC SMALL LETTER IOTIFIED YAT
A655          ; Ll #       CYRILLIC SMALL LETTER REVERSED YU
A657          ; Ll #       CYRILLIC SMALL LETTER IOTIFIED A
A659          ; Ll #       CYRILLIC SMALL LETTER CLOSED LITTLE YUS
A65B          ; Ll #       CYRILLIC SMALL LETTER BLENDED YUS
A65D          ; Ll #       CYRILLIC SMALL LETTER IOTIFIED CLOSED LITTLE YUS
A65F          ; Ll #       CYRILLIC SMALL LETTER YN
A661          ; Ll #       CYRILLIC SMALL LETTER REVERSED TSE
A663          ; Ll #       CYRILLIC SMALL LETTER SOFT DE
A665          ; Ll #       CYRILLIC SMALL LETTER SOFT EL
A667          ; Ll #       CYRILLIC SMALL LETTER SOFT EM
A669          ; Ll #       CYRILLIC SMALL LETTER MONOCULAR O
A66B          ; Ll #       CYRILLIC SMALL LETTER BINOCULAR O
A66D          ; Ll #       CYRILLIC SMALL LETTER DOUBLE MONOCULAR O
A681          ; Ll #       CYRILLIC SMALL LETTER DWE
A683          ; Ll #       CYRILLIC SMALL LETTER DZWE
A685          ; Ll #       CYRILLIC SMALL LETTER ZHWE
A687          ; Ll #       CYRILLIC SMALL LETTER CCHE
A689          ; Ll #       CYRILLIC SMALL LETTER DZZE
A68B          ; Ll #       CYRILLIC SMALL LETTER TE WITH MIDDLE HOOK
A68D          ; Ll #       CYRILLIC SMALL LETTER TWE
A68F          ; Ll #       CYRILLIC SMALL LETTER TSWE
A691          ; Ll #       CYRILLIC SMALL LETTER TSSE
A693          ; Ll #       CYRILLIC SMALL LETTER TCHE
A695          ; Ll #       CYRILLIC SMALL LETTER HWE
A697          ; Ll #       CYRILLIC SMALL LETTER SHWE
A699          ; Ll #       CYRILLIC SMALL LETTER DOUBLE O
A69B          ; Ll #       CYRILLIC SMALL LETTER CROSSED O
A723          ; Ll #       LATIN SMALL LETTER EGYPTOLOGICAL ALEF
A725          ; Ll #       LATIN SMALL LETTER EGYPTOLOGICAL AIN
A727          ; Ll #       LATIN SMALL LETTER HENG
A729          ; Ll #       LATIN SMALL LETTER TZ
A72B          ; Ll #       LATIN SMALL LETTER TRESILLO
A72D          ; Ll #       LATIN SMALL LETTER CUATRILLO
A72F..A731    ; Ll #   [3] LATIN SMALL LETTER CUATRILLO WITH COMMA..LATIN LETTER SMALL CAPITAL S
A733          ; Ll #       LATIN SMALL LETTER AA
A735          ; Ll #       LATIN SMALL LETTER AO
A737          ; Ll #       LATIN SMALL LETTER AU
A739          ; Ll #       LATIN SMALL LETTER AV
A73B          ; Ll #       LATIN SMALL LETTER AV WITH HORIZONTAL BAR
A73D          ; Ll #       LATIN SMALL LETTER AY
A73F          ; Ll #       LATIN SMALL LETTER REVERSED C WITH DOT
A741          ; Ll #       LATIN SMALL LETTER K WITH STROKE
A743          ; Ll #       LATIN SMALL LETTER K WITH DIAGONAL STROKE
A745          ; Ll #       LATIN SMALL LETTER K WITH STROKE AND DIAGONAL STROKE
A747          ; Ll #       LATIN SMALL LETTER BROKEN L
A749          ; Ll #       LATIN SMALL LETTER L WITH HIGH STROKE
A74B          ; Ll #       LATIN SMALL LETTER O WITH LONG STROKE OVERLAY
A74D          ; Ll #       LATIN SMALL LETTER O WITH LOOP
A74F          ; Ll #       LATIN SMALL LETTER OO
A751          ; Ll #       LATIN SMALL LETTER P WITH STROKE THROUGH DESCENDER
A753          ; Ll #       LATIN SMALL LETTER P WITH FLOURISH
A755          ; Ll #       LATIN SMALL LETTER P WITH SQUIRREL TAIL
A757          ; Ll #       LATIN SMALL LETTER Q WITH STROKE THROUGH DESCENDER
A759          ; Ll #       LATIN SMALL LETTER Q WITH DIAGONAL STROKE
A75B          ; Ll #       LATIN SMALL LETTER R ROTUNDA
A75D          ; Ll #       LATIN SMALL LETTER RUM ROTUNDA
A75F          ; Ll #       LATIN SMALL LETTER V WITH DIAGONAL STROKE
A761          ; Ll #       LATIN SMALL LETTER VY
A763          ; Ll #       LATIN SMALL LETTER VISIGOTHIC Z
A765          ; Ll #       LATIN SMALL LETTER THORN WITH STROKE
A767          ; Ll #       LATIN SMALL LETTER THORN WITH STROKE THROUGH DESCENDER
A769          ; Ll #       LATIN SMALL LETTER VEND
A76B          ; Ll #       LATIN SMALL LETTER ET
A76D          ; Ll #       LATIN SMALL LETTER IS
A76F          ; Ll #       LATIN SMALL LETTER CON
A771..A778    ; Ll #   [8] LATIN SMALL LETTER DUM..LATIN SMALL LETTER UM
A77A          ; Ll #       LATIN SMALL LETTER INSULAR D
A77C          ; Ll #       LATIN SMALL LETTER INSULAR F
A77F          ; Ll #       LATIN SMALL LETTER TURNED INSULAR G
A781          ; Ll #       LATIN SMALL LETTER TURNED L
A783          ; Ll #       LATIN SMALL LETTER INSULAR R
A785          ; Ll #       LATIN SMALL LETTER INSULAR S
A787          ; Ll #       LATIN SMALL LETTER INSULAR T
A78C          ; Ll #       LATIN SMALL LETTER SALTILLO
A78E          ; Ll #       LATIN SMALL LETTER L WITH RETROFLEX HOOK AND BELT
A791          ; Ll #       LATIN SMALL LETTER N WITH DESCENDER
A793..A795    ; Ll #   [3] LATIN SMALL LETTER C WITH BAR..LATIN SMALL LETTER H WITH PALATAL HOOK
A797          ; Ll #       LATIN SMALL LETTER B WITH FLOURISH
A799          ; Ll #       LATIN SMALL LETTER F WITH STROKE
A79B          ; Ll #       LATIN SMALL LETTER VOLAPUK AE
A79D          ; Ll #       LATIN SMALL LETTER VOLAPUK OE
A79F          ; Ll #       LATIN SMALL LETTER VOLAPUK UE
A7A1          ; Ll #       LATIN SMALL LETTER G WITH OBLIQUE STROKE
A7A3          ; Ll #       LATIN SMALL LETTER K WITH OBLIQUE STROKE
A7A5          ; Ll #       LATIN SMALL LETTER N WITH OBLIQUE STROKE
A7A7          ; Ll #       LATIN SMALL LETTER R WITH OBLIQUE STROKE
A7A9          ; Ll #       LATIN SMALL LETTER S WITH OBLIQUE STROKE
A7AF          ; Ll #       LATIN LETTER SMALL CAPITAL Q
A7B5          ; Ll #       LATIN SMALL LETTER BETA
A7B7          ; Ll #       LATIN SMALL LETTER OMEGA
A7B9          ; Ll #       LATIN SMALL LETTER U WITH STROKE
A7BB          ; Ll #       LATIN SMALL LETTER GLOTTAL A
A7BD          ; Ll #       LATIN SMALL LETTER GLOTTAL I
A7BF          ; Ll #       LATIN SMALL LETTER GLOTTAL U
A7C1          ; Ll #       LATIN SMALL LETTER OLD POLISH O
A7C3          ; Ll #       LATIN SMALL LETTER ANGLICANA W
A7C8          ; Ll #       LATIN SMALL LETTER D WITH SHORT STROKE OVERLAY
A7CA          ; Ll #       LATIN SMALL LETTER S WITH SHORT STROKE OVERLAY
A7CD          ; Ll #       LATIN SMALL LETTER S WITH DIAGONAL STROKE
A7D1          ; Ll #       LATIN SMALL LETTER CLOSED INSULAR G
A7D3          ; Ll #       LATIN SMALL LETTER DOUBLE THORN
A7D5          ; Ll #       LATIN SMALL LETTER DOUBLE WYNN
A7D7          ; Ll #       LATIN SMALL LETTER MIDDLE SCOTS S
A7D9          ; Ll #       LATIN SMALL LETTER SIGMOID S
A7DB          ; Ll #       LATIN SMALL LETTER LAMBDA
A7F6          ; Ll #       LATIN SMALL LETTER REVERSED HALF H
A7FA          ; Ll #       LATIN LETTER SMALL CAPITAL TURNED M
AB30..AB5A    ; Ll #  [43] LATIN SMALL LETTER BARRED ALPHA..LATIN SMALL LETTER Y WITH SHORT RIGHT LEG
AB60..AB68    ; Ll #   [9] LATIN SMALL LETTER SAKHA YAT..LATIN SMALL LETTER TURNED R WITH MIDDLE TILDE
AB70..ABBF    ; Ll #  [80] CHEROKEE SMALL LETTER A..CHEROKEE SMALL LETTER YA
FB00..FB06    ; Ll #   [7] LATIN SMALL LIGATURE FF..LATIN SMALL LIGATURE ST
FB13..FB17    ; Ll #   [5] ARMENIAN SMALL LIGATURE MEN NOW..ARMENIAN SMALL LIGATURE MEN XEH
FF41..FF5A    ; Ll #  [26] FULLWIDTH LATIN SMALL LETTER A..FULLWIDTH LATIN SMALL LETTER Z
10428..1044F  ; Ll #  [40] DESERET SMALL LETTER LONG I..DESERET SMALL LETTER EW
104D8..104FB  ; Ll #  [36] OSAGE SMALL LETTER A..OSAGE SMALL LETTER ZHA
10597..105A1  ; Ll #  [11] VITHKUQI SMALL LETTER A..VITHKUQI SMALL LETTER GA
105A3..105B1  ; Ll #  [15] VITHKUQI SMALL LETTER HA..VITHKUQI SMALL LETTER RE
105B3..105B9  ; Ll #   [7] VITHKUQI SMALL LETTER SE..VITHKUQI SMALL LETTER XE
105BB..105BC  ; Ll #   [2] VITHKUQI SMALL LETTER Y..VITHKUQI SMALL LETTER ZE
10CC0..10CF2  ; Ll #  [51] OLD HUNGARIAN SMALL LETTER A..OLD HUNGARIAN SMALL LETTER US
10D70..10D85  ; Ll #  [22] GARAY SMALL LETTER A..GARAY SMALL LETTER OLD NA
118C0..118DF  ; Ll #  [32] WARANG CITI SMALL LETTER NGAA..WARANG CITI SMALL LETTER VIYO
16E60..16E7F  ; Ll #  [32] MEDEFAIDRIN SMALL LETTER M..MEDEFAIDRIN SMALL LETTER Y
1D41A..1D433  ; Ll #  [26] MATHEMATICAL BOLD SMALL A..MATHEMATICAL BOLD SMALL Z
1D44E..1D454  ; Ll #   [7] MATHEMATICAL ITALIC SMALL A..MATHEMATICAL ITALIC SMALL G
1D456..1D467  ; Ll #  [18] MATHEMATICAL ITALIC SMALL I..MATHEMATICAL ITALIC SMALL Z
1D482..1D49B  ; Ll #  [26] MATHEMATICAL BOLD ITALIC SMALL A..MATHEMATICAL BOLD ITALIC SMALL Z
1D4B6..1D4B9  ; Ll #   [4] MATHEMATICAL SCRIPT SMALL A..MATHEMATICAL SCRIPT SMALL D
1D4BB         ; Ll #       MATHEMATICAL SCRIPT SMALL F
1D4BD..1D4C3  ; Ll #   [7] MATHEMATICAL SCRIPT SMALL H..MATHEMATICAL SCRIPT SMALL N
1D4C5..1D4CF  ; Ll #  [11] MATHEMATICAL SCRIPT SMALL P..MATHEMATICAL SCRIPT SMALL Z
1D4EA..1D503  ; Ll #  [26] MATHEMATICAL BOLD SCRIPT SMALL A..MATHEMATICAL BOLD SCRIPT SMALL Z
1D51E..1D537  ; Ll #  [26] MATHEMATICAL FRAKTUR SMALL A..MATHEMATICAL FRAKTUR SMALL Z
1D552..1D56B  ; Ll #  [26] MATHEMATICAL DOUBLE-STRUCK SMALL A..MATHEMATICAL DOUBLE-STRUCK SMALL Z
1D586..1D59F  ; Ll #  [26] MATHEMATICAL BOLD FRAKTUR SMALL A..MATHEMATICAL BOLD FRAKTUR SMALL Z
1D5BA..1D5D3  ; Ll #  [26] MATHEMATICAL SANS-SERIF SMALL A..MATHEMATICAL SANS-SERIF SMALL Z
1D5EE..1D607  ; Ll #  [26] MATHEMATICAL SANS-SERIF BOLD SMALL A..MATHEMATICAL SANS-SERIF BOLD SMALL Z
1D622..1D63B  ; Ll #  [26] MATHEMATICAL SANS-SERIF ITALIC SMALL A..MATHEMATICAL SANS-SERIF ITALIC SMALL Z
1D656..1D66F  ; Ll #  [26] MATHEMATICAL SANS-SERIF BOLD ITALIC SMALL A..MATHEMATICAL SANS-SERIF BOLD ITALIC SMALL Z
1D68A..1D6A5  ; Ll #  [28] MATHEMATICAL MONOSPACE SMALL A..MATHEMATICAL ITALIC SMALL DOTLESS J
1D6C2..1D6DA  ; Ll #  [25] MATHEMATICAL BOLD SMALL ALPHA..MATHEMATICAL BOLD SMALL OMEGA
1D6DC..1D6E1  ; Ll #   [6] MATHEMATICAL BOLD EPSILON SYMBOL..MATHEMATICAL BOLD PI SYMBOL
1D6FC..1D714  ; Ll #  [25] MATHEMATICAL ITALIC SMALL ALPHA..MATHEMATICAL ITALIC SMALL OMEGA
1D716..1D71B  ; Ll #   [6] MATHEMATICAL ITALIC EPSILON SYMBOL..MATHEMATICAL ITALIC PI SYMBOL
1D736..1D74E  ; Ll #  [25] MATHEMATICAL BOLD ITALIC SMALL ALPHA..MATHEMATICAL BOLD ITALIC SMALL OMEGA
1D750..1D755  ; Ll #   [6] MATHEMATICAL BOLD ITALIC EPSILON SYMBOL..MATHEMATICAL BOLD ITALIC PI SYMBOL
1D770..1D788  ; Ll #  [25] MATHEMATICAL SANS-SERIF BOLD SMALL ALPHA..MATHEMATICAL SANS-SERIF BOLD SMALL OMEGA
1D78A..1D78F  ; Ll #   [6] MATHEMATICAL SANS-SERIF BOLD EPSILON SYMBOL..MATHEMATICAL SANS-SERIF BOLD PI SYMBOL
1D7AA..1D7C2  ; Ll #  [25] MATHEMATICAL SANS-SERIF BOLD ITALIC SMALL ALPHA..MATHEMATICAL SANS-SERIF BOLD ITALIC SMALL OMEGA
1D7C4..1D7C9  ; Ll #   [6] MATHEMATICAL SANS-SERIF BOLD ITALIC EPSILON SYMBOL..MATHEMATICAL SANS-SERIF BOLD ITALIC PI SYMBOL
1D7CB         ; Ll #       MATHEMATICAL BOLD SMALL DIGAMMA
1DF00..1DF09  ; Ll #  [10] LATIN SMALL LETTER FENG DIGRAPH WITH TRILL..LATIN SMALL LETTER T WITH HOOK AND RETROFLEX HOOK
1DF0B..1DF2C  ; Ll #  [34] LATIN SMALL LETTER ESH WITH DOUBLE BAR..LATIN SMALL LETTER TESH DIGRAPH WITH CURL
1DF3E..1DF3F  ; Ll #   [2] LATIN SMALL LETTER BARRED TURNED H..LATIN SMALL LETTER BARRED W
1E922..1E943  ; Ll #  [34] ADLAM SMALL LETTER ALIF..ADLAM SMALL LETTER SHA

# Total code points: 2268

# ================================================

# General_Category=Titlecase_Letter

01C5          ; Lt #       LATIN CAPITAL LETTER D WITH SMALL LETTER Z WITH CARON
01C8          ; Lt #       LATIN CAPITAL LETTER L WITH SMALL LETTER J
01CB          ; Lt #       LATIN CAPITAL LETTER N WITH SMALL LETTER J
01F2          ; Lt #       LATIN CAPITAL LETTER D WITH SMALL LETTER Z
1F88..1F8F    ; Lt #   [8] GREEK CAPITAL LETTER ALPHA WITH PSILI AND PROSGEGRAMMENI..GREEK CAPITAL LETTER ALPHA WITH DASIA AND PERISPOMENI AND PROSGEGRAMMENI
1F98..1F9F    ; Lt #   [8] GREEK CAPITAL LETTER ETA WITH PSILI AND PROSGEGRAMMENI..GREEK CAPITAL LETTER ETA WITH DASIA AND PERISPOMENI AND PROSGEGRAMMENI
1FA8..1FAF    ; Lt #   [8] GREEK CAPITAL LETTER OMEGA WITH PSILI AND PROSGEGRAMMENI..GREEK CAPITAL LETTER OMEGA WITH DASIA AND PERISPOMENI AND PROSGEGRAMMENI
1FBC          ; Lt #       GREEK CAPITAL LETTER ALPHA WITH PROSGEGRAMMENI
1FCC          ; Lt #       GREEK CAPITAL LETTER ETA WITH PROSGEGRAMMENI
1FFC          ; Lt #       GREEK CAPITAL LETTER OMEGA WITH PROSGEGRAMMENI

# Total code points: 31

# ================================================

# General_Category=Modifier_Letter

02B0..02C1    ; Lm #  [18] MODIFIER LETTER SMALL H..MODIFIER LETTER REVERSED GLOTTAL STOP
02C6..02D1    ; Lm #  [12] MODIFIER LETTER CIRCUMFLEX ACCENT..MODIFIER LETTER HALF TRIANGULAR COLON
02E0..02E4    ; Lm #   [5] MODIFIER LETTER SMALL GAMMA..MODIFIER LETTER SMALL REVERSED GLOTTAL STOP
02EC          ; Lm #       MODIFIER LETTER VOICING
02EE          ; Lm #       MODIFIER LETTER DOUBLE APOSTROPHE
0374          ; Lm #       GREEK NUMERAL SIGN
037A          ; Lm #       GREEK YPOGEGRAMMENI
0559          ; Lm #       ARMENIAN MODIFIER LETTER LEFT HALF RING
0640          ; Lm #       ARABIC TATWEEL
06E5..06E6    ; Lm #   [2] ARABIC SMALL WAW..ARABIC SMALL YEH
07F4..07F5    ; Lm #   [2] NKO HIGH TONE APOSTROPHE..NKO LOW TONE APOSTROPHE
07FA          ; Lm #       NKO LAJANYALAN
081A          ; Lm #       SAMARITAN MODIFIER LETTER EPENTHETIC YUT
0824          ; Lm #       SAMARITAN MODIFIER LETTER SHORT A
0828          ; Lm #       SAMARITAN MODIFIER LETTER I
08C9          ; Lm #       ARABIC SMALL FARSI YEH
0971          ; Lm #       DEVANAGARI SIGN HIGH SPACING DOT
0E46          ; Lm #       THAI CHARACTER MAIYAMOK
0EC6          ; Lm #       LAO KO LA
10FC          ; Lm #       MODIFIER LETTER GEORGIAN NAR
17D7          ; Lm #       KHMER SIGN LEK TOO
1843          ; Lm #       MONGOLIAN LETTER TODO LONG VOWEL SIGN
1AA7          ; Lm #       TAI THAM SIGN MAI YAMOK
1C78..1C7D    ; Lm #   [6] OL CHIKI MU TTUDDAG..OL CHIKI AHAD
1D2C..1D6A    ; Lm #  [63] MODIFIER LETTER CAPITAL A..GREEK SUBSCRIPT SMALL LETTER CHI
1D78          ; Lm #       MODIFIER LETTER CYRILLIC EN
1D9B..1DBF    ; Lm #  [37] MODIFIER LETTER SMALL TURNED ALPHA..MODIFIER LETTER SMALL THETA
2071          ; Lm #       SUPERSCRIPT LATIN SMALL LETTER I
207F          ; Lm #       SUPERSCRIPT LATIN SMALL LETTER N
2090..209C    ; Lm #  [13] LATIN SUBSCRIPT SMALL LETTER A..LATIN SUBSCRIPT SMALL LETTER T
2C7C..2C7D    ; Lm #   [2] LATIN SUBSCRIPT SMALL LETTER J..MODIFIER LETTER CAPITAL V
2D6F          ; Lm #       TIFINAGH MODIFIER LETTER LABIALIZATION MARK
2E2F          ; Lm #       VERTICAL TILDE
3005          ; Lm #       IDEOGRAPHIC ITERATION MARK
3031..3035    ; Lm #   [5] VERTICAL KANA REPEAT MARK..VERTICAL KANA REPEAT MARK LOWER HALF
303B          ; Lm #       VERTICAL IDEOGRAPHIC ITERATION MARK
309D..309E    ; Lm #   [2] HIRAGANA ITERATION MARK..HIRAGANA VOICED ITERATION MARK
30FC..30FE    ; Lm #   [3] KATAKANA-HIRAGANA PROLONGED SOUND MARK..KATAKANA VOICED ITERATION MARK
A015          ; Lm #       YI SYLLABLE WU
A4F8..A4FD    ; Lm #   [6] LISU LETTER TONE MYA TI..LISU LETTER TONE MYA JEU
A60C          ; Lm #       VAI SYLLABLE LENGTHENER
A67F          ; Lm #       CYRILLIC PAYEROK
A69C..A69D    ; Lm #   [2] MODIFIER LETTER CYRILLIC HARD SIGN..MODIFIER LETTER CYRILLIC SOFT SIGN
A717..A71F    ; Lm #   [9] MODIFIER LETTER DOT VERTICAL BAR..MODIFIER LETTER LOW INVERTED EXCLAMATION MARK
A770          ; Lm #       MODIFIER LETTER US
A788          ; Lm #       MODIFIER LETTER LOW CIRCUMFLEX ACCENT
A7F2..A7F4    ; Lm #   [3] MODIFIER LETTER CAPITAL C..MODIFIER LETTER CAPITAL Q
A7F8..A7F9    ; Lm #   [2] MODIFIER LETTER CAPITAL H WITH STROKE..MODIFIER LETTER SMALL LIGATURE OE
A9CF          ; Lm #       JAVANESE PANGRANGKEP
A9E6          ; Lm #       MYANMAR MODIFIER LETTER SHAN REDUPLICATION
AA70          ; Lm #       MYANMAR MODIFIER LETTER KHAMTI REDUPLICATION
AADD          ; Lm #       TAI VIET SYMBOL SAM
AAF3..AAF4    ; Lm #   [2] MEETEI MAYEK SYLLABLE REPETITION MARK..MEETEI MAYEK WORD REPETITION MARK
AB5C..AB5F    ; Lm #   [4] MODIFIER LETTER SMALL HENG..MODIFIER LETTER SMALL U WITH LEFT HOOK
AB69          ; Lm #       MODIFIER LETTER SMALL TURNED W
FF70          ; Lm #       HALFWIDTH KATAKANA-HIRAGANA PROLONGED SOUND MARK
FF9E..FF9F    ; Lm #   [2] HALFWIDTH KATAKANA VOICED SOUND MARK..HALFWIDTH KATAKANA SEMI-VOICED SOUND MARK
10780..10785  ; Lm #   [6] MODIFIER LETTER SMALL CAPITAL AA..MODIFIER LETTER SMALL B WITH HOOK
10787..107B0  ; Lm #  [42] MODIFIER LETTER SMALL DZ DIGRAPH..MODIFIER LETTER SMALL V WITH RIGHT HOOK
107B2..107BA  ; Lm #   [9] MODIFIER LETTER SMALL CAPITAL Y..MODIFIER LETTER SMALL S WITH CURL
10D4E         ; Lm #       GARAY VOWEL LENGTH MARK
10D6F         ; Lm #       GARAY REDUPLICATION MARK
16B40..16B43  ; Lm #   [4] PAHAWH HMONG SIGN VOS SEEV..PAHAWH HMONG SIGN IB YAM
16D40..16D42  ; Lm #   [3] KIRAT RAI SIGN ANUSVARA..KIRAT RAI SIGN VISARGA
16D6B..16D6C  ; Lm #   [2] KIRAT RAI SIGN VIRAMA..KIRAT RAI SIGN SAAT
16F93..16F9F  ; Lm #  [13] MIAO LETTER TONE-2..MIAO LETTER REFORMED TONE-8
16FE0..16FE1  ; Lm #   [2] TANGUT ITERATION MARK..NUSHU ITERATION MARK
16FE3         ; Lm #       OLD CHINESE ITERATION MARK
1AFF0..1AFF3  ; Lm #   [4] KATAKANA LETTER MINNAN TONE-2..KATAKANA LETTER MINNAN TONE-5
1AFF5..1AFFB  ; Lm #   [7] KATAKANA LETTER MINNAN TONE-7..KATAKANA LETTER MINNAN NASALIZED TONE-5
1AFFD..1AFFE  ; Lm #   [2] KATAKANA LETTER MINNAN NASALIZED TONE-7..KATAKANA LETTER MINNAN NASALIZED TONE-8
1DFD8..1DFE8  ; Lm #  [17] MODIFIER LETTER SMALL BARRED TURNED H..MODIFIER LETTER SMALL CAPITAL D
1E030..1E06D  ; Lm #  [62] MODIFIER LETTER CYRILLIC SMALL A..MODIFIER LETTER CYRILLIC SMALL STRAIGHT U WITH STROKE
1E137..1E13D  ; Lm #   [7] NYIAKENG PUACHUE HMONG SIGN FOR PERSON..NYIAKENG PUACHUE HMONG SYLLABLE LENGTHENER
1E4EB         ; Lm #       NAG MUNDARI SIGN OJOD
1E94B         ; Lm #       ADLAM NASALIZATION MARK

# Total code points: 421

# ================================================

# General_Category=Other_Letter

00AA          ; Lo #       FEMININE ORDINAL INDICATOR
00BA          ; Lo #       MASCULINE ORDINAL INDICATOR
01BB          ; Lo #       LATIN LETTER TWO WITH STROKE
01C0..01C3    ; Lo #   [4] LATIN LETTER DENTAL CLICK..LATIN LETTER RETROFLEX CLICK
0294          ; Lo #       LATIN LETTER GLOTTAL STOP
05D0..05EA    ; Lo #  [27] HEBREW LETTER ALEF..HEBREW LETTER TAV
05EF..05F2    ; Lo #   [4] HEBREW YOD TRIANGLE..HEBREW LIGATURE YIDDISH DOUBLE YOD
0620..063F    ; Lo #  [32] ARABIC LETTER KASHMIRI YEH..ARABIC LETTER FARSI YEH WITH THREE DOTS ABOVE
0641..064A    ; Lo #  [10] ARABIC LETTER FEH..ARABIC LETTER YEH
066E..066F    ; Lo #   [2] ARABIC LETTER DOTLESS BEH..ARABIC LETTER DOTLESS QAF
0671..06D3    ; Lo #  [99] ARABIC LETTER ALEF WASLA..ARABIC LETTER YEH BARREE WITH HAMZA ABOVE
06D5          ; Lo #       ARABIC LETTER AE
06EE..06EF    ; Lo #   [2] ARABIC LETTER DAL WITH INVERTED V..ARABIC LETTER REH WITH INVERTED V
06FA..06FC    ; Lo #   [3] ARABIC LETTER SHEEN WITH DOT BELOW..ARABIC LETTER GHAIN WITH DOT BELOW
06FF          ; Lo #       ARABIC LETTER HEH WITH INVERTED V
0710          ; Lo #       SYRIAC LETTER ALAPH
0712..072F    ; Lo #  [30] SYRIAC LETTER BETH..SYRIAC LETTER PERSIAN DHALATH
074D..07A5    ; Lo #  [89] SYRIAC LETTER SOGDIAN ZHAIN..THAANA LETTER WAAVU
07B1          ; Lo #       THAANA LETTER NAA
07CA..07EA    ; Lo #  [33] NKO LETTER A..NKO LETTER JONA RA
0800..0815    ; Lo #  [22] SAMARITAN LETTER ALAF..SAMARITAN LETTER TAAF
0840..0858    ; Lo #  [25] MANDAIC LETTER HALQA..MANDAIC LETTER AIN
0860..086A    ; Lo #  [11] SYRIAC LETTER MALAYALAM NGA..SYRIAC LETTER MALAYALAM SSA
0870..0887    ; Lo #  [24] ARABIC LETTER ALEF WITH ATTACHED FATHA..ARABIC BASELINE ROUND DOT
0889..088E    ; Lo #   [6] ARABIC LETTER NOON WITH INVERTED SMALL V..ARABIC VERTICAL TAIL
08A0..08C8    ; Lo #  [41] ARABIC LETTER BEH WITH SMALL V BELOW..ARABIC LETTER GRAF
0904..0939    ; Lo #  [54] DEVANAGARI LETTER SHORT A..DEVANAGARI LETTER HA
093D          ; Lo #       DEVANAGARI SIGN AVAGRAHA
0950          ; Lo #       DEVANAGARI OM
0958..0961    ; Lo #  [10] DEVANAGARI LETTER QA..DEVANAGARI LETTER VOCALIC LL
0972..0980    ; Lo #  [15] DEVANAGARI LETTER CANDRA A..BENGALI ANJI
0985..098C    ; Lo #   [8] BENGALI LETTER A..BENGALI LETTER VOCALIC L
098F..0990    ; Lo #   [2] BENGALI LETTER E..BENGALI LETTER AI
0993..09A8    ; Lo #  [22] BENGALI LETTER O..BENGALI LETTER NA
09AA..09B0    ; Lo #   [7] BENGALI LETTER PA..BENGALI LETTER RA
09B2          ; Lo #       BENGALI LETTER LA
09B6..09B9    ; Lo #   [4] BENGALI LETTER SHA..BENGALI LETTER HA
09BD          ; Lo #       BENGALI SIGN AVAGRAHA
09CE          ; Lo #       BENGALI LETTER KHANDA TA
09DC..09DD    ; Lo #   [2] BENGALI LETTER RRA..BENGALI LETTER RHA
09DF..09E1    ; Lo #   [3] BENGALI LETTER YYA..BENGALI LETTER VOCALIC LL
09F0..09F1    ; Lo #   [2] BENGALI LETTER RA WITH MIDDLE DIAGONAL..BENGALI LETTER RA WITH LOWER DIAGONAL
09FC          ; Lo #       BENGALI LETTER VEDIC ANUSVARA
0A05..0A0A    ; Lo #   [6] GURMUKHI LETTER A..GURMUKHI LETTER UU
0A0F..0A10    ; Lo #   [2] GURMUKHI LETTER EE..GURMUKHI LETTER AI
0A13..0A28    ; Lo #  [22] GURMUKHI LETTER OO..GURMUKHI LETTER NA
0A2A..0A30    ; Lo #   [7] GURMUKHI LETTER PA..GURMUKHI LETTER RA
0A32..0A33    ; Lo #   [2] GURMUKHI LETTER LA..GURMUKHI LETTER LLA
0A35..0A36    ; Lo #   [2] GURMUKHI LETTER VA..GURMUKHI LETTER SHA
0A38..0A39    ; Lo #   [2] GURMUKHI LETTER SA..GURMUKHI LETTER HA
0A59..0A5C    ; Lo #   [4] GURMUKHI LETTER KHHA..GURMUKHI LETTER RRA
0A5E          ; Lo #       GURMUKHI LETTER FA
0A72..0A74    ; Lo #   [3] GURMUKHI IRI..GURMUKHI EK ONKAR
0A85..0A8D    ; Lo #   [9] GUJARATI LETTER A..GUJARATI VOWEL CANDRA E
0A8F..0A91    ; Lo #   [3] GUJARATI LETTER E..GUJARATI VOWEL CANDRA O
0A93..0AA8    ; Lo #  [22] GUJARATI LETTER O..GUJARATI LETTER NA
0AAA..0AB0    ; Lo #   [7] GUJARATI LETTER PA..GUJARATI LETTER RA
0AB2..0AB3    ; Lo #   [2] GUJARATI LETTER LA..GUJARATI LETTER LLA
0AB5..0AB9    ; Lo #   [5] GUJARATI LETTER VA..GUJARATI LETTER HA
0ABD          ; Lo #       GUJARATI SIGN AVAGRAHA
0AD0          ; Lo #       GUJARATI OM
0AE0..0AE1    ; Lo #   [2] GUJARATI LETTER VOCALIC RR..GUJARATI LETTER VOCALIC LL
0AF9          ; Lo #       GUJARATI LETTER ZHA
0B05..0B0C    ; Lo #   [8] ORIYA LETTER A..ORIYA LETTER VOCALIC L
0B0F..0B10    ; Lo #   [2] ORIYA LETTER E..ORIYA LETTER AI
0B13..0B28    ; Lo #  [22] ORIYA LETTER O..ORIYA LETTER NA
0B2A..0B30    ; Lo #   [7] ORIYA LETTER PA..ORIYA LETTER RA
0B32..0B33    ; Lo #   [2] ORIYA LETTER LA..ORIYA LETTER LLA
0B35..0B39    ; Lo #   [5] ORIYA LETTER VA..ORIYA LETTER HA
0B3D          ; Lo #       ORIYA SIGN AVAGRAHA
0B5C..0B5D    ; Lo #   [2] ORIYA LETTER RRA..ORIYA LETTER RHA
0B5F..0B61    ; Lo #   [3] ORIYA LETTER YYA..ORIYA LETTER VOCALIC LL
0B71          ; Lo #       ORIYA LETTER WA
0B83          ; Lo #       TAMIL SIGN VISARGA
0B85..0B8A    ; Lo #   [6] TAMIL LETTER A..TAMIL LETTER UU
0B8E..0B90    ; Lo #   [3] TAMIL LETTER E..TAMIL LETTER AI
0B92..0B95    ; Lo #   [4] TAMIL LETTER O..TAMIL LETTER KA
0B99..0B9A    ; Lo #   [2] TAMIL LETTER NGA..TAMIL LETTER CA
0B9C          ; Lo #       TAMIL LETTER JA
0B9E..0B9F    ; Lo #   [2] TAMIL LETTER NYA..TAMIL LETTER TTA
0BA3..0BA4    ; Lo #   [2] TAMIL LETTER NNA..TAMIL LETTER TA
0BA8..0BAA    ; Lo #   [3] TAMIL LETTER NA..TAMIL LETTER PA
0BAE..0BB9    ; Lo #  [12] TAMIL LETTER MA..TAMIL LETTER HA
0BD0          ; Lo #       TAMIL OM
0C05..0C0C    ; Lo #   [8] TELUGU LETTER A..TELUGU LETTER VOCALIC L
0C0E..0C10    ; Lo #   [3] TELUGU LETTER E..TELUGU LETTER AI
0C12..0C28    ; Lo #  [23] TELUGU LETTER O..TELUGU LETTER NA
0C2A..0C39    ; Lo #  [16] TELUGU LETTER PA..TELUGU LETTER HA
0C3D          ; Lo #       TELUGU SIGN AVAGRAHA
0C58..0C5A    ; Lo #   [3] TELUGU LETTER TSA..TELUGU LETTER RRRA
0C5D          ; Lo #       TELUGU LETTER NAKAARA POLLU
0C60..0C61    ; Lo #   [2] TELUGU LETTER VOCALIC RR..TELUGU LETTER VOCALIC LL
0C80          ; Lo #       KANNADA SIGN SPACING CANDRABINDU
0C85..0C8C    ; Lo #   [8] KANNADA LETTER A..KANNADA LETTER VOCALIC L
0C8E..0C90    ; Lo #   [3] KANNADA LETTER E..KANNADA LETTER AI
0C92..0CA8    ; Lo #  [23] KANNADA LETTER O..KANNADA LETTER NA
0CAA..0CB3    ; Lo #  [10] KANNADA LETTER PA..KANNADA LETTER LLA
0CB5..0CB9    ; Lo #   [5] KANNADA LETTER VA..KANNADA LETTER HA
0CBD          ; Lo #       KANNADA SIGN AVAGRAHA
0CDD..0CDE    ; Lo #   [2] KANNADA LETTER NAKAARA POLLU..KANNADA LETTER FA
0CE0..0CE1    ; Lo #   [2] KANNADA LETTER VOCALIC RR..KANNADA LETTER VOCALIC LL
0CF1..0CF2    ; Lo #   [2] KANNADA SIGN JIHVAMULIYA..KANNADA SIGN UPADHMANIYA
0D04..0D0C    ; Lo #   [9] MALAYALAM LETTER VEDIC ANUSVARA..MALAYALAM LETTER VOCALIC L
0D0E..0D10    ; Lo #   [3] MALAYALAM LETTER E..MALAYALAM LETTER AI
0D12..0D3A    ; Lo #  [41] MALAYALAM LETTER O..MALAYALAM LETTER TTTA
0D3D          ; Lo #       MALAYALAM SIGN AVAGRAHA
0D4E          ; Lo #       MALAYALAM LETTER DOT REPH
0D54..0D56    ; Lo #   [3] MALAYALAM LETTER CHILLU M..MALAYALAM LETTER CHILLU LLL
0D5F..0D61    ; Lo #   [3] MALAYALAM LETTER ARCHAIC II..MALAYALAM LETTER VOCALIC LL
0D7A..0D7F    ; Lo #   [6] MALAYALAM LETTER CHILLU NN..MALAYALAM LETTER CHILLU K
0D85..0D96    ; Lo #  [18] SINHALA LETTER AYANNA..SINHALA LETTER AUYANNA
0D9A..0DB1    ; Lo #  [24] SINHALA LETTER ALPAPRAANA KAYANNA..SINHALA LETTER DANTAJA NAYANNA
0DB3..0DBB    ; Lo #   [9] SINHALA LETTER SANYAKA DAYANNA..SINHALA LETTER RAYANNA
0DBD          ; Lo #       SINHALA LETTER DANTAJA LAYANNA
0DC0..0DC6    ; Lo #   [7] SINHALA LETTER VAYANNA..SINHALA LETTER FAYANNA
0E01..0E30    ; Lo #  [48] THAI CHARACTER KO KAI..THAI CHARACTER SARA A
0E32..0E33    ; Lo #   [2] THAI CHARACTER SARA AA..THAI CHARACTER SARA AM
0E40..0E45    ; Lo #   [6] THAI CHARACTER SARA E..THAI CHARACTER LAKKHANGYAO
0E81..0E82    ; Lo #   [2] LAO LETTER KO..LAO LETTER KHO SUNG
0E84          ; Lo #       LAO LETTER KHO TAM
0E86..0E8A    ; Lo #   [5] LAO LETTER PALI GHA..LAO LETTER SO TAM
0E8C..0EA3    ; Lo #  [24] LAO LETTER PALI JHA..LAO LETTER LO LING
0EA5          ; Lo #       LAO LETTER LO LOOT
0EA7..0EB0    ; Lo #  [10] LAO LETTER WO..LAO VOWEL SIGN A
0EB2..0EB3    ; Lo #   [2] LAO VOWEL SIGN AA..LAO VOWEL SIGN AM
0EBD          ; Lo #       LAO SEMIVOWEL SIGN NYO
0EC0..0EC4    ; Lo #   [5] LAO VOWEL SIGN E..LAO VOWEL SIGN AI
0EDC..0EDF    ; Lo #   [4] LAO HO NO..LAO LETTER KHMU NYO
0F00          ; Lo #       TIBETAN SYLLABLE OM
0F40..0F47    ; Lo #   [8] TIBETAN LETTER KA..TIBETAN LETTER JA
0F49..0F6C    ; Lo #  [36] TIBETAN LETTER NYA..TIBETAN LETTER RRA
0F88..0F8C    ; Lo #   [5] TIBETAN SIGN LCE TSA CAN..TIBETAN SIGN INVERTED MCHU CAN
1000..102A    ; Lo #  [43] MYANMAR LETTER KA..MYANMAR LETTER AU
103F          ; Lo #       MYANMAR LETTER GREAT SA
1050..1055    ; Lo #   [6] MYANMAR LETTER SHA..MYANMAR LETTER VOCALIC LL
105A..105D    ; Lo #   [4] MYANMAR LETTER MON NGA..MYANMAR LETTER MON BBE
1061          ; Lo #       MYANMAR LETTER SGAW KAREN SHA
1065..1066    ; Lo #   [2] MYANMAR LETTER WESTERN PWO KAREN THA..MYANMAR LETTER WESTERN PWO KAREN PWA
106E..1070    ; Lo #   [3] MYANMAR LETTER EASTERN PWO KAREN NNA..MYANMAR LETTER EASTERN PWO KAREN GHWA
1075..1081    ; Lo #  [13] MYANMAR LETTER SHAN KA..MYANMAR LETTER SHAN HA
108E          ; Lo #       MYANMAR LETTER RUMAI PALAUNG FA
1100..1248    ; Lo # [329] HANGUL CHOSEONG KIYEOK..ETHIOPIC SYLLABLE QWA
124A..124D    ; Lo #   [4] ETHIOPIC SYLLABLE QWI..ETHIOPIC SYLLABLE QWE
1250..1256    ; Lo #   [7] ETHIOPIC SYLLABLE QHA..ETHIOPIC SYLLABLE QHO
1258          ; Lo #       ETHIOPIC SYLLABLE QHWA
125A..125D    ; Lo #   [4] ETHIOPIC SYLLABLE QHWI..ETHIOPIC SYLLABLE QHWE
1260..1288    ; Lo #  [41] ETHIOPIC SYLLABLE BA..ETHIOPIC SYLLABLE XWA
128A..128D    ; Lo #   [4] ETHIOPIC SYLLABLE XWI..ETHIOPIC SYLLABLE XWE
1290..12B0    ; Lo #  [33] ETHIOPIC SYLLABLE NA..ETHIOPIC SYLLABLE KWA
12B2..12B5    ; Lo #   [4] ETHIOPIC SYLLABLE KWI..ETHIOPIC SYLLABLE KWE
12B8..12BE    ; Lo #   [7] ETHIOPIC SYLLABLE KXA..ETHIOPIC SYLLABLE KXO
12C0          ; Lo #       ETHIOPIC SYLLABLE KXWA
12C2..12C5    ; Lo #   [4] ETHIOPIC SYLLABLE KXWI..ETHIOPIC SYLLABLE KXWE
12C8..12D6    ; Lo #  [15] ETHIOPIC SYLLABLE WA..ETHIOPIC SYLLABLE PHARYNGEAL O
12D8..1310    ; Lo #  [57] ETHIOPIC SYLLABLE ZA..ETHIOPIC SYLLABLE GWA
1312..1315    ; Lo #   [4] ETHIOPIC SYLLABLE GWI..ETHIOPIC SYLLABLE GWE
1318..135A    ; Lo #  [67] ETHIOPIC SYLLABLE GGA..ETHIOPIC SYLLABLE FYA
1380..138F    ; Lo #  [16] ETHIOPIC SYLLABLE SEBATBEIT MWA..ETHIOPIC SYLLABLE PWE
1401..166C    ; Lo # [620] CANADIAN SYLLABICS E..CANADIAN SYLLABICS CARRIER TTSA
166F..167F    ; Lo #  [17] CANADIAN SYLLABICS QAI..CANADIAN SYLLABICS BLACKFOOT W
1681..169A    ; Lo #  [26] OGHAM LETTER BEITH..OGHAM LETTER PEITH
16A0..16EA    ; Lo #  [75] RUNIC LETTER FEHU FEOH FE F..RUNIC LETTER X
16F1..16F8    ; Lo #   [8] RUNIC LETTER K..RUNIC LETTER FRANKS CASKET AESC
1700..1711    ; Lo #  [18] TAGALOG LETTER A..TAGALOG LETTER HA
171F..1731    ; Lo #  [19] TAGALOG LETTER ARCHAIC RA..HANUNOO LETTER HA
1740..1751    ; Lo #  [18] BUHID LETTER A..BUHID LETTER HA
1760..176C    ; Lo #  [13] TAGBANWA LETTER A..TAGBANWA LETTER YA
176E..1770    ; Lo #   [3] TAGBANWA LETTER LA..TAGBANWA LETTER SA
1780..17B3    ; Lo #  [52] KHMER LETTER KA..KHMER INDEPENDENT VOWEL QAU
17DC          ; Lo #       KHMER SIGN AVAKRAHASANYA
1820..1842    ; Lo #  [35] MONGOLIAN LETTER A..MONGOLIAN LETTER CHI
1844..1878    ; Lo #  [53] MONGOLIAN LETTER TODO E..MONGOLIAN LETTER CHA WITH TWO DOTS
1880..1884    ; Lo #   [5] MONGOLIAN LETTER ALI GALI ANUSVARA ONE..MONGOLIAN LETTER ALI GALI INVERTED UBADAMA
1887..18A8    ; Lo #  [34] MONGOLIAN LETTER ALI GALI A..MONGOLIAN LETTER MANCHU ALI GALI BHA
18AA          ; Lo #       MONGOLIAN LETTER MANCHU ALI GALI LHA
18B0..18F5    ; Lo #  [70] CANADIAN SYLLABICS OY..CANADIAN SYLLABICS CARRIER DENTAL S
1900..191E    ; Lo #  [31] LIMBU VOWEL-CARRIER LETTER..LIMBU LETTER TRA
1950..196D    ; Lo #  [30] TAI LE LETTER KA..TAI LE LETTER AI
1970..1974    ; Lo #   [5] TAI LE LETTER TONE-2..TAI LE LETTER TONE-6
1980..19AB    ; Lo #  [44] NEW TAI LUE LETTER HIGH QA..NEW TAI LUE LETTER LOW SUA
19B0..19C9    ; Lo #  [26] NEW TAI LUE VOWEL SIGN VOWEL SHORTENER..NEW TAI LUE TONE MARK-2
1A00..1A16    ; Lo #  [23] BUGINESE LETTER KA..BUGINESE LETTER HA
1A20..1A54    ; Lo #  [53] TAI THAM LETTER HIGH KA..TAI THAM LETTER GREAT SA
1B05..1B33    ; Lo #  [47] BALINESE LETTER AKARA..BALINESE LETTER HA
1B45..1B4C    ; Lo #   [8] BALINESE LETTER KAF SASAK..BALINESE LETTER ARCHAIC JNYA
1B83..1BA0    ; Lo #  [30] SUNDANESE LETTER A..SUNDANESE LETTER HA
1BAE..1BAF    ; Lo #   [2] SUNDANESE LETTER KHA..SUNDANESE LETTER SYA
1BBA..1BE5    ; Lo #  [44] SUNDANESE AVAGRAHA..BATAK LETTER U
1C00..1C23    ; Lo #  [36] LEPCHA LETTER KA..LEPCHA LETTER A
1C4D..1C4F    ; Lo #   [3] LEPCHA LETTER TTA..LEPCHA LETTER DDA
1C5A..1C77    ; Lo #  [30] OL CHIKI LETTER LA..OL CHIKI LETTER OH
1CE9..1CEC    ; Lo #   [4] VEDIC SIGN ANUSVARA ANTARGOMUKHA..VEDIC SIGN ANUSVARA VAMAGOMUKHA WITH TAIL
1CEE..1CF3    ; Lo #   [6] VEDIC SIGN HEXIFORM LONG ANUSVARA..VEDIC SIGN ROTATED ARDHAVISARGA
1CF5..1CF6    ; Lo #   [2] VEDIC SIGN JIHVAMULIYA..VEDIC SIGN UPADHMANIYA
1CFA          ; Lo #       VEDIC SIGN DOUBLE ANUSVARA ANTARGOMUKHA
2135..2138    ; Lo #   [4] ALEF SYMBOL..DALET SYMBOL
2D30..2D67    ; Lo #  [56] TIFINAGH LETTER YA..TIFINAGH LETTER YO
2D80..2D96    ; Lo #  [23] ETHIOPIC SYLLABLE LOA..ETHIOPIC SYLLABLE GGWE
2DA0..2DA6    ; Lo #   [7] ETHIOPIC SYLLABLE SSA..ETHIOPIC SYLLABLE SSO
2DA8..2DAE    ; Lo #   [7] ETHIOPIC SYLLABLE CCA..ETHIOPIC SYLLABLE CCO
2DB0..2DB6    ; Lo #   [7] ETHIOPIC SYLLABLE ZZA..ETHIOPIC SYLLABLE ZZO
2DB8..2DBE    ; Lo #   [7] ETHIOPIC SYLLABLE CCHA..ETHIOPIC SYLLABLE CCHO
2DC0..2DC6    ; Lo #   [7] ETHIOPIC SYLLABLE QYA..ETHIOPIC SYLLABLE QYO
2DC8..2DCE    ; Lo #   [7] ETHIOPIC SYLLABLE KYA..ETHIOPIC SYLLABLE KYO
2DD0..2DD6    ; Lo #   [7] ETHIOPIC SYLLABLE XYA..ETHIOPIC SYLLABLE XYO
2DD8..2DDE    ; Lo #   [7] ETHIOPIC SYLLABLE GYA..ETHIOPIC SYLLABLE GYO
3006          ; Lo #       IDEOGRAPHIC CLOSING MARK
303C          ; Lo #       MASU MARK
3041..3096    ; Lo #  [86] HIRAGANA LETTER SMALL A..HIRAGANA LETTER SMALL KE
309F          ; Lo #       HIRAGANA DIGRAPH YORI
30A1..30FA    ; Lo #  [90] KATAKANA LETTER SMALL A..KATAKANA LETTER VO
30FF          ; Lo #       KATAKANA DIGRAPH KOTO
3105..312F    ; Lo #  [43] BOPOMOFO LETTER B..BOPOMOFO LETTER NN
3131..318E    ; Lo #  [94] HANGUL LETTER KIYEOK..HANGUL LETTER ARAEAE
31A0..31BF    ; Lo #  [32] BOPOMOFO LETTER BU..BOPOMOFO LETTER AH
31F0..31FF    ; Lo #  [16] KATAKANA LETTER SMALL KU..KATAKANA LETTER SMALL RO
3400..4DBF    ; Lo # [6592] CJK UNIFIED IDEOGRAPH-3400..CJK UNIFIED IDEOGRAPH-4DBF
4E00..A014    ; Lo # [21013] CJK UNIFIED IDEOGRAPH-4E00..YI SYLLABLE E
A016..A48C    ; Lo # [1143] YI SYLLABLE BIT..YI SYLLABLE YYR
A4D0..A4F7    ; Lo #  [40] LISU LETTER BA..LISU LETTER OE
A500..A60B    ; Lo # [268] VAI SYLLABLE EE..VAI SYLLABLE NG
A610..A61F    ; Lo #  [16] VAI SYLLABLE NDOLE FA..VAI SYMBOL JONG
A62A..A62B    ; Lo #   [2] VAI SYLLABLE NDOLE MA..VAI SYLLABLE NDOLE DO
A66E          ; Lo #       CYRILLIC LETTER MULTIOCULAR O
A6A0..A6E5    ; Lo #  [70] BAMUM LETTER A..BAMUM LETTER KI
A78F          ; Lo #       LATIN LETTER SINOLOGICAL DOT
A7F7          ; Lo #       LATIN EPIGRAPHIC LETTER SIDEWAYS I
A7FB..A801    ; Lo #   [7] LATIN EPIGRAPHIC LETTER REVERSED F..SYLOTI NAGRI LETTER I
A803..A805    ; Lo #   [3] SYLOTI NAGRI LETTER U..SYLOTI NAGRI LETTER O
A807..A80A    ; Lo #   [4] SYLOTI NAGRI LETTER KO..SYLOTI NAGRI LETTER GHO
A80C..A822    ; Lo #  [23] SYLOTI NAGRI LETTER CO..SYLOTI NAGRI LETTER HO
A840..A873    ; Lo #  [52] PHAGS-PA LETTER KA..PHAGS-PA LETTER CANDRABINDU
A882..A8B3    ; Lo #  [50] SAURASHTRA LETTER A..SAURASHTRA LETTER LLA
A8F2..A8F7    ; Lo #   [6] DEVANAGARI SIGN SPACING CANDRABINDU..DEVANAGARI SIGN CANDRABINDU AVAGRAHA
A8FB          ; Lo #       DEVANAGARI HEADSTROKE
A8FD..A8FE    ; Lo #   [2] DEVANAGARI JAIN OM..DEVANAGARI LETTER AY
A90A..A925    ; Lo #  [28] KAYAH LI LETTER KA..KAYAH LI LETTER OO
A930..A946    ; Lo #  [23] REJANG LETTER KA..REJANG LETTER A
A960..A97C    ; Lo #  [29] HANGUL CHOSEONG TIKEUT-MIEUM..HANGUL CHOSEONG SSANGYEORINHIEUH
A984..A9B2    ; Lo #  [47] JAVANESE LETTER A..JAVANESE LETTER HA
A9E0..A9E4    ; Lo #   [5] MYANMAR LETTER SHAN GHA..MYANMAR LETTER SHAN BHA
A9E7..A9EF    ; Lo #   [9] MYANMAR LETTER TAI LAING NYA..MYANMAR LETTER TAI LAING NNA
A9FA..A9FE    ; Lo #   [5] MYANMAR LETTER TAI LAING LLA..MYANMAR LETTER TAI LAING BHA
AA00..AA28    ; Lo #  [41] CHAM LETTER A..CHAM LETTER HA
AA40..AA42    ; Lo #   [3] CHAM LETTER FINAL K..CHAM LETTER FINAL NG
AA44..AA4B    ; Lo #   [8] CHAM LETTER FINAL CH..CHAM LETTER FINAL SS
AA60..AA6F    ; Lo #  [16] MYANMAR LETTER KHAMTI GA..MYANMAR LETTER KHAMTI FA
AA71..AA76    ; Lo #   [6] MYANMAR LETTER KHAMTI XA..MYANMAR LOGOGRAM KHAMTI HM
AA7A          ; Lo #       MYANMAR LETTER AITON RA
AA7E..AAAF    ; Lo #  [50] MYANMAR LETTER SHWE PALAUNG CHA..TAI VIET LETTER HIGH O
AAB1          ; Lo #       TAI VIET VOWEL AA
AAB5..AAB6    ; Lo #   [2] TAI VIET VOWEL E..TAI VIET VOWEL O
AAB9..AABD    ; Lo #   [5] TAI VIET VOWEL UEA..TAI VIET VOWEL AN
AAC0          ; Lo #       TAI VIET TONE MAI NUENG
AAC2          ; Lo #       TAI VIET TONE MAI SONG
AADB..AADC    ; Lo #   [2] TAI VIET SYMBOL KON..TAI VIET SYMBOL NUENG
AAE0..AAEA    ; Lo #  [11] MEETEI MAYEK LETTER E..MEETEI MAYEK LETTER SSA
AAF2          ; Lo #       MEETEI MAYEK ANJI
AB01..AB06    ; Lo #   [6] ETHIOPIC SYLLABLE TTHU..ETHIOPIC SYLLABLE TTHO
AB09..AB0E    ; Lo #   [6] ETHIOPIC SYLLABLE DDHU..ETHIOPIC SYLLABLE DDHO
AB11..AB16    ; Lo #   [6] ETHIOPIC SYLLABLE DZU..ETHIOPIC SYLLABLE DZO
AB20..AB26    ; Lo #   [7] ETHIOPIC SYLLABLE CCHHA..ETHIOPIC SYLLABLE CCHHO
AB28..AB2E    ; Lo #   [7] ETHIOPIC SYLLABLE BBA..ETHIOPIC SYLLABLE BBO
ABC0..ABE2    ; Lo #  [35] MEETEI MAYEK LETTER KOK..MEETEI MAYEK LETTER I LONSUM
AC00..D7A3    ; Lo # [11172] HANGUL SYLLABLE GA..HANGUL SYLLABLE HIH
D7B0..D7C6    ; Lo #  [23] HANGUL JUNGSEONG O-YEO..HANGUL JUNGSEONG ARAEA-E
D7CB..D7FB    ; Lo #  [49] HANGUL JONGSEONG NIEUN-RIEUL..HANGUL JONGSEONG PHIEUPH-THIEUTH
F900..FA6D    ; Lo # [366] CJK COMPATIBILITY IDEOGRAPH-F900..CJK COMPATIBILITY IDEOGRAPH-FA6D
FA70..FAD9    ; Lo # [106] CJK COMPATIBILITY IDEOGRAPH-FA70..CJK COMPATIBILITY IDEOGRAPH-FAD9
FB1D          ; Lo #       HEBREW LETTER YOD WITH HIRIQ
FB1F..FB28    ; Lo #  [10] HEBREW LIGATURE YIDDISH YOD YOD PATAH..HEBREW LETTER WIDE TAV
FB2A..FB36    ; Lo #  [13] HEBREW LETTER SHIN WITH SHIN DOT..HEBREW LETTER ZAYIN WITH DAGESH
FB38..FB3C    ; Lo #   [5] HEBREW LETTER TET WITH DAGESH..HEBREW LETTER LAMED WITH DAGESH
FB3E          ; Lo #       HEBREW LETTER MEM WITH DAGESH
FB40..FB41    ; Lo #   [2] HEBREW LETTER NUN WITH DAGESH..HEBREW LETTER SAMEKH WITH DAGESH
FB43..FB44    ; Lo #   [2] HEBREW LETTER FINAL PE WITH DAGESH..HEBREW LETTER PE WITH DAGESH
FB46..FBB1    ; Lo # [108] HEBREW LETTER TSADI WITH DAGESH..ARABIC LETTER YEH BARREE WITH HAMZA ABOVE FINAL FORM
FBD3..FD3D    ; Lo # [363] ARABIC LETTER NG ISOLATED FORM..ARABIC LIGATURE ALEF WITH FATHATAN ISOLATED FORM
FD50..FD8F    ; Lo #  [64] ARABIC LIGATURE TEH WITH JEEM WITH MEEM INITIAL FORM..ARABIC LIGATURE MEEM WITH KHAH WITH MEEM INITIAL FORM
FD92..FDC7    ; Lo #  [54] ARABIC LIGATURE MEEM WITH JEEM WITH KHAH INITIAL FORM..ARABIC LIGATURE NOON WITH JEEM WITH YEH FINAL FORM
FDF0..FDFB    ; Lo #  [12] ARABIC LIGATURE SALLA USED AS KORANIC STOP SIGN ISOLATED FORM..ARABIC LIGATURE JALLAJALALOUHOU
FE70..FE74    ; Lo #   [5] ARABIC FATHATAN ISOLATED FORM..ARABIC KASRATAN ISOLATED FORM
FE76..FEFC    ; Lo # [135] ARABIC FATHA ISOLATED FORM..ARABIC LIGATURE LAM WITH ALEF FINAL FORM
FF66..FF6F    ; Lo #  [10] HALFWIDTH KATAKANA LETTER WO..HALFWIDTH KATAKANA LETTER SMALL TU
FF71..FF9D    ; Lo #  [45] HALFWIDTH KATAKANA LETTER A..HALFWIDTH KATAKANA LETTER N
FFA0..FFBE    ; Lo #  [31] HALFWIDTH HANGUL FILLER..HALFWIDTH HANGUL LETTER HIEUH
FFC2..FFC7    ; Lo #   [6] HALFWIDTH HANGUL LETTER A..HALFWIDTH HANGUL LETTER E
FFCA..FFCF    ; Lo #   [6] HALFWIDTH HANGUL LETTER YEO..HALFWIDTH HANGUL LETTER OE
FFD2..FFD7    ; Lo #   [6] HALFWIDTH HANGUL LETTER YO..HALFWIDTH HANGUL LETTER YU
FFDA..FFDC    ; Lo #   [3] HALFWIDTH HANGUL LETTER EU..HALFWIDTH HANGUL LETTER I
10000..1000B  ; Lo #  [12] LINEAR B SYLLABLE B008 A..LINEAR B SYLLABLE B046 JE
1000D..10026  ; Lo #  [26] LINEAR B SYLLABLE B036 JO..LINEAR B SYLLABLE B032 QO
10028..1003A  ; Lo #  [19] LINEAR B SYLLABLE B060 RA..LINEAR B SYLLABLE B042 WO
1003C..1003D  ; Lo #   [2] LINEAR B SYLLABLE B017 ZA..LINEAR B SYLLABLE B074 ZE
1003F..1004D  ; Lo #  [15] LINEAR B SYLLABLE B020 ZO..LINEAR B SYLLABLE B091 TWO
10050..1005D  ; Lo #  [14] LINEAR B SYMBOL B018..LINEAR B SYMBOL B089
10080..100FA  ; Lo # [123] LINEAR B IDEOGRAM B100 MAN..LINEAR B IDEOGRAM VESSEL B305
10280..1029C  ; Lo #  [29] LYCIAN LETTER A..LYCIAN LETTER X
102A0..102D0  ; Lo #  [49] CARIAN LETTER A..CARIAN LETTER UUU3
10300..1031F  ; Lo #  [32] OLD ITALIC LETTER A..OLD ITALIC LETTER ESS
1032D..10340  ; Lo #  [20] OLD ITALIC LETTER YE..GOTHIC LETTER PAIRTHRA
10342..10349  ; Lo #   [8] GOTHIC LETTER RAIDA..GOTHIC LETTER OTHAL
10350..10375  ; Lo #  [38] OLD PERMIC LETTER AN..OLD PERMIC LETTER IA
10380..1039D  ; Lo #  [30] UGARITIC LETTER ALPA..UGARITIC LETTER SSU
103A0..103C3  ; Lo #  [36] OLD PERSIAN SIGN A..OLD PERSIAN SIGN HA
103C8..103CF  ; Lo #   [8] OLD PERSIAN SIGN AURAMAZDAA..OLD PERSIAN SIGN BUUMISH
10450..1049D  ; Lo #  [78] SHAVIAN LETTER PEEP..OSMANYA LETTER OO
10500..10527  ; Lo #  [40] ELBASAN LETTER A..ELBASAN LETTER KHE
10530..10563  ; Lo #  [52] CAUCASIAN ALBANIAN LETTER ALT..CAUCASIAN ALBANIAN LETTER KIW
105C0..105F3  ; Lo #  [52] TODHRI LETTER A..TODHRI LETTER OO
10600..10736  ; Lo # [311] LINEAR A SIGN AB001..LINEAR A SIGN A664
10740..10755  ; Lo #  [22] LINEAR A SIGN A701 A..LINEAR A SIGN A732 JE
10760..10767  ; Lo #   [8] LINEAR A SIGN A800..LINEAR A SIGN A807
10800..10805  ; Lo #   [6] CYPRIOT SYLLABLE A..CYPRIOT SYLLABLE JA
10808         ; Lo #       CYPRIOT SYLLABLE JO
1080A..10835  ; Lo #  [44] CYPRIOT SYLLABLE KA..CYPRIOT SYLLABLE WO
10837..10838  ; Lo #   [2] CYPRIOT SYLLABLE XA..CYPRIOT SYLLABLE XE
1083C         ; Lo #       CYPRIOT SYLLABLE ZA
1083F..10855  ; Lo #  [23] CYPRIOT SYLLABLE ZO..IMPERIAL ARAMAIC LETTER TAW
10860..10876  ; Lo #  [23] PALMYRENE LETTER ALEPH..PALMYRENE LETTER TAW
10880..1089E  ; Lo #  [31] NABATAEAN LETTER FINAL ALEPH..NABATAEAN LETTER TAW
108E0..108F2  ; Lo #  [19] HATRAN LETTER ALEPH..HATRAN LETTER QOPH
108F4..108F5  ; Lo #   [2] HATRAN LETTER SHIN..HATRAN LETTER TAW
10900..10915  ; Lo #  [22] PHOENICIAN LETTER ALF..PHOENICIAN LETTER TAU
10920..10939  ; Lo #  [26] LYDIAN LETTER A..LYDIAN LETTER C
10980..109B7  ; Lo #  [56] MEROITIC HIEROGLYPHIC LETTER A..MEROITIC CURSIVE LETTER DA
109BE..109BF  ; Lo #   [2] MEROITIC CURSIVE LOGOGRAM RMT..MEROITIC CURSIVE LOGOGRAM IMN
10A00         ; Lo #       KHAROSHTHI LETTER A
10A10..10A13  ; Lo #   [4] KHAROSHTHI LETTER KA..KHAROSHTHI LETTER GHA
10A15..10A17  ; Lo #   [3] KHAROSHTHI LETTER CA..KHAROSHTHI LETTER JA
10A19..10A35  ; Lo #  [29] KHAROSHTHI LETTER NYA..KHAROSHTHI LETTER VHA
10A60..10A7C  ; Lo #  [29] OLD SOUTH ARABIAN LETTER HE..OLD SOUTH ARABIAN LETTER THETH
10A80..10A9C  ; Lo #  [29] OLD NORTH ARABIAN LETTER HEH..OLD NORTH ARABIAN LETTER ZAH
10AC0..10AC7  ; Lo #   [8] MANICHAEAN LETTER ALEPH..MANICHAEAN LETTER WAW
10AC9..10AE4  ; Lo #  [28] MANICHAEAN LETTER ZAYIN..MANICHAEAN LETTER TAW
10B00..10B35  ; Lo #  [54] AVESTAN LETTER A..AVESTAN LETTER HE
10B40..10B55  ; Lo #  [22] INSCRIPTIONAL PARTHIAN LETTER ALEPH..INSCRIPTIONAL PARTHIAN LETTER TAW
10B60..10B72  ; Lo #  [19] INSCRIPTIONAL PAHLAVI LETTER ALEPH..INSCRIPTIONAL PAHLAVI LETTER TAW
10B80..10B91  ; Lo #  [18] PSALTER PAHLAVI LETTER ALEPH..PSALTER PAHLAVI LETTER TAW
10C00..10C48  ; Lo #  [73] OLD TURKIC LETTER ORKHON A..OLD TURKIC LETTER ORKHON BASH
10D00..10D23  ; Lo #  [36] HANIFI ROHINGYA LETTER A..HANIFI ROHINGYA MARK NA KHONNA
10D4A..10D4D  ; Lo #   [4] GARAY VOWEL SIGN A..GARAY VOWEL SIGN EE
10D4F         ; Lo #       GARAY SUKUN
10E80..10EA9  ; Lo #  [42] YEZIDI LETTER ELIF..YEZIDI LETTER ET
10EB0..10EB1  ; Lo #   [2] YEZIDI LETTER LAM WITH DOT ABOVE..YEZIDI LETTER YOT WITH CIRCUMFLEX ABOVE
10EC2..10EC4  ; Lo #   [3] ARABIC LETTER DAL WITH TWO DOTS VERTICALLY BELOW..ARABIC LETTER KAF WITH TWO DOTS VERTICALLY BELOW
10F00..10F1C  ; Lo #  [29] OLD SOGDIAN LETTER ALEPH..OLD SOGDIAN LETTER FINAL TAW WITH VERTICAL TAIL
10F27         ; Lo #       OLD SOGDIAN LIGATURE AYIN-DALETH
10F30..10F45  ; Lo #  [22] SOGDIAN LETTER ALEPH..SOGDIAN INDEPENDENT SHIN
10F70..10F81  ; Lo #  [18] OLD UYGHUR LETTER ALEPH..OLD UYGHUR LETTER LESH
10FB0..10FC4  ; Lo #  [21] CHORASMIAN LETTER ALEPH..CHORASMIAN LETTER TAW
10FE0..10FF6  ; Lo #  [23] ELYMAIC LETTER ALEPH..ELYMAIC LIGATURE ZAYIN-YODH
11003..11037  ; Lo #  [53] BRAHMI SIGN JIHVAMULIYA..BRAHMI LETTER OLD TAMIL NNNA
11071..11072  ; Lo #   [2] BRAHMI LETTER OLD TAMIL SHORT E..BRAHMI LETTER OLD TAMIL SHORT O
11075         ; Lo #       BRAHMI LETTER OLD TAMIL LLA
11083..110AF  ; Lo #  [45] KAITHI LETTER A..KAITHI LETTER HA
110D0..110E8  ; Lo #  [25] SORA SOMPENG LETTER SAH..SORA SOMPENG LETTER MAE
11103..11126  ; Lo #  [36] CHAKMA LETTER AA..CHAKMA LETTER HAA
11144         ; Lo #       CHAKMA LETTER LHAA
11147         ; Lo #       CHAKMA LETTER VAA
11150..11172  ; Lo #  [35] MAHAJANI LETTER A..MAHAJANI LETTER RRA
11176         ; Lo #       MAHAJANI LIGATURE SHRI
11183..111B2  ; Lo #  [48] SHARADA LETTER A..SHARADA LETTER HA
111C1..111C4  ; Lo #   [4] SHARADA SIGN AVAGRAHA..SHARADA OM
111DA         ; Lo #       SHARADA EKAM
111DC         ; Lo #       SHARADA HEADSTROKE
11200..11211  ; Lo #  [18] KHOJKI LETTER A..KHOJKI LETTER JJA
11213..1122B  ; Lo #  [25] KHOJKI LETTER NYA..KHOJKI LETTER LLA
1123F..11240  ; Lo #   [2] KHOJKI LETTER QA..KHOJKI LETTER SHORT I
11280..11286  ; Lo #   [7] MULTANI LETTER A..MULTANI LETTER GA
11288         ; Lo #       MULTANI LETTER GHA
1128A..1128D  ; Lo #   [4] MULTANI LETTER CA..MULTANI LETTER JJA
1128F..1129D  ; Lo #  [15] MULTANI LETTER NYA..MULTANI LETTER BA
1129F..112A8  ; Lo #  [10] MULTANI LETTER BHA..MULTANI LETTER RHA
112B0..112DE  ; Lo #  [47] KHUDAWADI LETTER A..KHUDAWADI LETTER HA
11305..1130C  ; Lo #   [8] GRANTHA LETTER A..GRANTHA LETTER VOCALIC L
1130F..11310  ; Lo #   [2] GRANTHA LETTER EE..GRANTHA LETTER AI
11313..11328  ; Lo #  [22] GRANTHA LETTER OO..GRANTHA LETTER NA
1132A..11330  ; Lo #   [7] GRANTHA LETTER PA..GRANTHA LETTER RA
11332..11333  ; Lo #   [2] GRANTHA LETTER LA..GRANTHA LETTER LLA
11335..11339  ; Lo #   [5] GRANTHA LETTER VA..GRANTHA LETTER HA
1133D         ; Lo #       GRANTHA SIGN AVAGRAHA
11350         ; Lo #       GRANTHA OM
1135D..11361  ; Lo #   [5] GRANTHA SIGN PLUTA..GRANTHA LETTER VOCALIC LL
11380..11389  ; Lo #  [10] TULU-TIGALARI LETTER A..TULU-TIGALARI LETTER VOCALIC LL
1138B         ; Lo #       TULU-TIGALARI LETTER EE
1138E         ; Lo #       TULU-TIGALARI LETTER AI
11390..113B5  ; Lo #  [38] TULU-TIGALARI LETTER OO..TULU-TIGALARI LETTER LLLA
113B7         ; Lo #       TULU-TIGALARI SIGN AVAGRAHA
113D1         ; Lo #       TULU-TIGALARI REPHA
113D3         ; Lo #       TULU-TIGALARI SIGN PLUTA
11400..11434  ; Lo #  [53] NEWA LETTER A..NEWA LETTER HA
11447..1144A  ; Lo #   [4] NEWA SIGN AVAGRAHA..NEWA SIDDHI
1145F..11461  ; Lo #   [3] NEWA LETTER VEDIC ANUSVARA..NEWA SIGN UPADHMANIYA
11480..114AF  ; Lo #  [48] TIRHUTA ANJI..TIRHUTA LETTER HA
114C4..114C5  ; Lo #   [2] TIRHUTA SIGN AVAGRAHA..TIRHUTA GVANG
114C7         ; Lo #       TIRHUTA OM
11580..115AE  ; Lo #  [47] SIDDHAM LETTER A..SIDDHAM LETTER HA
115D8..115DB  ; Lo #   [4] SIDDHAM LETTER THREE-CIRCLE ALTERNATE I..SIDDHAM LETTER ALTERNATE U
11600..1162F  ; Lo #  [48] MODI LETTER A..MODI LETTER LLA
11644         ; Lo #       MODI SIGN HUVA
11680..116AA  ; Lo #  [43] TAKRI LETTER A..TAKRI LETTER RRA
116B8         ; Lo #       TAKRI LETTER ARCHAIC KHA
11700..1171A  ; Lo #  [27] AHOM LETTER KA..AHOM LETTER ALTERNATE BA
11740..11746  ; Lo #   [7] AHOM LETTER CA..AHOM LETTER LLA
11800..1182B  ; Lo #  [44] DOGRA LETTER A..DOGRA LETTER RRA
118FF..11906  ; Lo #   [8] WARANG CITI OM..DIVES AKURU LETTER E
11909         ; Lo #       DIVES AKURU LETTER O
1190C..11913  ; Lo #   [8] DIVES AKURU LETTER KA..DIVES AKURU LETTER JA
11915..11916  ; Lo #   [2] DIVES AKURU LETTER NYA..DIVES AKURU LETTER TTA
11918..1192F  ; Lo #  [24] DIVES AKURU LETTER DDA..DIVES AKURU LETTER ZA
1193F         ; Lo #       DIVES AKURU PREFIXED NASAL SIGN
11941         ; Lo #       DIVES AKURU INITIAL RA
119A0..119A7  ; Lo #   [8] NANDINAGARI LETTER A..NANDINAGARI LETTER VOCALIC RR
119AA..119D0  ; Lo #  [39] NANDINAGARI LETTER E..NANDINAGARI LETTER RRA
119E1         ; Lo #       NANDINAGARI SIGN AVAGRAHA
119E3         ; Lo #       NANDINAGARI HEADSTROKE
11A00         ; Lo #       ZANABAZAR SQUARE LETTER A
11A0B..11A32  ; Lo #  [40] ZANABAZAR SQUARE LETTER KA..ZANABAZAR SQUARE LETTER KSSA
11A3A         ; Lo #       ZANABAZAR SQUARE CLUSTER-INITIAL LETTER RA
11A50         ; Lo #       SOYOMBO LETTER A
11A5C..11A89  ; Lo #  [46] SOYOMBO LETTER KA..SOYOMBO CLUSTER-INITIAL LETTER SA
11A9D         ; Lo #       SOYOMBO MARK PLUTA
11AB0..11AF8  ; Lo #  [73] CANADIAN SYLLABICS NATTILIK HI..PAU CIN HAU GLOTTAL STOP FINAL
11BC0..11BE0  ; Lo #  [33] SUNUWAR LETTER DEVI..SUNUWAR LETTER KLOKO
11C00..11C08  ; Lo #   [9] BHAIKSUKI LETTER A..BHAIKSUKI LETTER VOCALIC L
11C0A..11C2E  ; Lo #  [37] BHAIKSUKI LETTER E..BHAIKSUKI LETTER HA
11C40         ; Lo #       BHAIKSUKI SIGN AVAGRAHA
11C72..11C8F  ; Lo #  [30] MARCHEN LETTER KA..MARCHEN LETTER A
11D00..11D06  ; Lo #   [7] MASARAM GONDI LETTER A..MASARAM GONDI LETTER E
11D08..11D09  ; Lo #   [2] MASARAM GONDI LETTER AI..MASARAM GONDI LETTER O
11D0B..11D30  ; Lo #  [38] MASARAM GONDI LETTER AU..MASARAM GONDI LETTER TRA
11D46         ; Lo #       MASARAM GONDI REPHA
11D60..11D65  ; Lo #   [6] GUNJALA GONDI LETTER A..GUNJALA GONDI LETTER UU
11D67..11D68  ; Lo #   [2] GUNJALA GONDI LETTER EE..GUNJALA GONDI LETTER AI
11D6A..11D89  ; Lo #  [32] GUNJALA GONDI LETTER OO..GUNJALA GONDI LETTER SA
11D98         ; Lo #       GUNJALA GONDI OM
11EE0..11EF2  ; Lo #  [19] MAKASAR LETTER KA..MAKASAR ANGKA
11F02         ; Lo #       KAWI SIGN REPHA
11F04..11F10  ; Lo #  [13] KAWI LETTER A..KAWI LETTER O
11F12..11F33  ; Lo #  [34] KAWI LETTER KA..KAWI LETTER JNYA
11FB0         ; Lo #       LISU LETTER YHA
12000..12399  ; Lo # [922] CUNEIFORM SIGN A..CUNEIFORM SIGN U U
12480..12543  ; Lo # [196] CUNEIFORM SIGN AB TIMES NUN TENU..CUNEIFORM SIGN ZU5 TIMES THREE DISH TENU
12F90..12FF0  ; Lo #  [97] CYPRO-MINOAN SIGN CM001..CYPRO-MINOAN SIGN CM114
13000..1342F  ; Lo # [1072] EGYPTIAN HIEROGLYPH A001..EGYPTIAN HIEROGLYPH V011D
13441..13446  ; Lo #   [6] EGYPTIAN HIEROGLYPH FULL BLANK..EGYPTIAN HIEROGLYPH WIDE LOST SIGN
13460..143FA  ; Lo # [3995] EGYPTIAN HIEROGLYPH-13460..EGYPTIAN HIEROGLYPH-143FA
14400..14646  ; Lo # [583] ANATOLIAN HIEROGLYPH A001..ANATOLIAN HIEROGLYPH A530
16100..1611D  ; Lo #  [30] GURUNG KHEMA LETTER A..GURUNG KHEMA LETTER SA
16800..16A38  ; Lo # [569] BAMUM LETTER PHASE-A NGKUE MFON..BAMUM LETTER PHASE-F VUEQ
16A40..16A5E  ; Lo #  [31] MRO LETTER TA..MRO LETTER TEK
16A70..16ABE  ; Lo #  [79] TANGSA LETTER OZ..TANGSA LETTER ZA
16AD0..16AED  ; Lo #  [30] BASSA VAH LETTER ENNI..BASSA VAH LETTER I
16B00..16B2F  ; Lo #  [48] PAHAWH HMONG VOWEL KEEB..PAHAWH HMONG CONSONANT CAU
16B63..16B77  ; Lo #  [21] PAHAWH HMONG SIGN VOS LUB..PAHAWH HMONG SIGN CIM NRES TOS
16B7D..16B8F  ; Lo #  [19] PAHAWH HMONG CLAN SIGN TSHEEJ..PAHAWH HMONG CLAN SIGN VWJ
16D43..16D6A  ; Lo #  [40] KIRAT RAI LETTER A..KIRAT RAI VOWEL SIGN AU
16F00..16F4A  ; Lo #  [75] MIAO LETTER PA..MIAO LETTER RTE
16F50         ; Lo #       MIAO LETTER NASALIZATION
17000..187F7  ; Lo # [6136] TANGUT IDEOGRAPH-17000..TANGUT IDEOGRAPH-187F7
18800..18CD5  ; Lo # [1238] TANGUT COMPONENT-001..KHITAN SMALL SCRIPT CHARACTER-18CD5
18CFF..18D08  ; Lo #  [10] KHITAN SMALL SCRIPT CHARACTER-18CFF..TANGUT IDEOGRAPH-18D08
1B000..1B122  ; Lo # [291] KATAKANA LETTER ARCHAIC E..KATAKANA LETTER ARCHAIC WU
1B132         ; Lo #       HIRAGANA LETTER SMALL KO
1B150..1B152  ; Lo #   [3] HIRAGANA LETTER SMALL WI..HIRAGANA LETTER SMALL WO
1B155         ; Lo #       KATAKANA LETTER SMALL KO
1B164..1B167  ; Lo #   [4] KATAKANA LETTER SMALL WI..KATAKANA LETTER SMALL N
1B170..1B2FB  ; Lo # [396] NUSHU CHARACTER-1B170..NUSHU CHARACTER-1B2FB
1BC00..1BC6A  ; Lo # [107] DUPLOYAN LETTER H..DUPLOYAN LETTER VOCALIC M
1BC70..1BC7C  ; Lo #  [13] DUPLOYAN AFFIX LEFT HORIZONTAL SECANT..DUPLOYAN AFFIX ATTACHED TANGENT HOOK
1BC80..1BC88  ; Lo #   [9] DUPLOYAN AFFIX HIGH ACUTE..DUPLOYAN AFFIX HIGH VERTICAL
1BC90..1BC99  ; Lo #  [10] DUPLOYAN AFFIX LOW ACUTE..DUPLOYAN AFFIX LOW ARROW
1DF0A         ; Lo #       LATIN LETTER RETROFLEX CLICK WITH RETROFLEX HOOK
1E100..1E12C  ; Lo #  [45] NYIAKENG PUACHUE HMONG LETTER MA..NYIAKENG PUACHUE HMONG LETTER W
1E14E         ; Lo #       NYIAKENG PUACHUE HMONG LOGOGRAM NYAJ
1E290..1E2AD  ; Lo #  [30] TOTO LETTER PA..TOTO LETTER A
1E2C0..1E2EB  ; Lo #  [44] WANCHO LETTER AA..WANCHO LETTER YIH
1E4D0..1E4EA  ; Lo #  [27] NAG MUNDARI LETTER O..NAG MUNDARI LETTER ELL
1E5D0..1E5ED  ; Lo #  [30] OL ONAL LETTER O..OL ONAL LETTER EG
1E5F0         ; Lo #       OL ONAL SIGN HODDOND
1E7E0..1E7E6  ; Lo #   [7] ETHIOPIC SYLLABLE HHYA..ETHIOPIC SYLLABLE HHYO
1E7E8..1E7EB  ; Lo #   [4] ETHIOPIC SYLLABLE GURAGE HHWA..ETHIOPIC SYLLABLE HHWE
1E7ED..1E7EE  ; Lo #   [2] ETHIOPIC SYLLABLE GURAGE MWI..ETHIOPIC SYLLABLE GURAGE MWEE
1E7F0..1E7FE  ; Lo #  [15] ETHIOPIC SYLLABLE GURAGE QWI..ETHIOPIC SYLLABLE GURAGE PWEE
1E800..1E8C4  ; Lo # [197] MENDE KIKAKUI SYLLABLE M001 KI..MENDE KIKAKUI SYLLABLE M060 NYON
1EE00..1EE03  ; Lo #   [4] ARABIC MATHEMATICAL ALEF..ARABIC MATHEMATICAL DAL
1EE05..1EE1F  ; Lo #  [27] ARABIC MATHEMATICAL WAW..ARABIC MATHEMATICAL DOTLESS QAF
1EE21..1EE22  ; Lo #   [2] ARABIC MATHEMATICAL INITIAL BEH..ARABIC MATHEMATICAL INITIAL JEEM
1EE24         ; Lo #       ARABIC MATHEMATICAL INITIAL HEH
1EE27         ; Lo #       ARABIC MATHEMATICAL INITIAL HAH
1EE29..1EE32  ; Lo #  [10] ARABIC MATHEMATICAL INITIAL YEH..ARABIC MATHEMATICAL INITIAL QAF
1EE34..1EE37  ; Lo #   [4] ARABIC MATHEMATICAL INITIAL SHEEN..ARABIC MATHEMATICAL INITIAL KHAH
1EE39         ; Lo #       ARABIC MATHEMATICAL INITIAL DAD
1EE3B         ; Lo #       ARABIC MATHEMATICAL INITIAL GHAIN
1EE42         ; Lo #       ARABIC MATHEMATICAL TAILED JEEM
1EE47         ; Lo #       ARABIC MATHEMATICAL TAILED HAH
1EE49         ; Lo #       ARABIC MATHEMATICAL TAILED YEH
1EE4B         ; Lo #       ARABIC MATHEMATICAL TAILED LAM
1EE4D..1EE4F  ; Lo #   [3] ARABIC MATHEMATICAL TAILED NOON..ARABIC MATHEMATICAL TAILED AIN
1EE51..1EE52  ; Lo #   [2] ARABIC MATHEMATICAL TAILED SAD..ARABIC MATHEMATICAL TAILED QAF
1EE54         ; Lo #       ARABIC MATHEMATICAL TAILED SHEEN
1EE57         ; Lo #       ARABIC MATHEMATICAL TAILED KHAH
1EE59         ; Lo #       ARABIC MATHEMATICAL TAILED DAD
1EE5B         ; Lo #       ARABIC MATHEMATICAL TAILED GHAIN
1EE5D         ; Lo #       ARABIC MATHEMATICAL TAILED DOTLESS NOON
1EE5F         ; Lo #       ARABIC MATHEMATICAL TAILED DOTLESS QAF
1EE61..1EE62  ; Lo #   [2] ARABIC MATHEMATICAL STRETCHED BEH..ARABIC MATHEMATICAL STRETCHED JEEM
1EE64         ; Lo #       ARABIC MATHEMATICAL STRETCHED HEH
1EE67..1EE6A  ; Lo #   [4] ARABIC MATHEMATICAL STRETCHED HAH..ARABIC MATHEMATICAL STRETCHED KAF
1EE6C..1EE72  ; Lo #   [7] ARABIC MATHEMATICAL STRETCHED MEEM..ARABIC MATHEMATICAL STRETCHED QAF
1EE74..1EE77  ; Lo #   [4] ARABIC MATHEMATICAL STRETCHED SHEEN..ARABIC MATHEMATICAL STRETCHED KHAH
1EE79..1EE7C  ; Lo #   [4] ARABIC MATHEMATICAL STRETCHED DAD..ARABIC MATHEMATICAL STRETCHED DOTLESS BEH
1EE7E         ; Lo #       ARABIC MATHEMATICAL STRETCHED DOTLESS FEH
1EE80..1EE89  ; Lo #  [10] ARABIC MATHEMATICAL LOOPED ALEF..ARABIC MATHEMATICAL LOOPED YEH
1EE8B..1EE9B  ; Lo #  [17] ARABIC MATHEMATICAL LOOPED LAM..ARABIC MATHEMATICAL LOOPED GHAIN
1EEA1..1EEA3  ; Lo #   [3] ARABIC MATHEMATICAL DOUBLE-STRUCK BEH..ARABIC MATHEMATICAL DOUBLE-STRUCK DAL
1EEA5..1EEA9  ; Lo #   [5] ARABIC MATHEMATICAL DOUBLE-STRUCK WAW..ARABIC MATHEMATICAL DOUBLE-STRUCK YEH
1EEAB..1EEBB  ; Lo #  [17] ARABIC MATHEMATICAL DOUBLE-STRUCK LAM..ARABIC MATHEMATICAL DOUBLE-STRUCK GHAIN
20000..2A6DF  ; Lo # [42720] CJK UNIFIED IDEOGRAPH-20000..CJK UNIFIED IDEOGRAPH-2A6DF
2A700..2B739  ; Lo # [4154] CJK UNIFIED IDEOGRAPH-2A700..CJK UNIFIED IDEOGRAPH-2B739
2B740..2B81D  ; Lo # [222] CJK UNIFIED IDEOGRAPH-2B740..CJK UNIFIED IDEOGRAPH-2B81D
2B820..2CEA1  ; Lo # [5762] CJK UNIFIED IDEOGRAPH-2B820..CJK UNIFIED IDEOGRAPH-2CEA1
2CEB0..2EBE0  ; Lo # [7473] CJK UNIFIED IDEOGRAPH-2CEB0..CJK UNIFIED IDEOGRAPH-2EBE0
2EBF0..2EE5D  ; Lo # [622] CJK UNIFIED IDEOGRAPH-2EBF0..CJK UNIFIED IDEOGRAPH-2EE5D
2F800..2FA1D  ; Lo # [542] CJK COMPATIBILITY IDEOGRAPH-2F800..CJK COMPATIBILITY IDEOGRAPH-2FA1D
30000..3134A  ; Lo # [4939] CJK UNIFIED IDEOGRAPH-30000..CJK UNIFIED IDEOGRAPH-3134A
31350..323AF  ; Lo # [4192] CJK UNIFIED IDEOGRAPH-31350..CJK UNIFIED IDEOGRAPH-323AF

# Total code points: 136477

# ================================================

# General_Category=Nonspacing_Mark

0300..036F    ; Mn # [112] COMBINING GRAVE ACCENT..COMBINING LATIN SMALL LETTER X
0483..0487    ; Mn #   [5] COMBINING CYRILLIC TITLO..COMBINING CYRILLIC POKRYTIE
0591..05BD    ; Mn #  [45] HEBREW ACCENT ETNAHTA..HEBREW POINT METEG
05BF          ; Mn #       HEBREW POINT RAFE
05C1..05C2    ; Mn #   [2] HEBREW POINT SHIN DOT..HEBREW POINT SIN DOT
05C4..05C5    ; Mn #   [2] HEBREW MARK UPPER DOT..HEBREW MARK LOWER DOT
05C7          ; Mn #       HEBREW POINT QAMATS QATAN
0610..061A    ; Mn #  [11] ARABIC SIGN SALLALLAHOU ALAYHE WASSALLAM..ARABIC SMALL KASRA
064B..065F    ; Mn #  [21] ARABIC FATHATAN..ARABIC WAVY HAMZA BELOW
0670          ; Mn #       ARABIC LETTER SUPERSCRIPT ALEF
06D6..06DC    ; Mn #   [7] ARABIC SMALL HIGH LIGATURE SAD WITH LAM WITH ALEF MAKSURA..ARABIC SMALL HIGH SEEN
06DF..06E4    ; Mn #   [6] ARABIC SMALL HIGH ROUNDED ZERO..ARABIC SMALL HIGH MADDA
06E7..06E8    ; Mn #   [2] ARABIC SMALL HIGH YEH..ARABIC SMALL HIGH NOON
06EA..06ED    ; Mn #   [4] ARABIC EMPTY CENTRE LOW STOP..ARABIC SMALL LOW MEEM
0711          ; Mn #       SYRIAC LETTER SUPERSCRIPT ALAPH
0730..074A    ; Mn #  [27] SYRIAC PTHAHA ABOVE..SYRIAC BARREKH
07A6..07B0    ; Mn #  [11] THAANA ABAFILI..THAANA SUKUN
07EB..07F3    ; Mn #   [9] NKO COMBINING SHORT HIGH TONE..NKO COMBINING DOUBLE DOT ABOVE
07FD          ; Mn #       NKO DANTAYALAN
0816..0819    ; Mn #   [4] SAMARITAN MARK IN..SAMARITAN MARK DAGESH
081B..0823    ; Mn #   [9] SAMARITAN MARK EPENTHETIC YUT..SAMARITAN VOWEL SIGN A
0825..0827    ; Mn #   [3] SAMARITAN VOWEL SIGN SHORT A..SAMARITAN VOWEL SIGN U
0829..082D    ; Mn #   [5] SAMARITAN VOWEL SIGN LONG I..SAMARITAN MARK NEQUDAA
0859..085B    ; Mn #   [3] MANDAIC AFFRICATION MARK..MANDAIC GEMINATION MARK
0897..089F    ; Mn #   [9] ARABIC PEPET..ARABIC HALF MADDA OVER MADDA
08CA..08E1    ; Mn #  [24] ARABIC SMALL HIGH FARSI YEH..ARABIC SMALL HIGH SIGN SAFHA
08E3..0902    ; Mn #  [32] ARABIC TURNED DAMMA BELOW..DEVANAGARI SIGN ANUSVARA
093A          ; Mn #       DEVANAGARI VOWEL SIGN OE
093C          ; Mn #       DEVANAGARI SIGN NUKTA
0941..0948    ; Mn #   [8] DEVANAGARI VOWEL SIGN U..DEVANAGARI VOWEL SIGN AI
094D          ; Mn #       DEVANAGARI SIGN VIRAMA
0951..0957    ; Mn #   [7] DEVANAGARI STRESS SIGN UDATTA..DEVANAGARI VOWEL SIGN UUE
0962..0963    ; Mn #   [2] DEVANAGARI VOWEL SIGN VOCALIC L..DEVANAGARI VOWEL SIGN VOCALIC LL
0981          ; Mn #       BENGALI SIGN CANDRABINDU
09BC          ; Mn #       BENGALI SIGN NUKTA
09C1..09C4    ; Mn #   [4] BENGALI VOWEL SIGN U..BENGALI VOWEL SIGN VOCALIC RR
09CD          ; Mn #       BENGALI SIGN VIRAMA
09E2..09E3    ; Mn #   [2] BENGALI VOWEL SIGN VOCALIC L..BENGALI VOWEL SIGN VOCALIC LL
09FE          ; Mn #       BENGALI SANDHI MARK
0A01..0A02    ; Mn #   [2] GURMUKHI SIGN ADAK BINDI..GURMUKHI SIGN BINDI
0A3C          ; Mn #       GURMUKHI SIGN NUKTA
0A41..0A42    ; Mn #   [2] GURMUKHI VOWEL SIGN U..GURMUKHI VOWEL SIGN UU
0A47..0A48    ; Mn #   [2] GURMUKHI VOWEL SIGN EE..GURMUKHI VOWEL SIGN AI
0A4B..0A4D    ; Mn #   [3] GURMUKHI VOWEL SIGN OO..GURMUKHI SIGN VIRAMA
0A51          ; Mn #       GURMUKHI SIGN UDAAT
0A70..0A71    ; Mn #   [2] GURMUKHI TIPPI..GURMUKHI ADDAK
0A75          ; Mn #       GURMUKHI SIGN YAKASH
0A81..0A82    ; Mn #   [2] GUJARATI SIGN CANDRABINDU..GUJARATI SIGN ANUSVARA
0ABC          ; Mn #       GUJARATI SIGN NUKTA
0AC1..0AC5    ; Mn #   [5] GUJARATI VOWEL SIGN U..GUJARATI VOWEL SIGN CANDRA E
0AC7..0AC8    ; Mn #   [2] GUJARATI VOWEL SIGN E..GUJARATI VOWEL SIGN AI
0ACD          ; Mn #       GUJARATI SIGN VIRAMA
0AE2..0AE3    ; Mn #   [2] GUJARATI VOWEL SIGN VOCALIC L..GUJARATI VOWEL SIGN VOCALIC LL
0AFA..0AFF    ; Mn #   [6] GUJARATI SIGN SUKUN..GUJARATI SIGN TWO-CIRCLE NUKTA ABOVE
0B01          ; Mn #       ORIYA SIGN CANDRABINDU
0B3C          ; Mn #       ORIYA SIGN NUKTA
0B3F          ; Mn #       ORIYA VOWEL SIGN I
0B41..0B44    ; Mn #   [4] ORIYA VOWEL SIGN U..ORIYA VOWEL SIGN VOCALIC RR
0B4D          ; Mn #       ORIYA SIGN VIRAMA
0B55..0B56    ; Mn #   [2] ORIYA SIGN OVERLINE..ORIYA AI LENGTH MARK
0B62..0B63    ; Mn #   [2] ORIYA VOWEL SIGN VOCALIC L..ORIYA VOWEL SIGN VOCALIC LL
0B82          ; Mn #       TAMIL SIGN ANUSVARA
0BC0          ; Mn #       TAMIL VOWEL SIGN II
0BCD          ; Mn #       TAMIL SIGN VIRAMA
0C00          ; Mn #       TELUGU SIGN COMBINING CANDRABINDU ABOVE
0C04          ; Mn #       TELUGU SIGN COMBINING ANUSVARA ABOVE
0C3C          ; Mn #       TELUGU SIGN NUKTA
0C3E..0C40    ; Mn #   [3] TELUGU VOWEL SIGN AA..TELUGU VOWEL SIGN II
0C46..0C48    ; Mn #   [3] TELUGU VOWEL SIGN E..TELUGU VOWEL SIGN AI
0C4A..0C4D    ; Mn #   [4] TELUGU VOWEL SIGN O..TELUGU SIGN VIRAMA
0C55..0C56    ; Mn #   [2] TELUGU LENGTH MARK..TELUGU AI LENGTH MARK
0C62..0C63    ; Mn #   [2] TELUGU VOWEL SIGN VOCALIC L..TELUGU VOWEL SIGN VOCALIC LL
0C81          ; Mn #       KANNADA SIGN CANDRABINDU
0CBC          ; Mn #       KANNADA SIGN NUKTA
0CBF          ; Mn #       KANNADA VOWEL SIGN I
0CC6          ; Mn #       KANNADA VOWEL SIGN E
0CCC..0CCD    ; Mn #   [2] KANNADA VOWEL SIGN AU..KANNADA SIGN VIRAMA
0CE2..0CE3    ; Mn #   [2] KANNADA VOWEL SIGN VOCALIC L..KANNADA VOWEL SIGN VOCALIC LL
0D00..0D01    ; Mn #   [2] MALAYALAM SIGN COMBINING ANUSVARA ABOVE..MALAYALAM SIGN CANDRABINDU
0D3B..0D3C    ; Mn #   [2] MALAYALAM SIGN VERTICAL BAR VIRAMA..MALAYALAM SIGN CIRCULAR VIRAMA
0D41..0D44    ; Mn #   [4] MALAYALAM VOWEL SIGN U..MALAYALAM VOWEL SIGN VOCALIC RR
0D4D          ; Mn #       MALAYALAM SIGN VIRAMA
0D62..0D63    ; Mn #   [2] MALAYALAM VOWEL SIGN VOCALIC L..MALAYALAM VOWEL SIGN VOCALIC LL
0D81          ; Mn #       SINHALA SIGN CANDRABINDU
0DCA          ; Mn #       SINHALA SIGN AL-LAKUNA
0DD2..0DD4    ; Mn #   [3] SINHALA VOWEL SIGN KETTI IS-PILLA..SINHALA VOWEL SIGN KETTI PAA-PILLA
0DD6          ; Mn #       SINHALA VOWEL SIGN DIGA PAA-PILLA
0E31          ; Mn #       THAI CHARACTER MAI HAN-AKAT
0E34..0E3A    ; Mn #   [7] THAI CHARACTER SARA I..THAI CHARACTER PHINTHU
0E47..0E4E    ; Mn #   [8] THAI CHARACTER MAITAIKHU..THAI CHARACTER YAMAKKAN
0EB1          ; Mn #       LAO VOWEL SIGN MAI KAN
0EB4..0EBC    ; Mn #   [9] LAO VOWEL SIGN I..LAO SEMIVOWEL SIGN LO
0EC8..0ECE    ; Mn #   [7] LAO TONE MAI EK..LAO YAMAKKAN
0F18..0F19    ; Mn #   [2] TIBETAN ASTROLOGICAL SIGN -KHYUD PA..TIBETAN ASTROLOGICAL SIGN SDONG TSHUGS
0F35          ; Mn #       TIBETAN MARK NGAS BZUNG NYI ZLA
0F37          ; Mn #       TIBETAN MARK NGAS BZUNG SGOR RTAGS
0F39          ; Mn #       TIBETAN MARK TSA -PHRU
0F71..0F7E    ; Mn #  [14] TIBETAN VOWEL SIGN AA..TIBETAN SIGN RJES SU NGA RO
0F80..0F84    ; Mn #   [5] TIBETAN VOWEL SIGN REVERSED I..TIBETAN MARK HALANTA
0F86..0F87    ; Mn #   [2] TIBETAN SIGN LCI RTAGS..TIBETAN SIGN YANG RTAGS
0F8D..0F97    ; Mn #  [11] TIBETAN SUBJOINED SIGN LCE TSA CAN..TIBETAN SUBJOINED LETTER JA
0F99..0FBC    ; Mn #  [36] TIBETAN SUBJOINED LETTER NYA..TIBETAN SUBJOINED LETTER FIXED-FORM RA
0FC6          ; Mn #       TIBETAN SYMBOL PADMA GDAN
102D..1030    ; Mn #   [4] MYANMAR VOWEL SIGN I..MYANMAR VOWEL SIGN UU
1032..1037    ; Mn #   [6] MYANMAR VOWEL SIGN AI..MYANMAR SIGN DOT BELOW
1039..103A    ; Mn #   [2] MYANMAR SIGN VIRAMA..MYANMAR SIGN ASAT
103D..103E    ; Mn #   [2] MYANMAR CONSONANT SIGN MEDIAL WA..MYANMAR CONSONANT SIGN MEDIAL HA
1058..1059    ; Mn #   [2] MYANMAR VOWEL SIGN VOCALIC L..MYANMAR VOWEL SIGN VOCALIC LL
105E..1060    ; Mn #   [3] MYANMAR CONSONANT SIGN MON MEDIAL NA..MYANMAR CONSONANT SIGN MON MEDIAL LA
1071..1074    ; Mn #   [4] MYANMAR VOWEL SIGN GEBA KAREN I..MYANMAR VOWEL SIGN KAYAH EE
1082          ; Mn #       MYANMAR CONSONANT SIGN SHAN MEDIAL WA
1085..1086    ; Mn #   [2] MYANMAR VOWEL SIGN SHAN E ABOVE..MYANMAR VOWEL SIGN SHAN FINAL Y
108D          ; Mn #       MYANMAR SIGN SHAN COUNCIL EMPHATIC TONE
109D          ; Mn #       MYANMAR VOWEL SIGN AITON AI
135D..135F    ; Mn #   [3] ETHIOPIC COMBINING GEMINATION AND VOWEL LENGTH MARK..ETHIOPIC COMBINING GEMINATION MARK
1712..1714    ; Mn #   [3] TAGALOG VOWEL SIGN I..TAGALOG SIGN VIRAMA
1732..1733    ; Mn #   [2] HANUNOO VOWEL SIGN I..HANUNOO VOWEL SIGN U
1752..1753    ; Mn #   [2] BUHID VOWEL SIGN I..BUHID VOWEL SIGN U
1772..1773    ; Mn #   [2] TAGBANWA VOWEL SIGN I..TAGBANWA VOWEL SIGN U
17B4..17B5    ; Mn #   [2] KHMER VOWEL INHERENT AQ..KHMER VOWEL INHERENT AA
17B7..17BD    ; Mn #   [7] KHMER VOWEL SIGN I..KHMER VOWEL SIGN UA
17C6          ; Mn #       KHMER SIGN NIKAHIT
17C9..17D3    ; Mn #  [11] KHMER SIGN MUUSIKATOAN..KHMER SIGN BATHAMASAT
17DD          ; Mn #       KHMER SIGN ATTHACAN
180B..180D    ; Mn #   [3] MONGOLIAN FREE VARIATION SELECTOR ONE..MONGOLIAN FREE VARIATION SELECTOR THREE
180F          ; Mn #       MONGOLIAN FREE VARIATION SELECTOR FOUR
1885..1886    ; Mn #   [2] MONGOLIAN LETTER ALI GALI BALUDA..MONGOLIAN LETTER ALI GALI THREE BALUDA
18A9          ; Mn #       MONGOLIAN LETTER ALI GALI DAGALGA
1920..1922    ; Mn #   [3] LIMBU VOWEL SIGN A..LIMBU VOWEL SIGN U
1927..1928    ; Mn #   [2] LIMBU VOWEL SIGN E..LIMBU VOWEL SIGN O
1932          ; Mn #       LIMBU SMALL LETTER ANUSVARA
1939..193B    ; Mn #   [3] LIMBU SIGN MUKPHRENG..LIMBU SIGN SA-I
1A17..1A18    ; Mn #   [2] BUGINESE VOWEL SIGN I..BUGINESE VOWEL SIGN U
1A1B          ; Mn #       BUGINESE VOWEL SIGN AE
1A56          ; Mn #       TAI THAM CONSONANT SIGN MEDIAL LA
1A58..1A5E    ; Mn #   [7] TAI THAM SIGN MAI KANG LAI..TAI THAM CONSONANT SIGN SA
1A60          ; Mn #       TAI THAM SIGN SAKOT
1A62          ; Mn #       TAI THAM VOWEL SIGN MAI SAT
1A65..1A6C    ; Mn #   [8] TAI THAM VOWEL SIGN I..TAI THAM VOWEL SIGN OA BELOW
1A73..1A7C    ; Mn #  [10] TAI THAM VOWEL SIGN OA ABOVE..TAI THAM SIGN KHUEN-LUE KARAN
1A7F          ; Mn #       TAI THAM COMBINING CRYPTOGRAMMIC DOT
1AB0..1ABD    ; Mn #  [14] COMBINING DOUBLED CIRCUMFLEX ACCENT..COMBINING PARENTHESES BELOW
1ABF..1ACE    ; Mn #  [16] COMBINING LATIN SMALL LETTER W BELOW..COMBINING LATIN SMALL LETTER INSULAR T
1B00..1B03    ; Mn #   [4] BALINESE SIGN ULU RICEM..BALINESE SIGN SURANG
1B34          ; Mn #       BALINESE SIGN REREKAN
1B36..1B3A    ; Mn #   [5] BALINESE VOWEL SIGN ULU..BALINESE VOWEL SIGN RA REPA
1B3C          ; Mn #       BALINESE VOWEL SIGN LA LENGA
1B42          ; Mn #       BALINESE VOWEL SIGN PEPET
1B6B..1B73    ; Mn #   [9] BALINESE MUSICAL SYMBOL COMBINING TEGEH..BALINESE MUSICAL SYMBOL COMBINING GONG
1B80..1B81    ; Mn #   [2] SUNDANESE SIGN PANYECEK..SUNDANESE SIGN PANGLAYAR
1BA2..1BA5    ; Mn #   [4] SUNDANESE CONSONANT SIGN PANYAKRA..SUNDANESE VOWEL SIGN PANYUKU
1BA8..1BA9    ; Mn #   [2] SUNDANESE VOWEL SIGN PAMEPET..SUNDANESE VOWEL SIGN PANEULEUNG
1BAB..1BAD    ; Mn #   [3] SUNDANESE SIGN VIRAMA..SUNDANESE CONSONANT SIGN PASANGAN WA
1BE6          ; Mn #       BATAK SIGN TOMPI
1BE8..1BE9    ; Mn #   [2] BATAK VOWEL SIGN PAKPAK E..BATAK VOWEL SIGN EE
1BED          ; Mn #       BATAK VOWEL SIGN KARO O
1BEF..1BF1    ; Mn #   [3] BATAK VOWEL SIGN U FOR SIMALUNGUN SA..BATAK CONSONANT SIGN H
1C2C..1C33    ; Mn #   [8] LEPCHA VOWEL SIGN E..LEPCHA CONSONANT SIGN T
1C36..1C37    ; Mn #   [2] LEPCHA SIGN RAN..LEPCHA SIGN NUKTA
1CD0..1CD2    ; Mn #   [3] VEDIC TONE KARSHANA..VEDIC TONE PRENKHA
1CD4..1CE0    ; Mn #  [13] VEDIC SIGN YAJURVEDIC MIDLINE SVARITA..VEDIC TONE RIGVEDIC KASHMIRI INDEPENDENT SVARITA
1CE2..1CE8    ; Mn #   [7] VEDIC SIGN VISARGA SVARITA..VEDIC SIGN VISARGA ANUDATTA WITH TAIL
1CED          ; Mn #       VEDIC SIGN TIRYAK
1CF4          ; Mn #       VEDIC TONE CANDRA ABOVE
1CF8..1CF9    ; Mn #   [2] VEDIC TONE RING ABOVE..VEDIC TONE DOUBLE RING ABOVE
1DC0..1DFF    ; Mn #  [64] COMBINING DOTTED GRAVE ACCENT..COMBINING RIGHT ARROWHEAD AND DOWN ARROWHEAD BELOW
20D0..20DC    ; Mn #  [13] COMBINING LEFT HARPOON ABOVE..COMBINING FOUR DOTS ABOVE
20E1          ; Mn #       COMBINING LEFT RIGHT ARROW ABOVE
20E5..20F0    ; Mn #  [12] COMBINING REVERSE SOLIDUS OVERLAY..COMBINING ASTERISK ABOVE
2CEF..2CF1    ; Mn #   [3] COPTIC COMBINING NI ABOVE..COPTIC COMBINING SPIRITUS LENIS
2D7F          ; Mn #       TIFINAGH CONSONANT JOINER
2DE0..2DFF    ; Mn #  [32] COMBINING CYRILLIC LETTER BE..COMBINING CYRILLIC LETTER IOTIFIED BIG YUS
302A..302D    ; Mn #   [4] IDEOGRAPHIC LEVEL TONE MARK..IDEOGRAPHIC ENTERING TONE MARK
3099..309A    ; Mn #   [2] COMBINING KATAKANA-HIRAGANA VOICED SOUND MARK..COMBINING KATAKANA-HIRAGANA SEMI-VOICED SOUND MARK
A66F          ; Mn #       COMBINING CYRILLIC VZMET
A674..A67D    ; Mn #  [10] COMBINING CYRILLIC LETTER UKRAINIAN IE..COMBINING CYRILLIC PAYEROK
A69E..A69F    ; Mn #   [2] COMBINING CYRILLIC LETTER EF..COMBINING CYRILLIC LETTER IOTIFIED E
A6F0..A6F1    ; Mn #   [2] BAMUM COMBINING MARK KOQNDON..BAMUM COMBINING MARK TUKWENTIS
A802          ; Mn #       SYLOTI NAGRI SIGN DVISVARA
A806          ; Mn #       SYLOTI NAGRI SIGN HASANTA
A80B          ; Mn #       SYLOTI NAGRI SIGN ANUSVARA
A825..A826    ; Mn #   [2] SYLOTI NAGRI VOWEL SIGN U..SYLOTI NAGRI VOWEL SIGN E
A82C          ; Mn #       SYLOTI NAGRI SIGN ALTERNATE HASANTA
A8C4..A8C5    ; Mn #   [2] SAURASHTRA SIGN VIRAMA..SAURASHTRA SIGN CANDRABINDU
A8E0..A8F1    ; Mn #  [18] COMBINING DEVANAGARI DIGIT ZERO..COMBINING DEVANAGARI SIGN AVAGRAHA
A8FF          ; Mn #       DEVANAGARI VOWEL SIGN AY
A926..A92D    ; Mn #   [8] KAYAH LI VOWEL UE..KAYAH LI TONE CALYA PLOPHU
A947..A951    ; Mn #  [11] REJANG VOWEL SIGN I..REJANG CONSONANT SIGN R
A980..A982    ; Mn #   [3] JAVANESE SIGN PANYANGGA..JAVANESE SIGN LAYAR
A9B3          ; Mn #       JAVANESE SIGN CECAK TELU
A9B6..A9B9    ; Mn #   [4] JAVANESE VOWEL SIGN WULU..JAVANESE VOWEL SIGN SUKU MENDUT
A9BC..A9BD    ; Mn #   [2] JAVANESE VOWEL SIGN PEPET..JAVANESE CONSONANT SIGN KERET
A9E5          ; Mn #       MYANMAR SIGN SHAN SAW
AA29..AA2E    ; Mn #   [6] CHAM VOWEL SIGN AA..CHAM VOWEL SIGN OE
AA31..AA32    ; Mn #   [2] CHAM VOWEL SIGN AU..CHAM VOWEL SIGN UE
AA35..AA36    ; Mn #   [2] CHAM CONSONANT SIGN LA..CHAM CONSONANT SIGN WA
AA43          ; Mn #       CHAM CONSONANT SIGN FINAL NG
AA4C          ; Mn #       CHAM CONSONANT SIGN FINAL M
AA7C          ; Mn #       MYANMAR SIGN TAI LAING TONE-2
AAB0          ; Mn #       TAI VIET MAI KANG
AAB2..AAB4    ; Mn #   [3] TAI VIET VOWEL I..TAI VIET VOWEL U
AAB7..AAB8    ; Mn #   [2] TAI VIET MAI KHIT..TAI VIET VOWEL IA
AABE..AABF    ; Mn #   [2] TAI VIET VOWEL AM..TAI VIET TONE MAI EK
AAC1          ; Mn #       TAI VIET TONE MAI THO
AAEC..AAED    ; Mn #   [2] MEETEI MAYEK VOWEL SIGN UU..MEETEI MAYEK VOWEL SIGN AAI
AAF6          ; Mn #       MEETEI MAYEK VIRAMA
ABE5          ; Mn #       MEETEI MAYEK VOWEL SIGN ANAP
ABE8          ; Mn #       MEETEI MAYEK VOWEL SIGN UNAP
ABED          ; Mn #       MEETEI MAYEK APUN IYEK
FB1E          ; Mn #       HEBREW POINT JUDEO-SPANISH VARIKA
FE00..FE0F    ; Mn #  [16] VARIATION SELECTOR-1..VARIATION SELECTOR-16
FE20..FE2F    ; Mn #  [16] COMBINING LIGATURE LEFT HALF..COMBINING CYRILLIC TITLO RIGHT HALF
101FD         ; Mn #       PHAISTOS DISC SIGN COMBINING OBLIQUE STROKE
102E0         ; Mn #       COPTIC EPACT THOUSANDS MARK
10376..1037A  ; Mn #   [5] COMBINING OLD PERMIC LETTER AN..COMBINING OLD PERMIC LETTER SII
10A01..10A03  ; Mn #   [3] KHAROSHTHI VOWEL SIGN I..KHAROSHTHI VOWEL SIGN VOCALIC R
10A05..10A06  ; Mn #   [2] KHAROSHTHI VOWEL SIGN E..KHAROSHTHI VOWEL SIGN O
10A0C..10A0F  ; Mn #   [4] KHAROSHTHI VOWEL LENGTH MARK..KHAROSHTHI SIGN VISARGA
10A38..10A3A  ; Mn #   [3] KHAROSHTHI SIGN BAR ABOVE..KHAROSHTHI SIGN DOT BELOW
10A3F         ; Mn #       KHAROSHTHI VIRAMA
10AE5..10AE6  ; Mn #   [2] MANICHAEAN ABBREVIATION MARK ABOVE..MANICHAEAN ABBREVIATION MARK BELOW
10D24..10D27  ; Mn #   [4] HANIFI ROHINGYA SIGN HARBAHAY..HANIFI ROHINGYA SIGN TASSI
10D69..10D6D  ; Mn #   [5] GARAY VOWEL SIGN E..GARAY CONSONANT NASALIZATION MARK
10EAB..10EAC  ; Mn #   [2] YEZIDI COMBINING HAMZA MARK..YEZIDI COMBINING MADDA MARK
10EFC..10EFF  ; Mn #   [4] ARABIC COMBINING ALEF OVERLAY..ARABIC SMALL LOW WORD MADDA
10F46..10F50  ; Mn #  [11] SOGDIAN COMBINING DOT BELOW..SOGDIAN COMBINING STROKE BELOW
10F82..10F85  ; Mn #   [4] OLD UYGHUR COMBINING DOT ABOVE..OLD UYGHUR COMBINING TWO DOTS BELOW
11001         ; Mn #       BRAHMI SIGN ANUSVARA
11038..11046  ; Mn #  [15] BRAHMI VOWEL SIGN AA..BRAHMI VIRAMA
11070         ; Mn #       BRAHMI SIGN OLD TAMIL VIRAMA
11073..11074  ; Mn #   [2] BRAHMI VOWEL SIGN OLD TAMIL SHORT E..BRAHMI VOWEL SIGN OLD TAMIL SHORT O
1107F..11081  ; Mn #   [3] BRAHMI NUMBER JOINER..KAITHI SIGN ANUSVARA
110B3..110B6  ; Mn #   [4] KAITHI VOWEL SIGN U..KAITHI VOWEL SIGN AI
110B9..110BA  ; Mn #   [2] KAITHI SIGN VIRAMA..KAITHI SIGN NUKTA
110C2         ; Mn #       KAITHI VOWEL SIGN VOCALIC R
11100..11102  ; Mn #   [3] CHAKMA SIGN CANDRABINDU..CHAKMA SIGN VISARGA
11127..1112B  ; Mn #   [5] CHAKMA VOWEL SIGN A..CHAKMA VOWEL SIGN UU
1112D..11134  ; Mn #   [8] CHAKMA VOWEL SIGN AI..CHAKMA MAAYYAA
11173         ; Mn #       MAHAJANI SIGN NUKTA
11180..11181  ; Mn #   [2] SHARADA SIGN CANDRABINDU..SHARADA SIGN ANUSVARA
111B6..111BE  ; Mn #   [9] SHARADA VOWEL SIGN U..SHARADA VOWEL SIGN O
111C9..111CC  ; Mn #   [4] SHARADA SANDHI MARK..SHARADA EXTRA SHORT VOWEL MARK
111CF         ; Mn #       SHARADA SIGN INVERTED CANDRABINDU
1122F..11231  ; Mn #   [3] KHOJKI VOWEL SIGN U..KHOJKI VOWEL SIGN AI
11234         ; Mn #       KHOJKI SIGN ANUSVARA
11236..11237  ; Mn #   [2] KHOJKI SIGN NUKTA..KHOJKI SIGN SHADDA
1123E         ; Mn #       KHOJKI SIGN SUKUN
11241         ; Mn #       KHOJKI VOWEL SIGN VOCALIC R
112DF         ; Mn #       KHUDAWADI SIGN ANUSVARA
112E3..112EA  ; Mn #   [8] KHUDAWADI VOWEL SIGN U..KHUDAWADI SIGN VIRAMA
11300..11301  ; Mn #   [2] GRANTHA SIGN COMBINING ANUSVARA ABOVE..GRANTHA SIGN CANDRABINDU
1133B..1133C  ; Mn #   [2] COMBINING BINDU BELOW..GRANTHA SIGN NUKTA
11340         ; Mn #       GRANTHA VOWEL SIGN II
11366..1136C  ; Mn #   [7] COMBINING GRANTHA DIGIT ZERO..COMBINING GRANTHA DIGIT SIX
11370..11374  ; Mn #   [5] COMBINING GRANTHA LETTER A..COMBINING GRANTHA LETTER PA
113BB..113C0  ; Mn #   [6] TULU-TIGALARI VOWEL SIGN U..TULU-TIGALARI VOWEL SIGN VOCALIC LL
113CE         ; Mn #       TULU-TIGALARI SIGN VIRAMA
113D0         ; Mn #       TULU-TIGALARI CONJOINER
113D2         ; Mn #       TULU-TIGALARI GEMINATION MARK
113E1..113E2  ; Mn #   [2] TULU-TIGALARI VEDIC TONE SVARITA..TULU-TIGALARI VEDIC TONE ANUDATTA
11438..1143F  ; Mn #   [8] NEWA VOWEL SIGN U..NEWA VOWEL SIGN AI
11442..11444  ; Mn #   [3] NEWA SIGN VIRAMA..NEWA SIGN ANUSVARA
11446         ; Mn #       NEWA SIGN NUKTA
1145E         ; Mn #       NEWA SANDHI MARK
114B3..114B8  ; Mn #   [6] TIRHUTA VOWEL SIGN U..TIRHUTA VOWEL SIGN VOCALIC LL
114BA         ; Mn #       TIRHUTA VOWEL SIGN SHORT E
114BF..114C0  ; Mn #   [2] TIRHUTA SIGN CANDRABINDU..TIRHUTA SIGN ANUSVARA
114C2..114C3  ; Mn #   [2] TIRHUTA SIGN VIRAMA..TIRHUTA SIGN NUKTA
115B2..115B5  ; Mn #   [4] SIDDHAM VOWEL SIGN U..SIDDHAM VOWEL SIGN VOCALIC RR
115BC..115BD  ; Mn #   [2] SIDDHAM SIGN CANDRABINDU..SIDDHAM SIGN ANUSVARA
115BF..115C0  ; Mn #   [2] SIDDHAM SIGN VIRAMA..SIDDHAM SIGN NUKTA
115DC..115DD  ; Mn #   [2] SIDDHAM VOWEL SIGN ALTERNATE U..SIDDHAM VOWEL SIGN ALTERNATE UU
11633..1163A  ; Mn #   [8] MODI VOWEL SIGN U..MODI VOWEL SIGN AI
1163D         ; Mn #       MODI SIGN ANUSVARA
1163F..11640  ; Mn #   [2] MODI SIGN VIRAMA..MODI SIGN ARDHACANDRA
116AB         ; Mn #       TAKRI SIGN ANUSVARA
116AD         ; Mn #       TAKRI VOWEL SIGN AA
116B0..116B5  ; Mn #   [6] TAKRI VOWEL SIGN U..TAKRI VOWEL SIGN AU
116B7         ; Mn #       TAKRI SIGN NUKTA
1171D         ; Mn #       AHOM CONSONANT SIGN MEDIAL LA
1171F         ; Mn #       AHOM CONSONANT SIGN MEDIAL LIGATING RA
11722..11725  ; Mn #   [4] AHOM VOWEL SIGN I..AHOM VOWEL SIGN UU
11727..1172B  ; Mn #   [5] AHOM VOWEL SIGN AW..AHOM SIGN KILLER
1182F..11837  ; Mn #   [9] DOGRA VOWEL SIGN U..DOGRA SIGN ANUSVARA
11839..1183A  ; Mn #   [2] DOGRA SIGN VIRAMA..DOGRA SIGN NUKTA
1193B..1193C  ; Mn #   [2] DIVES AKURU SIGN ANUSVARA..DIVES AKURU SIGN CANDRABINDU
1193E         ; Mn #       DIVES AKURU VIRAMA
11943         ; Mn #       DIVES AKURU SIGN NUKTA
119D4..119D7  ; Mn #   [4] NANDINAGARI VOWEL SIGN U..NANDINAGARI VOWEL SIGN VOCALIC RR
119DA..119DB  ; Mn #   [2] NANDINAGARI VOWEL SIGN E..NANDINAGARI VOWEL SIGN AI
119E0         ; Mn #       NANDINAGARI SIGN VIRAMA
11A01..11A0A  ; Mn #  [10] ZANABAZAR SQUARE VOWEL SIGN I..ZANABAZAR SQUARE VOWEL LENGTH MARK
11A33..11A38  ; Mn #   [6] ZANABAZAR SQUARE FINAL CONSONANT MARK..ZANABAZAR SQUARE SIGN ANUSVARA
11A3B..11A3E  ; Mn #   [4] ZANABAZAR SQUARE CLUSTER-FINAL LETTER YA..ZANABAZAR SQUARE CLUSTER-FINAL LETTER VA
11A47         ; Mn #       ZANABAZAR SQUARE SUBJOINER
11A51..11A56  ; Mn #   [6] SOYOMBO VOWEL SIGN I..SOYOMBO VOWEL SIGN OE
11A59..11A5B  ; Mn #   [3] SOYOMBO VOWEL SIGN VOCALIC R..SOYOMBO VOWEL LENGTH MARK
11A8A..11A96  ; Mn #  [13] SOYOMBO FINAL CONSONANT SIGN G..SOYOMBO SIGN ANUSVARA
11A98..11A99  ; Mn #   [2] SOYOMBO GEMINATION MARK..SOYOMBO SUBJOINER
11C30..11C36  ; Mn #   [7] BHAIKSUKI VOWEL SIGN I..BHAIKSUKI VOWEL SIGN VOCALIC L
11C38..11C3D  ; Mn #   [6] BHAIKSUKI VOWEL SIGN E..BHAIKSUKI SIGN ANUSVARA
11C3F         ; Mn #       BHAIKSUKI SIGN VIRAMA
11C92..11CA7  ; Mn #  [22] MARCHEN SUBJOINED LETTER KA..MARCHEN SUBJOINED LETTER ZA
11CAA..11CB0  ; Mn #   [7] MARCHEN SUBJOINED LETTER RA..MARCHEN VOWEL SIGN AA
11CB2..11CB3  ; Mn #   [2] MARCHEN VOWEL SIGN U..MARCHEN VOWEL SIGN E
11CB5..11CB6  ; Mn #   [2] MARCHEN SIGN ANUSVARA..MARCHEN SIGN CANDRABINDU
11D31..11D36  ; Mn #   [6] MASARAM GONDI VOWEL SIGN AA..MASARAM GONDI VOWEL SIGN VOCALIC R
11D3A         ; Mn #       MASARAM GONDI VOWEL SIGN E
11D3C..11D3D  ; Mn #   [2] MASARAM GONDI VOWEL SIGN AI..MASARAM GONDI VOWEL SIGN O
11D3F..11D45  ; Mn #   [7] MASARAM GONDI VOWEL SIGN AU..MASARAM GONDI VIRAMA
11D47         ; Mn #       MASARAM GONDI RA-KARA
11D90..11D91  ; Mn #   [2] GUNJALA GONDI VOWEL SIGN EE..GUNJALA GONDI VOWEL SIGN AI
11D95         ; Mn #       GUNJALA GONDI SIGN ANUSVARA
11D97         ; Mn #       GUNJALA GONDI VIRAMA
11EF3..11EF4  ; Mn #   [2] MAKASAR VOWEL SIGN I..MAKASAR VOWEL SIGN U
11F00..11F01  ; Mn #   [2] KAWI SIGN CANDRABINDU..KAWI SIGN ANUSVARA
11F36..11F3A  ; Mn #   [5] KAWI VOWEL SIGN I..KAWI VOWEL SIGN VOCALIC R
11F40         ; Mn #       KAWI VOWEL SIGN EU
11F42         ; Mn #       KAWI CONJOINER
11F5A         ; Mn #       KAWI SIGN NUKTA
13440         ; Mn #       EGYPTIAN HIEROGLYPH MIRROR HORIZONTALLY
13447..13455  ; Mn #  [15] EGYPTIAN HIEROGLYPH MODIFIER DAMAGED AT TOP START..EGYPTIAN HIEROGLYPH MODIFIER DAMAGED
1611E..16129  ; Mn #  [12] GURUNG KHEMA VOWEL SIGN AA..GURUNG KHEMA VOWEL LENGTH MARK
1612D..1612F  ; Mn #   [3] GURUNG KHEMA SIGN ANUSVARA..GURUNG KHEMA SIGN THOLHOMA
16AF0..16AF4  ; Mn #   [5] BASSA VAH COMBINING HIGH TONE..BASSA VAH COMBINING HIGH-LOW TONE
16B30..16B36  ; Mn #   [7] PAHAWH HMONG MARK CIM TUB..PAHAWH HMONG MARK CIM TAUM
16F4F         ; Mn #       MIAO SIGN CONSONANT MODIFIER BAR
16F8F..16F92  ; Mn #   [4] MIAO TONE RIGHT..MIAO TONE BELOW
16FE4         ; Mn #       KHITAN SMALL SCRIPT FILLER
1BC9D..1BC9E  ; Mn #   [2] DUPLOYAN THICK LETTER SELECTOR..DUPLOYAN DOUBLE MARK
1CF00..1CF2D  ; Mn #  [46] ZNAMENNY COMBINING MARK GORAZDO NIZKO S KRYZHEM ON LEFT..ZNAMENNY COMBINING MARK KRYZH ON LEFT
1CF30..1CF46  ; Mn #  [23] ZNAMENNY COMBINING TONAL RANGE MARK MRACHNO..ZNAMENNY PRIZNAK MODIFIER ROG
1D167..1D169  ; Mn #   [3] MUSICAL SYMBOL COMBINING TREMOLO-1..MUSICAL SYMBOL COMBINING TREMOLO-3
1D17B..1D182  ; Mn #   [8] MUSICAL SYMBOL COMBINING ACCENT..MUSICAL SYMBOL COMBINING LOURE
1D185..1D18B  ; Mn #   [7] MUSICAL SYMBOL COMBINING DOIT..MUSICAL SYMBOL COMBINING TRIPLE TONGUE
1D1AA..1D1AD  ; Mn #   [4] MUSICAL SYMBOL COMBINING DOWN BOW..MUSICAL SYMBOL COMBINING SNAP PIZZICATO
1D242..1D244  ; Mn #   [3] COMBINING GREEK MUSICAL TRISEME..COMBINING GREEK MUSICAL PENTASEME
1DA00..1DA36  ; Mn #  [55] SIGNWRITING HEAD RIM..SIGNWRITING AIR SUCKING IN
1DA3B..1DA6C  ; Mn #  [50] SIGNWRITING MOUTH CLOSED NEUTRAL..SIGNWRITING EXCITEMENT
1DA75         ; Mn #       SIGNWRITING UPPER BODY TILTING FROM HIP JOINTS
1DA84         ; Mn #       SIGNWRITING LOCATION HEAD NECK
1DA9B..1DA9F  ; Mn #   [5] SIGNWRITING FILL MODIFIER-2..SIGNWRITING FILL MODIFIER-6
1DAA1..1DAAF  ; Mn #  [15] SIGNWRITING ROTATION MODIFIER-2..SIGNWRITING ROTATION MODIFIER-16
1E000..1E006  ; Mn #   [7] COMBINING GLAGOLITIC LETTER AZU..COMBINING GLAGOLITIC LETTER ZHIVETE
1E008..1E018  ; Mn #  [17] COMBINING GLAGOLITIC LETTER ZEMLJA..COMBINING GLAGOLITIC LETTER HERU
1E01B..1E021  ; Mn #   [7] COMBINING GLAGOLITIC LETTER SHTA..COMBINING GLAGOLITIC LETTER YATI
1E023..1E024  ; Mn #   [2] COMBINING GLAGOLITIC LETTER YU..COMBINING GLAGOLITIC LETTER SMALL YUS
1E026..1E02A  ; Mn #   [5] COMBINING GLAGOLITIC LETTER YO..COMBINING GLAGOLITIC LETTER FITA
1E08F         ; Mn #       COMBINING CYRILLIC SMALL LETTER BYELORUSSIAN-UKRAINIAN I
1E130..1E136  ; Mn #   [7] NYIAKENG PUACHUE HMONG TONE-B..NYIAKENG PUACHUE HMONG TONE-D
1E2AE         ; Mn #       TOTO SIGN RISING TONE
1E2EC..1E2EF  ; Mn #   [4] WANCHO TONE TUP..WANCHO TONE KOINI
1E4EC..1E4EF  ; Mn #   [4] NAG MUNDARI SIGN MUHOR..NAG MUNDARI SIGN SUTUH
1E5EE..1E5EF  ; Mn #   [2] OL ONAL SIGN MU..OL ONAL SIGN IKIR
1E8D0..1E8D6  ; Mn #   [7] MENDE KIKAKUI COMBINING NUMBER TEENS..MENDE KIKAKUI COMBINING NUMBER MILLIONS
1E944..1E94A  ; Mn #   [7] ADLAM ALIF LENGTHENER..ADLAM NUKTA
E0100..E01EF  ; Mn # [240] VARIATION SELECTOR-17..VARIATION SELECTOR-256

# Total code points: 2020

# ================================================

# General_Category=Enclosing_Mark

0488..0489    ; Me #   [2] COMBINING CYRILLIC HUNDRED THOUSANDS SIGN..COMBINING CYRILLIC MILLIONS SIGN
1ABE          ; Me #       COMBINING PARENTHESES OVERLAY
20DD..20E0    ; Me #   [4] COMBINING ENCLOSING CIRCLE..COMBINING ENCLOSING CIRCLE BACKSLASH
20E2..20E4    ; Me #   [3] COMBINING ENCLOSING SCREEN..COMBINING ENCLOSING UPWARD POINTING TRIANGLE
A670..A672    ; Me #   [3] COMBINING CYRILLIC TEN MILLIONS SIGN..COMBINING CYRILLIC THOUSAND MILLIONS SIGN

# Total code points: 13

# ================================================

# General_Category=Spacing_Mark

0903          ; Mc #       DEVANAGARI SIGN VISARGA
093B          ; Mc #       DEVANAGARI VOWEL SIGN OOE
093E..0940    ; Mc #   [3] DEVANAGARI VOWEL SIGN AA..DEVANAGARI VOWEL SIGN II
0949..094C    ; Mc #   [4] DEVANAGARI VOWEL SIGN CANDRA O..DEVANAGARI VOWEL SIGN AU
094E..094F    ; Mc #   [2] DEVANAGARI VOWEL SIGN PRISHTHAMATRA E..DEVANAGARI VOWEL SIGN AW
0982..0983    ; Mc #   [2] BENGALI SIGN ANUSVARA..BENGALI SIGN VISARGA
09BE..09C0    ; Mc #   [3] BENGALI VOWEL SIGN AA..BENGALI VOWEL SIGN II
09C7..09C8    ; Mc #   [2] BENGALI VOWEL SIGN E..BENGALI VOWEL SIGN AI
09CB..09CC    ; Mc #   [2] BENGALI VOWEL SIGN O..BENGALI VOWEL SIGN AU
09D7          ; Mc #       BENGALI AU LENGTH MARK
0A03          ; Mc #       GURMUKHI SIGN VISARGA
0A3E..0A40    ; Mc #   [3] GURMUKHI VOWEL SIGN AA..GURMUKHI VOWEL SIGN II
0A83          ; Mc #       GUJARATI SIGN VISARGA
0ABE..0AC0    ; Mc #   [3] GUJARATI VOWEL SIGN AA..GUJARATI VOWEL SIGN II
0AC9          ; Mc #       GUJARATI VOWEL SIGN CANDRA O
0ACB..0ACC    ; Mc #   [2] GUJARATI VOWEL SIGN O..GUJARATI VOWEL SIGN AU
0B02..0B03    ; Mc #   [2] ORIYA SIGN ANUSVARA..ORIYA SIGN VISARGA
0B3E          ; Mc #       ORIYA VOWEL SIGN AA
0B40          ; Mc #       ORIYA VOWEL SIGN II
0B47..0B48    ; Mc #   [2] ORIYA VOWEL SIGN E..ORIYA VOWEL SIGN AI
0B4B..0B4C    ; Mc #   [2] ORIYA VOWEL SIGN O..ORIYA VOWEL SIGN AU
0B57          ; Mc #       ORIYA AU LENGTH MARK
0BBE..0BBF    ; Mc #   [2] TAMIL VOWEL SIGN AA..TAMIL VOWEL SIGN I
0BC1..0BC2    ; Mc #   [2] TAMIL VOWEL SIGN U..TAMIL VOWEL SIGN UU
0BC6..0BC8    ; Mc #   [3] TAMIL VOWEL SIGN E..TAMIL VOWEL SIGN AI
0BCA..0BCC    ; Mc #   [3] TAMIL VOWEL SIGN O..TAMIL VOWEL SIGN AU
0BD7          ; Mc #       TAMIL AU LENGTH MARK
0C01..0C03    ; Mc #   [3] TELUGU SIGN CANDRABINDU..TELUGU SIGN VISARGA
0C41..0C44    ; Mc #   [4] TELUGU VOWEL SIGN U..TELUGU VOWEL SIGN VOCALIC RR
0C82..0C83    ; Mc #   [2] KANNADA SIGN ANUSVARA..KANNADA SIGN VISARGA
0CBE          ; Mc #       KANNADA VOWEL SIGN AA
0CC0..0CC4    ; Mc #   [5] KANNADA VOWEL SIGN II..KANNADA VOWEL SIGN VOCALIC RR
0CC7..0CC8    ; Mc #   [2] KANNADA VOWEL SIGN EE..KANNADA VOWEL SIGN AI
0CCA..0CCB    ; Mc #   [2] KANNADA VOWEL SIGN O..KANNADA VOWEL SIGN OO
0CD5..0CD6    ; Mc #   [2] KANNADA LENGTH MARK..KANNADA AI LENGTH MARK
0CF3          ; Mc #       KANNADA SIGN COMBINING ANUSVARA ABOVE RIGHT
0D02..0D03    ; Mc #   [2] MALAYALAM SIGN ANUSVARA..MALAYALAM SIGN VISARGA
0D3E..0D40    ; Mc #   [3] MALAYALAM VOWEL SIGN AA..MALAYALAM VOWEL SIGN II
0D46..0D48    ; Mc #   [3] MALAYALAM VOWEL SIGN E..MALAYALAM VOWEL SIGN AI
0D4A..0D4C    ; Mc #   [3] MALAYALAM VOWEL SIGN O..MALAYALAM VOWEL SIGN AU
0D57          ; Mc #       MALAYALAM AU LENGTH MARK
0D82..0D83    ; Mc #   [2] SINHALA SIGN ANUSVARAYA..SINHALA SIGN VISARGAYA
0DCF..0DD1    ; Mc #   [3] SINHALA VOWEL SIGN AELA-PILLA..SINHALA VOWEL SIGN DIGA AEDA-PILLA
0DD8..0DDF    ; Mc #   [8] SINHALA VOWEL SIGN GAETTA-PILLA..SINHALA VOWEL SIGN GAYANUKITTA
0DF2..0DF3    ; Mc #   [2] SINHALA VOWEL SIGN DIGA GAETTA-PILLA..SINHALA VOWEL SIGN DIGA GAYANUKITTA
0F3E..0F3F    ; Mc #   [2] TIBETAN SIGN YAR TSHES..TIBETAN SIGN MAR TSHES
0F7F          ; Mc #       TIBETAN SIGN RNAM BCAD
102B..102C    ; Mc #   [2] MYANMAR VOWEL SIGN TALL AA..MYANMAR VOWEL SIGN AA
1031          ; Mc #       MYANMAR VOWEL SIGN E
1038          ; Mc #       MYANMAR SIGN VISARGA
103B..103C    ; Mc #   [2] MYANMAR CONSONANT SIGN MEDIAL YA..MYANMAR CONSONANT SIGN MEDIAL RA
1056..1057    ; Mc #   [2] MYANMAR VOWEL SIGN VOCALIC R..MYANMAR VOWEL SIGN VOCALIC RR
1062..1064    ; Mc #   [3] MYANMAR VOWEL SIGN SGAW KAREN EU..MYANMAR TONE MARK SGAW KAREN KE PHO
1067..106D    ; Mc #   [7] MYANMAR VOWEL SIGN WESTERN PWO KAREN EU..MYANMAR SIGN WESTERN PWO KAREN TONE-5
1083..1084    ; Mc #   [2] MYANMAR VOWEL SIGN SHAN AA..MYANMAR VOWEL SIGN SHAN E
1087..108C    ; Mc #   [6] MYANMAR SIGN SHAN TONE-2..MYANMAR SIGN SHAN COUNCIL TONE-3
108F          ; Mc #       MYANMAR SIGN RUMAI PALAUNG TONE-5
109A..109C    ; Mc #   [3] MYANMAR SIGN KHAMTI TONE-1..MYANMAR VOWEL SIGN AITON A
1715          ; Mc #       TAGALOG SIGN PAMUDPOD
1734          ; Mc #       HANUNOO SIGN PAMUDPOD
17B6          ; Mc #       KHMER VOWEL SIGN AA
17BE..17C5    ; Mc #   [8] KHMER VOWEL SIGN OE..KHMER VOWEL SIGN AU
17C7..17C8    ; Mc #   [2] KHMER SIGN REAHMUK..KHMER SIGN YUUKALEAPINTU
1923..1926    ; Mc #   [4] LIMBU VOWEL SIGN EE..LIMBU VOWEL SIGN AU
1929..192B    ; Mc #   [3] LIMBU SUBJOINED LETTER YA..LIMBU SUBJOINED LETTER WA
1930..1931    ; Mc #   [2] LIMBU SMALL LETTER KA..LIMBU SMALL LETTER NGA
1933..1938    ; Mc #   [6] LIMBU SMALL LETTER TA..LIMBU SMALL LETTER LA
1A19..1A1A    ; Mc #   [2] BUGINESE VOWEL SIGN E..BUGINESE VOWEL SIGN O
1A55          ; Mc #       TAI THAM CONSONANT SIGN MEDIAL RA
1A57          ; Mc #       TAI THAM CONSONANT SIGN LA TANG LAI
1A61          ; Mc #       TAI THAM VOWEL SIGN A
1A63..1A64    ; Mc #   [2] TAI THAM VOWEL SIGN AA..TAI THAM VOWEL SIGN TALL AA
1A6D..1A72    ; Mc #   [6] TAI THAM VOWEL SIGN OY..TAI THAM VOWEL SIGN THAM AI
1B04          ; Mc #       BALINESE SIGN BISAH
1B35          ; Mc #       BALINESE VOWEL SIGN TEDUNG
1B3B          ; Mc #       BALINESE VOWEL SIGN RA REPA TEDUNG
1B3D..1B41    ; Mc #   [5] BALINESE VOWEL SIGN LA LENGA TEDUNG..BALINESE VOWEL SIGN TALING REPA TEDUNG
1B43..1B44    ; Mc #   [2] BALINESE VOWEL SIGN PEPET TEDUNG..BALINESE ADEG ADEG
1B82          ; Mc #       SUNDANESE SIGN PANGWISAD
1BA1          ; Mc #       SUNDANESE CONSONANT SIGN PAMINGKAL
1BA6..1BA7    ; Mc #   [2] SUNDANESE VOWEL SIGN PANAELAENG..SUNDANESE VOWEL SIGN PANOLONG
1BAA          ; Mc #       SUNDANESE SIGN PAMAAEH
1BE7          ; Mc #       BATAK VOWEL SIGN E
1BEA..1BEC    ; Mc #   [3] BATAK VOWEL SIGN I..BATAK VOWEL SIGN O
1BEE          ; Mc #       BATAK VOWEL SIGN U
1BF2..1BF3    ; Mc #   [2] BATAK PANGOLAT..BATAK PANONGONAN
1C24..1C2B    ; Mc #   [8] LEPCHA SUBJOINED LETTER YA..LEPCHA VOWEL SIGN UU
1C34..1C35    ; Mc #   [2] LEPCHA CONSONANT SIGN NYIN-DO..LEPCHA CONSONANT SIGN KANG
1CE1          ; Mc #       VEDIC TONE ATHARVAVEDIC INDEPENDENT SVARITA
1CF7          ; Mc #       VEDIC SIGN ATIKRAMA
302E..302F    ; Mc #   [2] HANGUL SINGLE DOT TONE MARK..HANGUL DOUBLE DOT TONE MARK
A823..A824    ; Mc #   [2] SYLOTI NAGRI VOWEL SIGN A..SYLOTI NAGRI VOWEL SIGN I
A827          ; Mc #       SYLOTI NAGRI VOWEL SIGN OO
A880..A881    ; Mc #   [2] SAURASHTRA SIGN ANUSVARA..SAURASHTRA SIGN VISARGA
A8B4..A8C3    ; Mc #  [16] SAURASHTRA CONSONANT SIGN HAARU..SAURASHTRA VOWEL SIGN AU
A952..A953    ; Mc #   [2] REJANG CONSONANT SIGN H..REJANG VIRAMA
A983          ; Mc #       JAVANESE SIGN WIGNYAN
A9B4..A9B5    ; Mc #   [2] JAVANESE VOWEL SIGN TARUNG..JAVANESE VOWEL SIGN TOLONG
A9BA..A9BB    ; Mc #   [2] JAVANESE VOWEL SIGN TALING..JAVANESE VOWEL SIGN DIRGA MURE
A9BE..A9C0    ; Mc #   [3] JAVANESE CONSONANT SIGN PENGKAL..JAVANESE PANGKON
AA2F..AA30    ; Mc #   [2] CHAM VOWEL SIGN O..CHAM VOWEL SIGN AI
AA33..AA34    ; Mc #   [2] CHAM CONSONANT SIGN YA..CHAM CONSONANT SIGN RA
AA4D          ; Mc #       CHAM CONSONANT SIGN FINAL H
AA7B          ; Mc #       MYANMAR SIGN PAO KAREN TONE
AA7D          ; Mc #       MYANMAR SIGN TAI LAING TONE-5
AAEB          ; Mc #       MEETEI MAYEK VOWEL SIGN II
AAEE..AAEF    ; Mc #   [2] MEETEI MAYEK VOWEL SIGN AU..MEETEI MAYEK VOWEL SIGN AAU
AAF5          ; Mc #       MEETEI MAYEK VOWEL SIGN VISARGA
ABE3..ABE4    ; Mc #   [2] MEETEI MAYEK VOWEL SIGN ONAP..MEETEI MAYEK VOWEL SIGN INAP
ABE6..ABE7    ; Mc #   [2] MEETEI MAYEK VOWEL SIGN YENAP..MEETEI MAYEK VOWEL SIGN SOUNAP
ABE9..ABEA    ; Mc #   [2] MEETEI MAYEK VOWEL SIGN CHEINAP..MEETEI MAYEK VOWEL SIGN NUNG
ABEC          ; Mc #       MEETEI MAYEK LUM IYEK
11000         ; Mc #       BRAHMI SIGN CANDRABINDU
11002         ; Mc #       BRAHMI SIGN VISARGA
11082         ; Mc #       KAITHI SIGN VISARGA
110B0..110B2  ; Mc #   [3] KAITHI VOWEL SIGN AA..KAITHI VOWEL SIGN II
110B7..110B8  ; Mc #   [2] KAITHI VOWEL SIGN O..KAITHI VOWEL SIGN AU
1112C         ; Mc #       CHAKMA VOWEL SIGN E
11145..11146  ; Mc #   [2] CHAKMA VOWEL SIGN AA..CHAKMA VOWEL SIGN EI
11182         ; Mc #       SHARADA SIGN VISARGA
111B3..111B5  ; Mc #   [3] SHARADA VOWEL SIGN AA..SHARADA VOWEL SIGN II
111BF..111C0  ; Mc #   [2] SHARADA VOWEL SIGN AU..SHARADA SIGN VIRAMA
111CE         ; Mc #       SHARADA VOWEL SIGN PRISHTHAMATRA E
1122C..1122E  ; Mc #   [3] KHOJKI VOWEL SIGN AA..KHOJKI VOWEL SIGN II
11232..11233  ; Mc #   [2] KHOJKI VOWEL SIGN O..KHOJKI VOWEL SIGN AU
11235         ; Mc #       KHOJKI SIGN VIRAMA
112E0..112E2  ; Mc #   [3] KHUDAWADI VOWEL SIGN AA..KHUDAWADI VOWEL SIGN II
11302..11303  ; Mc #   [2] GRANTHA SIGN ANUSVARA..GRANTHA SIGN VISARGA
1133E..1133F  ; Mc #   [2] GRANTHA VOWEL SIGN AA..GRANTHA VOWEL SIGN I
11341..11344  ; Mc #   [4] GRANTHA VOWEL SIGN U..GRANTHA VOWEL SIGN VOCALIC RR
11347..11348  ; Mc #   [2] GRANTHA VOWEL SIGN EE..GRANTHA VOWEL SIGN AI
1134B..1134D  ; Mc #   [3] GRANTHA VOWEL SIGN OO..GRANTHA SIGN VIRAMA
11357         ; Mc #       GRANTHA AU LENGTH MARK
11362..11363  ; Mc #   [2] GRANTHA VOWEL SIGN VOCALIC L..GRANTHA VOWEL SIGN VOCALIC LL
113B8..113BA  ; Mc #   [3] TULU-TIGALARI VOWEL SIGN AA..TULU-TIGALARI VOWEL SIGN II
113C2         ; Mc #       TULU-TIGALARI VOWEL SIGN EE
113C5         ; Mc #       TULU-TIGALARI VOWEL SIGN AI
113C7..113CA  ; Mc #   [4] TULU-TIGALARI VOWEL SIGN OO..TULU-TIGALARI SIGN CANDRA ANUNASIKA
113CC..113CD  ; Mc #   [2] TULU-TIGALARI SIGN ANUSVARA..TULU-TIGALARI SIGN VISARGA
113CF         ; Mc #       TULU-TIGALARI SIGN LOOPED VIRAMA
11435..11437  ; Mc #   [3] NEWA VOWEL SIGN AA..NEWA VOWEL SIGN II
11440..11441  ; Mc #   [2] NEWA VOWEL SIGN O..NEWA VOWEL SIGN AU
11445         ; Mc #       NEWA SIGN VISARGA
114B0..114B2  ; Mc #   [3] TIRHUTA VOWEL SIGN AA..TIRHUTA VOWEL SIGN II
114B9         ; Mc #       TIRHUTA VOWEL SIGN E
114BB..114BE  ; Mc #   [4] TIRHUTA VOWEL SIGN AI..TIRHUTA VOWEL SIGN AU
114C1         ; Mc #       TIRHUTA SIGN VISARGA
115AF..115B1  ; Mc #   [3] SIDDHAM VOWEL SIGN AA..SIDDHAM VOWEL SIGN II
115B8..115BB  ; Mc #   [4] SIDDHAM VOWEL SIGN E..SIDDHAM VOWEL SIGN AU
115BE         ; Mc #       SIDDHAM SIGN VISARGA
11630..11632  ; Mc #   [3] MODI VOWEL SIGN AA..MODI VOWEL SIGN II
1163B..1163C  ; Mc #   [2] MODI VOWEL SIGN O..MODI VOWEL SIGN AU
1163E         ; Mc #       MODI SIGN VISARGA
116AC         ; Mc #       TAKRI SIGN VISARGA
116AE..116AF  ; Mc #   [2] TAKRI VOWEL SIGN I..TAKRI VOWEL SIGN II
116B6         ; Mc #       TAKRI SIGN VIRAMA
1171E         ; Mc #       AHOM CONSONANT SIGN MEDIAL RA
11720..11721  ; Mc #   [2] AHOM VOWEL SIGN A..AHOM VOWEL SIGN AA
11726         ; Mc #       AHOM VOWEL SIGN E
1182C..1182E  ; Mc #   [3] DOGRA VOWEL SIGN AA..DOGRA VOWEL SIGN II
11838         ; Mc #       DOGRA SIGN VISARGA
11930..11935  ; Mc #   [6] DIVES AKURU VOWEL SIGN AA..DIVES AKURU VOWEL SIGN E
11937..11938  ; Mc #   [2] DIVES AKURU VOWEL SIGN AI..DIVES AKURU VOWEL SIGN O
1193D         ; Mc #       DIVES AKURU SIGN HALANTA
11940         ; Mc #       DIVES AKURU MEDIAL YA
11942         ; Mc #       DIVES AKURU MEDIAL RA
119D1..119D3  ; Mc #   [3] NANDINAGARI VOWEL SIGN AA..NANDINAGARI VOWEL SIGN II
119DC..119DF  ; Mc #   [4] NANDINAGARI VOWEL SIGN O..NANDINAGARI SIGN VISARGA
119E4         ; Mc #       NANDINAGARI VOWEL SIGN PRISHTHAMATRA E
11A39         ; Mc #       ZANABAZAR SQUARE SIGN VISARGA
11A57..11A58  ; Mc #   [2] SOYOMBO VOWEL SIGN AI..SOYOMBO VOWEL SIGN AU
11A97         ; Mc #       SOYOMBO SIGN VISARGA
11C2F         ; Mc #       BHAIKSUKI VOWEL SIGN AA
11C3E         ; Mc #       BHAIKSUKI SIGN VISARGA
11CA9         ; Mc #       MARCHEN SUBJOINED LETTER YA
11CB1         ; Mc #       MARCHEN VOWEL SIGN I
11CB4         ; Mc #       MARCHEN VOWEL SIGN O
11D8A..11D8E  ; Mc #   [5] GUNJALA GONDI VOWEL SIGN AA..GUNJALA GONDI VOWEL SIGN UU
11D93..11D94  ; Mc #   [2] GUNJALA GONDI VOWEL SIGN OO..GUNJALA GONDI VOWEL SIGN AU
11D96         ; Mc #       GUNJALA GONDI SIGN VISARGA
11EF5..11EF6  ; Mc #   [2] MAKASAR VOWEL SIGN E..MAKASAR VOWEL SIGN O
11F03         ; Mc #       KAWI SIGN VISARGA
11F34..11F35  ; Mc #   [2] KAWI VOWEL SIGN AA..KAWI VOWEL SIGN ALTERNATE AA
11F3E..11F3F  ; Mc #   [2] KAWI VOWEL SIGN E..KAWI VOWEL SIGN AI
11F41         ; Mc #       KAWI SIGN KILLER
1612A..1612C  ; Mc #   [3] GURUNG KHEMA CONSONANT SIGN MEDIAL YA..GURUNG KHEMA CONSONANT SIGN MEDIAL HA
16F51..16F87  ; Mc #  [55] MIAO SIGN ASPIRATION..MIAO VOWEL SIGN UI
16FF0..16FF1  ; Mc #   [2] VIETNAMESE ALTERNATE READING MARK CA..VIETNAMESE ALTERNATE READING MARK NHAY
1D165..1D166  ; Mc #   [2] MUSICAL SYMBOL COMBINING STEM..MUSICAL SYMBOL COMBINING SPRECHGESANG STEM
1D16D..1D172  ; Mc #   [6] MUSICAL SYMBOL COMBINING AUGMENTATION DOT..MUSICAL SYMBOL COMBINING FLAG-5

# Total code points: 468

# ================================================

# General_Category=Decimal_Number

0030..0039    ; Nd #  [10] DIGIT ZERO..DIGIT NINE
0660..0669    ; Nd #  [10] ARABIC-INDIC DIGIT ZERO..ARABIC-INDIC DIGIT NINE
06F0..06F9    ; Nd #  [10] EXTENDED ARABIC-INDIC DIGIT ZERO..EXTENDED ARABIC-INDIC DIGIT NINE
07C0..07C9    ; Nd #  [10] NKO DIGIT ZERO..NKO DIGIT NINE
0966..096F    ; Nd #  [10] DEVANAGARI DIGIT ZERO..DEVANAGARI DIGIT NINE
09E6..09EF    ; Nd #  [10] BENGALI DIGIT ZERO..BENGALI DIGIT NINE
0A66..0A6F    ; Nd #  [10] GURMUKHI DIGIT ZERO..GURMUKHI DIGIT NINE
0AE6..0AEF    ; Nd #  [10] GUJARATI DIGIT ZERO..GUJARATI DIGIT NINE
0B66..0B6F    ; Nd #  [10] ORIYA DIGIT ZERO..ORIYA DIGIT NINE
0BE6..0BEF    ; Nd #  [10] TAMIL DIGIT ZERO..TAMIL DIGIT NINE
0C66..0C6F    ; Nd #  [10] TELUGU DIGIT ZERO..TELUGU DIGIT NINE
0CE6..0CEF    ; Nd #  [10] KANNADA DIGIT ZERO..KANNADA DIGIT NINE
0D66..0D6F    ; Nd #  [10] MALAYALAM DIGIT ZERO..MALAYALAM DIGIT NINE
0DE6..0DEF    ; Nd #  [10] SINHALA LITH DIGIT ZERO..SINHALA LITH DIGIT NINE
0E50..0E59    ; Nd #  [10] THAI DIGIT ZERO..THAI DIGIT NINE
0ED0..0ED9    ; Nd #  [10] LAO DIGIT ZERO..LAO DIGIT NINE
0F20..0F29    ; Nd #  [10] TIBETAN DIGIT ZERO..TIBETAN DIGIT NINE
1040..1049    ; Nd #  [10] MYANMAR DIGIT ZERO..MYANMAR DIGIT NINE
1090..1099    ; Nd #  [10] MYANMAR SHAN DIGIT ZERO..MYANMAR SHAN DIGIT NINE
17E0..17E9    ; Nd #  [10] KHMER DIGIT ZERO..KHMER DIGIT NINE
1810..1819    ; Nd #  [10] MONGOLIAN DIGIT ZERO..MONGOLIAN DIGIT NINE
1946..194F    ; Nd #  [10] LIMBU DIGIT ZERO..LIMBU DIGIT NINE
19D0..19D9    ; Nd #  [10] NEW TAI LUE DIGIT ZERO..NEW TAI LUE DIGIT NINE
1A80..1A89    ; Nd #  [10] TAI THAM HORA DIGIT ZERO..TAI THAM HORA DIGIT NINE
1A90..1A99    ; Nd #  [10] TAI THAM THAM DIGIT ZERO..TAI THAM THAM DIGIT NINE
1B50..1B59    ; Nd #  [10] BALINESE DIGIT ZERO..BALINESE DIGIT NINE
1BB0..1BB9    ; Nd #  [10] SUNDANESE DIGIT ZERO..SUNDANESE DIGIT NINE
1C40..1C49    ; Nd #  [10] LEPCHA DIGIT ZERO..LEPCHA DIGIT NINE
1C50..1C59    ; Nd #  [10] OL CHIKI DIGIT ZERO..OL CHIKI DIGIT NINE
A620..A629    ; Nd #  [10] VAI DIGIT ZERO..VAI DIGIT NINE
A8D0..A8D9    ; Nd #  [10] SAURASHTRA DIGIT ZERO..SAURASHTRA DIGIT NINE
A900..A909    ; Nd #  [10] KAYAH LI DIGIT ZERO..KAYAH LI DIGIT NINE
A9D0..A9D9    ; Nd #  [10] JAVANESE DIGIT ZERO..JAVANESE DIGIT NINE
A9F0..A9F9    ; Nd #  [10] MYANMAR TAI LAING DIGIT ZERO..MYANMAR TAI LAING DIGIT NINE
AA50..AA59    ; Nd #  [10] CHAM DIGIT ZERO..CHAM DIGIT NINE
ABF0..ABF9    ; Nd #  [10] MEETEI MAYEK DIGIT ZERO..MEETEI MAYEK DIGIT NINE
FF10..FF19    ; Nd #  [10] FULLWIDTH DIGIT ZERO..FULLWIDTH DIGIT NINE
104A0..104A9  ; Nd #  [10] OSMANYA DIGIT ZERO..OSMANYA DIGIT NINE
10D30..10D39  ; Nd #  [10] HANIFI ROHINGYA DIGIT ZERO..HANIFI ROHINGYA DIGIT NINE
10D40..10D49  ; Nd #  [10] GARAY DIGIT ZERO..GARAY DIGIT NINE
11066..1106F  ; Nd #  [10] BRAHMI DIGIT ZERO..BRAHMI DIGIT NINE
110F0..110F9  ; Nd #  [10] SORA SOMPENG DIGIT ZERO..SORA SOMPENG DIGIT NINE
11136..1113F  ; Nd #  [10] CHAKMA DIGIT ZERO..CHAKMA DIGIT NINE
111D0..111D9  ; Nd #  [10] SHARADA DIGIT ZERO..SHARADA DIGIT NINE
112F0..112F9  ; Nd #  [10] KHUDAWADI DIGIT ZERO..KHUDAWADI DIGIT NINE
11450..11459  ; Nd #  [10] NEWA DIGIT ZERO..NEWA DIGIT NINE
114D0..114D9  ; Nd #  [10] TIRHUTA DIGIT ZERO..TIRHUTA DIGIT NINE
11650..11659  ; Nd #  [10] MODI DIGIT ZERO..MODI DIGIT NINE
116C0..116C9  ; Nd #  [10] TAKRI DIGIT ZERO..TAKRI DIGIT NINE
116D0..116E3  ; Nd #  [20] MYANMAR PAO DIGIT ZERO..MYANMAR EASTERN PWO KAREN DIGIT NINE
11730..11739  ; Nd #  [10] AHOM DIGIT ZERO..AHOM DIGIT NINE
118E0..118E9  ; Nd #  [10] WARANG CITI DIGIT ZERO..WARANG CITI DIGIT NINE
11950..11959  ; Nd #  [10] DIVES AKURU DIGIT ZERO..DIVES AKURU DIGIT NINE
11BF0..11BF9  ; Nd #  [10] SUNUWAR DIGIT ZERO..SUNUWAR DIGIT NINE
11C50..11C59  ; Nd #  [10] BHAIKSUKI DIGIT ZERO..BHAIKSUKI DIGIT NINE
11D50..11D59  ; Nd #  [10] MASARAM GONDI DIGIT ZERO..MASARAM GONDI DIGIT NINE
11DA0..11DA9  ; Nd #  [10] GUNJALA GONDI DIGIT ZERO..GUNJALA GONDI DIGIT NINE
11F50..11F59  ; Nd #  [10] KAWI DIGIT ZERO..KAWI DIGIT NINE
16130..16139  ; Nd #  [10] GURUNG KHEMA DIGIT ZERO..GURUNG KHEMA DIGIT NINE
16A60..16A69  ; Nd #  [10] MRO DIGIT ZERO..MRO DIGIT NINE
16AC0..16AC9  ; Nd #  [10] TANGSA DIGIT ZERO..TANGSA DIGIT NINE
16B50..16B59  ; Nd #  [10] PAHAWH HMONG DIGIT ZERO..PAHAWH HMONG DIGIT NINE
16D70..16D79  ; Nd #  [10] KIRAT RAI DIGIT ZERO..KIRAT RAI DIGIT NINE
1CCF0..1CCF9  ; Nd #  [10] OUTLINED DIGIT ZERO..OUTLINED DIGIT NINE
1D7CE..1D7FF  ; Nd #  [50] MATHEMATICAL BOLD DIGIT ZERO..MATHEMATICAL MONOSPACE DIGIT NINE
1E140..1E149  ; Nd #  [10] NYIAKENG PUACHUE HMONG DIGIT ZERO..NYIAKENG PUACHUE HMONG DIGIT NINE
1E2F0..1E2F9  ; Nd #  [10] WANCHO DIGIT ZERO..WANCHO DIGIT NINE
1E4F0..1E4F9  ; Nd #  [10] NAG MUNDARI DIGIT ZERO..NAG MUNDARI DIGIT NINE
1E5F1..1E5FA  ; Nd #  [10] OL ONAL DIGIT ZERO..OL ONAL DIGIT NINE
1E950..1E959  ; Nd #  [10] ADLAM DIGIT ZERO..ADLAM DIGIT NINE
1FBF0..1FBF9  ; Nd #  [10] SEGMENTED DIGIT ZERO..SEGMENTED DIGIT NINE

# Total code points: 760

# ================================================

# General_Category=Letter_Number

16EE..16F0    ; Nl #   [3] RUNIC ARLAUG SYMBOL..RUNIC BELGTHOR SYMBOL
2160..2182    ; Nl #  [35] ROMAN NUMERAL ONE..ROMAN NUMERAL TEN THOUSAND
2185..2188    ; Nl #   [4] ROMAN NUMERAL SIX LATE FORM..ROMAN NUMERAL ONE HUNDRED THOUSAND
3007          ; Nl #       IDEOGRAPHIC NUMBER ZERO
3021..3029    ; Nl #   [9] HANGZHOU NUMERAL ONE..HANGZHOU NUMERAL NINE
3038..303A    ; Nl #   [3] HANGZHOU NUMERAL TEN..HANGZHOU NUMERAL THIRTY
A6E6..A6EF    ; Nl #  [10] BAMUM LETTER MO..BAMUM LETTER KOGHOM
10140..10174  ; Nl #  [53] GREEK ACROPHONIC ATTIC ONE QUARTER..GREEK ACROPHONIC STRATIAN FIFTY MNAS
10341         ; Nl #       GOTHIC LETTER NINETY
1034A         ; Nl #       GOTHIC LETTER NINE HUNDRED
103D1..103D5  ; Nl #   [5] OLD PERSIAN NUMBER ONE..OLD PERSIAN NUMBER HUNDRED
12400..1246E  ; Nl # [111] CUNEIFORM NUMERIC SIGN TWO ASH..CUNEIFORM NUMERIC SIGN NINE U VARIANT FORM

# Total code points: 236

# ================================================

# General_Category=Other_Number

00B2..00B3    ; No #   [2] SUPERSCRIPT TWO..SUPERSCRIPT THREE
00B9          ; No #       SUPERSCRIPT ONE
00BC..00BE    ; No #   [3] VULGAR FRACTION ONE QUARTER..VULGAR FRACTION THREE QUARTERS
09F4..09F9    ; No #   [6] BENGALI CURRENCY NUMERATOR ONE..BENGALI CURRENCY DENOMINATOR SIXTEEN
0B72..0B77    ; No #   [6] ORIYA FRACTION ONE QUARTER..ORIYA FRACTION THREE SIXTEENTHS
0BF0..0BF2    ; No #   [3] TAMIL NUMBER TEN..TAMIL NUMBER ONE THOUSAND
0C78..0C7E    ; No #   [7] TELUGU FRACTION DIGIT ZERO FOR ODD POWERS OF FOUR..TELUGU FRACTION DIGIT THREE FOR EVEN POWERS OF FOUR
0D58..0D5E    ; No #   [7] MALAYALAM FRACTION ONE ONE-HUNDRED-AND-SIXTIETH..MALAYALAM FRACTION ONE FIFTH
0D70..0D78    ; No #   [9] MALAYALAM NUMBER TEN..MALAYALAM FRACTION THREE SIXTEENTHS
0F2A..0F33    ; No #  [10] TIBETAN DIGIT HALF ONE..TIBETAN DIGIT HALF ZERO
1369..137C    ; No #  [20] ETHIOPIC DIGIT ONE..ETHIOPIC NUMBER TEN THOUSAND
17F0..17F9    ; No #  [10] KHMER SYMBOL LEK ATTAK SON..KHMER SYMBOL LEK ATTAK PRAM-BUON
19DA          ; No #       NEW TAI LUE THAM DIGIT ONE
2070          ; No #       SUPERSCRIPT ZERO
2074..2079    ; No #   [6] SUPERSCRIPT FOUR..SUPERSCRIPT NINE
2080..2089    ; No #  [10] SUBSCRIPT ZERO..SUBSCRIPT NINE
2150..215F    ; No #  [16] VULGAR FRACTION ONE SEVENTH..FRACTION NUMERATOR ONE
2189          ; No #       VULGAR FRACTION ZERO THIRDS
2460..249B    ; No #  [60] CIRCLED DIGIT ONE..NUMBER TWENTY FULL STOP
24EA..24FF    ; No #  [22] CIRCLED DIGIT ZERO..NEGATIVE CIRCLED DIGIT ZERO
2776..2793    ; No #  [30] DINGBAT NEGATIVE CIRCLED DIGIT ONE..DINGBAT NEGATIVE CIRCLED SANS-SERIF NUMBER TEN
2CFD          ; No #       COPTIC FRACTION ONE HALF
3192..3195    ; No #   [4] IDEOGRAPHIC ANNOTATION ONE MARK..IDEOGRAPHIC ANNOTATION FOUR MARK
3220..3229    ; No #  [10] PARENTHESIZED IDEOGRAPH ONE..PARENTHESIZED IDEOGRAPH TEN
3248..324F    ; No #   [8] CIRCLED NUMBER TEN ON BLACK SQUARE..CIRCLED NUMBER EIGHTY ON BLACK SQUARE
3251..325F    ; No #  [15] CIRCLED NUMBER TWENTY ONE..CIRCLED NUMBER THIRTY FIVE
3280..3289    ; No #  [10] CIRCLED IDEOGRAPH ONE..CIRCLED IDEOGRAPH TEN
32B1..32BF    ; No #  [15] CIRCLED NUMBER THIRTY SIX..CIRCLED NUMBER FIFTY
A830..A835    ; No #   [6] NORTH INDIC FRACTION ONE QUARTER..NORTH INDIC FRACTION THREE SIXTEENTHS
10107..10133  ; No #  [45] AEGEAN NUMBER ONE..AEGEAN NUMBER NINETY THOUSAND
10175..10178  ; No #   [4] GREEK ONE HALF SIGN..GREEK THREE QUARTERS SIGN
1018A..1018B  ; No #   [2] GREEK ZERO SIGN..GREEK ONE QUARTER SIGN
102E1..102FB  ; No #  [27] COPTIC EPACT DIGIT ONE..COPTIC EPACT NUMBER NINE HUNDRED
10320..10323  ; No #   [4] OLD ITALIC NUMERAL ONE..OLD ITALIC NUMERAL FIFTY
10858..1085F  ; No #   [8] IMPERIAL ARAMAIC NUMBER ONE..IMPERIAL ARAMAIC NUMBER TEN THOUSAND
10879..1087F  ; No #   [7] PALMYRENE NUMBER ONE..PALMYRENE NUMBER TWENTY
108A7..108AF  ; No #   [9] NABATAEAN NUMBER ONE..NABATAEAN NUMBER ONE HUNDRED
108FB..108FF  ; No #   [5] HATRAN NUMBER ONE..HATRAN NUMBER ONE HUNDRED
10916..1091B  ; No #   [6] PHOENICIAN NUMBER ONE..PHOENICIAN NUMBER THREE
109BC..109BD  ; No #   [2] MEROITIC CURSIVE FRACTION ELEVEN TWELFTHS..MEROITIC CURSIVE FRACTION ONE HALF
109C0..109CF  ; No #  [16] MEROITIC CURSIVE NUMBER ONE..MEROITIC CURSIVE NUMBER SEVENTY
109D2..109FF  ; No #  [46] MEROITIC CURSIVE NUMBER ONE HUNDRED..MEROITIC CURSIVE FRACTION TEN TWELFTHS
10A40..10A48  ; No #   [9] KHAROSHTHI DIGIT ONE..KHAROSHTHI FRACTION ONE HALF
10A7D..10A7E  ; No #   [2] OLD SOUTH ARABIAN NUMBER ONE..OLD SOUTH ARABIAN NUMBER FIFTY
10A9D..10A9F  ; No #   [3] OLD NORTH ARABIAN NUMBER ONE..OLD NORTH ARABIAN NUMBER TWENTY
10AEB..10AEF  ; No #   [5] MANICHAEAN NUMBER ONE..MANICHAEAN NUMBER ONE HUNDRED
10B58..10B5F  ; No #   [8] INSCRIPTIONAL PARTHIAN NUMBER ONE..INSCRIPTIONAL PARTHIAN NUMBER ONE THOUSAND
10B78..10B7F  ; No #   [8] INSCRIPTIONAL PAHLAVI NUMBER ONE..INSCRIPTIONAL PAHLAVI NUMBER ONE THOUSAND
10BA9..10BAF  ; No #   [7] PSALTER PAHLAVI NUMBER ONE..PSALTER PAHLAVI NUMBER ONE HUNDRED
10CFA..10CFF  ; No #   [6] OLD HUNGARIAN NUMBER ONE..OLD HUNGARIAN NUMBER ONE THOUSAND
10E60..10E7E  ; No #  [31] RUMI DIGIT ONE..RUMI FRACTION TWO THIRDS
10F1D..10F26  ; No #  [10] OLD SOGDIAN NUMBER ONE..OLD SOGDIAN FRACTION ONE HALF
10F51..10F54  ; No #   [4] SOGDIAN NUMBER ONE..SOGDIAN NUMBER ONE HUNDRED
10FC5..10FCB  ; No #   [7] CHORASMIAN NUMBER ONE..CHORASMIAN NUMBER ONE HUNDRED
11052..11065  ; No #  [20] BRAHMI NUMBER ONE..BRAHMI NUMBER ONE THOUSAND
111E1..111F4  ; No #  [20] SINHALA ARCHAIC DIGIT ONE..SINHALA ARCHAIC NUMBER ONE THOUSAND
1173A..1173B  ; No #   [2] AHOM NUMBER TEN..AHOM NUMBER TWENTY
118EA..118F2  ; No #   [9] WARANG CITI NUMBER TEN..WARANG CITI NUMBER NINETY
11C5A..11C6C  ; No #  [19] BHAIKSUKI NUMBER ONE..BHAIKSUKI HUNDREDS UNIT MARK
11FC0..11FD4  ; No #  [21] TAMIL FRACTION ONE THREE-HUNDRED-AND-TWENTIETH..TAMIL FRACTION DOWNSCALING FACTOR KIIZH
16B5B..16B61  ; No #   [7] PAHAWH HMONG NUMBER TENS..PAHAWH HMONG NUMBER TRILLIONS
16E80..16E96  ; No #  [23] MEDEFAIDRIN DIGIT ZERO..MEDEFAIDRIN DIGIT THREE ALTERNATE FORM
1D2C0..1D2D3  ; No #  [20] KAKTOVIK NUMERAL ZERO..KAKTOVIK NUMERAL NINETEEN
1D2E0..1D2F3  ; No #  [20] MAYAN NUMERAL ZERO..MAYAN NUMERAL NINETEEN
1D360..1D378  ; No #  [25] COUNTING ROD UNIT DIGIT ONE..TALLY MARK FIVE
1E8C7..1E8CF  ; No #   [9] MENDE KIKAKUI DIGIT ONE..MENDE KIKAKUI DIGIT NINE
1EC71..1ECAB  ; No #  [59] INDIC SIYAQ NUMBER ONE..INDIC SIYAQ NUMBER PREFIXED NINE
1ECAD..1ECAF  ; No #   [3] INDIC SIYAQ FRACTION ONE QUARTER..INDIC SIYAQ FRACTION THREE QUARTERS
1ECB1..1ECB4  ; No #   [4] INDIC SIYAQ NUMBER ALTERNATE ONE..INDIC SIYAQ ALTERNATE LAKH MARK
1ED01..1ED2D  ; No #  [45] OTTOMAN SIYAQ NUMBER ONE..OTTOMAN SIYAQ NUMBER NINETY THOUSAND
1ED2F..1ED3D  ; No #  [15] OTTOMAN SIYAQ ALTERNATE NUMBER TWO..OTTOMAN SIYAQ FRACTION ONE SIXTH
1F100..1F10C  ; No #  [13] DIGIT ZERO FULL STOP..DINGBAT NEGATIVE CIRCLED SANS-SERIF DIGIT ZERO

# Total code points: 915

# ================================================

# General_Category=Space_Separator

0020          ; Zs #       SPACE
00A0          ; Zs #       NO-BREAK SPACE
1680          ; Zs #       OGHAM SPACE MARK
2000..200A    ; Zs #  [11] EN QUAD..HAIR SPACE
202F          ; Zs #       NARROW NO-BREAK SPACE
205F          ; Zs #       MEDIUM MATHEMATICAL SPACE
3000          ; Zs #       IDEOGRAPHIC SPACE

# Total code points: 17

# ================================================

# General_Category=Line_Separator

2028          ; Zl #       LINE SEPARATOR

# Total code points: 1

# ================================================

# General_Category=Paragraph_Separator

2029          ; Zp #       PARAGRAPH SEPARATOR

# Total code points: 1

# ================================================

# General_Category=Control

0000..001F    ; Cc #  [32] <control-0000>..<control-001F>
007F..009F    ; Cc #  [33] <control-007F>..<control-009F>

# Total code points: 65

# ================================================

# General_Category=Format

00AD          ; Cf #       SOFT HYPHEN
0600..0605    ; Cf #   [6] ARABIC NUMBER SIGN..ARABIC NUMBER MARK ABOVE
061C          ; Cf #       ARABIC LETTER MARK
06DD          ; Cf #       ARABIC END OF AYAH
070F          ; Cf #       SYRIAC ABBREVIATION MARK
0890..0891    ; Cf #   [2] ARABIC POUND MARK ABOVE..ARABIC PIASTRE MARK ABOVE
08E2          ; Cf #       ARABIC DISPUTED END OF AYAH
180E          ; Cf #       MONGOLIAN VOWEL SEPARATOR
200B..200F    ; Cf #   [5] ZERO WIDTH SPACE..RIGHT-TO-LEFT MARK
202A..202E    ; Cf #   [5] LEFT-TO-RIGHT EMBEDDING..RIGHT-TO-LEFT OVERRIDE
2060..2064    ; Cf #   [5] WORD JOINER..INVISIBLE PLUS
2066..206F    ; Cf #  [10] LEFT-TO-RIGHT ISOLATE..NOMINAL DIGIT SHAPES
FEFF          ; Cf #       ZERO WIDTH NO-BREAK SPACE
FFF9..FFFB    ; Cf #   [3] INTERLINEAR ANNOTATION ANCHOR..INTERLINEAR ANNOTATION TERMINATOR
110BD         ; Cf #       KAITHI NUMBER SIGN
110CD         ; Cf #       KAITHI NUMBER SIGN ABOVE
13430..1343F  ; Cf #  [16] EGYPTIAN HIEROGLYPH VERTICAL JOINER..EGYPTIAN HIEROGLYPH END WALLED ENCLOSURE
1BCA0..1BCA3  ; Cf #   [4] SHORTHAND FORMAT LETTER OVERLAP..SHORTHAND FORMAT UP STEP
1D173..1D17A  ; Cf #   [8] MUSICAL SYMBOL BEGIN BEAM..MUSICAL SYMBOL END PHRASE
E0001         ; Cf #       LANGUAGE TAG
E0020..E007F  ; Cf #  [96] TAG SPACE..CANCEL TAG

# Total code points: 170

# ================================================

# General_Category=Private_Use

E000..F8FF    ; Co # [6400] <private-use-E000>..<private-use-F8FF>
F0000..FFFFD  ; Co # [65534] <private-use-F0000>..<private-use-FFFFD>
100000..10FFFD; Co # [65534] <private-use-100000>..<private-use-10FFFD>

# Total code points: 137468

# ================================================

# General_Category=Surrogate

D800..DFFF    ; Cs # [2048] <surrogate-D800>..<surrogate-DFFF>

# Total code points: 2048

# ================================================

# General_Category=Dash_Punctuation

002D          ; Pd #       HYPHEN-MINUS
058A          ; Pd #       ARMENIAN HYPHEN
05BE          ; Pd #       HEBREW PUNCTUATION MAQAF
1400          ; Pd #       CANADIAN SYLLABICS HYPHEN
1806          ; Pd #       MONGOLIAN TODO SOFT HYPHEN
2010..2015    ; Pd #   [6] HYPHEN..HORIZONTAL BAR
2E17          ; Pd #       DOUBLE OBLIQUE HYPHEN
2E1A          ; Pd #       HYPHEN WITH DIAERESIS
2E3A..2E3B    ; Pd #   [2] TWO-EM DASH..THREE-EM DASH
2E40          ; Pd #       DOUBLE HYPHEN
2E5D          ; Pd #       OBLIQUE HYPHEN
301C          ; Pd #       WAVE DASH
3030          ; Pd #       WAVY DASH
30A0          ; Pd #       KATAKANA-HIRAGANA DOUBLE HYPHEN
FE31..FE32    ; Pd #   [2] PRESENTATION FORM FOR VERTICAL EM DASH..PRESENTATION FORM FOR VERTICAL EN DASH
FE58          ; Pd #       SMALL EM DASH
FE63          ; Pd #       SMALL HYPHEN-MINUS
FF0D          ; Pd #       FULLWIDTH HYPHEN-MINUS
10D6E         ; Pd #       GARAY HYPHEN
10EAD         ; Pd #       YEZIDI HYPHENATION MARK

# Total code points: 27

# ================================================

# General_Category=Open_Punctuation

0028          ; Ps #       LEFT PARENTHESIS
005B          ; Ps #       LEFT SQUARE BRACKET
007B          ; Ps #       LEFT CURLY BRACKET
0F3A          ; Ps #       TIBETAN MARK GUG RTAGS GYON
0F3C          ; Ps #       TIBETAN MARK ANG KHANG GYON
169B          ; Ps #       OGHAM FEATHER MARK
201A          ; Ps #       SINGLE LOW-9 QUOTATION MARK
201E          ; Ps #       DOUBLE LOW-9 QUOTATION MARK
2045          ; Ps #       LEFT SQUARE BRACKET WITH QUILL
207D          ; Ps #       SUPERSCRIPT LEFT PARENTHESIS
208D          ; Ps #       SUBSCRIPT LEFT PARENTHESIS
2308          ; Ps #       LEFT CEILING
230A          ; Ps #       LEFT FLOOR
2329          ; Ps #       LEFT-POINTING ANGLE BRACKET
2768          ; Ps #       MEDIUM LEFT PARENTHESIS ORNAMENT
276A          ; Ps #       MEDIUM FLATTENED LEFT PARENTHESIS ORNAMENT
276C          ; Ps #       MEDIUM LEFT-POINTING ANGLE BRACKET ORNAMENT
276E          ; Ps #       HEAVY LEFT-POINTING ANGLE QUOTATION MARK ORNAMENT
2770          ; Ps #       HEAVY LEFT-POINTING ANGLE BRACKET ORNAMENT
2772          ; Ps #       LIGHT LEFT TORTOISE SHELL BRACKET ORNAMENT
2774          ; Ps #       MEDIUM LEFT CURLY BRACKET ORNAMENT
27C5          ; Ps #       LEFT S-SHAPED BAG DELIMITER
27E6          ; Ps #       MATHEMATICAL LEFT WHITE SQUARE BRACKET
27E8          ; Ps #       MATHEMATICAL LEFT ANGLE BRACKET
27EA          ; Ps #       MATHEMATICAL LEFT DOUBLE ANGLE BRACKET
27EC          ; Ps #       MATHEMATICAL LEFT WHITE TORTOISE SHELL BRACKET
27EE          ; Ps #       MATHEMATICAL LEFT FLATTENED PARENTHESIS
2983          ; Ps #       LEFT WHITE CURLY BRACKET
2985          ; Ps #       LEFT WHITE PARENTHESIS
2987          ; Ps #       Z NOTATION LEFT IMAGE BRACKET
2989          ; Ps #       Z NOTATION LEFT BINDING BRACKET
298B          ; Ps #       LEFT SQUARE BRACKET WITH UNDERBAR
298D          ; Ps #       LEFT SQUARE BRACKET WITH TICK IN TOP CORNER
298F          ; Ps #       LEFT SQUARE BRACKET WITH TICK IN BOTTOM CORNER
2991          ; Ps #       LEFT ANGLE BRACKET WITH DOT
2993          ; Ps #       LEFT ARC LESS-THAN BRACKET
2995          ; Ps #       DOUBLE LEFT ARC GREATER-THAN BRACKET
2997          ; Ps #       LEFT BLACK TORTOISE SHELL BRACKET
29D8          ; Ps #       LEFT WIGGLY FENCE
29DA          ; Ps #       LEFT DOUBLE WIGGLY FENCE
29FC          ; Ps #       LEFT-POINTING CURVED ANGLE BRACKET
2E22          ; Ps #       TOP LEFT HALF BRACKET
2E24          ; Ps #       BOTTOM LEFT HALF BRACKET
2E26          ; Ps #       LEFT SIDEWAYS U BRACKET
2E28          ; Ps #       LEFT DOUBLE PARENTHESIS
2E42          ; Ps #       DOUBLE LOW-REVERSED-9 QUOTATION MARK
2E55          ; Ps #       LEFT SQUARE BRACKET WITH STROKE
2E57          ; Ps #       LEFT SQUARE BRACKET WITH DOUBLE STROKE
2E59          ; Ps #       TOP HALF LEFT PARENTHESIS
2E5B          ; Ps #       BOTTOM HALF LEFT PARENTHESIS
3008          ; Ps #       LEFT ANGLE BRACKET
300A          ; Ps #       LEFT DOUBLE ANGLE BRACKET
300C          ; Ps #       LEFT CORNER BRACKET
300E          ; Ps #       LEFT WHITE CORNER BRACKET
3010          ; Ps #       LEFT BLACK LENTICULAR BRACKET
3014          ; Ps #       LEFT TORTOISE SHELL BRACKET
3016          ; Ps #       LEFT WHITE LENTICULAR BRACKET
3018          ; Ps #       LEFT WHITE TORTOISE SHELL BRACKET
301A          ; Ps #       LEFT WHITE SQUARE BRACKET
301D          ; Ps #       REVERSED DOUBLE PRIME QUOTATION MARK
FD3F          ; Ps #       ORNATE RIGHT PARENTHESIS
FE17          ; Ps #       PRESENTATION FORM FOR VERTICAL LEFT WHITE LENTICULAR BRACKET
FE35          ; Ps #       PRESENTATION FORM FOR VERTICAL LEFT PARENTHESIS
FE37          ; Ps #       PRESENTATION FORM FOR VERTICAL LEFT CURLY BRACKET
FE39          ; Ps #       PRESENTATION FORM FOR VERTICAL LEFT TORTOISE SHELL BRACKET
FE3B          ; Ps #       PRESENTATION FORM FOR VERTICAL LEFT BLACK LENTICULAR BRACKET
FE3D          ; Ps #       PRESENTATION FORM FOR VERTICAL LEFT DOUBLE ANGLE BRACKET
FE3F          ; Ps #       PRESENTATION FORM FOR VERTICAL LEFT ANGLE BRACKET
FE41          ; Ps #       PRESENTATION FORM FOR VERTICAL LEFT CORNER BRACKET
FE43          ; Ps #       PRESENTATION FORM FOR VERTICAL LEFT WHITE CORNER BRACKET
FE47          ; Ps #       PRESENTATION FORM FOR VERTICAL LEFT SQUARE BRACKET
FE59          ; Ps #       SMALL LEFT PARENTHESIS
FE5B          ; Ps #       SMALL LEFT CURLY BRACKET
FE5D          ; Ps #       SMALL LEFT TORTOISE SHELL BRACKET
FF08          ; Ps #       FULLWIDTH LEFT PARENTHESIS
FF3B          ; Ps #       FULLWIDTH LEFT SQUARE BRACKET
FF5B          ; Ps #       FULLWIDTH LEFT CURLY BRACKET
FF5F          ; Ps #       FULLWIDTH LEFT WHITE PARENTHESIS
FF62          ; Ps #       HALFWIDTH LEFT CORNER BRACKET

# Total code points: 79

# ================================================

# General_Category=Close_Punctuation

0029          ; Pe #       RIGHT PARENTHESIS
005D          ; Pe #       RIGHT SQUARE BRACKET
007D          ; Pe #       RIGHT CURLY BRACKET
0F3B          ; Pe #       TIBETAN MARK GUG RTAGS GYAS
0F3D          ; Pe #       TIBETAN MARK ANG KHANG GYAS
169C          ; Pe #       OGHAM REVERSED FEATHER MARK
2046          ; Pe #       RIGHT SQUARE BRACKET WITH QUILL
207E          ; Pe #       SUPERSCRIPT RIGHT PARENTHESIS
208E          ; Pe #       SUBSCRIPT RIGHT PARENTHESIS
2309          ; Pe #       RIGHT CEILING
230B          ; Pe #       RIGHT FLOOR
232A          ; Pe #       RIGHT-POINTING ANGLE BRACKET
2769          ; Pe #       MEDIUM RIGHT PARENTHESIS ORNAMENT
276B          ; Pe #       MEDIUM FLATTENED RIGHT PARENTHESIS ORNAMENT
276D          ; Pe #       MEDIUM RIGHT-POINTING ANGLE BRACKET ORNAMENT
276F          ; Pe #       HEAVY RIGHT-POINTING ANGLE QUOTATION MARK ORNAMENT
2771          ; Pe #       HEAVY RIGHT-POINTING ANGLE BRACKET ORNAMENT
2773          ; Pe #       LIGHT RIGHT TORTOISE SHELL BRACKET ORNAMENT
2775          ; Pe #       MEDIUM RIGHT CURLY BRACKET ORNAMENT
27C6          ; Pe #       RIGHT S-SHAPED BAG DELIMITER
27E7          ; Pe #       MATHEMATICAL RIGHT WHITE SQUARE BRACKET
27E9          ; Pe #       MATHEMATICAL RIGHT ANGLE BRACKET
27EB          ; Pe #       MATHEMATICAL RIGHT DOUBLE ANGLE BRACKET
27ED          ; Pe #       MATHEMATICAL RIGHT WHITE TORTOISE SHELL BRACKET
27EF          ; Pe #       MATHEMATICAL RIGHT FLATTENED PARENTHESIS
2984          ; Pe #       RIGHT WHITE CURLY BRACKET
2986          ; Pe #       RIGHT WHITE PARENTHESIS
2988          ; Pe #       Z NOTATION RIGHT IMAGE BRACKET
298A          ; Pe #       Z NOTATION RIGHT BINDING BRACKET
298C          ; Pe #       RIGHT SQUARE BRACKET WITH UNDERBAR
298E          ; Pe #       RIGHT SQUARE BRACKET WITH TICK IN BOTTOM CORNER
2990          ; Pe #       RIGHT SQUARE BRACKET WITH TICK IN TOP CORNER
2992          ; Pe #       RIGHT ANGLE BRACKET WITH DOT
2994          ; Pe #       RIGHT ARC GREATER-THAN BRACKET
2996          ; Pe #       DOUBLE RIGHT ARC LESS-THAN BRACKET
2998          ; Pe #       RIGHT BLACK TORTOISE SHELL BRACKET
29D9          ; Pe #       RIGHT WIGGLY FENCE
29DB          ; Pe #       RIGHT DOUBLE WIGGLY FENCE
29FD          ; Pe #       RIGHT-POINTING CURVED ANGLE BRACKET
2E23          ; Pe #       TOP RIGHT HALF BRACKET
2E25          ; Pe #       BOTTOM RIGHT HALF BRACKET
2E27          ; Pe #       RIGHT SIDEWAYS U BRACKET
2E29          ; Pe #       RIGHT DOUBLE PARENTHESIS
2E56          ; Pe #       RIGHT SQUARE BRACKET WITH STROKE
2E58          ; Pe #       RIGHT SQUARE BRACKET WITH DOUBLE STROKE
2E5A          ; Pe #       TOP HALF RIGHT PARENTHESIS
2E5C          ; Pe #       BOTTOM HALF RIGHT PARENTHESIS
3009          ; Pe #       RIGHT ANGLE BRACKET
300B          ; Pe #       RIGHT DOUBLE ANGLE BRACKET
300D          ; Pe #       RIGHT CORNER BRACKET
300F          ; Pe #       RIGHT WHITE CORNER BRACKET
3011          ; Pe #       RIGHT BLACK LENTICULAR BRACKET
3015          ; Pe #       RIGHT TORTOISE SHELL BRACKET
3017          ; Pe #       RIGHT WHITE LENTICULAR BRACKET
3019          ; Pe #       RIGHT WHITE TORTOISE SHELL BRACKET
301B          ; Pe #       RIGHT WHITE SQUARE BRACKET
301E..301F    ; Pe #   [2] DOUBLE PRIME QUOTATION MARK..LOW DOUBLE PRIME QUOTATION MARK
FD3E          ; Pe #       ORNATE LEFT PARENTHESIS
FE18          ; Pe #       PRESENTATION FORM FOR VERTICAL RIGHT WHITE LENTICULAR BRAKCET
FE36          ; Pe #       PRESENTATION FORM FOR VERTICAL RIGHT PARENTHESIS
FE38          ; Pe #       PRESENTATION FORM FOR VERTICAL RIGHT CURLY BRACKET
FE3A          ; Pe #       PRESENTATION FORM FOR VERTICAL RIGHT TORTOISE SHELL BRACKET
FE3C          ; Pe #       PRESENTATION FORM FOR VERTICAL RIGHT BLACK LENTICULAR BRACKET
FE3E          ; Pe #       PRESENTATION FORM FOR VERTICAL RIGHT DOUBLE ANGLE BRACKET
FE40          ; Pe #       PRESENTATION FORM FOR VERTICAL RIGHT ANGLE BRACKET
FE42          ; Pe #       PRESENTATION FORM FOR VERTICAL RIGHT CORNER BRACKET
FE44          ; Pe #       PRESENTATION FORM FOR VERTICAL RIGHT WHITE CORNER BRACKET
FE48          ; Pe #       PRESENTATION FORM FOR VERTICAL RIGHT SQUARE BRACKET
FE5A          ; Pe #       SMALL RIGHT PARENTHESIS
FE5C          ; Pe #       SMALL RIGHT CURLY BRACKET
FE5E          ; Pe #       SMALL RIGHT TORTOISE SHELL BRACKET
FF09          ; Pe #       FULLWIDTH RIGHT PARENTHESIS
FF3D          ; Pe #       FULLWIDTH RIGHT SQUARE BRACKET
FF5D          ; Pe #       FULLWIDTH RIGHT CURLY BRACKET
FF60          ; Pe #       FULLWIDTH RIGHT WHITE PARENTHESIS
FF63          ; Pe #       HALFWIDTH RIGHT CORNER BRACKET

# Total code points: 77

# ================================================

# General_Category=Connector_Punctuation

005F          ; Pc #       LOW LINE
203F..2040    ; Pc #   [2] UNDERTIE..CHARACTER TIE
2054          ; Pc #       INVERTED UNDERTIE
FE33..FE34    ; Pc #   [2] PRESENTATION FORM FOR VERTICAL LOW LINE..PRESENTATION FORM FOR VERTICAL WAVY LOW LINE
FE4D..FE4F    ; Pc #   [3] DASHED LOW LINE..WAVY LOW LINE
FF3F          ; Pc #       FULLWIDTH LOW LINE

# Total code points: 10

# ================================================

# General_Category=Other_Punctuation

0021..0023    ; Po #   [3] EXCLAMATION MARK..NUMBER SIGN
0025..0027    ; Po #   [3] PERCENT SIGN..APOSTROPHE
002A          ; Po #       ASTERISK
002C          ; Po #       COMMA
002E..002F    ; Po #   [2] FULL STOP..SOLIDUS
003A..003B    ; Po #   [2] COLON..SEMICOLON
003F..0040    ; Po #   [2] QUESTION MARK..COMMERCIAL AT
005C          ; Po #       REVERSE SOLIDUS
00A1          ; Po #       INVERTED EXCLAMATION MARK
00A7          ; Po #       SECTION SIGN
00B6..00B7    ; Po #   [2] PILCROW SIGN..MIDDLE DOT
00BF          ; Po #       INVERTED QUESTION MARK
037E          ; Po #       GREEK QUESTION MARK
0387          ; Po #       GREEK ANO TELEIA
055A..055F    ; Po #   [6] ARMENIAN APOSTROPHE..ARMENIAN ABBREVIATION MARK
0589          ; Po #       ARMENIAN FULL STOP
05C0          ; Po #       HEBREW PUNCTUATION PASEQ
05C3          ; Po #       HEBREW PUNCTUATION SOF PASUQ
05C6          ; Po #       HEBREW PUNCTUATION NUN HAFUKHA
05F3..05F4    ; Po #   [2] HEBREW PUNCTUATION GERESH..HEBREW PUNCTUATION GERSHAYIM
0609..060A    ; Po #   [2] ARABIC-INDIC PER MILLE SIGN..ARABIC-INDIC PER TEN THOUSAND SIGN
060C..060D    ; Po #   [2] ARABIC COMMA..ARABIC DATE SEPARATOR
061B          ; Po #       ARABIC SEMICOLON
061D..061F    ; Po #   [3] ARABIC END OF TEXT MARK..ARABIC QUESTION MARK
066A..066D    ; Po #   [4] ARABIC PERCENT SIGN..ARABIC FIVE POINTED STAR
06D4          ; Po #       ARABIC FULL STOP
0700..070D    ; Po #  [14] SYRIAC END OF PARAGRAPH..SYRIAC HARKLEAN ASTERISCUS
07F7..07F9    ; Po #   [3] NKO SYMBOL GBAKURUNEN..NKO EXCLAMATION MARK
0830..083E    ; Po #  [15] SAMARITAN PUNCTUATION NEQUDAA..SAMARITAN PUNCTUATION ANNAAU
085E          ; Po #       MANDAIC PUNCTUATION
0964..0965    ; Po #   [2] DEVANAGARI DANDA..DEVANAGARI DOUBLE DANDA
0970          ; Po #       DEVANAGARI ABBREVIATION SIGN
09FD          ; Po #       BENGALI ABBREVIATION SIGN
0A76          ; Po #       GURMUKHI ABBREVIATION SIGN
0AF0          ; Po #       GUJARATI ABBREVIATION SIGN
0C77          ; Po #       TELUGU SIGN SIDDHAM
0C84          ; Po #       KANNADA SIGN SIDDHAM
0DF4          ; Po #       SINHALA PUNCTUATION KUNDDALIYA
0E4F          ; Po #       THAI CHARACTER FONGMAN
0E5A..0E5B    ; Po #   [2] THAI CHARACTER ANGKHANKHU..THAI CHARACTER KHOMUT
0F04..0F12    ; Po #  [15] TIBETAN MARK INITIAL YIG MGO MDUN MA..TIBETAN MARK RGYA GRAM SHAD
0F14          ; Po #       TIBETAN MARK GTER TSHEG
0F85          ; Po #       TIBETAN MARK PALUTA
0FD0..0FD4    ; Po #   [5] TIBETAN MARK BSKA- SHOG GI MGO RGYAN..TIBETAN MARK CLOSING BRDA RNYING YIG MGO SGAB MA
0FD9..0FDA    ; Po #   [2] TIBETAN MARK LEADING MCHAN RTAGS..TIBETAN MARK TRAILING MCHAN RTAGS
104A..104F    ; Po #   [6] MYANMAR SIGN LITTLE SECTION..MYANMAR SYMBOL GENITIVE
10FB          ; Po #       GEORGIAN PARAGRAPH SEPARATOR
1360..1368    ; Po #   [9] ETHIOPIC SECTION MARK..ETHIOPIC PARAGRAPH SEPARATOR
166E          ; Po #       CANADIAN SYLLABICS FULL STOP
16EB..16ED    ; Po #   [3] RUNIC SINGLE PUNCTUATION..RUNIC CROSS PUNCTUATION
1735..1736    ; Po #   [2] PHILIPPINE SINGLE PUNCTUATION..PHILIPPINE DOUBLE PUNCTUATION
17D4..17D6    ; Po #   [3] KHMER SIGN KHAN..KHMER SIGN CAMNUC PII KUUH
17D8..17DA    ; Po #   [3] KHMER SIGN BEYYAL..KHMER SIGN KOOMUUT
1800..1805    ; Po #   [6] MONGOLIAN BIRGA..MONGOLIAN FOUR DOTS
1807..180A    ; Po #   [4] MONGOLIAN SIBE SYLLABLE BOUNDARY MARKER..MONGOLIAN NIRUGU
1944..1945    ; Po #   [2] LIMBU EXCLAMATION MARK..LIMBU QUESTION MARK
1A1E..1A1F    ; Po #   [2] BUGINESE PALLAWA..BUGINESE END OF SECTION
1AA0..1AA6    ; Po #   [7] TAI THAM SIGN WIANG..TAI THAM SIGN REVERSED ROTATED RANA
1AA8..1AAD    ; Po #   [6] TAI THAM SIGN KAAN..TAI THAM SIGN CAANG
1B4E..1B4F    ; Po #   [2] BALINESE INVERTED CARIK SIKI..BALINESE INVERTED CARIK PAREREN
1B5A..1B60    ; Po #   [7] BALINESE PANTI..BALINESE PAMENENG
1B7D..1B7F    ; Po #   [3] BALINESE PANTI LANTANG..BALINESE PANTI BAWAK
1BFC..1BFF    ; Po #   [4] BATAK SYMBOL BINDU NA METEK..BATAK SYMBOL BINDU PANGOLAT
1C3B..1C3F    ; Po #   [5] LEPCHA PUNCTUATION TA-ROL..LEPCHA PUNCTUATION TSHOOK
1C7E..1C7F    ; Po #   [2] OL CHIKI PUNCTUATION MUCAAD..OL CHIKI PUNCTUATION DOUBLE MUCAAD
1CC0..1CC7    ; Po #   [8] SUNDANESE PUNCTUATION BINDU SURYA..SUNDANESE PUNCTUATION BINDU BA SATANGA
1CD3          ; Po #       VEDIC SIGN NIHSHVASA
2016..2017    ; Po #   [2] DOUBLE VERTICAL LINE..DOUBLE LOW LINE
2020..2027    ; Po #   [8] DAGGER..HYPHENATION POINT
2030..2038    ; Po #   [9] PER MILLE SIGN..CARET
203B..203E    ; Po #   [4] REFERENCE MARK..OVERLINE
2041..2043    ; Po #   [3] CARET INSERTION POINT..HYPHEN BULLET
2047..2051    ; Po #  [11] DOUBLE QUESTION MARK..TWO ASTERISKS ALIGNED VERTICALLY
2053          ; Po #       SWUNG DASH
2055..205E    ; Po #  [10] FLOWER PUNCTUATION MARK..VERTICAL FOUR DOTS
2CF9..2CFC    ; Po #   [4] COPTIC OLD NUBIAN FULL STOP..COPTIC OLD NUBIAN VERSE DIVIDER
2CFE..2CFF    ; Po #   [2] COPTIC FULL STOP..COPTIC MORPHOLOGICAL DIVIDER
2D70          ; Po #       TIFINAGH SEPARATOR MARK
2E00..2E01    ; Po #   [2] RIGHT ANGLE SUBSTITUTION MARKER..RIGHT ANGLE DOTTED SUBSTITUTION MARKER
2E06..2E08    ; Po #   [3] RAISED INTERPOLATION MARKER..DOTTED TRANSPOSITION MARKER
2E0B          ; Po #       RAISED SQUARE
2E0E..2E16    ; Po #   [9] EDITORIAL CORONIS..DOTTED RIGHT-POINTING ANGLE
2E18..2E19    ; Po #   [2] INVERTED INTERROBANG..PALM BRANCH
2E1B          ; Po #       TILDE WITH RING ABOVE
2E1E..2E1F    ; Po #   [2] TILDE WITH DOT ABOVE..TILDE WITH DOT BELOW
2E2A..2E2E    ; Po #   [5] TWO DOTS OVER ONE DOT PUNCTUATION..REVERSED QUESTION MARK
2E30..2E39    ; Po #  [10] RING POINT..TOP HALF SECTION SIGN
2E3C..2E3F    ; Po #   [4] STENOGRAPHIC FULL STOP..CAPITULUM
2E41          ; Po #       REVERSED COMMA
2E43..2E4F    ; Po #  [13] DASH WITH LEFT UPTURN..CORNISH VERSE DIVIDER
2E52..2E54    ; Po #   [3] TIRONIAN SIGN CAPITAL ET..MEDIEVAL QUESTION MARK
3001..3003    ; Po #   [3] IDEOGRAPHIC COMMA..DITTO MARK
303D          ; Po #       PART ALTERNATION MARK
30FB          ; Po #       KATAKANA MIDDLE DOT
A4FE..A4FF    ; Po #   [2] LISU PUNCTUATION COMMA..LISU PUNCTUATION FULL STOP
A60D..A60F    ; Po #   [3] VAI COMMA..VAI QUESTION MARK
A673          ; Po #       SLAVONIC ASTERISK
A67E          ; Po #       CYRILLIC KAVYKA
A6F2..A6F7    ; Po #   [6] BAMUM NJAEMLI..BAMUM QUESTION MARK
A874..A877    ; Po #   [4] PHAGS-PA SINGLE HEAD MARK..PHAGS-PA MARK DOUBLE SHAD
A8CE..A8CF    ; Po #   [2] SAURASHTRA DANDA..SAURASHTRA DOUBLE DANDA
A8F8..A8FA    ; Po #   [3] DEVANAGARI SIGN PUSHPIKA..DEVANAGARI CARET
A8FC          ; Po #       DEVANAGARI SIGN SIDDHAM
A92E..A92F    ; Po #   [2] KAYAH LI SIGN CWI..KAYAH LI SIGN SHYA
A95F          ; Po #       REJANG SECTION MARK
A9C1..A9CD    ; Po #  [13] JAVANESE LEFT RERENGGAN..JAVANESE TURNED PADA PISELEH
A9DE..A9DF    ; Po #   [2] JAVANESE PADA TIRTA TUMETES..JAVANESE PADA ISEN-ISEN
AA5C..AA5F    ; Po #   [4] CHAM PUNCTUATION SPIRAL..CHAM PUNCTUATION TRIPLE DANDA
AADE..AADF    ; Po #   [2] TAI VIET SYMBOL HO HOI..TAI VIET SYMBOL KOI KOI
AAF0..AAF1    ; Po #   [2] MEETEI MAYEK CHEIKHAN..MEETEI MAYEK AHANG KHUDAM
ABEB          ; Po #       MEETEI MAYEK CHEIKHEI
FE10..FE16    ; Po #   [7] PRESENTATION FORM FOR VERTICAL COMMA..PRESENTATION FORM FOR VERTICAL QUESTION MARK
FE19          ; Po #       PRESENTATION FORM FOR VERTICAL HORIZONTAL ELLIPSIS
FE30          ; Po #       PRESENTATION FORM FOR VERTICAL TWO DOT LEADER
FE45..FE46    ; Po #   [2] SESAME DOT..WHITE SESAME DOT
FE49..FE4C    ; Po #   [4] DASHED OVERLINE..DOUBLE WAVY OVERLINE
FE50..FE52    ; Po #   [3] SMALL COMMA..SMALL FULL STOP
FE54..FE57    ; Po #   [4] SMALL SEMICOLON..SMALL EXCLAMATION MARK
FE5F..FE61    ; Po #   [3] SMALL NUMBER SIGN..SMALL ASTERISK
FE68          ; Po #       SMALL REVERSE SOLIDUS
FE6A..FE6B    ; Po #   [2] SMALL PERCENT SIGN..SMALL COMMERCIAL AT
FF01..FF03    ; Po #   [3] FULLWIDTH EXCLAMATION MARK..FULLWIDTH NUMBER SIGN
FF05..FF07    ; Po #   [3] FULLWIDTH PERCENT SIGN..FULLWIDTH APOSTROPHE
FF0A          ; Po #       FULLWIDTH ASTERISK
FF0C          ; Po #       FULLWIDTH COMMA
FF0E..FF0F    ; Po #   [2] FULLWIDTH FULL STOP..FULLWIDTH SOLIDUS
FF1A..FF1B    ; Po #   [2] FULLWIDTH COLON..FULLWIDTH SEMICOLON
FF1F..FF20    ; Po #   [2] FULLWIDTH QUESTION MARK..FULLWIDTH COMMERCIAL AT
FF3C          ; Po #       FULLWIDTH REVERSE SOLIDUS
FF61          ; Po #       HALFWIDTH IDEOGRAPHIC FULL STOP
FF64..FF65    ; Po #   [2] HALFWIDTH IDEOGRAPHIC COMMA..HALFWIDTH KATAKANA MIDDLE DOT
10100..10102  ; Po #   [3] AEGEAN WORD SEPARATOR LINE..AEGEAN CHECK MARK
1039F         ; Po #       UGARITIC WORD DIVIDER
103D0         ; Po #       OLD PERSIAN WORD DIVIDER
1056F         ; Po #       CAUCASIAN ALBANIAN CITATION MARK
10857         ; Po #       IMPERIAL ARAMAIC SECTION SIGN
1091F         ; Po #       PHOENICIAN WORD SEPARATOR
1093F         ; Po #       LYDIAN TRIANGULAR MARK
10A50..10A58  ; Po #   [9] KHAROSHTHI PUNCTUATION DOT..KHAROSHTHI PUNCTUATION LINES
10A7F         ; Po #       OLD SOUTH ARABIAN NUMERIC INDICATOR
10AF0..10AF6  ; Po #   [7] MANICHAEAN PUNCTUATION STAR..MANICHAEAN PUNCTUATION LINE FILLER
10B39..10B3F  ; Po #   [7] AVESTAN ABBREVIATION MARK..LARGE ONE RING OVER TWO RINGS PUNCTUATION
10B99..10B9C  ; Po #   [4] PSALTER PAHLAVI SECTION MARK..PSALTER PAHLAVI FOUR DOTS WITH DOT
10F55..10F59  ; Po #   [5] SOGDIAN PUNCTUATION TWO VERTICAL BARS..SOGDIAN PUNCTUATION HALF CIRCLE WITH DOT
10F86..10F89  ; Po #   [4] OLD UYGHUR PUNCTUATION BAR..OLD UYGHUR PUNCTUATION FOUR DOTS
11047..1104D  ; Po #   [7] BRAHMI DANDA..BRAHMI PUNCTUATION LOTUS
110BB..110BC  ; Po #   [2] KAITHI ABBREVIATION SIGN..KAITHI ENUMERATION SIGN
110BE..110C1  ; Po #   [4] KAITHI SECTION MARK..KAITHI DOUBLE DANDA
11140..11143  ; Po #   [4] CHAKMA SECTION MARK..CHAKMA QUESTION MARK
11174..11175  ; Po #   [2] MAHAJANI ABBREVIATION SIGN..MAHAJANI SECTION MARK
111C5..111C8  ; Po #   [4] SHARADA DANDA..SHARADA SEPARATOR
111CD         ; Po #       SHARADA SUTRA MARK
111DB         ; Po #       SHARADA SIGN SIDDHAM
111DD..111DF  ; Po #   [3] SHARADA CONTINUATION SIGN..SHARADA SECTION MARK-2
11238..1123D  ; Po #   [6] KHOJKI DANDA..KHOJKI ABBREVIATION SIGN
112A9         ; Po #       MULTANI SECTION MARK
113D4..113D5  ; Po #   [2] TULU-TIGALARI DANDA..TULU-TIGALARI DOUBLE DANDA
113D7..113D8  ; Po #   [2] TULU-TIGALARI SIGN OM PUSHPIKA..TULU-TIGALARI SIGN SHRII PUSHPIKA
1144B..1144F  ; Po #   [5] NEWA DANDA..NEWA ABBREVIATION SIGN
1145A..1145B  ; Po #   [2] NEWA DOUBLE COMMA..NEWA PLACEHOLDER MARK
1145D         ; Po #       NEWA INSERTION SIGN
114C6         ; Po #       TIRHUTA ABBREVIATION SIGN
115C1..115D7  ; Po #  [23] SIDDHAM SIGN SIDDHAM..SIDDHAM SECTION MARK WITH CIRCLES AND FOUR ENCLOSURES
11641..11643  ; Po #   [3] MODI DANDA..MODI ABBREVIATION SIGN
11660..1166C  ; Po #  [13] MONGOLIAN BIRGA WITH ORNAMENT..MONGOLIAN TURNED SWIRL BIRGA WITH DOUBLE ORNAMENT
116B9         ; Po #       TAKRI ABBREVIATION SIGN
1173C..1173E  ; Po #   [3] AHOM SIGN SMALL SECTION..AHOM SIGN RULAI
1183B         ; Po #       DOGRA ABBREVIATION SIGN
11944..11946  ; Po #   [3] DIVES AKURU DOUBLE DANDA..DIVES AKURU END OF TEXT MARK
119E2         ; Po #       NANDINAGARI SIGN SIDDHAM
11A3F..11A46  ; Po #   [8] ZANABAZAR SQUARE INITIAL HEAD MARK..ZANABAZAR SQUARE CLOSING DOUBLE-LINED HEAD MARK
11A9A..11A9C  ; Po #   [3] SOYOMBO MARK TSHEG..SOYOMBO MARK DOUBLE SHAD
11A9E..11AA2  ; Po #   [5] SOYOMBO HEAD MARK WITH MOON AND SUN AND TRIPLE FLAME..SOYOMBO TERMINAL MARK-2
11B00..11B09  ; Po #  [10] DEVANAGARI HEAD MARK..DEVANAGARI SIGN MINDU
11BE1         ; Po #       SUNUWAR SIGN PVO
11C41..11C45  ; Po #   [5] BHAIKSUKI DANDA..BHAIKSUKI GAP FILLER-2
11C70..11C71  ; Po #   [2] MARCHEN HEAD MARK..MARCHEN MARK SHAD
11EF7..11EF8  ; Po #   [2] MAKASAR PASSIMBANG..MAKASAR END OF SECTION
11F43..11F4F  ; Po #  [13] KAWI DANDA..KAWI PUNCTUATION CLOSING SPIRAL
11FFF         ; Po #       TAMIL PUNCTUATION END OF TEXT
12470..12474  ; Po #   [5] CUNEIFORM PUNCTUATION SIGN OLD ASSYRIAN WORD DIVIDER..CUNEIFORM PUNCTUATION SIGN DIAGONAL QUADCOLON
12FF1..12FF2  ; Po #   [2] CYPRO-MINOAN SIGN CM301..CYPRO-MINOAN SIGN CM302
16A6E..16A6F  ; Po #   [2] MRO DANDA..MRO DOUBLE DANDA
16AF5         ; Po #       BASSA VAH FULL STOP
16B37..16B3B  ; Po #   [5] PAHAWH HMONG SIGN VOS THOM..PAHAWH HMONG SIGN VOS FEEM
16B44         ; Po #       PAHAWH HMONG SIGN XAUS
16D6D..16D6F  ; Po #   [3] KIRAT RAI SIGN YUPI..KIRAT RAI DOUBLE DANDA
16E97..16E9A  ; Po #   [4] MEDEFAIDRIN COMMA..MEDEFAIDRIN EXCLAMATION OH
16FE2         ; Po #       OLD CHINESE HOOK MARK
1BC9F         ; Po #       DUPLOYAN PUNCTUATION CHINOOK FULL STOP
1DA87..1DA8B  ; Po #   [5] SIGNWRITING COMMA..SIGNWRITING PARENTHESIS
1E5FF         ; Po #       OL ONAL ABBREVIATION SIGN
1E95E..1E95F  ; Po #   [2] ADLAM INITIAL EXCLAMATION MARK..ADLAM INITIAL QUESTION MARK

# Total code points: 640

# ================================================

# General_Category=Math_Symbol

002B          ; Sm #       PLUS SIGN
003C..003E    ; Sm #   [3] LESS-THAN SIGN..GREATER-THAN SIGN
007C          ; Sm #       VERTICAL LINE
007E          ; Sm #       TILDE
00AC          ; Sm #       NOT SIGN
00B1          ; Sm #       PLUS-MINUS SIGN
00D7          ; Sm #       MULTIPLICATION SIGN
00F7          ; Sm #       DIVISION SIGN
03F6          ; Sm #       GREEK REVERSED LUNATE EPSILON SYMBOL
0606..0608    ; Sm #   [3] ARABIC-INDIC CUBE ROOT..ARABIC RAY
2044          ; Sm #       FRACTION SLASH
2052          ; Sm #       COMMERCIAL MINUS SIGN
207A..207C    ; Sm #   [3] SUPERSCRIPT PLUS SIGN..SUPERSCRIPT EQUALS SIGN
208A..208C    ; Sm #   [3] SUBSCRIPT PLUS SIGN..SUBSCRIPT EQUALS SIGN
2118          ; Sm #       SCRIPT CAPITAL P
2140..2144    ; Sm #   [5] DOUBLE-STRUCK N-ARY SUMMATION..TURNED SANS-SERIF CAPITAL Y
214B          ; Sm #       TURNED AMPERSAND
2190..2194    ; Sm #   [5] LEFTWARDS ARROW..LEFT RIGHT ARROW
219A..219B    ; Sm #   [2] LEFTWARDS ARROW WITH STROKE..RIGHTWARDS ARROW WITH STROKE
21A0          ; Sm #       RIGHTWARDS TWO HEADED ARROW
21A3          ; Sm #       RIGHTWARDS ARROW WITH TAIL
21A6          ; Sm #       RIGHTWARDS ARROW FROM BAR
21AE          ; Sm #       LEFT RIGHT ARROW WITH STROKE
21CE..21CF    ; Sm #   [2] LEFT RIGHT DOUBLE ARROW WITH STROKE..RIGHTWARDS DOUBLE ARROW WITH STROKE
21D2          ; Sm #       RIGHTWARDS DOUBLE ARROW
21D4          ; Sm #       LEFT RIGHT DOUBLE ARROW
21F4..22FF    ; Sm # [268] RIGHT ARROW WITH SMALL CIRCLE..Z NOTATION BAG MEMBERSHIP
2320..2321    ; Sm #   [2] TOP HALF INTEGRAL..BOTTOM HALF INTEGRAL
237C          ; Sm #       RIGHT ANGLE WITH DOWNWARDS ZIGZAG ARROW
239B..23B3    ; Sm #  [25] LEFT PARENTHESIS UPPER HOOK..SUMMATION BOTTOM
23DC..23E1    ; Sm #   [6] TOP PARENTHESIS..BOTTOM TORTOISE SHELL BRACKET
25B7          ; Sm #       WHITE RIGHT-POINTING TRIANGLE
25C1          ; Sm #       WHITE LEFT-POINTING TRIANGLE
25F8..25FF    ; Sm #   [8] UPPER LEFT TRIANGLE..LOWER RIGHT TRIANGLE
266F          ; Sm #       MUSIC SHARP SIGN
27C0..27C4    ; Sm #   [5] THREE DIMENSIONAL ANGLE..OPEN SUPERSET
27C7..27E5    ; Sm #  [31] OR WITH DOT INSIDE..WHITE SQUARE WITH RIGHTWARDS TICK
27F0..27FF    ; Sm #  [16] UPWARDS QUADRUPLE ARROW..LONG RIGHTWARDS SQUIGGLE ARROW
2900..2982    ; Sm # [131] RIGHTWARDS TWO-HEADED ARROW WITH VERTICAL STROKE..Z NOTATION TYPE COLON
2999..29D7    ; Sm #  [63] DOTTED FENCE..BLACK HOURGLASS
29DC..29FB    ; Sm #  [32] INCOMPLETE INFINITY..TRIPLE PLUS
29FE..2AFF    ; Sm # [258] TINY..N-ARY WHITE VERTICAL BAR
2B30..2B44    ; Sm #  [21] LEFT ARROW WITH SMALL CIRCLE..RIGHTWARDS ARROW THROUGH SUPERSET
2B47..2B4C    ; Sm #   [6] REVERSE TILDE OPERATOR ABOVE RIGHTWARDS ARROW..RIGHTWARDS ARROW ABOVE REVERSE TILDE OPERATOR
FB29          ; Sm #       HEBREW LETTER ALTERNATIVE PLUS SIGN
FE62          ; Sm #       SMALL PLUS SIGN
FE64..FE66    ; Sm #   [3] SMALL LESS-THAN SIGN..SMALL EQUALS SIGN
FF0B          ; Sm #       FULLWIDTH PLUS SIGN
FF1C..FF1E    ; Sm #   [3] FULLWIDTH LESS-THAN SIGN..FULLWIDTH GREATER-THAN SIGN
FF5C          ; Sm #       FULLWIDTH VERTICAL LINE
FF5E          ; Sm #       FULLWIDTH TILDE
FFE2          ; Sm #       FULLWIDTH NOT SIGN
FFE9..FFEC    ; Sm #   [4] HALFWIDTH LEFTWARDS ARROW..HALFWIDTH DOWNWARDS ARROW
10D8E..10D8F  ; Sm #   [2] GARAY PLUS SIGN..GARAY MINUS SIGN
1D6C1         ; Sm #       MATHEMATICAL BOLD NABLA
1D6DB         ; Sm #       MATHEMATICAL BOLD PARTIAL DIFFERENTIAL
1D6FB         ; Sm #       MATHEMATICAL ITALIC NABLA
1D715         ; Sm #       MATHEMATICAL ITALIC PARTIAL DIFFERENTIAL
1D735         ; Sm #       MATHEMATICAL BOLD ITALIC NABLA
1D74F         ; Sm #       MATHEMATICAL BOLD ITALIC PARTIAL DIFFERENTIAL
1D76F         ; Sm #       MATHEMATICAL SANS-SERIF BOLD NABLA
1D789         ; Sm #       MATHEMATICAL SANS-SERIF BOLD PARTIAL DIFFERENTIAL
1D7A9         ; Sm #       MATHEMATICAL SANS-SERIF BOLD ITALIC NABLA
1D7C3         ; Sm #       MATHEMATICAL SANS-SERIF BOLD ITALIC PARTIAL DIFFERENTIAL
1EEF0..1EEF1  ; Sm #   [2] ARABIC MATHEMATICAL OPERATOR MEEM WITH HAH WITH TATWEEL..ARABIC MATHEMATICAL OPERATOR HAH WITH DAL

# Total code points: 950

# ================================================

# General_Category=Currency_Symbol

0024          ; Sc #       DOLLAR SIGN
00A2..00A5    ; Sc #   [4] CENT SIGN..YEN SIGN
058F          ; Sc #       ARMENIAN DRAM SIGN
060B          ; Sc #       AFGHANI SIGN
07FE..07FF    ; Sc #   [2] NKO DOROME SIGN..NKO TAMAN SIGN
09F2..09F3    ; Sc #   [2] BENGALI RUPEE MARK..BENGALI RUPEE SIGN
09FB          ; Sc #       BENGALI GANDA MARK
0AF1          ; Sc #       GUJARATI RUPEE SIGN
0BF9          ; Sc #       TAMIL RUPEE SIGN
0E3F          ; Sc #       THAI CURRENCY SYMBOL BAHT
17DB          ; Sc #       KHMER CURRENCY SYMBOL RIEL
20A0..20C0    ; Sc #  [33] EURO-CURRENCY SIGN..SOM SIGN
A838          ; Sc #       NORTH INDIC RUPEE MARK
FDFC          ; Sc #       RIAL SIGN
FE69          ; Sc #       SMALL DOLLAR SIGN
FF04          ; Sc #       FULLWIDTH DOLLAR SIGN
FFE0..FFE1    ; Sc #   [2] FULLWIDTH CENT SIGN..FULLWIDTH POUND SIGN
FFE5..FFE6    ; Sc #   [2] FULLWIDTH YEN SIGN..FULLWIDTH WON SIGN
11FDD..11FE0  ; Sc #   [4] TAMIL SIGN KAACU..TAMIL SIGN VARAAKAN
1E2FF         ; Sc #       WANCHO NGUN SIGN
1ECB0         ; Sc #       INDIC SIYAQ RUPEE MARK

# Total code points: 63

# ================================================

# General_Category=Modifier_Symbol

005E          ; Sk #       CIRCUMFLEX ACCENT
0060          ; Sk #       GRAVE ACCENT
00A8          ; Sk #       DIAERESIS
00AF          ; Sk #       MACRON
00B4          ; Sk #       ACUTE ACCENT
00B8          ; Sk #       CEDILLA
02C2..02C5    ; Sk #   [4] MODIFIER LETTER LEFT ARROWHEAD..MODIFIER LETTER DOWN ARROWHEAD
02D2..02DF    ; Sk #  [14] MODIFIER LETTER CENTRED RIGHT HALF RING..MODIFIER LETTER CROSS ACCENT
02E5..02EB    ; Sk #   [7] MODIFIER LETTER EXTRA-HIGH TONE BAR..MODIFIER LETTER YANG DEPARTING TONE MARK
02ED          ; Sk #       MODIFIER LETTER UNASPIRATED
02EF..02FF    ; Sk #  [17] MODIFIER LETTER LOW DOWN ARROWHEAD..MODIFIER LETTER LOW LEFT ARROW
0375          ; Sk #       GREEK LOWER NUMERAL SIGN
0384..0385    ; Sk #   [2] GREEK TONOS..GREEK DIALYTIKA TONOS
0888          ; Sk #       ARABIC RAISED ROUND DOT
1FBD          ; Sk #       GREEK KORONIS
1FBF..1FC1    ; Sk #   [3] GREEK PSILI..GREEK DIALYTIKA AND PERISPOMENI
1FCD..1FCF    ; Sk #   [3] GREEK PSILI AND VARIA..GREEK PSILI AND PERISPOMENI
1FDD..1FDF    ; Sk #   [3] GREEK DASIA AND VARIA..GREEK DASIA AND PERISPOMENI
1FED..1FEF    ; Sk #   [3] GREEK DIALYTIKA AND VARIA..GREEK VARIA
1FFD..1FFE    ; Sk #   [2] GREEK OXIA..GREEK DASIA
309B..309C    ; Sk #   [2] KATAKANA-HIRAGANA VOICED SOUND MARK..KATAKANA-HIRAGANA SEMI-VOICED SOUND MARK
A700..A716    ; Sk #  [23] MODIFIER LETTER CHINESE TONE YIN PING..MODIFIER LETTER EXTRA-LOW LEFT-STEM TONE BAR
A720..A721    ; Sk #   [2] MODIFIER LETTER STRESS AND HIGH TONE..MODIFIER LETTER STRESS AND LOW TONE
A789..A78A    ; Sk #   [2] MODIFIER LETTER COLON..MODIFIER LETTER SHORT EQUALS SIGN
AB5B          ; Sk #       MODIFIER BREVE WITH INVERTED BREVE
AB6A..AB6B    ; Sk #   [2] MODIFIER LETTER LEFT TACK..MODIFIER LETTER RIGHT TACK
FBB2..FBC2    ; Sk #  [17] ARABIC SYMBOL DOT ABOVE..ARABIC SYMBOL WASLA ABOVE
FF3E          ; Sk #       FULLWIDTH CIRCUMFLEX ACCENT
FF40          ; Sk #       FULLWIDTH GRAVE ACCENT
FFE3          ; Sk #       FULLWIDTH MACRON
1F3FB..1F3FF  ; Sk #   [5] EMOJI MODIFIER FITZPATRICK TYPE-1-2..EMOJI MODIFIER FITZPATRICK TYPE-6

# Total code points: 125

# ================================================

# General_Category=Other_Symbol

00A6          ; So #       BROKEN BAR
00A9          ; So #       COPYRIGHT SIGN
00AE          ; So #       REGISTERED SIGN
00B0          ; So #       DEGREE SIGN
0482          ; So #       CYRILLIC THOUSANDS SIGN
058D..058E    ; So #   [2] RIGHT-FACING ARMENIAN ETERNITY SIGN..LEFT-FACING ARMENIAN ETERNITY SIGN
060E..060F    ; So #   [2] ARABIC POETIC VERSE SIGN..ARABIC SIGN MISRA
06DE          ; So #       ARABIC START OF RUB EL HIZB
06E9          ; So #       ARABIC PLACE OF SAJDAH
06FD..06FE    ; So #   [2] ARABIC SIGN SINDHI AMPERSAND..ARABIC SIGN SINDHI POSTPOSITION MEN
07F6          ; So #       NKO SYMBOL OO DENNEN
09FA          ; So #       BENGALI ISSHAR
0B70          ; So #       ORIYA ISSHAR
0BF3..0BF8    ; So #   [6] TAMIL DAY SIGN..TAMIL AS ABOVE SIGN
0BFA          ; So #       TAMIL NUMBER SIGN
0C7F          ; So #       TELUGU SIGN TUUMU
0D4F          ; So #       MALAYALAM SIGN PARA
0D79          ; So #       MALAYALAM DATE MARK
0F01..0F03    ; So #   [3] TIBETAN MARK GTER YIG MGO TRUNCATED A..TIBETAN MARK GTER YIG MGO -UM GTER TSHEG MA
0F13          ; So #       TIBETAN MARK CARET -DZUD RTAGS ME LONG CAN
0F15..0F17    ; So #   [3] TIBETAN LOGOTYPE SIGN CHAD RTAGS..TIBETAN ASTROLOGICAL SIGN SGRA GCAN -CHAR RTAGS
0F1A..0F1F    ; So #   [6] TIBETAN SIGN RDEL DKAR GCIG..TIBETAN SIGN RDEL DKAR RDEL NAG
0F34          ; So #       TIBETAN MARK BSDUS RTAGS
0F36          ; So #       TIBETAN MARK CARET -DZUD RTAGS BZHI MIG CAN
0F38          ; So #       TIBETAN MARK CHE MGO
0FBE..0FC5    ; So #   [8] TIBETAN KU RU KHA..TIBETAN SYMBOL RDO RJE
0FC7..0FCC    ; So #   [6] TIBETAN SYMBOL RDO RJE RGYA GRAM..TIBETAN SYMBOL NOR BU BZHI -KHYIL
0FCE..0FCF    ; So #   [2] TIBETAN SIGN RDEL NAG RDEL DKAR..TIBETAN SIGN RDEL NAG GSUM
0FD5..0FD8    ; So #   [4] RIGHT-FACING SVASTI SIGN..LEFT-FACING SVASTI SIGN WITH DOTS
109E..109F    ; So #   [2] MYANMAR SYMBOL SHAN ONE..MYANMAR SYMBOL SHAN EXCLAMATION
1390..1399    ; So #  [10] ETHIOPIC TONAL MARK YIZET..ETHIOPIC TONAL MARK KURT
166D          ; So #       CANADIAN SYLLABICS CHI SIGN
1940          ; So #       LIMBU SIGN LOO
19DE..19FF    ; So #  [34] NEW TAI LUE SIGN LAE..KHMER SYMBOL DAP-PRAM ROC
1B61..1B6A    ; So #  [10] BALINESE MUSICAL SYMBOL DONG..BALINESE MUSICAL SYMBOL DANG GEDE
1B74..1B7C    ; So #   [9] BALINESE MUSICAL SYMBOL RIGHT-HAND OPEN DUG..BALINESE MUSICAL SYMBOL LEFT-HAND OPEN PING
2100..2101    ; So #   [2] ACCOUNT OF..ADDRESSED TO THE SUBJECT
2103..2106    ; So #   [4] DEGREE CELSIUS..CADA UNA
2108..2109    ; So #   [2] SCRUPLE..DEGREE FAHRENHEIT
2114          ; So #       L B BAR SYMBOL
2116..2117    ; So #   [2] NUMERO SIGN..SOUND RECORDING COPYRIGHT
211E..2123    ; So #   [6] PRESCRIPTION TAKE..VERSICLE
2125          ; So #       OUNCE SIGN
2127          ; So #       INVERTED OHM SIGN
2129          ; So #       TURNED GREEK SMALL LETTER IOTA
212E          ; So #       ESTIMATED SYMBOL
213A..213B    ; So #   [2] ROTATED CAPITAL Q..FACSIMILE SIGN
214A          ; So #       PROPERTY LINE
214C..214D    ; So #   [2] PER SIGN..AKTIESELSKAB
214F          ; So #       SYMBOL FOR SAMARITAN SOURCE
218A..218B    ; So #   [2] TURNED DIGIT TWO..TURNED DIGIT THREE
2195..2199    ; So #   [5] UP DOWN ARROW..SOUTH WEST ARROW
219C..219F    ; So #   [4] LEFTWARDS WAVE ARROW..UPWARDS TWO HEADED ARROW
21A1..21A2    ; So #   [2] DOWNWARDS TWO HEADED ARROW..LEFTWARDS ARROW WITH TAIL
21A4..21A5    ; So #   [2] LEFTWARDS ARROW FROM BAR..UPWARDS ARROW FROM BAR
21A7..21AD    ; So #   [7] DOWNWARDS ARROW FROM BAR..LEFT RIGHT WAVE ARROW
21AF..21CD    ; So #  [31] DOWNWARDS ZIGZAG ARROW..LEFTWARDS DOUBLE ARROW WITH STROKE
21D0..21D1    ; So #   [2] LEFTWARDS DOUBLE ARROW..UPWARDS DOUBLE ARROW
21D3          ; So #       DOWNWARDS DOUBLE ARROW
21D5..21F3    ; So #  [31] UP DOWN DOUBLE ARROW..UP DOWN WHITE ARROW
2300..2307    ; So #   [8] DIAMETER SIGN..WAVY LINE
230C..231F    ; So #  [20] BOTTOM RIGHT CROP..BOTTOM RIGHT CORNER
2322..2328    ; So #   [7] FROWN..KEYBOARD
232B..237B    ; So #  [81] ERASE TO THE LEFT..NOT CHECK MARK
237D..239A    ; So #  [30] SHOULDERED OPEN BOX..CLEAR SCREEN SYMBOL
23B4..23DB    ; So #  [40] TOP SQUARE BRACKET..FUSE
23E2..2429    ; So #  [72] WHITE TRAPEZIUM..SYMBOL FOR DELETE MEDIUM SHADE FORM
2440..244A    ; So #  [11] OCR HOOK..OCR DOUBLE BACKSLASH
249C..24E9    ; So #  [78] PARENTHESIZED LATIN SMALL LETTER A..CIRCLED LATIN SMALL LETTER Z
2500..25B6    ; So # [183] BOX DRAWINGS LIGHT HORIZONTAL..BLACK RIGHT-POINTING TRIANGLE
25B8..25C0    ; So #   [9] BLACK RIGHT-POINTING SMALL TRIANGLE..BLACK LEFT-POINTING TRIANGLE
25C2..25F7    ; So #  [54] BLACK LEFT-POINTING SMALL TRIANGLE..WHITE CIRCLE WITH UPPER RIGHT QUADRANT
2600..266E    ; So # [111] BLACK SUN WITH RAYS..MUSIC NATURAL SIGN
2670..2767    ; So # [248] WEST SYRIAC CROSS..ROTATED FLORAL HEART BULLET
2794..27BF    ; So #  [44] HEAVY WIDE-HEADED RIGHTWARDS ARROW..DOUBLE CURLY LOOP
2800..28FF    ; So # [256] BRAILLE PATTERN BLANK..BRAILLE PATTERN DOTS-12345678
2B00..2B2F    ; So #  [48] NORTH EAST WHITE ARROW..WHITE VERTICAL ELLIPSE
2B45..2B46    ; So #   [2] LEFTWARDS QUADRUPLE ARROW..RIGHTWARDS QUADRUPLE ARROW
2B4D..2B73    ; So #  [39] DOWNWARDS TRIANGLE-HEADED ZIGZAG ARROW..DOWNWARDS TRIANGLE-HEADED ARROW TO BAR
2B76..2B95    ; So #  [32] NORTH WEST TRIANGLE-HEADED ARROW TO BAR..RIGHTWARDS BLACK ARROW
2B97..2BFF    ; So # [105] SYMBOL FOR TYPE A ELECTRONICS..HELLSCHREIBER PAUSE SYMBOL
2CE5..2CEA    ; So #   [6] COPTIC SYMBOL MI RO..COPTIC SYMBOL SHIMA SIMA
2E50..2E51    ; So #   [2] CROSS PATTY WITH RIGHT CROSSBAR..CROSS PATTY WITH LEFT CROSSBAR
2E80..2E99    ; So #  [26] CJK RADICAL REPEAT..CJK RADICAL RAP
2E9B..2EF3    ; So #  [89] CJK RADICAL CHOKE..CJK RADICAL C-SIMPLIFIED TURTLE
2F00..2FD5    ; So # [214] KANGXI RADICAL ONE..KANGXI RADICAL FLUTE
2FF0..2FFF    ; So #  [16] IDEOGRAPHIC DESCRIPTION CHARACTER LEFT TO RIGHT..IDEOGRAPHIC DESCRIPTION CHARACTER ROTATION
3004          ; So #       JAPANESE INDUSTRIAL STANDARD SYMBOL
3012..3013    ; So #   [2] POSTAL MARK..GETA MARK
3020          ; So #       POSTAL MARK FACE
3036..3037    ; So #   [2] CIRCLED POSTAL MARK..IDEOGRAPHIC TELEGRAPH LINE FEED SEPARATOR SYMBOL
303E..303F    ; So #   [2] IDEOGRAPHIC VARIATION INDICATOR..IDEOGRAPHIC HALF FILL SPACE
3190..3191    ; So #   [2] IDEOGRAPHIC ANNOTATION LINKING MARK..IDEOGRAPHIC ANNOTATION REVERSE MARK
3196..319F    ; So #  [10] IDEOGRAPHIC ANNOTATION TOP MARK..IDEOGRAPHIC ANNOTATION MAN MARK
31C0..31E5    ; So #  [38] CJK STROKE T..CJK STROKE SZP
31EF          ; So #       IDEOGRAPHIC DESCRIPTION CHARACTER SUBTRACTION
3200..321E    ; So #  [31] PARENTHESIZED HANGUL KIYEOK..PARENTHESIZED KOREAN CHARACTER O HU
322A..3247    ; So #  [30] PARENTHESIZED IDEOGRAPH MOON..CIRCLED IDEOGRAPH KOTO
3250          ; So #       PARTNERSHIP SIGN
3260..327F    ; So #  [32] CIRCLED HANGUL KIYEOK..KOREAN STANDARD SYMBOL
328A..32B0    ; So #  [39] CIRCLED IDEOGRAPH MOON..CIRCLED IDEOGRAPH NIGHT
32C0..33FF    ; So # [320] IDEOGRAPHIC TELEGRAPH SYMBOL FOR JANUARY..SQUARE GAL
4DC0..4DFF    ; So #  [64] HEXAGRAM FOR THE CREATIVE HEAVEN..HEXAGRAM FOR BEFORE COMPLETION
A490..A4C6    ; So #  [55] YI RADICAL QOT..YI RADICAL KE
A828..A82B    ; So #   [4] SYLOTI NAGRI POETRY MARK-1..SYLOTI NAGRI POETRY MARK-4
A836..A837    ; So #   [2] NORTH INDIC QUARTER MARK..NORTH INDIC PLACEHOLDER MARK
A839          ; So #       NORTH INDIC QUANTITY MARK
AA77..AA79    ; So #   [3] MYANMAR SYMBOL AITON EXCLAMATION..MYANMAR SYMBOL AITON TWO
FD40..FD4F    ; So #  [16] ARABIC LIGATURE RAHIMAHU ALLAAH..ARABIC LIGATURE RAHIMAHUM ALLAAH
FDCF          ; So #       ARABIC LIGATURE SALAAMUHU ALAYNAA
FDFD..FDFF    ; So #   [3] ARABIC LIGATURE BISMILLAH AR-RAHMAN AR-RAHEEM..ARABIC LIGATURE AZZA WA JALL
FFE4          ; So #       FULLWIDTH BROKEN BAR
FFE8          ; So #       HALFWIDTH FORMS LIGHT VERTICAL
FFED..FFEE    ; So #   [2] HALFWIDTH BLACK SQUARE..HALFWIDTH WHITE CIRCLE
FFFC..FFFD    ; So #   [2] OBJECT REPLACEMENT CHARACTER..REPLACEMENT CHARACTER
10137..1013F  ; So #   [9] AEGEAN WEIGHT BASE UNIT..AEGEAN MEASURE THIRD SUBUNIT
10179..10189  ; So #  [17] GREEK YEAR SIGN..GREEK TRYBLION BASE SIGN
1018C..1018E  ; So #   [3] GREEK SINUSOID SIGN..NOMISMA SIGN
10190..1019C  ; So #  [13] ROMAN SEXTANS SIGN..ASCIA SYMBOL
101A0         ; So #       GREEK SYMBOL TAU RHO
101D0..101FC  ; So #  [45] PHAISTOS DISC SIGN PEDESTRIAN..PHAISTOS DISC SIGN WAVY BAND
10877..10878  ; So #   [2] PALMYRENE LEFT-POINTING FLEURON..PALMYRENE RIGHT-POINTING FLEURON
10AC8         ; So #       MANICHAEAN SIGN UD
1173F         ; So #       AHOM SYMBOL VI
11FD5..11FDC  ; So #   [8] TAMIL SIGN NEL..TAMIL SIGN MUKKURUNI
11FE1..11FF1  ; So #  [17] TAMIL SIGN PAARAM..TAMIL SIGN VAKAIYARAA
16B3C..16B3F  ; So #   [4] PAHAWH HMONG SIGN XYEEM NTXIV..PAHAWH HMONG SIGN XYEEM FAIB
16B45         ; So #       PAHAWH HMONG SIGN CIM TSOV ROG
1BC9C         ; So #       DUPLOYAN SIGN O WITH CROSS
1CC00..1CCEF  ; So # [240] UP-POINTING GO-KART..OUTLINED LATIN CAPITAL LETTER Z
1CD00..1CEB3  ; So # [436] BLOCK OCTANT-3..BLACK RIGHT TRIANGLE CARET
1CF50..1CFC3  ; So # [116] ZNAMENNY NEUME KRYUK..ZNAMENNY NEUME PAUK
1D000..1D0F5  ; So # [246] BYZANTINE MUSICAL SYMBOL PSILI..BYZANTINE MUSICAL SYMBOL GORGON NEO KATO
1D100..1D126  ; So #  [39] MUSICAL SYMBOL SINGLE BARLINE..MUSICAL SYMBOL DRUM CLEF-2
1D129..1D164  ; So #  [60] MUSICAL SYMBOL MULTIPLE MEASURE REST..MUSICAL SYMBOL ONE HUNDRED TWENTY-EIGHTH NOTE
1D16A..1D16C  ; So #   [3] MUSICAL SYMBOL FINGERED TREMOLO-1..MUSICAL SYMBOL FINGERED TREMOLO-3
1D183..1D184  ; So #   [2] MUSICAL SYMBOL ARPEGGIATO UP..MUSICAL SYMBOL ARPEGGIATO DOWN
1D18C..1D1A9  ; So #  [30] MUSICAL SYMBOL RINFORZANDO..MUSICAL SYMBOL DEGREE SLASH
1D1AE..1D1EA  ; So #  [61] MUSICAL SYMBOL PEDAL MARK..MUSICAL SYMBOL KORON
1D200..1D241  ; So #  [66] GREEK VOCAL NOTATION SYMBOL-1..GREEK INSTRUMENTAL NOTATION SYMBOL-54
1D245         ; So #       GREEK MUSICAL LEIMMA
1D300..1D356  ; So #  [87] MONOGRAM FOR EARTH..TETRAGRAM FOR FOSTERING
1D800..1D9FF  ; So # [512] SIGNWRITING HAND-FIST INDEX..SIGNWRITING HEAD
1DA37..1DA3A  ; So #   [4] SIGNWRITING AIR BLOW SMALL ROTATIONS..SIGNWRITING BREATH EXHALE
1DA6D..1DA74  ; So #   [8] SIGNWRITING SHOULDER HIP SPINE..SIGNWRITING TORSO-FLOORPLANE TWISTING
1DA76..1DA83  ; So #  [14] SIGNWRITING LIMB COMBINATION..SIGNWRITING LOCATION DEPTH
1DA85..1DA86  ; So #   [2] SIGNWRITING LOCATION TORSO..SIGNWRITING LOCATION LIMBS DIGITS
1E14F         ; So #       NYIAKENG PUACHUE HMONG CIRCLED CA
1ECAC         ; So #       INDIC SIYAQ PLACEHOLDER
1ED2E         ; So #       OTTOMAN SIYAQ MARRATAN
1F000..1F02B  ; So #  [44] MAHJONG TILE EAST WIND..MAHJONG TILE BACK
1F030..1F093  ; So # [100] DOMINO TILE HORIZONTAL BACK..DOMINO TILE VERTICAL-06-06
1F0A0..1F0AE  ; So #  [15] PLAYING CARD BACK..PLAYING CARD KING OF SPADES
1F0B1..1F0BF  ; So #  [15] PLAYING CARD ACE OF HEARTS..PLAYING CARD RED JOKER
1F0C1..1F0CF  ; So #  [15] PLAYING CARD ACE OF DIAMONDS..PLAYING CARD BLACK JOKER
1F0D1..1F0F5  ; So #  [37] PLAYING CARD ACE OF CLUBS..PLAYING CARD TRUMP-21
1F10D..1F1AD  ; So # [161] CIRCLED ZERO WITH SLASH..MASK WORK SYMBOL
1F1E6..1F202  ; So #  [29] REGIONAL INDICATOR SYMBOL LETTER A..SQUARED KATAKANA SA
1F210..1F23B  ; So #  [44] SQUARED CJK UNIFIED IDEOGRAPH-624B..SQUARED CJK UNIFIED IDEOGRAPH-914D
1F240..1F248  ; So #   [9] TORTOISE SHELL BRACKETED CJK UNIFIED IDEOGRAPH-672C..TORTOISE SHELL BRACKETED CJK UNIFIED IDEOGRAPH-6557
1F250..1F251  ; So #   [2] CIRCLED IDEOGRAPH ADVANTAGE..CIRCLED IDEOGRAPH ACCEPT
1F260..1F265  ; So #   [6] ROUNDED SYMBOL FOR FU..ROUNDED SYMBOL FOR CAI
1F300..1F3FA  ; So # [251] CYCLONE..AMPHORA
1F400..1F6D7  ; So # [728] RAT..ELEVATOR
1F6DC..1F6EC  ; So #  [17] WIRELESS..AIRPLANE ARRIVING
1F6F0..1F6FC  ; So #  [13] SATELLITE..ROLLER SKATE
1F700..1F776  ; So # [119] ALCHEMICAL SYMBOL FOR QUINTESSENCE..LUNAR ECLIPSE
1F77B..1F7D9  ; So #  [95] HAUMEA..NINE POINTED WHITE STAR
1F7E0..1F7EB  ; So #  [12] LARGE ORANGE CIRCLE..LARGE BROWN SQUARE
1F7F0         ; So #       HEAVY EQUALS SIGN
1F800..1F80B  ; So #  [12] LEFTWARDS ARROW WITH SMALL TRIANGLE ARROWHEAD..DOWNWARDS ARROW WITH LARGE TRIANGLE ARROWHEAD
1F810..1F847  ; So #  [56] LEFTWARDS ARROW WITH SMALL EQUILATERAL ARROWHEAD..DOWNWARDS HEAVY ARROW
1F850..1F859  ; So #  [10] LEFTWARDS SANS-SERIF ARROW..UP DOWN SANS-SERIF ARROW
1F860..1F887  ; So #  [40] WIDE-HEADED LEFTWARDS LIGHT BARB ARROW..WIDE-HEADED SOUTH WEST VERY HEAVY BARB ARROW
1F890..1F8AD  ; So #  [30] LEFTWARDS TRIANGLE ARROWHEAD..WHITE ARROW SHAFT WIDTH TWO THIRDS
1F8B0..1F8BB  ; So #  [12] ARROW POINTING UPWARDS THEN NORTH WEST..SOUTH WEST ARROW FROM BAR
1F8C0..1F8C1  ; So #   [2] LEFTWARDS ARROW FROM DOWNWARDS ARROW..RIGHTWARDS ARROW FROM DOWNWARDS ARROW
1F900..1FA53  ; So # [340] CIRCLED CROSS FORMEE WITH FOUR DOTS..BLACK CHESS KNIGHT-BISHOP
1FA60..1FA6D  ; So #  [14] XIANGQI RED GENERAL..XIANGQI BLACK SOLDIER
1FA70..1FA7C  ; So #  [13] BALLET SHOES..CRUTCH
1FA80..1FA89  ; So #  [10] YO-YO..HARP
1FA8F..1FAC6  ; So #  [56] SHOVEL..FINGERPRINT
1FACE..1FADC  ; So #  [15] MOOSE..ROOT VEGETABLE
1FADF..1FAE9  ; So #  [11] SPLATTER..FACE WITH BAGS UNDER EYES
1FAF0..1FAF8  ; So #   [9] HAND WITH INDEX FINGER AND THUMB CROSSED..RIGHTWARDS PUSHING HAND
1FB00..1FB92  ; So # [147] BLOCK SEXTANT-1..UPPER HALF INVERSE MEDIUM SHADE AND LOWER HALF BLOCK
1FB94..1FBEF  ; So #  [92] LEFT HALF INVERSE MEDIUM SHADE AND RIGHT HALF BLOCK..TOP LEFT JUSTIFIED LOWER RIGHT QUARTER BLACK CIRCLE

# Total code points: 7376

# ================================================

# General_Category=Initial_Punctuation

00AB          ; Pi #       LEFT-POINTING DOUBLE ANGLE QUOTATION MARK
2018          ; Pi #       LEFT SINGLE QUOTATION MARK
201B..201C    ; Pi #   [2] SINGLE HIGH-REVERSED-9 QUOTATION MARK..LEFT DOUBLE QUOTATION MARK
201F          ; Pi #       DOUBLE HIGH-REVERSED-9 QUOTATION MARK
2039          ; Pi #       SINGLE LEFT-POINTING ANGLE QUOTATION MARK
2E02          ; Pi #       LEFT SUBSTITUTION BRACKET
2E04          ; Pi #       LEFT DOTTED SUBSTITUTION BRACKET
2E09          ; Pi #       LEFT TRANSPOSITION BRACKET
2E0C          ; Pi #       LEFT RAISED OMISSION BRACKET
2E1C          ; Pi #       LEFT LOW PARAPHRASE BRACKET
2E20          ; Pi #       LEFT VERTICAL BAR WITH QUILL

# Total code points: 12

# ================================================

# General_Category=Final_Punctuation

00BB          ; Pf #       RIGHT-POINTING DOUBLE ANGLE QUOTATION MARK
2019          ; Pf #       RIGHT SINGLE QUOTATION MARK
201D          ; Pf #       RIGHT DOUBLE QUOTATION MARK
203A          ; Pf #       SINGLE RIGHT-POINTING ANGLE QUOTATION MARK
2E03          ; Pf #       RIGHT SUBSTITUTION BRACKET
2E05          ; Pf #       RIGHT DOTTED SUBSTITUTION BRACKET
2E0A          ; Pf #       RIGHT TRANSPOSITION BRACKET
2E0D          ; Pf #       RIGHT RAISED OMISSION BRACKET
2E1D          ; Pf #       RIGHT LOW PARAPHRASE BRACKET
2E21          ; Pf #       RIGHT VERTICAL BAR WITH QUILL

# Total code points: 10

# EOF<|MERGE_RESOLUTION|>--- conflicted
+++ resolved
@@ -1,9 +1,5 @@
 # DerivedGeneralCategory-16.0.0.txt
-<<<<<<< HEAD
-# Date: 2024-07-25, 16:24:36 GMT
-=======
-# Date: 2024-08-15, 13:17:31 GMT
->>>>>>> acbbcfbc
+# Date: 2024-08-15, 13:22:42 GMT
 # © 2024 Unicode®, Inc.
 # Unicode and the Unicode Logo are registered trademarks of Unicode, Inc. in the U.S. and other countries.
 # For terms of use and license, see https://www.unicode.org/terms_of_use.html

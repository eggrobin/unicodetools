--- conflicted
+++ resolved
@@ -1,11 +1,6 @@
 # DerivedGeneralCategory-16.0.0.txt
-<<<<<<< HEAD
-# Date: 2023-11-08, 22:46:49 GMT
-# © 2023 Unicode®, Inc.
-=======
-# Date: 2024-04-30, 21:48:17 GMT
+# Date: 2024-06-07, 22:49:38 GMT
 # © 2024 Unicode®, Inc.
->>>>>>> 8215285f
 # Unicode and the Unicode Logo are registered trademarks of Unicode, Inc. in the U.S. and other countries.
 # For terms of use and license, see https://www.unicode.org/terms_of_use.html
 #
@@ -752,11 +747,7 @@
 FFFFE..FFFFF  ; Cn #   [2] <noncharacter-FFFFE>..<noncharacter-FFFFF>
 10FFFE..10FFFF; Cn #   [2] <noncharacter-10FFFE>..<noncharacter-10FFFF>
 
-<<<<<<< HEAD
-# Total code points: 824370
-=======
-# Total code points: 819533
->>>>>>> 8215285f
+# Total code points: 819504
 
 # ================================================
 
@@ -2718,11 +2709,7 @@
 30000..3134A  ; Lo # [4939] CJK UNIFIED IDEOGRAPH-30000..CJK UNIFIED IDEOGRAPH-3134A
 31350..323AF  ; Lo # [4192] CJK UNIFIED IDEOGRAPH-31350..CJK UNIFIED IDEOGRAPH-323AF
 
-<<<<<<< HEAD
-# Total code points: 132430
-=======
-# Total code points: 136477
->>>>>>> 8215285f
+# Total code points: 136506
 
 # ================================================
 

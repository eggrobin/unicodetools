# DerivedGeneralCategory-16.0.0.txt
<<<<<<< HEAD
# Date: 2023-10-03, 12:05:26 GMT
=======
# Date: 2023-10-23, 18:44:54 GMT
>>>>>>> cab2fa7f
# © 2023 Unicode®, Inc.
# Unicode and the Unicode Logo are registered trademarks of Unicode, Inc. in the U.S. and other countries.
# For terms of use, see https://www.unicode.org/terms_of_use.html
#
# Unicode Character Database
#   For documentation, see https://www.unicode.org/reports/tr44/

# ================================================

# Property:	General_Category

# ================================================

# General_Category=Unassigned

0378..0379    ; Cn #   [2] <reserved-0378>..<reserved-0379>
0380..0383    ; Cn #   [4] <reserved-0380>..<reserved-0383>
038B          ; Cn #       <reserved-038B>
038D          ; Cn #       <reserved-038D>
03A2          ; Cn #       <reserved-03A2>
0530          ; Cn #       <reserved-0530>
0557..0558    ; Cn #   [2] <reserved-0557>..<reserved-0558>
058B..058C    ; Cn #   [2] <reserved-058B>..<reserved-058C>
0590          ; Cn #       <reserved-0590>
05C8..05CF    ; Cn #   [8] <reserved-05C8>..<reserved-05CF>
05EB..05EE    ; Cn #   [4] <reserved-05EB>..<reserved-05EE>
05F5..05FF    ; Cn #  [11] <reserved-05F5>..<reserved-05FF>
070E          ; Cn #       <reserved-070E>
074B..074C    ; Cn #   [2] <reserved-074B>..<reserved-074C>
07B2..07BF    ; Cn #  [14] <reserved-07B2>..<reserved-07BF>
07FB..07FC    ; Cn #   [2] <reserved-07FB>..<reserved-07FC>
082E..082F    ; Cn #   [2] <reserved-082E>..<reserved-082F>
083F          ; Cn #       <reserved-083F>
085C..085D    ; Cn #   [2] <reserved-085C>..<reserved-085D>
085F          ; Cn #       <reserved-085F>
086B..086F    ; Cn #   [5] <reserved-086B>..<reserved-086F>
088F          ; Cn #       <reserved-088F>
0892..0896    ; Cn #   [5] <reserved-0892>..<reserved-0896>
0984          ; Cn #       <reserved-0984>
098D..098E    ; Cn #   [2] <reserved-098D>..<reserved-098E>
0991..0992    ; Cn #   [2] <reserved-0991>..<reserved-0992>
09A9          ; Cn #       <reserved-09A9>
09B1          ; Cn #       <reserved-09B1>
09B3..09B5    ; Cn #   [3] <reserved-09B3>..<reserved-09B5>
09BA..09BB    ; Cn #   [2] <reserved-09BA>..<reserved-09BB>
09C5..09C6    ; Cn #   [2] <reserved-09C5>..<reserved-09C6>
09C9..09CA    ; Cn #   [2] <reserved-09C9>..<reserved-09CA>
09CF..09D6    ; Cn #   [8] <reserved-09CF>..<reserved-09D6>
09D8..09DB    ; Cn #   [4] <reserved-09D8>..<reserved-09DB>
09DE          ; Cn #       <reserved-09DE>
09E4..09E5    ; Cn #   [2] <reserved-09E4>..<reserved-09E5>
09FF..0A00    ; Cn #   [2] <reserved-09FF>..<reserved-0A00>
0A04          ; Cn #       <reserved-0A04>
0A0B..0A0E    ; Cn #   [4] <reserved-0A0B>..<reserved-0A0E>
0A11..0A12    ; Cn #   [2] <reserved-0A11>..<reserved-0A12>
0A29          ; Cn #       <reserved-0A29>
0A31          ; Cn #       <reserved-0A31>
0A34          ; Cn #       <reserved-0A34>
0A37          ; Cn #       <reserved-0A37>
0A3A..0A3B    ; Cn #   [2] <reserved-0A3A>..<reserved-0A3B>
0A3D          ; Cn #       <reserved-0A3D>
0A43..0A46    ; Cn #   [4] <reserved-0A43>..<reserved-0A46>
0A49..0A4A    ; Cn #   [2] <reserved-0A49>..<reserved-0A4A>
0A4E..0A50    ; Cn #   [3] <reserved-0A4E>..<reserved-0A50>
0A52..0A58    ; Cn #   [7] <reserved-0A52>..<reserved-0A58>
0A5D          ; Cn #       <reserved-0A5D>
0A5F..0A65    ; Cn #   [7] <reserved-0A5F>..<reserved-0A65>
0A77..0A80    ; Cn #  [10] <reserved-0A77>..<reserved-0A80>
0A84          ; Cn #       <reserved-0A84>
0A8E          ; Cn #       <reserved-0A8E>
0A92          ; Cn #       <reserved-0A92>
0AA9          ; Cn #       <reserved-0AA9>
0AB1          ; Cn #       <reserved-0AB1>
0AB4          ; Cn #       <reserved-0AB4>
0ABA..0ABB    ; Cn #   [2] <reserved-0ABA>..<reserved-0ABB>
0AC6          ; Cn #       <reserved-0AC6>
0ACA          ; Cn #       <reserved-0ACA>
0ACE..0ACF    ; Cn #   [2] <reserved-0ACE>..<reserved-0ACF>
0AD1..0ADF    ; Cn #  [15] <reserved-0AD1>..<reserved-0ADF>
0AE4..0AE5    ; Cn #   [2] <reserved-0AE4>..<reserved-0AE5>
0AF2..0AF8    ; Cn #   [7] <reserved-0AF2>..<reserved-0AF8>
0B00          ; Cn #       <reserved-0B00>
0B04          ; Cn #       <reserved-0B04>
0B0D..0B0E    ; Cn #   [2] <reserved-0B0D>..<reserved-0B0E>
0B11..0B12    ; Cn #   [2] <reserved-0B11>..<reserved-0B12>
0B29          ; Cn #       <reserved-0B29>
0B31          ; Cn #       <reserved-0B31>
0B34          ; Cn #       <reserved-0B34>
0B3A..0B3B    ; Cn #   [2] <reserved-0B3A>..<reserved-0B3B>
0B45..0B46    ; Cn #   [2] <reserved-0B45>..<reserved-0B46>
0B49..0B4A    ; Cn #   [2] <reserved-0B49>..<reserved-0B4A>
0B4E..0B54    ; Cn #   [7] <reserved-0B4E>..<reserved-0B54>
0B58..0B5B    ; Cn #   [4] <reserved-0B58>..<reserved-0B5B>
0B5E          ; Cn #       <reserved-0B5E>
0B64..0B65    ; Cn #   [2] <reserved-0B64>..<reserved-0B65>
0B78..0B81    ; Cn #  [10] <reserved-0B78>..<reserved-0B81>
0B84          ; Cn #       <reserved-0B84>
0B8B..0B8D    ; Cn #   [3] <reserved-0B8B>..<reserved-0B8D>
0B91          ; Cn #       <reserved-0B91>
0B96..0B98    ; Cn #   [3] <reserved-0B96>..<reserved-0B98>
0B9B          ; Cn #       <reserved-0B9B>
0B9D          ; Cn #       <reserved-0B9D>
0BA0..0BA2    ; Cn #   [3] <reserved-0BA0>..<reserved-0BA2>
0BA5..0BA7    ; Cn #   [3] <reserved-0BA5>..<reserved-0BA7>
0BAB..0BAD    ; Cn #   [3] <reserved-0BAB>..<reserved-0BAD>
0BBA..0BBD    ; Cn #   [4] <reserved-0BBA>..<reserved-0BBD>
0BC3..0BC5    ; Cn #   [3] <reserved-0BC3>..<reserved-0BC5>
0BC9          ; Cn #       <reserved-0BC9>
0BCE..0BCF    ; Cn #   [2] <reserved-0BCE>..<reserved-0BCF>
0BD1..0BD6    ; Cn #   [6] <reserved-0BD1>..<reserved-0BD6>
0BD8..0BE5    ; Cn #  [14] <reserved-0BD8>..<reserved-0BE5>
0BFB..0BFF    ; Cn #   [5] <reserved-0BFB>..<reserved-0BFF>
0C0D          ; Cn #       <reserved-0C0D>
0C11          ; Cn #       <reserved-0C11>
0C29          ; Cn #       <reserved-0C29>
0C3A..0C3B    ; Cn #   [2] <reserved-0C3A>..<reserved-0C3B>
0C45          ; Cn #       <reserved-0C45>
0C49          ; Cn #       <reserved-0C49>
0C4E..0C54    ; Cn #   [7] <reserved-0C4E>..<reserved-0C54>
0C57          ; Cn #       <reserved-0C57>
0C5B          ; Cn #       <reserved-0C5B>
0C5E..0C5F    ; Cn #   [2] <reserved-0C5E>..<reserved-0C5F>
0C64..0C65    ; Cn #   [2] <reserved-0C64>..<reserved-0C65>
0C70..0C76    ; Cn #   [7] <reserved-0C70>..<reserved-0C76>
0C8D          ; Cn #       <reserved-0C8D>
0C91          ; Cn #       <reserved-0C91>
0CA9          ; Cn #       <reserved-0CA9>
0CB4          ; Cn #       <reserved-0CB4>
0CBA..0CBB    ; Cn #   [2] <reserved-0CBA>..<reserved-0CBB>
0CC5          ; Cn #       <reserved-0CC5>
0CC9          ; Cn #       <reserved-0CC9>
0CCE..0CD4    ; Cn #   [7] <reserved-0CCE>..<reserved-0CD4>
0CD7..0CDB    ; Cn #   [5] <reserved-0CD7>..<reserved-0CDB>
0CDF          ; Cn #       <reserved-0CDF>
0CE4..0CE5    ; Cn #   [2] <reserved-0CE4>..<reserved-0CE5>
0CF0          ; Cn #       <reserved-0CF0>
0CF4..0CFF    ; Cn #  [12] <reserved-0CF4>..<reserved-0CFF>
0D0D          ; Cn #       <reserved-0D0D>
0D11          ; Cn #       <reserved-0D11>
0D45          ; Cn #       <reserved-0D45>
0D49          ; Cn #       <reserved-0D49>
0D50..0D53    ; Cn #   [4] <reserved-0D50>..<reserved-0D53>
0D64..0D65    ; Cn #   [2] <reserved-0D64>..<reserved-0D65>
0D80          ; Cn #       <reserved-0D80>
0D84          ; Cn #       <reserved-0D84>
0D97..0D99    ; Cn #   [3] <reserved-0D97>..<reserved-0D99>
0DB2          ; Cn #       <reserved-0DB2>
0DBC          ; Cn #       <reserved-0DBC>
0DBE..0DBF    ; Cn #   [2] <reserved-0DBE>..<reserved-0DBF>
0DC7..0DC9    ; Cn #   [3] <reserved-0DC7>..<reserved-0DC9>
0DCB..0DCE    ; Cn #   [4] <reserved-0DCB>..<reserved-0DCE>
0DD5          ; Cn #       <reserved-0DD5>
0DD7          ; Cn #       <reserved-0DD7>
0DE0..0DE5    ; Cn #   [6] <reserved-0DE0>..<reserved-0DE5>
0DF0..0DF1    ; Cn #   [2] <reserved-0DF0>..<reserved-0DF1>
0DF5..0E00    ; Cn #  [12] <reserved-0DF5>..<reserved-0E00>
0E3B..0E3E    ; Cn #   [4] <reserved-0E3B>..<reserved-0E3E>
0E5C..0E80    ; Cn #  [37] <reserved-0E5C>..<reserved-0E80>
0E83          ; Cn #       <reserved-0E83>
0E85          ; Cn #       <reserved-0E85>
0E8B          ; Cn #       <reserved-0E8B>
0EA4          ; Cn #       <reserved-0EA4>
0EA6          ; Cn #       <reserved-0EA6>
0EBE..0EBF    ; Cn #   [2] <reserved-0EBE>..<reserved-0EBF>
0EC5          ; Cn #       <reserved-0EC5>
0EC7          ; Cn #       <reserved-0EC7>
0ECF          ; Cn #       <reserved-0ECF>
0EDA..0EDB    ; Cn #   [2] <reserved-0EDA>..<reserved-0EDB>
0EE0..0EFF    ; Cn #  [32] <reserved-0EE0>..<reserved-0EFF>
0F48          ; Cn #       <reserved-0F48>
0F6D..0F70    ; Cn #   [4] <reserved-0F6D>..<reserved-0F70>
0F98          ; Cn #       <reserved-0F98>
0FBD          ; Cn #       <reserved-0FBD>
0FCD          ; Cn #       <reserved-0FCD>
0FDB..0FFF    ; Cn #  [37] <reserved-0FDB>..<reserved-0FFF>
10C6          ; Cn #       <reserved-10C6>
10C8..10CC    ; Cn #   [5] <reserved-10C8>..<reserved-10CC>
10CE..10CF    ; Cn #   [2] <reserved-10CE>..<reserved-10CF>
1249          ; Cn #       <reserved-1249>
124E..124F    ; Cn #   [2] <reserved-124E>..<reserved-124F>
1257          ; Cn #       <reserved-1257>
1259          ; Cn #       <reserved-1259>
125E..125F    ; Cn #   [2] <reserved-125E>..<reserved-125F>
1289          ; Cn #       <reserved-1289>
128E..128F    ; Cn #   [2] <reserved-128E>..<reserved-128F>
12B1          ; Cn #       <reserved-12B1>
12B6..12B7    ; Cn #   [2] <reserved-12B6>..<reserved-12B7>
12BF          ; Cn #       <reserved-12BF>
12C1          ; Cn #       <reserved-12C1>
12C6..12C7    ; Cn #   [2] <reserved-12C6>..<reserved-12C7>
12D7          ; Cn #       <reserved-12D7>
1311          ; Cn #       <reserved-1311>
1316..1317    ; Cn #   [2] <reserved-1316>..<reserved-1317>
135B..135C    ; Cn #   [2] <reserved-135B>..<reserved-135C>
137D..137F    ; Cn #   [3] <reserved-137D>..<reserved-137F>
139A..139F    ; Cn #   [6] <reserved-139A>..<reserved-139F>
13F6..13F7    ; Cn #   [2] <reserved-13F6>..<reserved-13F7>
13FE..13FF    ; Cn #   [2] <reserved-13FE>..<reserved-13FF>
169D..169F    ; Cn #   [3] <reserved-169D>..<reserved-169F>
16F9..16FF    ; Cn #   [7] <reserved-16F9>..<reserved-16FF>
1716..171E    ; Cn #   [9] <reserved-1716>..<reserved-171E>
1737..173F    ; Cn #   [9] <reserved-1737>..<reserved-173F>
1754..175F    ; Cn #  [12] <reserved-1754>..<reserved-175F>
176D          ; Cn #       <reserved-176D>
1771          ; Cn #       <reserved-1771>
1774..177F    ; Cn #  [12] <reserved-1774>..<reserved-177F>
17DE..17DF    ; Cn #   [2] <reserved-17DE>..<reserved-17DF>
17EA..17EF    ; Cn #   [6] <reserved-17EA>..<reserved-17EF>
17FA..17FF    ; Cn #   [6] <reserved-17FA>..<reserved-17FF>
181A..181F    ; Cn #   [6] <reserved-181A>..<reserved-181F>
1879..187F    ; Cn #   [7] <reserved-1879>..<reserved-187F>
18AB..18AF    ; Cn #   [5] <reserved-18AB>..<reserved-18AF>
18F6..18FF    ; Cn #  [10] <reserved-18F6>..<reserved-18FF>
191F          ; Cn #       <reserved-191F>
192C..192F    ; Cn #   [4] <reserved-192C>..<reserved-192F>
193C..193F    ; Cn #   [4] <reserved-193C>..<reserved-193F>
1941..1943    ; Cn #   [3] <reserved-1941>..<reserved-1943>
196E..196F    ; Cn #   [2] <reserved-196E>..<reserved-196F>
1975..197F    ; Cn #  [11] <reserved-1975>..<reserved-197F>
19AC..19AF    ; Cn #   [4] <reserved-19AC>..<reserved-19AF>
19CA..19CF    ; Cn #   [6] <reserved-19CA>..<reserved-19CF>
19DB..19DD    ; Cn #   [3] <reserved-19DB>..<reserved-19DD>
1A1C..1A1D    ; Cn #   [2] <reserved-1A1C>..<reserved-1A1D>
1A5F          ; Cn #       <reserved-1A5F>
1A7D..1A7E    ; Cn #   [2] <reserved-1A7D>..<reserved-1A7E>
1A8A..1A8F    ; Cn #   [6] <reserved-1A8A>..<reserved-1A8F>
1A9A..1A9F    ; Cn #   [6] <reserved-1A9A>..<reserved-1A9F>
1AAE..1AAF    ; Cn #   [2] <reserved-1AAE>..<reserved-1AAF>
1ACF..1AFF    ; Cn #  [49] <reserved-1ACF>..<reserved-1AFF>
1B4D..1B4F    ; Cn #   [3] <reserved-1B4D>..<reserved-1B4F>
1B7F          ; Cn #       <reserved-1B7F>
1BF4..1BFB    ; Cn #   [8] <reserved-1BF4>..<reserved-1BFB>
1C38..1C3A    ; Cn #   [3] <reserved-1C38>..<reserved-1C3A>
1C4A..1C4C    ; Cn #   [3] <reserved-1C4A>..<reserved-1C4C>
1C8B..1C8F    ; Cn #   [5] <reserved-1C8B>..<reserved-1C8F>
1CBB..1CBC    ; Cn #   [2] <reserved-1CBB>..<reserved-1CBC>
1CC8..1CCF    ; Cn #   [8] <reserved-1CC8>..<reserved-1CCF>
1CFB..1CFF    ; Cn #   [5] <reserved-1CFB>..<reserved-1CFF>
1F16..1F17    ; Cn #   [2] <reserved-1F16>..<reserved-1F17>
1F1E..1F1F    ; Cn #   [2] <reserved-1F1E>..<reserved-1F1F>
1F46..1F47    ; Cn #   [2] <reserved-1F46>..<reserved-1F47>
1F4E..1F4F    ; Cn #   [2] <reserved-1F4E>..<reserved-1F4F>
1F58          ; Cn #       <reserved-1F58>
1F5A          ; Cn #       <reserved-1F5A>
1F5C          ; Cn #       <reserved-1F5C>
1F5E          ; Cn #       <reserved-1F5E>
1F7E..1F7F    ; Cn #   [2] <reserved-1F7E>..<reserved-1F7F>
1FB5          ; Cn #       <reserved-1FB5>
1FC5          ; Cn #       <reserved-1FC5>
1FD4..1FD5    ; Cn #   [2] <reserved-1FD4>..<reserved-1FD5>
1FDC          ; Cn #       <reserved-1FDC>
1FF0..1FF1    ; Cn #   [2] <reserved-1FF0>..<reserved-1FF1>
1FF5          ; Cn #       <reserved-1FF5>
1FFF          ; Cn #       <reserved-1FFF>
2065          ; Cn #       <reserved-2065>
2072..2073    ; Cn #   [2] <reserved-2072>..<reserved-2073>
208F          ; Cn #       <reserved-208F>
209D..209F    ; Cn #   [3] <reserved-209D>..<reserved-209F>
20C1..20CF    ; Cn #  [15] <reserved-20C1>..<reserved-20CF>
20F1..20FF    ; Cn #  [15] <reserved-20F1>..<reserved-20FF>
218C..218F    ; Cn #   [4] <reserved-218C>..<reserved-218F>
2427..243F    ; Cn #  [25] <reserved-2427>..<reserved-243F>
244B..245F    ; Cn #  [21] <reserved-244B>..<reserved-245F>
2B74..2B75    ; Cn #   [2] <reserved-2B74>..<reserved-2B75>
2B96          ; Cn #       <reserved-2B96>
2CF4..2CF8    ; Cn #   [5] <reserved-2CF4>..<reserved-2CF8>
2D26          ; Cn #       <reserved-2D26>
2D28..2D2C    ; Cn #   [5] <reserved-2D28>..<reserved-2D2C>
2D2E..2D2F    ; Cn #   [2] <reserved-2D2E>..<reserved-2D2F>
2D68..2D6E    ; Cn #   [7] <reserved-2D68>..<reserved-2D6E>
2D71..2D7E    ; Cn #  [14] <reserved-2D71>..<reserved-2D7E>
2D97..2D9F    ; Cn #   [9] <reserved-2D97>..<reserved-2D9F>
2DA7          ; Cn #       <reserved-2DA7>
2DAF          ; Cn #       <reserved-2DAF>
2DB7          ; Cn #       <reserved-2DB7>
2DBF          ; Cn #       <reserved-2DBF>
2DC7          ; Cn #       <reserved-2DC7>
2DCF          ; Cn #       <reserved-2DCF>
2DD7          ; Cn #       <reserved-2DD7>
2DDF          ; Cn #       <reserved-2DDF>
2E5E..2E7F    ; Cn #  [34] <reserved-2E5E>..<reserved-2E7F>
2E9A          ; Cn #       <reserved-2E9A>
2EF4..2EFF    ; Cn #  [12] <reserved-2EF4>..<reserved-2EFF>
2FD6..2FEF    ; Cn #  [26] <reserved-2FD6>..<reserved-2FEF>
3040          ; Cn #       <reserved-3040>
3097..3098    ; Cn #   [2] <reserved-3097>..<reserved-3098>
3100..3104    ; Cn #   [5] <reserved-3100>..<reserved-3104>
3130          ; Cn #       <reserved-3130>
318F          ; Cn #       <reserved-318F>
31E4..31EE    ; Cn #  [11] <reserved-31E4>..<reserved-31EE>
321F          ; Cn #       <reserved-321F>
A48D..A48F    ; Cn #   [3] <reserved-A48D>..<reserved-A48F>
A4C7..A4CF    ; Cn #   [9] <reserved-A4C7>..<reserved-A4CF>
A62C..A63F    ; Cn #  [20] <reserved-A62C>..<reserved-A63F>
A6F8..A6FF    ; Cn #   [8] <reserved-A6F8>..<reserved-A6FF>
A7CC..A7CF    ; Cn #   [4] <reserved-A7CC>..<reserved-A7CF>
A7D2          ; Cn #       <reserved-A7D2>
A7D4          ; Cn #       <reserved-A7D4>
A7DA..A7F1    ; Cn #  [24] <reserved-A7DA>..<reserved-A7F1>
A82D..A82F    ; Cn #   [3] <reserved-A82D>..<reserved-A82F>
A83A..A83F    ; Cn #   [6] <reserved-A83A>..<reserved-A83F>
A878..A87F    ; Cn #   [8] <reserved-A878>..<reserved-A87F>
A8C6..A8CD    ; Cn #   [8] <reserved-A8C6>..<reserved-A8CD>
A8DA..A8DF    ; Cn #   [6] <reserved-A8DA>..<reserved-A8DF>
A954..A95E    ; Cn #  [11] <reserved-A954>..<reserved-A95E>
A97D..A97F    ; Cn #   [3] <reserved-A97D>..<reserved-A97F>
A9CE          ; Cn #       <reserved-A9CE>
A9DA..A9DD    ; Cn #   [4] <reserved-A9DA>..<reserved-A9DD>
A9FF          ; Cn #       <reserved-A9FF>
AA37..AA3F    ; Cn #   [9] <reserved-AA37>..<reserved-AA3F>
AA4E..AA4F    ; Cn #   [2] <reserved-AA4E>..<reserved-AA4F>
AA5A..AA5B    ; Cn #   [2] <reserved-AA5A>..<reserved-AA5B>
AAC3..AADA    ; Cn #  [24] <reserved-AAC3>..<reserved-AADA>
AAF7..AB00    ; Cn #  [10] <reserved-AAF7>..<reserved-AB00>
AB07..AB08    ; Cn #   [2] <reserved-AB07>..<reserved-AB08>
AB0F..AB10    ; Cn #   [2] <reserved-AB0F>..<reserved-AB10>
AB17..AB1F    ; Cn #   [9] <reserved-AB17>..<reserved-AB1F>
AB27          ; Cn #       <reserved-AB27>
AB2F          ; Cn #       <reserved-AB2F>
AB6C..AB6F    ; Cn #   [4] <reserved-AB6C>..<reserved-AB6F>
ABEE..ABEF    ; Cn #   [2] <reserved-ABEE>..<reserved-ABEF>
ABFA..ABFF    ; Cn #   [6] <reserved-ABFA>..<reserved-ABFF>
D7A4..D7AF    ; Cn #  [12] <reserved-D7A4>..<reserved-D7AF>
D7C7..D7CA    ; Cn #   [4] <reserved-D7C7>..<reserved-D7CA>
D7FC..D7FF    ; Cn #   [4] <reserved-D7FC>..<reserved-D7FF>
FA6E..FA6F    ; Cn #   [2] <reserved-FA6E>..<reserved-FA6F>
FADA..FAFF    ; Cn #  [38] <reserved-FADA>..<reserved-FAFF>
FB07..FB12    ; Cn #  [12] <reserved-FB07>..<reserved-FB12>
FB18..FB1C    ; Cn #   [5] <reserved-FB18>..<reserved-FB1C>
FB37          ; Cn #       <reserved-FB37>
FB3D          ; Cn #       <reserved-FB3D>
FB3F          ; Cn #       <reserved-FB3F>
FB42          ; Cn #       <reserved-FB42>
FB45          ; Cn #       <reserved-FB45>
FBC3..FBD2    ; Cn #  [16] <reserved-FBC3>..<reserved-FBD2>
FD90..FD91    ; Cn #   [2] <reserved-FD90>..<reserved-FD91>
FDC8..FDCE    ; Cn #   [7] <reserved-FDC8>..<reserved-FDCE>
FDD0..FDEF    ; Cn #  [32] <noncharacter-FDD0>..<noncharacter-FDEF>
FE1A..FE1F    ; Cn #   [6] <reserved-FE1A>..<reserved-FE1F>
FE53          ; Cn #       <reserved-FE53>
FE67          ; Cn #       <reserved-FE67>
FE6C..FE6F    ; Cn #   [4] <reserved-FE6C>..<reserved-FE6F>
FE75          ; Cn #       <reserved-FE75>
FEFD..FEFE    ; Cn #   [2] <reserved-FEFD>..<reserved-FEFE>
FF00          ; Cn #       <reserved-FF00>
FFBF..FFC1    ; Cn #   [3] <reserved-FFBF>..<reserved-FFC1>
FFC8..FFC9    ; Cn #   [2] <reserved-FFC8>..<reserved-FFC9>
FFD0..FFD1    ; Cn #   [2] <reserved-FFD0>..<reserved-FFD1>
FFD8..FFD9    ; Cn #   [2] <reserved-FFD8>..<reserved-FFD9>
FFDD..FFDF    ; Cn #   [3] <reserved-FFDD>..<reserved-FFDF>
FFE7          ; Cn #       <reserved-FFE7>
FFEF..FFF8    ; Cn #  [10] <reserved-FFEF>..<reserved-FFF8>
FFFE..FFFF    ; Cn #   [2] <noncharacter-FFFE>..<noncharacter-FFFF>
1000C         ; Cn #       <reserved-1000C>
10027         ; Cn #       <reserved-10027>
1003B         ; Cn #       <reserved-1003B>
1003E         ; Cn #       <reserved-1003E>
1004E..1004F  ; Cn #   [2] <reserved-1004E>..<reserved-1004F>
1005E..1007F  ; Cn #  [34] <reserved-1005E>..<reserved-1007F>
100FB..100FF  ; Cn #   [5] <reserved-100FB>..<reserved-100FF>
10103..10106  ; Cn #   [4] <reserved-10103>..<reserved-10106>
10134..10136  ; Cn #   [3] <reserved-10134>..<reserved-10136>
1018F         ; Cn #       <reserved-1018F>
1019D..1019F  ; Cn #   [3] <reserved-1019D>..<reserved-1019F>
101A1..101CF  ; Cn #  [47] <reserved-101A1>..<reserved-101CF>
101FE..1027F  ; Cn # [130] <reserved-101FE>..<reserved-1027F>
1029D..1029F  ; Cn #   [3] <reserved-1029D>..<reserved-1029F>
102D1..102DF  ; Cn #  [15] <reserved-102D1>..<reserved-102DF>
102FC..102FF  ; Cn #   [4] <reserved-102FC>..<reserved-102FF>
10324..1032C  ; Cn #   [9] <reserved-10324>..<reserved-1032C>
1034B..1034F  ; Cn #   [5] <reserved-1034B>..<reserved-1034F>
1037B..1037F  ; Cn #   [5] <reserved-1037B>..<reserved-1037F>
1039E         ; Cn #       <reserved-1039E>
103C4..103C7  ; Cn #   [4] <reserved-103C4>..<reserved-103C7>
103D6..103FF  ; Cn #  [42] <reserved-103D6>..<reserved-103FF>
1049E..1049F  ; Cn #   [2] <reserved-1049E>..<reserved-1049F>
104AA..104AF  ; Cn #   [6] <reserved-104AA>..<reserved-104AF>
104D4..104D7  ; Cn #   [4] <reserved-104D4>..<reserved-104D7>
104FC..104FF  ; Cn #   [4] <reserved-104FC>..<reserved-104FF>
10528..1052F  ; Cn #   [8] <reserved-10528>..<reserved-1052F>
10564..1056E  ; Cn #  [11] <reserved-10564>..<reserved-1056E>
1057B         ; Cn #       <reserved-1057B>
1058B         ; Cn #       <reserved-1058B>
10593         ; Cn #       <reserved-10593>
10596         ; Cn #       <reserved-10596>
105A2         ; Cn #       <reserved-105A2>
105B2         ; Cn #       <reserved-105B2>
105BA         ; Cn #       <reserved-105BA>
105BD..105BF  ; Cn #   [3] <reserved-105BD>..<reserved-105BF>
105F4..105FF  ; Cn #  [12] <reserved-105F4>..<reserved-105FF>
10737..1073F  ; Cn #   [9] <reserved-10737>..<reserved-1073F>
10756..1075F  ; Cn #  [10] <reserved-10756>..<reserved-1075F>
10768..1077F  ; Cn #  [24] <reserved-10768>..<reserved-1077F>
10786         ; Cn #       <reserved-10786>
107B1         ; Cn #       <reserved-107B1>
107BB..107FF  ; Cn #  [69] <reserved-107BB>..<reserved-107FF>
10806..10807  ; Cn #   [2] <reserved-10806>..<reserved-10807>
10809         ; Cn #       <reserved-10809>
10836         ; Cn #       <reserved-10836>
10839..1083B  ; Cn #   [3] <reserved-10839>..<reserved-1083B>
1083D..1083E  ; Cn #   [2] <reserved-1083D>..<reserved-1083E>
10856         ; Cn #       <reserved-10856>
1089F..108A6  ; Cn #   [8] <reserved-1089F>..<reserved-108A6>
108B0..108DF  ; Cn #  [48] <reserved-108B0>..<reserved-108DF>
108F3         ; Cn #       <reserved-108F3>
108F6..108FA  ; Cn #   [5] <reserved-108F6>..<reserved-108FA>
1091C..1091E  ; Cn #   [3] <reserved-1091C>..<reserved-1091E>
1093A..1093E  ; Cn #   [5] <reserved-1093A>..<reserved-1093E>
10940..1097F  ; Cn #  [64] <reserved-10940>..<reserved-1097F>
109B8..109BB  ; Cn #   [4] <reserved-109B8>..<reserved-109BB>
109D0..109D1  ; Cn #   [2] <reserved-109D0>..<reserved-109D1>
10A04         ; Cn #       <reserved-10A04>
10A07..10A0B  ; Cn #   [5] <reserved-10A07>..<reserved-10A0B>
10A14         ; Cn #       <reserved-10A14>
10A18         ; Cn #       <reserved-10A18>
10A36..10A37  ; Cn #   [2] <reserved-10A36>..<reserved-10A37>
10A3B..10A3E  ; Cn #   [4] <reserved-10A3B>..<reserved-10A3E>
10A49..10A4F  ; Cn #   [7] <reserved-10A49>..<reserved-10A4F>
10A59..10A5F  ; Cn #   [7] <reserved-10A59>..<reserved-10A5F>
10AA0..10ABF  ; Cn #  [32] <reserved-10AA0>..<reserved-10ABF>
10AE7..10AEA  ; Cn #   [4] <reserved-10AE7>..<reserved-10AEA>
10AF7..10AFF  ; Cn #   [9] <reserved-10AF7>..<reserved-10AFF>
10B36..10B38  ; Cn #   [3] <reserved-10B36>..<reserved-10B38>
10B56..10B57  ; Cn #   [2] <reserved-10B56>..<reserved-10B57>
10B73..10B77  ; Cn #   [5] <reserved-10B73>..<reserved-10B77>
10B92..10B98  ; Cn #   [7] <reserved-10B92>..<reserved-10B98>
10B9D..10BA8  ; Cn #  [12] <reserved-10B9D>..<reserved-10BA8>
10BB0..10BFF  ; Cn #  [80] <reserved-10BB0>..<reserved-10BFF>
10C49..10C7F  ; Cn #  [55] <reserved-10C49>..<reserved-10C7F>
10CB3..10CBF  ; Cn #  [13] <reserved-10CB3>..<reserved-10CBF>
10CF3..10CF9  ; Cn #   [7] <reserved-10CF3>..<reserved-10CF9>
10D28..10D2F  ; Cn #   [8] <reserved-10D28>..<reserved-10D2F>
10D3A..10D3F  ; Cn #   [6] <reserved-10D3A>..<reserved-10D3F>
10D66..10D68  ; Cn #   [3] <reserved-10D66>..<reserved-10D68>
10D86..10D8D  ; Cn #   [8] <reserved-10D86>..<reserved-10D8D>
10D90..10E5F  ; Cn # [208] <reserved-10D90>..<reserved-10E5F>
10E7F         ; Cn #       <reserved-10E7F>
10EAA         ; Cn #       <reserved-10EAA>
10EAE..10EAF  ; Cn #   [2] <reserved-10EAE>..<reserved-10EAF>
10EB2..10EC1  ; Cn #  [16] <reserved-10EB2>..<reserved-10EC1>
10EC5..10EFB  ; Cn #  [55] <reserved-10EC5>..<reserved-10EFB>
10F28..10F2F  ; Cn #   [8] <reserved-10F28>..<reserved-10F2F>
10F5A..10F6F  ; Cn #  [22] <reserved-10F5A>..<reserved-10F6F>
10F8A..10FAF  ; Cn #  [38] <reserved-10F8A>..<reserved-10FAF>
10FCC..10FDF  ; Cn #  [20] <reserved-10FCC>..<reserved-10FDF>
10FF7..10FFF  ; Cn #   [9] <reserved-10FF7>..<reserved-10FFF>
1104E..11051  ; Cn #   [4] <reserved-1104E>..<reserved-11051>
11076..1107E  ; Cn #   [9] <reserved-11076>..<reserved-1107E>
110C3..110CC  ; Cn #  [10] <reserved-110C3>..<reserved-110CC>
110CE..110CF  ; Cn #   [2] <reserved-110CE>..<reserved-110CF>
110E9..110EF  ; Cn #   [7] <reserved-110E9>..<reserved-110EF>
110FA..110FF  ; Cn #   [6] <reserved-110FA>..<reserved-110FF>
11135         ; Cn #       <reserved-11135>
11148..1114F  ; Cn #   [8] <reserved-11148>..<reserved-1114F>
11177..1117F  ; Cn #   [9] <reserved-11177>..<reserved-1117F>
111E0         ; Cn #       <reserved-111E0>
111F5..111FF  ; Cn #  [11] <reserved-111F5>..<reserved-111FF>
11212         ; Cn #       <reserved-11212>
11242..1127F  ; Cn #  [62] <reserved-11242>..<reserved-1127F>
11287         ; Cn #       <reserved-11287>
11289         ; Cn #       <reserved-11289>
1128E         ; Cn #       <reserved-1128E>
1129E         ; Cn #       <reserved-1129E>
112AA..112AF  ; Cn #   [6] <reserved-112AA>..<reserved-112AF>
112EB..112EF  ; Cn #   [5] <reserved-112EB>..<reserved-112EF>
112FA..112FF  ; Cn #   [6] <reserved-112FA>..<reserved-112FF>
11304         ; Cn #       <reserved-11304>
1130D..1130E  ; Cn #   [2] <reserved-1130D>..<reserved-1130E>
11311..11312  ; Cn #   [2] <reserved-11311>..<reserved-11312>
11329         ; Cn #       <reserved-11329>
11331         ; Cn #       <reserved-11331>
11334         ; Cn #       <reserved-11334>
1133A         ; Cn #       <reserved-1133A>
11345..11346  ; Cn #   [2] <reserved-11345>..<reserved-11346>
11349..1134A  ; Cn #   [2] <reserved-11349>..<reserved-1134A>
1134E..1134F  ; Cn #   [2] <reserved-1134E>..<reserved-1134F>
11351..11356  ; Cn #   [6] <reserved-11351>..<reserved-11356>
11358..1135C  ; Cn #   [5] <reserved-11358>..<reserved-1135C>
11364..11365  ; Cn #   [2] <reserved-11364>..<reserved-11365>
1136D..1136F  ; Cn #   [3] <reserved-1136D>..<reserved-1136F>
11375..113FF  ; Cn # [139] <reserved-11375>..<reserved-113FF>
1145C         ; Cn #       <reserved-1145C>
11462..1147F  ; Cn #  [30] <reserved-11462>..<reserved-1147F>
114C8..114CF  ; Cn #   [8] <reserved-114C8>..<reserved-114CF>
114DA..1157F  ; Cn # [166] <reserved-114DA>..<reserved-1157F>
115B6..115B7  ; Cn #   [2] <reserved-115B6>..<reserved-115B7>
115DE..115FF  ; Cn #  [34] <reserved-115DE>..<reserved-115FF>
11645..1164F  ; Cn #  [11] <reserved-11645>..<reserved-1164F>
1165A..1165F  ; Cn #   [6] <reserved-1165A>..<reserved-1165F>
1166D..1167F  ; Cn #  [19] <reserved-1166D>..<reserved-1167F>
116BA..116BF  ; Cn #   [6] <reserved-116BA>..<reserved-116BF>
116CA..116CF  ; Cn #   [6] <reserved-116CA>..<reserved-116CF>
116E4..116FF  ; Cn #  [28] <reserved-116E4>..<reserved-116FF>
1171B..1171C  ; Cn #   [2] <reserved-1171B>..<reserved-1171C>
1172C..1172F  ; Cn #   [4] <reserved-1172C>..<reserved-1172F>
11747..117FF  ; Cn # [185] <reserved-11747>..<reserved-117FF>
1183C..1189F  ; Cn # [100] <reserved-1183C>..<reserved-1189F>
118F3..118FE  ; Cn #  [12] <reserved-118F3>..<reserved-118FE>
11907..11908  ; Cn #   [2] <reserved-11907>..<reserved-11908>
1190A..1190B  ; Cn #   [2] <reserved-1190A>..<reserved-1190B>
11914         ; Cn #       <reserved-11914>
11917         ; Cn #       <reserved-11917>
11936         ; Cn #       <reserved-11936>
11939..1193A  ; Cn #   [2] <reserved-11939>..<reserved-1193A>
11947..1194F  ; Cn #   [9] <reserved-11947>..<reserved-1194F>
1195A..1199F  ; Cn #  [70] <reserved-1195A>..<reserved-1199F>
119A8..119A9  ; Cn #   [2] <reserved-119A8>..<reserved-119A9>
119D8..119D9  ; Cn #   [2] <reserved-119D8>..<reserved-119D9>
119E5..119FF  ; Cn #  [27] <reserved-119E5>..<reserved-119FF>
11A48..11A4F  ; Cn #   [8] <reserved-11A48>..<reserved-11A4F>
11AA3..11AAF  ; Cn #  [13] <reserved-11AA3>..<reserved-11AAF>
11AF9..11AFF  ; Cn #   [7] <reserved-11AF9>..<reserved-11AFF>
11B0A..11BBF  ; Cn # [182] <reserved-11B0A>..<reserved-11BBF>
11BE2..11BEF  ; Cn #  [14] <reserved-11BE2>..<reserved-11BEF>
11BFA..11BFF  ; Cn #   [6] <reserved-11BFA>..<reserved-11BFF>
11C09         ; Cn #       <reserved-11C09>
11C37         ; Cn #       <reserved-11C37>
11C46..11C4F  ; Cn #  [10] <reserved-11C46>..<reserved-11C4F>
11C6D..11C6F  ; Cn #   [3] <reserved-11C6D>..<reserved-11C6F>
11C90..11C91  ; Cn #   [2] <reserved-11C90>..<reserved-11C91>
11CA8         ; Cn #       <reserved-11CA8>
11CB7..11CFF  ; Cn #  [73] <reserved-11CB7>..<reserved-11CFF>
11D07         ; Cn #       <reserved-11D07>
11D0A         ; Cn #       <reserved-11D0A>
11D37..11D39  ; Cn #   [3] <reserved-11D37>..<reserved-11D39>
11D3B         ; Cn #       <reserved-11D3B>
11D3E         ; Cn #       <reserved-11D3E>
11D48..11D4F  ; Cn #   [8] <reserved-11D48>..<reserved-11D4F>
11D5A..11D5F  ; Cn #   [6] <reserved-11D5A>..<reserved-11D5F>
11D66         ; Cn #       <reserved-11D66>
11D69         ; Cn #       <reserved-11D69>
11D8F         ; Cn #       <reserved-11D8F>
11D92         ; Cn #       <reserved-11D92>
11D99..11D9F  ; Cn #   [7] <reserved-11D99>..<reserved-11D9F>
11DAA..11EDF  ; Cn # [310] <reserved-11DAA>..<reserved-11EDF>
11EF9..11EFF  ; Cn #   [7] <reserved-11EF9>..<reserved-11EFF>
11F11         ; Cn #       <reserved-11F11>
11F3B..11F3D  ; Cn #   [3] <reserved-11F3B>..<reserved-11F3D>
11F5A..11FAF  ; Cn #  [86] <reserved-11F5A>..<reserved-11FAF>
11FB1..11FBF  ; Cn #  [15] <reserved-11FB1>..<reserved-11FBF>
11FF2..11FFE  ; Cn #  [13] <reserved-11FF2>..<reserved-11FFE>
1239A..123FF  ; Cn # [102] <reserved-1239A>..<reserved-123FF>
1246F         ; Cn #       <reserved-1246F>
12475..1247F  ; Cn #  [11] <reserved-12475>..<reserved-1247F>
12544..12F8F  ; Cn # [2636] <reserved-12544>..<reserved-12F8F>
12FF3..12FFF  ; Cn #  [13] <reserved-12FF3>..<reserved-12FFF>
13456..143FF  ; Cn # [4010] <reserved-13456>..<reserved-143FF>
14647..167FF  ; Cn # [8633] <reserved-14647>..<reserved-167FF>
16A39..16A3F  ; Cn #   [7] <reserved-16A39>..<reserved-16A3F>
16A5F         ; Cn #       <reserved-16A5F>
16A6A..16A6D  ; Cn #   [4] <reserved-16A6A>..<reserved-16A6D>
16ABF         ; Cn #       <reserved-16ABF>
16ACA..16ACF  ; Cn #   [6] <reserved-16ACA>..<reserved-16ACF>
16AEE..16AEF  ; Cn #   [2] <reserved-16AEE>..<reserved-16AEF>
16AF6..16AFF  ; Cn #  [10] <reserved-16AF6>..<reserved-16AFF>
16B46..16B4F  ; Cn #  [10] <reserved-16B46>..<reserved-16B4F>
16B5A         ; Cn #       <reserved-16B5A>
16B62         ; Cn #       <reserved-16B62>
16B78..16B7C  ; Cn #   [5] <reserved-16B78>..<reserved-16B7C>
16B90..16E3F  ; Cn # [688] <reserved-16B90>..<reserved-16E3F>
16E9B..16EFF  ; Cn # [101] <reserved-16E9B>..<reserved-16EFF>
16F4B..16F4E  ; Cn #   [4] <reserved-16F4B>..<reserved-16F4E>
16F88..16F8E  ; Cn #   [7] <reserved-16F88>..<reserved-16F8E>
16FA0..16FDF  ; Cn #  [64] <reserved-16FA0>..<reserved-16FDF>
16FE5..16FEF  ; Cn #  [11] <reserved-16FE5>..<reserved-16FEF>
16FF2..16FFF  ; Cn #  [14] <reserved-16FF2>..<reserved-16FFF>
187F8..187FF  ; Cn #   [8] <reserved-187F8>..<reserved-187FF>
18CD6..18CFF  ; Cn #  [42] <reserved-18CD6>..<reserved-18CFF>
18D09..1AFEF  ; Cn # [8935] <reserved-18D09>..<reserved-1AFEF>
1AFF4         ; Cn #       <reserved-1AFF4>
1AFFC         ; Cn #       <reserved-1AFFC>
1AFFF         ; Cn #       <reserved-1AFFF>
1B123..1B131  ; Cn #  [15] <reserved-1B123>..<reserved-1B131>
1B133..1B14F  ; Cn #  [29] <reserved-1B133>..<reserved-1B14F>
1B153..1B154  ; Cn #   [2] <reserved-1B153>..<reserved-1B154>
1B156..1B163  ; Cn #  [14] <reserved-1B156>..<reserved-1B163>
1B168..1B16F  ; Cn #   [8] <reserved-1B168>..<reserved-1B16F>
1B2FC..1BBFF  ; Cn # [2308] <reserved-1B2FC>..<reserved-1BBFF>
1BC6B..1BC6F  ; Cn #   [5] <reserved-1BC6B>..<reserved-1BC6F>
1BC7D..1BC7F  ; Cn #   [3] <reserved-1BC7D>..<reserved-1BC7F>
1BC89..1BC8F  ; Cn #   [7] <reserved-1BC89>..<reserved-1BC8F>
1BC9A..1BC9B  ; Cn #   [2] <reserved-1BC9A>..<reserved-1BC9B>
1BCA4..1CEAF  ; Cn # [4620] <reserved-1BCA4>..<reserved-1CEAF>
1CEB4..1CEFF  ; Cn #  [76] <reserved-1CEB4>..<reserved-1CEFF>
1CF2E..1CF2F  ; Cn #   [2] <reserved-1CF2E>..<reserved-1CF2F>
1CF47..1CF4F  ; Cn #   [9] <reserved-1CF47>..<reserved-1CF4F>
1CFC4..1CFFF  ; Cn #  [60] <reserved-1CFC4>..<reserved-1CFFF>
1D0F6..1D0FF  ; Cn #  [10] <reserved-1D0F6>..<reserved-1D0FF>
1D127..1D128  ; Cn #   [2] <reserved-1D127>..<reserved-1D128>
1D1EB..1D1FF  ; Cn #  [21] <reserved-1D1EB>..<reserved-1D1FF>
1D246..1D2BF  ; Cn # [122] <reserved-1D246>..<reserved-1D2BF>
1D2D4..1D2DF  ; Cn #  [12] <reserved-1D2D4>..<reserved-1D2DF>
1D2F4..1D2FF  ; Cn #  [12] <reserved-1D2F4>..<reserved-1D2FF>
1D357..1D35F  ; Cn #   [9] <reserved-1D357>..<reserved-1D35F>
1D379..1D3FF  ; Cn # [135] <reserved-1D379>..<reserved-1D3FF>
1D455         ; Cn #       <reserved-1D455>
1D49D         ; Cn #       <reserved-1D49D>
1D4A0..1D4A1  ; Cn #   [2] <reserved-1D4A0>..<reserved-1D4A1>
1D4A3..1D4A4  ; Cn #   [2] <reserved-1D4A3>..<reserved-1D4A4>
1D4A7..1D4A8  ; Cn #   [2] <reserved-1D4A7>..<reserved-1D4A8>
1D4AD         ; Cn #       <reserved-1D4AD>
1D4BA         ; Cn #       <reserved-1D4BA>
1D4BC         ; Cn #       <reserved-1D4BC>
1D4C4         ; Cn #       <reserved-1D4C4>
1D506         ; Cn #       <reserved-1D506>
1D50B..1D50C  ; Cn #   [2] <reserved-1D50B>..<reserved-1D50C>
1D515         ; Cn #       <reserved-1D515>
1D51D         ; Cn #       <reserved-1D51D>
1D53A         ; Cn #       <reserved-1D53A>
1D53F         ; Cn #       <reserved-1D53F>
1D545         ; Cn #       <reserved-1D545>
1D547..1D549  ; Cn #   [3] <reserved-1D547>..<reserved-1D549>
1D551         ; Cn #       <reserved-1D551>
1D6A6..1D6A7  ; Cn #   [2] <reserved-1D6A6>..<reserved-1D6A7>
1D7CC..1D7CD  ; Cn #   [2] <reserved-1D7CC>..<reserved-1D7CD>
1DA8C..1DA9A  ; Cn #  [15] <reserved-1DA8C>..<reserved-1DA9A>
1DAA0         ; Cn #       <reserved-1DAA0>
1DAB0..1DEFF  ; Cn # [1104] <reserved-1DAB0>..<reserved-1DEFF>
1DF1F..1DF24  ; Cn #   [6] <reserved-1DF1F>..<reserved-1DF24>
1DF2B..1DFFF  ; Cn # [213] <reserved-1DF2B>..<reserved-1DFFF>
1E007         ; Cn #       <reserved-1E007>
1E019..1E01A  ; Cn #   [2] <reserved-1E019>..<reserved-1E01A>
1E022         ; Cn #       <reserved-1E022>
1E025         ; Cn #       <reserved-1E025>
1E02B..1E02F  ; Cn #   [5] <reserved-1E02B>..<reserved-1E02F>
1E06E..1E08E  ; Cn #  [33] <reserved-1E06E>..<reserved-1E08E>
1E090..1E0FF  ; Cn # [112] <reserved-1E090>..<reserved-1E0FF>
1E12D..1E12F  ; Cn #   [3] <reserved-1E12D>..<reserved-1E12F>
1E13E..1E13F  ; Cn #   [2] <reserved-1E13E>..<reserved-1E13F>
1E14A..1E14D  ; Cn #   [4] <reserved-1E14A>..<reserved-1E14D>
1E150..1E28F  ; Cn # [320] <reserved-1E150>..<reserved-1E28F>
1E2AF..1E2BF  ; Cn #  [17] <reserved-1E2AF>..<reserved-1E2BF>
1E2FA..1E2FE  ; Cn #   [5] <reserved-1E2FA>..<reserved-1E2FE>
1E300..1E4CF  ; Cn # [464] <reserved-1E300>..<reserved-1E4CF>
1E4FA..1E7DF  ; Cn # [742] <reserved-1E4FA>..<reserved-1E7DF>
1E7E7         ; Cn #       <reserved-1E7E7>
1E7EC         ; Cn #       <reserved-1E7EC>
1E7EF         ; Cn #       <reserved-1E7EF>
1E7FF         ; Cn #       <reserved-1E7FF>
1E8C5..1E8C6  ; Cn #   [2] <reserved-1E8C5>..<reserved-1E8C6>
1E8D7..1E8FF  ; Cn #  [41] <reserved-1E8D7>..<reserved-1E8FF>
1E94C..1E94F  ; Cn #   [4] <reserved-1E94C>..<reserved-1E94F>
1E95A..1E95D  ; Cn #   [4] <reserved-1E95A>..<reserved-1E95D>
1E960..1EC70  ; Cn # [785] <reserved-1E960>..<reserved-1EC70>
1ECB5..1ED00  ; Cn #  [76] <reserved-1ECB5>..<reserved-1ED00>
1ED3E..1EDFF  ; Cn # [194] <reserved-1ED3E>..<reserved-1EDFF>
1EE04         ; Cn #       <reserved-1EE04>
1EE20         ; Cn #       <reserved-1EE20>
1EE23         ; Cn #       <reserved-1EE23>
1EE25..1EE26  ; Cn #   [2] <reserved-1EE25>..<reserved-1EE26>
1EE28         ; Cn #       <reserved-1EE28>
1EE33         ; Cn #       <reserved-1EE33>
1EE38         ; Cn #       <reserved-1EE38>
1EE3A         ; Cn #       <reserved-1EE3A>
1EE3C..1EE41  ; Cn #   [6] <reserved-1EE3C>..<reserved-1EE41>
1EE43..1EE46  ; Cn #   [4] <reserved-1EE43>..<reserved-1EE46>
1EE48         ; Cn #       <reserved-1EE48>
1EE4A         ; Cn #       <reserved-1EE4A>
1EE4C         ; Cn #       <reserved-1EE4C>
1EE50         ; Cn #       <reserved-1EE50>
1EE53         ; Cn #       <reserved-1EE53>
1EE55..1EE56  ; Cn #   [2] <reserved-1EE55>..<reserved-1EE56>
1EE58         ; Cn #       <reserved-1EE58>
1EE5A         ; Cn #       <reserved-1EE5A>
1EE5C         ; Cn #       <reserved-1EE5C>
1EE5E         ; Cn #       <reserved-1EE5E>
1EE60         ; Cn #       <reserved-1EE60>
1EE63         ; Cn #       <reserved-1EE63>
1EE65..1EE66  ; Cn #   [2] <reserved-1EE65>..<reserved-1EE66>
1EE6B         ; Cn #       <reserved-1EE6B>
1EE73         ; Cn #       <reserved-1EE73>
1EE78         ; Cn #       <reserved-1EE78>
1EE7D         ; Cn #       <reserved-1EE7D>
1EE7F         ; Cn #       <reserved-1EE7F>
1EE8A         ; Cn #       <reserved-1EE8A>
1EE9C..1EEA0  ; Cn #   [5] <reserved-1EE9C>..<reserved-1EEA0>
1EEA4         ; Cn #       <reserved-1EEA4>
1EEAA         ; Cn #       <reserved-1EEAA>
1EEBC..1EEEF  ; Cn #  [52] <reserved-1EEBC>..<reserved-1EEEF>
1EEF2..1EFFF  ; Cn # [270] <reserved-1EEF2>..<reserved-1EFFF>
1F02C..1F02F  ; Cn #   [4] <reserved-1F02C>..<reserved-1F02F>
1F094..1F09F  ; Cn #  [12] <reserved-1F094>..<reserved-1F09F>
1F0AF..1F0B0  ; Cn #   [2] <reserved-1F0AF>..<reserved-1F0B0>
1F0C0         ; Cn #       <reserved-1F0C0>
1F0D0         ; Cn #       <reserved-1F0D0>
1F0F6..1F0FF  ; Cn #  [10] <reserved-1F0F6>..<reserved-1F0FF>
1F1AE..1F1E5  ; Cn #  [56] <reserved-1F1AE>..<reserved-1F1E5>
1F203..1F20F  ; Cn #  [13] <reserved-1F203>..<reserved-1F20F>
1F23C..1F23F  ; Cn #   [4] <reserved-1F23C>..<reserved-1F23F>
1F249..1F24F  ; Cn #   [7] <reserved-1F249>..<reserved-1F24F>
1F252..1F25F  ; Cn #  [14] <reserved-1F252>..<reserved-1F25F>
1F266..1F2FF  ; Cn # [154] <reserved-1F266>..<reserved-1F2FF>
1F6D8..1F6DB  ; Cn #   [4] <reserved-1F6D8>..<reserved-1F6DB>
1F6ED..1F6EF  ; Cn #   [3] <reserved-1F6ED>..<reserved-1F6EF>
1F6FD..1F6FF  ; Cn #   [3] <reserved-1F6FD>..<reserved-1F6FF>
1F777..1F77A  ; Cn #   [4] <reserved-1F777>..<reserved-1F77A>
1F7DA..1F7DF  ; Cn #   [6] <reserved-1F7DA>..<reserved-1F7DF>
1F7EC..1F7EF  ; Cn #   [4] <reserved-1F7EC>..<reserved-1F7EF>
1F7F1..1F7FF  ; Cn #  [15] <reserved-1F7F1>..<reserved-1F7FF>
1F80C..1F80F  ; Cn #   [4] <reserved-1F80C>..<reserved-1F80F>
1F848..1F84F  ; Cn #   [8] <reserved-1F848>..<reserved-1F84F>
1F85A..1F85F  ; Cn #   [6] <reserved-1F85A>..<reserved-1F85F>
1F888..1F88F  ; Cn #   [8] <reserved-1F888>..<reserved-1F88F>
1F8AE..1F8AF  ; Cn #   [2] <reserved-1F8AE>..<reserved-1F8AF>
1F8B3..1F8FF  ; Cn #  [77] <reserved-1F8B3>..<reserved-1F8FF>
1FA54..1FA5F  ; Cn #  [12] <reserved-1FA54>..<reserved-1FA5F>
1FA6E..1FA6F  ; Cn #   [2] <reserved-1FA6E>..<reserved-1FA6F>
1FA7D..1FA7F  ; Cn #   [3] <reserved-1FA7D>..<reserved-1FA7F>
1FA89..1FA8F  ; Cn #   [7] <reserved-1FA89>..<reserved-1FA8F>
1FABE         ; Cn #       <reserved-1FABE>
1FAC6..1FACD  ; Cn #   [8] <reserved-1FAC6>..<reserved-1FACD>
1FADC..1FADF  ; Cn #   [4] <reserved-1FADC>..<reserved-1FADF>
1FAE9..1FAEF  ; Cn #   [7] <reserved-1FAE9>..<reserved-1FAEF>
1FAF9..1FAFF  ; Cn #   [7] <reserved-1FAF9>..<reserved-1FAFF>
1FB93         ; Cn #       <reserved-1FB93>
1FBCB..1FBEF  ; Cn #  [37] <reserved-1FBCB>..<reserved-1FBEF>
1FBFA..1FFFF  ; Cn # [1030] <reserved-1FBFA>..<noncharacter-1FFFF>
2A6E0..2A6FF  ; Cn #  [32] <reserved-2A6E0>..<reserved-2A6FF>
2B73A..2B73F  ; Cn #   [6] <reserved-2B73A>..<reserved-2B73F>
2B81E..2B81F  ; Cn #   [2] <reserved-2B81E>..<reserved-2B81F>
2CEA2..2CEAF  ; Cn #  [14] <reserved-2CEA2>..<reserved-2CEAF>
2EBE1..2EBEF  ; Cn #  [15] <reserved-2EBE1>..<reserved-2EBEF>
2EE5E..2F7FF  ; Cn # [2466] <reserved-2EE5E>..<reserved-2F7FF>
2FA1E..2FFFF  ; Cn # [1506] <reserved-2FA1E>..<noncharacter-2FFFF>
3134B..3134F  ; Cn #   [5] <reserved-3134B>..<reserved-3134F>
323B0..E0000  ; Cn # [711761] <reserved-323B0>..<reserved-E0000>
E0002..E001F  ; Cn #  [30] <reserved-E0002>..<reserved-E001F>
E0080..E00FF  ; Cn # [128] <reserved-E0080>..<reserved-E00FF>
E01F0..EFFFF  ; Cn # [65040] <reserved-E01F0>..<noncharacter-EFFFF>
FFFFE..FFFFF  ; Cn #   [2] <noncharacter-FFFFE>..<noncharacter-FFFFF>
10FFFE..10FFFF; Cn #   [2] <noncharacter-10FFFE>..<noncharacter-10FFFF>

<<<<<<< HEAD
# Total code points: 824717
=======
# Total code points: 824519
>>>>>>> cab2fa7f

# ================================================

# General_Category=Uppercase_Letter

0041..005A    ; Lu #  [26] LATIN CAPITAL LETTER A..LATIN CAPITAL LETTER Z
00C0..00D6    ; Lu #  [23] LATIN CAPITAL LETTER A WITH GRAVE..LATIN CAPITAL LETTER O WITH DIAERESIS
00D8..00DE    ; Lu #   [7] LATIN CAPITAL LETTER O WITH STROKE..LATIN CAPITAL LETTER THORN
0100          ; Lu #       LATIN CAPITAL LETTER A WITH MACRON
0102          ; Lu #       LATIN CAPITAL LETTER A WITH BREVE
0104          ; Lu #       LATIN CAPITAL LETTER A WITH OGONEK
0106          ; Lu #       LATIN CAPITAL LETTER C WITH ACUTE
0108          ; Lu #       LATIN CAPITAL LETTER C WITH CIRCUMFLEX
010A          ; Lu #       LATIN CAPITAL LETTER C WITH DOT ABOVE
010C          ; Lu #       LATIN CAPITAL LETTER C WITH CARON
010E          ; Lu #       LATIN CAPITAL LETTER D WITH CARON
0110          ; Lu #       LATIN CAPITAL LETTER D WITH STROKE
0112          ; Lu #       LATIN CAPITAL LETTER E WITH MACRON
0114          ; Lu #       LATIN CAPITAL LETTER E WITH BREVE
0116          ; Lu #       LATIN CAPITAL LETTER E WITH DOT ABOVE
0118          ; Lu #       LATIN CAPITAL LETTER E WITH OGONEK
011A          ; Lu #       LATIN CAPITAL LETTER E WITH CARON
011C          ; Lu #       LATIN CAPITAL LETTER G WITH CIRCUMFLEX
011E          ; Lu #       LATIN CAPITAL LETTER G WITH BREVE
0120          ; Lu #       LATIN CAPITAL LETTER G WITH DOT ABOVE
0122          ; Lu #       LATIN CAPITAL LETTER G WITH CEDILLA
0124          ; Lu #       LATIN CAPITAL LETTER H WITH CIRCUMFLEX
0126          ; Lu #       LATIN CAPITAL LETTER H WITH STROKE
0128          ; Lu #       LATIN CAPITAL LETTER I WITH TILDE
012A          ; Lu #       LATIN CAPITAL LETTER I WITH MACRON
012C          ; Lu #       LATIN CAPITAL LETTER I WITH BREVE
012E          ; Lu #       LATIN CAPITAL LETTER I WITH OGONEK
0130          ; Lu #       LATIN CAPITAL LETTER I WITH DOT ABOVE
0132          ; Lu #       LATIN CAPITAL LIGATURE IJ
0134          ; Lu #       LATIN CAPITAL LETTER J WITH CIRCUMFLEX
0136          ; Lu #       LATIN CAPITAL LETTER K WITH CEDILLA
0139          ; Lu #       LATIN CAPITAL LETTER L WITH ACUTE
013B          ; Lu #       LATIN CAPITAL LETTER L WITH CEDILLA
013D          ; Lu #       LATIN CAPITAL LETTER L WITH CARON
013F          ; Lu #       LATIN CAPITAL LETTER L WITH MIDDLE DOT
0141          ; Lu #       LATIN CAPITAL LETTER L WITH STROKE
0143          ; Lu #       LATIN CAPITAL LETTER N WITH ACUTE
0145          ; Lu #       LATIN CAPITAL LETTER N WITH CEDILLA
0147          ; Lu #       LATIN CAPITAL LETTER N WITH CARON
014A          ; Lu #       LATIN CAPITAL LETTER ENG
014C          ; Lu #       LATIN CAPITAL LETTER O WITH MACRON
014E          ; Lu #       LATIN CAPITAL LETTER O WITH BREVE
0150          ; Lu #       LATIN CAPITAL LETTER O WITH DOUBLE ACUTE
0152          ; Lu #       LATIN CAPITAL LIGATURE OE
0154          ; Lu #       LATIN CAPITAL LETTER R WITH ACUTE
0156          ; Lu #       LATIN CAPITAL LETTER R WITH CEDILLA
0158          ; Lu #       LATIN CAPITAL LETTER R WITH CARON
015A          ; Lu #       LATIN CAPITAL LETTER S WITH ACUTE
015C          ; Lu #       LATIN CAPITAL LETTER S WITH CIRCUMFLEX
015E          ; Lu #       LATIN CAPITAL LETTER S WITH CEDILLA
0160          ; Lu #       LATIN CAPITAL LETTER S WITH CARON
0162          ; Lu #       LATIN CAPITAL LETTER T WITH CEDILLA
0164          ; Lu #       LATIN CAPITAL LETTER T WITH CARON
0166          ; Lu #       LATIN CAPITAL LETTER T WITH STROKE
0168          ; Lu #       LATIN CAPITAL LETTER U WITH TILDE
016A          ; Lu #       LATIN CAPITAL LETTER U WITH MACRON
016C          ; Lu #       LATIN CAPITAL LETTER U WITH BREVE
016E          ; Lu #       LATIN CAPITAL LETTER U WITH RING ABOVE
0170          ; Lu #       LATIN CAPITAL LETTER U WITH DOUBLE ACUTE
0172          ; Lu #       LATIN CAPITAL LETTER U WITH OGONEK
0174          ; Lu #       LATIN CAPITAL LETTER W WITH CIRCUMFLEX
0176          ; Lu #       LATIN CAPITAL LETTER Y WITH CIRCUMFLEX
0178..0179    ; Lu #   [2] LATIN CAPITAL LETTER Y WITH DIAERESIS..LATIN CAPITAL LETTER Z WITH ACUTE
017B          ; Lu #       LATIN CAPITAL LETTER Z WITH DOT ABOVE
017D          ; Lu #       LATIN CAPITAL LETTER Z WITH CARON
0181..0182    ; Lu #   [2] LATIN CAPITAL LETTER B WITH HOOK..LATIN CAPITAL LETTER B WITH TOPBAR
0184          ; Lu #       LATIN CAPITAL LETTER TONE SIX
0186..0187    ; Lu #   [2] LATIN CAPITAL LETTER OPEN O..LATIN CAPITAL LETTER C WITH HOOK
0189..018B    ; Lu #   [3] LATIN CAPITAL LETTER AFRICAN D..LATIN CAPITAL LETTER D WITH TOPBAR
018E..0191    ; Lu #   [4] LATIN CAPITAL LETTER REVERSED E..LATIN CAPITAL LETTER F WITH HOOK
0193..0194    ; Lu #   [2] LATIN CAPITAL LETTER G WITH HOOK..LATIN CAPITAL LETTER GAMMA
0196..0198    ; Lu #   [3] LATIN CAPITAL LETTER IOTA..LATIN CAPITAL LETTER K WITH HOOK
019C..019D    ; Lu #   [2] LATIN CAPITAL LETTER TURNED M..LATIN CAPITAL LETTER N WITH LEFT HOOK
019F..01A0    ; Lu #   [2] LATIN CAPITAL LETTER O WITH MIDDLE TILDE..LATIN CAPITAL LETTER O WITH HORN
01A2          ; Lu #       LATIN CAPITAL LETTER OI
01A4          ; Lu #       LATIN CAPITAL LETTER P WITH HOOK
01A6..01A7    ; Lu #   [2] LATIN LETTER YR..LATIN CAPITAL LETTER TONE TWO
01A9          ; Lu #       LATIN CAPITAL LETTER ESH
01AC          ; Lu #       LATIN CAPITAL LETTER T WITH HOOK
01AE..01AF    ; Lu #   [2] LATIN CAPITAL LETTER T WITH RETROFLEX HOOK..LATIN CAPITAL LETTER U WITH HORN
01B1..01B3    ; Lu #   [3] LATIN CAPITAL LETTER UPSILON..LATIN CAPITAL LETTER Y WITH HOOK
01B5          ; Lu #       LATIN CAPITAL LETTER Z WITH STROKE
01B7..01B8    ; Lu #   [2] LATIN CAPITAL LETTER EZH..LATIN CAPITAL LETTER EZH REVERSED
01BC          ; Lu #       LATIN CAPITAL LETTER TONE FIVE
01C4          ; Lu #       LATIN CAPITAL LETTER DZ WITH CARON
01C7          ; Lu #       LATIN CAPITAL LETTER LJ
01CA          ; Lu #       LATIN CAPITAL LETTER NJ
01CD          ; Lu #       LATIN CAPITAL LETTER A WITH CARON
01CF          ; Lu #       LATIN CAPITAL LETTER I WITH CARON
01D1          ; Lu #       LATIN CAPITAL LETTER O WITH CARON
01D3          ; Lu #       LATIN CAPITAL LETTER U WITH CARON
01D5          ; Lu #       LATIN CAPITAL LETTER U WITH DIAERESIS AND MACRON
01D7          ; Lu #       LATIN CAPITAL LETTER U WITH DIAERESIS AND ACUTE
01D9          ; Lu #       LATIN CAPITAL LETTER U WITH DIAERESIS AND CARON
01DB          ; Lu #       LATIN CAPITAL LETTER U WITH DIAERESIS AND GRAVE
01DE          ; Lu #       LATIN CAPITAL LETTER A WITH DIAERESIS AND MACRON
01E0          ; Lu #       LATIN CAPITAL LETTER A WITH DOT ABOVE AND MACRON
01E2          ; Lu #       LATIN CAPITAL LETTER AE WITH MACRON
01E4          ; Lu #       LATIN CAPITAL LETTER G WITH STROKE
01E6          ; Lu #       LATIN CAPITAL LETTER G WITH CARON
01E8          ; Lu #       LATIN CAPITAL LETTER K WITH CARON
01EA          ; Lu #       LATIN CAPITAL LETTER O WITH OGONEK
01EC          ; Lu #       LATIN CAPITAL LETTER O WITH OGONEK AND MACRON
01EE          ; Lu #       LATIN CAPITAL LETTER EZH WITH CARON
01F1          ; Lu #       LATIN CAPITAL LETTER DZ
01F4          ; Lu #       LATIN CAPITAL LETTER G WITH ACUTE
01F6..01F8    ; Lu #   [3] LATIN CAPITAL LETTER HWAIR..LATIN CAPITAL LETTER N WITH GRAVE
01FA          ; Lu #       LATIN CAPITAL LETTER A WITH RING ABOVE AND ACUTE
01FC          ; Lu #       LATIN CAPITAL LETTER AE WITH ACUTE
01FE          ; Lu #       LATIN CAPITAL LETTER O WITH STROKE AND ACUTE
0200          ; Lu #       LATIN CAPITAL LETTER A WITH DOUBLE GRAVE
0202          ; Lu #       LATIN CAPITAL LETTER A WITH INVERTED BREVE
0204          ; Lu #       LATIN CAPITAL LETTER E WITH DOUBLE GRAVE
0206          ; Lu #       LATIN CAPITAL LETTER E WITH INVERTED BREVE
0208          ; Lu #       LATIN CAPITAL LETTER I WITH DOUBLE GRAVE
020A          ; Lu #       LATIN CAPITAL LETTER I WITH INVERTED BREVE
020C          ; Lu #       LATIN CAPITAL LETTER O WITH DOUBLE GRAVE
020E          ; Lu #       LATIN CAPITAL LETTER O WITH INVERTED BREVE
0210          ; Lu #       LATIN CAPITAL LETTER R WITH DOUBLE GRAVE
0212          ; Lu #       LATIN CAPITAL LETTER R WITH INVERTED BREVE
0214          ; Lu #       LATIN CAPITAL LETTER U WITH DOUBLE GRAVE
0216          ; Lu #       LATIN CAPITAL LETTER U WITH INVERTED BREVE
0218          ; Lu #       LATIN CAPITAL LETTER S WITH COMMA BELOW
021A          ; Lu #       LATIN CAPITAL LETTER T WITH COMMA BELOW
021C          ; Lu #       LATIN CAPITAL LETTER YOGH
021E          ; Lu #       LATIN CAPITAL LETTER H WITH CARON
0220          ; Lu #       LATIN CAPITAL LETTER N WITH LONG RIGHT LEG
0222          ; Lu #       LATIN CAPITAL LETTER OU
0224          ; Lu #       LATIN CAPITAL LETTER Z WITH HOOK
0226          ; Lu #       LATIN CAPITAL LETTER A WITH DOT ABOVE
0228          ; Lu #       LATIN CAPITAL LETTER E WITH CEDILLA
022A          ; Lu #       LATIN CAPITAL LETTER O WITH DIAERESIS AND MACRON
022C          ; Lu #       LATIN CAPITAL LETTER O WITH TILDE AND MACRON
022E          ; Lu #       LATIN CAPITAL LETTER O WITH DOT ABOVE
0230          ; Lu #       LATIN CAPITAL LETTER O WITH DOT ABOVE AND MACRON
0232          ; Lu #       LATIN CAPITAL LETTER Y WITH MACRON
023A..023B    ; Lu #   [2] LATIN CAPITAL LETTER A WITH STROKE..LATIN CAPITAL LETTER C WITH STROKE
023D..023E    ; Lu #   [2] LATIN CAPITAL LETTER L WITH BAR..LATIN CAPITAL LETTER T WITH DIAGONAL STROKE
0241          ; Lu #       LATIN CAPITAL LETTER GLOTTAL STOP
0243..0246    ; Lu #   [4] LATIN CAPITAL LETTER B WITH STROKE..LATIN CAPITAL LETTER E WITH STROKE
0248          ; Lu #       LATIN CAPITAL LETTER J WITH STROKE
024A          ; Lu #       LATIN CAPITAL LETTER SMALL Q WITH HOOK TAIL
024C          ; Lu #       LATIN CAPITAL LETTER R WITH STROKE
024E          ; Lu #       LATIN CAPITAL LETTER Y WITH STROKE
0370          ; Lu #       GREEK CAPITAL LETTER HETA
0372          ; Lu #       GREEK CAPITAL LETTER ARCHAIC SAMPI
0376          ; Lu #       GREEK CAPITAL LETTER PAMPHYLIAN DIGAMMA
037F          ; Lu #       GREEK CAPITAL LETTER YOT
0386          ; Lu #       GREEK CAPITAL LETTER ALPHA WITH TONOS
0388..038A    ; Lu #   [3] GREEK CAPITAL LETTER EPSILON WITH TONOS..GREEK CAPITAL LETTER IOTA WITH TONOS
038C          ; Lu #       GREEK CAPITAL LETTER OMICRON WITH TONOS
038E..038F    ; Lu #   [2] GREEK CAPITAL LETTER UPSILON WITH TONOS..GREEK CAPITAL LETTER OMEGA WITH TONOS
0391..03A1    ; Lu #  [17] GREEK CAPITAL LETTER ALPHA..GREEK CAPITAL LETTER RHO
03A3..03AB    ; Lu #   [9] GREEK CAPITAL LETTER SIGMA..GREEK CAPITAL LETTER UPSILON WITH DIALYTIKA
03CF          ; Lu #       GREEK CAPITAL KAI SYMBOL
03D2..03D4    ; Lu #   [3] GREEK UPSILON WITH HOOK SYMBOL..GREEK UPSILON WITH DIAERESIS AND HOOK SYMBOL
03D8          ; Lu #       GREEK LETTER ARCHAIC KOPPA
03DA          ; Lu #       GREEK LETTER STIGMA
03DC          ; Lu #       GREEK LETTER DIGAMMA
03DE          ; Lu #       GREEK LETTER KOPPA
03E0          ; Lu #       GREEK LETTER SAMPI
03E2          ; Lu #       COPTIC CAPITAL LETTER SHEI
03E4          ; Lu #       COPTIC CAPITAL LETTER FEI
03E6          ; Lu #       COPTIC CAPITAL LETTER KHEI
03E8          ; Lu #       COPTIC CAPITAL LETTER HORI
03EA          ; Lu #       COPTIC CAPITAL LETTER GANGIA
03EC          ; Lu #       COPTIC CAPITAL LETTER SHIMA
03EE          ; Lu #       COPTIC CAPITAL LETTER DEI
03F4          ; Lu #       GREEK CAPITAL THETA SYMBOL
03F7          ; Lu #       GREEK CAPITAL LETTER SHO
03F9..03FA    ; Lu #   [2] GREEK CAPITAL LUNATE SIGMA SYMBOL..GREEK CAPITAL LETTER SAN
03FD..042F    ; Lu #  [51] GREEK CAPITAL REVERSED LUNATE SIGMA SYMBOL..CYRILLIC CAPITAL LETTER YA
0460          ; Lu #       CYRILLIC CAPITAL LETTER OMEGA
0462          ; Lu #       CYRILLIC CAPITAL LETTER YAT
0464          ; Lu #       CYRILLIC CAPITAL LETTER IOTIFIED E
0466          ; Lu #       CYRILLIC CAPITAL LETTER LITTLE YUS
0468          ; Lu #       CYRILLIC CAPITAL LETTER IOTIFIED LITTLE YUS
046A          ; Lu #       CYRILLIC CAPITAL LETTER BIG YUS
046C          ; Lu #       CYRILLIC CAPITAL LETTER IOTIFIED BIG YUS
046E          ; Lu #       CYRILLIC CAPITAL LETTER KSI
0470          ; Lu #       CYRILLIC CAPITAL LETTER PSI
0472          ; Lu #       CYRILLIC CAPITAL LETTER FITA
0474          ; Lu #       CYRILLIC CAPITAL LETTER IZHITSA
0476          ; Lu #       CYRILLIC CAPITAL LETTER IZHITSA WITH DOUBLE GRAVE ACCENT
0478          ; Lu #       CYRILLIC CAPITAL LETTER UK
047A          ; Lu #       CYRILLIC CAPITAL LETTER ROUND OMEGA
047C          ; Lu #       CYRILLIC CAPITAL LETTER OMEGA WITH TITLO
047E          ; Lu #       CYRILLIC CAPITAL LETTER OT
0480          ; Lu #       CYRILLIC CAPITAL LETTER KOPPA
048A          ; Lu #       CYRILLIC CAPITAL LETTER SHORT I WITH TAIL
048C          ; Lu #       CYRILLIC CAPITAL LETTER SEMISOFT SIGN
048E          ; Lu #       CYRILLIC CAPITAL LETTER ER WITH TICK
0490          ; Lu #       CYRILLIC CAPITAL LETTER GHE WITH UPTURN
0492          ; Lu #       CYRILLIC CAPITAL LETTER GHE WITH STROKE
0494          ; Lu #       CYRILLIC CAPITAL LETTER GHE WITH MIDDLE HOOK
0496          ; Lu #       CYRILLIC CAPITAL LETTER ZHE WITH DESCENDER
0498          ; Lu #       CYRILLIC CAPITAL LETTER ZE WITH DESCENDER
049A          ; Lu #       CYRILLIC CAPITAL LETTER KA WITH DESCENDER
049C          ; Lu #       CYRILLIC CAPITAL LETTER KA WITH VERTICAL STROKE
049E          ; Lu #       CYRILLIC CAPITAL LETTER KA WITH STROKE
04A0          ; Lu #       CYRILLIC CAPITAL LETTER BASHKIR KA
04A2          ; Lu #       CYRILLIC CAPITAL LETTER EN WITH DESCENDER
04A4          ; Lu #       CYRILLIC CAPITAL LIGATURE EN GHE
04A6          ; Lu #       CYRILLIC CAPITAL LETTER PE WITH MIDDLE HOOK
04A8          ; Lu #       CYRILLIC CAPITAL LETTER ABKHASIAN HA
04AA          ; Lu #       CYRILLIC CAPITAL LETTER ES WITH DESCENDER
04AC          ; Lu #       CYRILLIC CAPITAL LETTER TE WITH DESCENDER
04AE          ; Lu #       CYRILLIC CAPITAL LETTER STRAIGHT U
04B0          ; Lu #       CYRILLIC CAPITAL LETTER STRAIGHT U WITH STROKE
04B2          ; Lu #       CYRILLIC CAPITAL LETTER HA WITH DESCENDER
04B4          ; Lu #       CYRILLIC CAPITAL LIGATURE TE TSE
04B6          ; Lu #       CYRILLIC CAPITAL LETTER CHE WITH DESCENDER
04B8          ; Lu #       CYRILLIC CAPITAL LETTER CHE WITH VERTICAL STROKE
04BA          ; Lu #       CYRILLIC CAPITAL LETTER SHHA
04BC          ; Lu #       CYRILLIC CAPITAL LETTER ABKHASIAN CHE
04BE          ; Lu #       CYRILLIC CAPITAL LETTER ABKHASIAN CHE WITH DESCENDER
04C0..04C1    ; Lu #   [2] CYRILLIC LETTER PALOCHKA..CYRILLIC CAPITAL LETTER ZHE WITH BREVE
04C3          ; Lu #       CYRILLIC CAPITAL LETTER KA WITH HOOK
04C5          ; Lu #       CYRILLIC CAPITAL LETTER EL WITH TAIL
04C7          ; Lu #       CYRILLIC CAPITAL LETTER EN WITH HOOK
04C9          ; Lu #       CYRILLIC CAPITAL LETTER EN WITH TAIL
04CB          ; Lu #       CYRILLIC CAPITAL LETTER KHAKASSIAN CHE
04CD          ; Lu #       CYRILLIC CAPITAL LETTER EM WITH TAIL
04D0          ; Lu #       CYRILLIC CAPITAL LETTER A WITH BREVE
04D2          ; Lu #       CYRILLIC CAPITAL LETTER A WITH DIAERESIS
04D4          ; Lu #       CYRILLIC CAPITAL LIGATURE A IE
04D6          ; Lu #       CYRILLIC CAPITAL LETTER IE WITH BREVE
04D8          ; Lu #       CYRILLIC CAPITAL LETTER SCHWA
04DA          ; Lu #       CYRILLIC CAPITAL LETTER SCHWA WITH DIAERESIS
04DC          ; Lu #       CYRILLIC CAPITAL LETTER ZHE WITH DIAERESIS
04DE          ; Lu #       CYRILLIC CAPITAL LETTER ZE WITH DIAERESIS
04E0          ; Lu #       CYRILLIC CAPITAL LETTER ABKHASIAN DZE
04E2          ; Lu #       CYRILLIC CAPITAL LETTER I WITH MACRON
04E4          ; Lu #       CYRILLIC CAPITAL LETTER I WITH DIAERESIS
04E6          ; Lu #       CYRILLIC CAPITAL LETTER O WITH DIAERESIS
04E8          ; Lu #       CYRILLIC CAPITAL LETTER BARRED O
04EA          ; Lu #       CYRILLIC CAPITAL LETTER BARRED O WITH DIAERESIS
04EC          ; Lu #       CYRILLIC CAPITAL LETTER E WITH DIAERESIS
04EE          ; Lu #       CYRILLIC CAPITAL LETTER U WITH MACRON
04F0          ; Lu #       CYRILLIC CAPITAL LETTER U WITH DIAERESIS
04F2          ; Lu #       CYRILLIC CAPITAL LETTER U WITH DOUBLE ACUTE
04F4          ; Lu #       CYRILLIC CAPITAL LETTER CHE WITH DIAERESIS
04F6          ; Lu #       CYRILLIC CAPITAL LETTER GHE WITH DESCENDER
04F8          ; Lu #       CYRILLIC CAPITAL LETTER YERU WITH DIAERESIS
04FA          ; Lu #       CYRILLIC CAPITAL LETTER GHE WITH STROKE AND HOOK
04FC          ; Lu #       CYRILLIC CAPITAL LETTER HA WITH HOOK
04FE          ; Lu #       CYRILLIC CAPITAL LETTER HA WITH STROKE
0500          ; Lu #       CYRILLIC CAPITAL LETTER KOMI DE
0502          ; Lu #       CYRILLIC CAPITAL LETTER KOMI DJE
0504          ; Lu #       CYRILLIC CAPITAL LETTER KOMI ZJE
0506          ; Lu #       CYRILLIC CAPITAL LETTER KOMI DZJE
0508          ; Lu #       CYRILLIC CAPITAL LETTER KOMI LJE
050A          ; Lu #       CYRILLIC CAPITAL LETTER KOMI NJE
050C          ; Lu #       CYRILLIC CAPITAL LETTER KOMI SJE
050E          ; Lu #       CYRILLIC CAPITAL LETTER KOMI TJE
0510          ; Lu #       CYRILLIC CAPITAL LETTER REVERSED ZE
0512          ; Lu #       CYRILLIC CAPITAL LETTER EL WITH HOOK
0514          ; Lu #       CYRILLIC CAPITAL LETTER LHA
0516          ; Lu #       CYRILLIC CAPITAL LETTER RHA
0518          ; Lu #       CYRILLIC CAPITAL LETTER YAE
051A          ; Lu #       CYRILLIC CAPITAL LETTER QA
051C          ; Lu #       CYRILLIC CAPITAL LETTER WE
051E          ; Lu #       CYRILLIC CAPITAL LETTER ALEUT KA
0520          ; Lu #       CYRILLIC CAPITAL LETTER EL WITH MIDDLE HOOK
0522          ; Lu #       CYRILLIC CAPITAL LETTER EN WITH MIDDLE HOOK
0524          ; Lu #       CYRILLIC CAPITAL LETTER PE WITH DESCENDER
0526          ; Lu #       CYRILLIC CAPITAL LETTER SHHA WITH DESCENDER
0528          ; Lu #       CYRILLIC CAPITAL LETTER EN WITH LEFT HOOK
052A          ; Lu #       CYRILLIC CAPITAL LETTER DZZHE
052C          ; Lu #       CYRILLIC CAPITAL LETTER DCHE
052E          ; Lu #       CYRILLIC CAPITAL LETTER EL WITH DESCENDER
0531..0556    ; Lu #  [38] ARMENIAN CAPITAL LETTER AYB..ARMENIAN CAPITAL LETTER FEH
10A0..10C5    ; Lu #  [38] GEORGIAN CAPITAL LETTER AN..GEORGIAN CAPITAL LETTER HOE
10C7          ; Lu #       GEORGIAN CAPITAL LETTER YN
10CD          ; Lu #       GEORGIAN CAPITAL LETTER AEN
13A0..13F5    ; Lu #  [86] CHEROKEE LETTER A..CHEROKEE LETTER MV
1C89          ; Lu #       CYRILLIC CAPITAL LETTER TJE
1C90..1CBA    ; Lu #  [43] GEORGIAN MTAVRULI CAPITAL LETTER AN..GEORGIAN MTAVRULI CAPITAL LETTER AIN
1CBD..1CBF    ; Lu #   [3] GEORGIAN MTAVRULI CAPITAL LETTER AEN..GEORGIAN MTAVRULI CAPITAL LETTER LABIAL SIGN
1E00          ; Lu #       LATIN CAPITAL LETTER A WITH RING BELOW
1E02          ; Lu #       LATIN CAPITAL LETTER B WITH DOT ABOVE
1E04          ; Lu #       LATIN CAPITAL LETTER B WITH DOT BELOW
1E06          ; Lu #       LATIN CAPITAL LETTER B WITH LINE BELOW
1E08          ; Lu #       LATIN CAPITAL LETTER C WITH CEDILLA AND ACUTE
1E0A          ; Lu #       LATIN CAPITAL LETTER D WITH DOT ABOVE
1E0C          ; Lu #       LATIN CAPITAL LETTER D WITH DOT BELOW
1E0E          ; Lu #       LATIN CAPITAL LETTER D WITH LINE BELOW
1E10          ; Lu #       LATIN CAPITAL LETTER D WITH CEDILLA
1E12          ; Lu #       LATIN CAPITAL LETTER D WITH CIRCUMFLEX BELOW
1E14          ; Lu #       LATIN CAPITAL LETTER E WITH MACRON AND GRAVE
1E16          ; Lu #       LATIN CAPITAL LETTER E WITH MACRON AND ACUTE
1E18          ; Lu #       LATIN CAPITAL LETTER E WITH CIRCUMFLEX BELOW
1E1A          ; Lu #       LATIN CAPITAL LETTER E WITH TILDE BELOW
1E1C          ; Lu #       LATIN CAPITAL LETTER E WITH CEDILLA AND BREVE
1E1E          ; Lu #       LATIN CAPITAL LETTER F WITH DOT ABOVE
1E20          ; Lu #       LATIN CAPITAL LETTER G WITH MACRON
1E22          ; Lu #       LATIN CAPITAL LETTER H WITH DOT ABOVE
1E24          ; Lu #       LATIN CAPITAL LETTER H WITH DOT BELOW
1E26          ; Lu #       LATIN CAPITAL LETTER H WITH DIAERESIS
1E28          ; Lu #       LATIN CAPITAL LETTER H WITH CEDILLA
1E2A          ; Lu #       LATIN CAPITAL LETTER H WITH BREVE BELOW
1E2C          ; Lu #       LATIN CAPITAL LETTER I WITH TILDE BELOW
1E2E          ; Lu #       LATIN CAPITAL LETTER I WITH DIAERESIS AND ACUTE
1E30          ; Lu #       LATIN CAPITAL LETTER K WITH ACUTE
1E32          ; Lu #       LATIN CAPITAL LETTER K WITH DOT BELOW
1E34          ; Lu #       LATIN CAPITAL LETTER K WITH LINE BELOW
1E36          ; Lu #       LATIN CAPITAL LETTER L WITH DOT BELOW
1E38          ; Lu #       LATIN CAPITAL LETTER L WITH DOT BELOW AND MACRON
1E3A          ; Lu #       LATIN CAPITAL LETTER L WITH LINE BELOW
1E3C          ; Lu #       LATIN CAPITAL LETTER L WITH CIRCUMFLEX BELOW
1E3E          ; Lu #       LATIN CAPITAL LETTER M WITH ACUTE
1E40          ; Lu #       LATIN CAPITAL LETTER M WITH DOT ABOVE
1E42          ; Lu #       LATIN CAPITAL LETTER M WITH DOT BELOW
1E44          ; Lu #       LATIN CAPITAL LETTER N WITH DOT ABOVE
1E46          ; Lu #       LATIN CAPITAL LETTER N WITH DOT BELOW
1E48          ; Lu #       LATIN CAPITAL LETTER N WITH LINE BELOW
1E4A          ; Lu #       LATIN CAPITAL LETTER N WITH CIRCUMFLEX BELOW
1E4C          ; Lu #       LATIN CAPITAL LETTER O WITH TILDE AND ACUTE
1E4E          ; Lu #       LATIN CAPITAL LETTER O WITH TILDE AND DIAERESIS
1E50          ; Lu #       LATIN CAPITAL LETTER O WITH MACRON AND GRAVE
1E52          ; Lu #       LATIN CAPITAL LETTER O WITH MACRON AND ACUTE
1E54          ; Lu #       LATIN CAPITAL LETTER P WITH ACUTE
1E56          ; Lu #       LATIN CAPITAL LETTER P WITH DOT ABOVE
1E58          ; Lu #       LATIN CAPITAL LETTER R WITH DOT ABOVE
1E5A          ; Lu #       LATIN CAPITAL LETTER R WITH DOT BELOW
1E5C          ; Lu #       LATIN CAPITAL LETTER R WITH DOT BELOW AND MACRON
1E5E          ; Lu #       LATIN CAPITAL LETTER R WITH LINE BELOW
1E60          ; Lu #       LATIN CAPITAL LETTER S WITH DOT ABOVE
1E62          ; Lu #       LATIN CAPITAL LETTER S WITH DOT BELOW
1E64          ; Lu #       LATIN CAPITAL LETTER S WITH ACUTE AND DOT ABOVE
1E66          ; Lu #       LATIN CAPITAL LETTER S WITH CARON AND DOT ABOVE
1E68          ; Lu #       LATIN CAPITAL LETTER S WITH DOT BELOW AND DOT ABOVE
1E6A          ; Lu #       LATIN CAPITAL LETTER T WITH DOT ABOVE
1E6C          ; Lu #       LATIN CAPITAL LETTER T WITH DOT BELOW
1E6E          ; Lu #       LATIN CAPITAL LETTER T WITH LINE BELOW
1E70          ; Lu #       LATIN CAPITAL LETTER T WITH CIRCUMFLEX BELOW
1E72          ; Lu #       LATIN CAPITAL LETTER U WITH DIAERESIS BELOW
1E74          ; Lu #       LATIN CAPITAL LETTER U WITH TILDE BELOW
1E76          ; Lu #       LATIN CAPITAL LETTER U WITH CIRCUMFLEX BELOW
1E78          ; Lu #       LATIN CAPITAL LETTER U WITH TILDE AND ACUTE
1E7A          ; Lu #       LATIN CAPITAL LETTER U WITH MACRON AND DIAERESIS
1E7C          ; Lu #       LATIN CAPITAL LETTER V WITH TILDE
1E7E          ; Lu #       LATIN CAPITAL LETTER V WITH DOT BELOW
1E80          ; Lu #       LATIN CAPITAL LETTER W WITH GRAVE
1E82          ; Lu #       LATIN CAPITAL LETTER W WITH ACUTE
1E84          ; Lu #       LATIN CAPITAL LETTER W WITH DIAERESIS
1E86          ; Lu #       LATIN CAPITAL LETTER W WITH DOT ABOVE
1E88          ; Lu #       LATIN CAPITAL LETTER W WITH DOT BELOW
1E8A          ; Lu #       LATIN CAPITAL LETTER X WITH DOT ABOVE
1E8C          ; Lu #       LATIN CAPITAL LETTER X WITH DIAERESIS
1E8E          ; Lu #       LATIN CAPITAL LETTER Y WITH DOT ABOVE
1E90          ; Lu #       LATIN CAPITAL LETTER Z WITH CIRCUMFLEX
1E92          ; Lu #       LATIN CAPITAL LETTER Z WITH DOT BELOW
1E94          ; Lu #       LATIN CAPITAL LETTER Z WITH LINE BELOW
1E9E          ; Lu #       LATIN CAPITAL LETTER SHARP S
1EA0          ; Lu #       LATIN CAPITAL LETTER A WITH DOT BELOW
1EA2          ; Lu #       LATIN CAPITAL LETTER A WITH HOOK ABOVE
1EA4          ; Lu #       LATIN CAPITAL LETTER A WITH CIRCUMFLEX AND ACUTE
1EA6          ; Lu #       LATIN CAPITAL LETTER A WITH CIRCUMFLEX AND GRAVE
1EA8          ; Lu #       LATIN CAPITAL LETTER A WITH CIRCUMFLEX AND HOOK ABOVE
1EAA          ; Lu #       LATIN CAPITAL LETTER A WITH CIRCUMFLEX AND TILDE
1EAC          ; Lu #       LATIN CAPITAL LETTER A WITH CIRCUMFLEX AND DOT BELOW
1EAE          ; Lu #       LATIN CAPITAL LETTER A WITH BREVE AND ACUTE
1EB0          ; Lu #       LATIN CAPITAL LETTER A WITH BREVE AND GRAVE
1EB2          ; Lu #       LATIN CAPITAL LETTER A WITH BREVE AND HOOK ABOVE
1EB4          ; Lu #       LATIN CAPITAL LETTER A WITH BREVE AND TILDE
1EB6          ; Lu #       LATIN CAPITAL LETTER A WITH BREVE AND DOT BELOW
1EB8          ; Lu #       LATIN CAPITAL LETTER E WITH DOT BELOW
1EBA          ; Lu #       LATIN CAPITAL LETTER E WITH HOOK ABOVE
1EBC          ; Lu #       LATIN CAPITAL LETTER E WITH TILDE
1EBE          ; Lu #       LATIN CAPITAL LETTER E WITH CIRCUMFLEX AND ACUTE
1EC0          ; Lu #       LATIN CAPITAL LETTER E WITH CIRCUMFLEX AND GRAVE
1EC2          ; Lu #       LATIN CAPITAL LETTER E WITH CIRCUMFLEX AND HOOK ABOVE
1EC4          ; Lu #       LATIN CAPITAL LETTER E WITH CIRCUMFLEX AND TILDE
1EC6          ; Lu #       LATIN CAPITAL LETTER E WITH CIRCUMFLEX AND DOT BELOW
1EC8          ; Lu #       LATIN CAPITAL LETTER I WITH HOOK ABOVE
1ECA          ; Lu #       LATIN CAPITAL LETTER I WITH DOT BELOW
1ECC          ; Lu #       LATIN CAPITAL LETTER O WITH DOT BELOW
1ECE          ; Lu #       LATIN CAPITAL LETTER O WITH HOOK ABOVE
1ED0          ; Lu #       LATIN CAPITAL LETTER O WITH CIRCUMFLEX AND ACUTE
1ED2          ; Lu #       LATIN CAPITAL LETTER O WITH CIRCUMFLEX AND GRAVE
1ED4          ; Lu #       LATIN CAPITAL LETTER O WITH CIRCUMFLEX AND HOOK ABOVE
1ED6          ; Lu #       LATIN CAPITAL LETTER O WITH CIRCUMFLEX AND TILDE
1ED8          ; Lu #       LATIN CAPITAL LETTER O WITH CIRCUMFLEX AND DOT BELOW
1EDA          ; Lu #       LATIN CAPITAL LETTER O WITH HORN AND ACUTE
1EDC          ; Lu #       LATIN CAPITAL LETTER O WITH HORN AND GRAVE
1EDE          ; Lu #       LATIN CAPITAL LETTER O WITH HORN AND HOOK ABOVE
1EE0          ; Lu #       LATIN CAPITAL LETTER O WITH HORN AND TILDE
1EE2          ; Lu #       LATIN CAPITAL LETTER O WITH HORN AND DOT BELOW
1EE4          ; Lu #       LATIN CAPITAL LETTER U WITH DOT BELOW
1EE6          ; Lu #       LATIN CAPITAL LETTER U WITH HOOK ABOVE
1EE8          ; Lu #       LATIN CAPITAL LETTER U WITH HORN AND ACUTE
1EEA          ; Lu #       LATIN CAPITAL LETTER U WITH HORN AND GRAVE
1EEC          ; Lu #       LATIN CAPITAL LETTER U WITH HORN AND HOOK ABOVE
1EEE          ; Lu #       LATIN CAPITAL LETTER U WITH HORN AND TILDE
1EF0          ; Lu #       LATIN CAPITAL LETTER U WITH HORN AND DOT BELOW
1EF2          ; Lu #       LATIN CAPITAL LETTER Y WITH GRAVE
1EF4          ; Lu #       LATIN CAPITAL LETTER Y WITH DOT BELOW
1EF6          ; Lu #       LATIN CAPITAL LETTER Y WITH HOOK ABOVE
1EF8          ; Lu #       LATIN CAPITAL LETTER Y WITH TILDE
1EFA          ; Lu #       LATIN CAPITAL LETTER MIDDLE-WELSH LL
1EFC          ; Lu #       LATIN CAPITAL LETTER MIDDLE-WELSH V
1EFE          ; Lu #       LATIN CAPITAL LETTER Y WITH LOOP
1F08..1F0F    ; Lu #   [8] GREEK CAPITAL LETTER ALPHA WITH PSILI..GREEK CAPITAL LETTER ALPHA WITH DASIA AND PERISPOMENI
1F18..1F1D    ; Lu #   [6] GREEK CAPITAL LETTER EPSILON WITH PSILI..GREEK CAPITAL LETTER EPSILON WITH DASIA AND OXIA
1F28..1F2F    ; Lu #   [8] GREEK CAPITAL LETTER ETA WITH PSILI..GREEK CAPITAL LETTER ETA WITH DASIA AND PERISPOMENI
1F38..1F3F    ; Lu #   [8] GREEK CAPITAL LETTER IOTA WITH PSILI..GREEK CAPITAL LETTER IOTA WITH DASIA AND PERISPOMENI
1F48..1F4D    ; Lu #   [6] GREEK CAPITAL LETTER OMICRON WITH PSILI..GREEK CAPITAL LETTER OMICRON WITH DASIA AND OXIA
1F59          ; Lu #       GREEK CAPITAL LETTER UPSILON WITH DASIA
1F5B          ; Lu #       GREEK CAPITAL LETTER UPSILON WITH DASIA AND VARIA
1F5D          ; Lu #       GREEK CAPITAL LETTER UPSILON WITH DASIA AND OXIA
1F5F          ; Lu #       GREEK CAPITAL LETTER UPSILON WITH DASIA AND PERISPOMENI
1F68..1F6F    ; Lu #   [8] GREEK CAPITAL LETTER OMEGA WITH PSILI..GREEK CAPITAL LETTER OMEGA WITH DASIA AND PERISPOMENI
1FB8..1FBB    ; Lu #   [4] GREEK CAPITAL LETTER ALPHA WITH VRACHY..GREEK CAPITAL LETTER ALPHA WITH OXIA
1FC8..1FCB    ; Lu #   [4] GREEK CAPITAL LETTER EPSILON WITH VARIA..GREEK CAPITAL LETTER ETA WITH OXIA
1FD8..1FDB    ; Lu #   [4] GREEK CAPITAL LETTER IOTA WITH VRACHY..GREEK CAPITAL LETTER IOTA WITH OXIA
1FE8..1FEC    ; Lu #   [5] GREEK CAPITAL LETTER UPSILON WITH VRACHY..GREEK CAPITAL LETTER RHO WITH DASIA
1FF8..1FFB    ; Lu #   [4] GREEK CAPITAL LETTER OMICRON WITH VARIA..GREEK CAPITAL LETTER OMEGA WITH OXIA
2102          ; Lu #       DOUBLE-STRUCK CAPITAL C
2107          ; Lu #       EULER CONSTANT
210B..210D    ; Lu #   [3] SCRIPT CAPITAL H..DOUBLE-STRUCK CAPITAL H
2110..2112    ; Lu #   [3] SCRIPT CAPITAL I..SCRIPT CAPITAL L
2115          ; Lu #       DOUBLE-STRUCK CAPITAL N
2119..211D    ; Lu #   [5] DOUBLE-STRUCK CAPITAL P..DOUBLE-STRUCK CAPITAL R
2124          ; Lu #       DOUBLE-STRUCK CAPITAL Z
2126          ; Lu #       OHM SIGN
2128          ; Lu #       BLACK-LETTER CAPITAL Z
212A..212D    ; Lu #   [4] KELVIN SIGN..BLACK-LETTER CAPITAL C
2130..2133    ; Lu #   [4] SCRIPT CAPITAL E..SCRIPT CAPITAL M
213E..213F    ; Lu #   [2] DOUBLE-STRUCK CAPITAL GAMMA..DOUBLE-STRUCK CAPITAL PI
2145          ; Lu #       DOUBLE-STRUCK ITALIC CAPITAL D
2183          ; Lu #       ROMAN NUMERAL REVERSED ONE HUNDRED
2C00..2C2F    ; Lu #  [48] GLAGOLITIC CAPITAL LETTER AZU..GLAGOLITIC CAPITAL LETTER CAUDATE CHRIVI
2C60          ; Lu #       LATIN CAPITAL LETTER L WITH DOUBLE BAR
2C62..2C64    ; Lu #   [3] LATIN CAPITAL LETTER L WITH MIDDLE TILDE..LATIN CAPITAL LETTER R WITH TAIL
2C67          ; Lu #       LATIN CAPITAL LETTER H WITH DESCENDER
2C69          ; Lu #       LATIN CAPITAL LETTER K WITH DESCENDER
2C6B          ; Lu #       LATIN CAPITAL LETTER Z WITH DESCENDER
2C6D..2C70    ; Lu #   [4] LATIN CAPITAL LETTER ALPHA..LATIN CAPITAL LETTER TURNED ALPHA
2C72          ; Lu #       LATIN CAPITAL LETTER W WITH HOOK
2C75          ; Lu #       LATIN CAPITAL LETTER HALF H
2C7E..2C80    ; Lu #   [3] LATIN CAPITAL LETTER S WITH SWASH TAIL..COPTIC CAPITAL LETTER ALFA
2C82          ; Lu #       COPTIC CAPITAL LETTER VIDA
2C84          ; Lu #       COPTIC CAPITAL LETTER GAMMA
2C86          ; Lu #       COPTIC CAPITAL LETTER DALDA
2C88          ; Lu #       COPTIC CAPITAL LETTER EIE
2C8A          ; Lu #       COPTIC CAPITAL LETTER SOU
2C8C          ; Lu #       COPTIC CAPITAL LETTER ZATA
2C8E          ; Lu #       COPTIC CAPITAL LETTER HATE
2C90          ; Lu #       COPTIC CAPITAL LETTER THETHE
2C92          ; Lu #       COPTIC CAPITAL LETTER IAUDA
2C94          ; Lu #       COPTIC CAPITAL LETTER KAPA
2C96          ; Lu #       COPTIC CAPITAL LETTER LAULA
2C98          ; Lu #       COPTIC CAPITAL LETTER MI
2C9A          ; Lu #       COPTIC CAPITAL LETTER NI
2C9C          ; Lu #       COPTIC CAPITAL LETTER KSI
2C9E          ; Lu #       COPTIC CAPITAL LETTER O
2CA0          ; Lu #       COPTIC CAPITAL LETTER PI
2CA2          ; Lu #       COPTIC CAPITAL LETTER RO
2CA4          ; Lu #       COPTIC CAPITAL LETTER SIMA
2CA6          ; Lu #       COPTIC CAPITAL LETTER TAU
2CA8          ; Lu #       COPTIC CAPITAL LETTER UA
2CAA          ; Lu #       COPTIC CAPITAL LETTER FI
2CAC          ; Lu #       COPTIC CAPITAL LETTER KHI
2CAE          ; Lu #       COPTIC CAPITAL LETTER PSI
2CB0          ; Lu #       COPTIC CAPITAL LETTER OOU
2CB2          ; Lu #       COPTIC CAPITAL LETTER DIALECT-P ALEF
2CB4          ; Lu #       COPTIC CAPITAL LETTER OLD COPTIC AIN
2CB6          ; Lu #       COPTIC CAPITAL LETTER CRYPTOGRAMMIC EIE
2CB8          ; Lu #       COPTIC CAPITAL LETTER DIALECT-P KAPA
2CBA          ; Lu #       COPTIC CAPITAL LETTER DIALECT-P NI
2CBC          ; Lu #       COPTIC CAPITAL LETTER CRYPTOGRAMMIC NI
2CBE          ; Lu #       COPTIC CAPITAL LETTER OLD COPTIC OOU
2CC0          ; Lu #       COPTIC CAPITAL LETTER SAMPI
2CC2          ; Lu #       COPTIC CAPITAL LETTER CROSSED SHEI
2CC4          ; Lu #       COPTIC CAPITAL LETTER OLD COPTIC SHEI
2CC6          ; Lu #       COPTIC CAPITAL LETTER OLD COPTIC ESH
2CC8          ; Lu #       COPTIC CAPITAL LETTER AKHMIMIC KHEI
2CCA          ; Lu #       COPTIC CAPITAL LETTER DIALECT-P HORI
2CCC          ; Lu #       COPTIC CAPITAL LETTER OLD COPTIC HORI
2CCE          ; Lu #       COPTIC CAPITAL LETTER OLD COPTIC HA
2CD0          ; Lu #       COPTIC CAPITAL LETTER L-SHAPED HA
2CD2          ; Lu #       COPTIC CAPITAL LETTER OLD COPTIC HEI
2CD4          ; Lu #       COPTIC CAPITAL LETTER OLD COPTIC HAT
2CD6          ; Lu #       COPTIC CAPITAL LETTER OLD COPTIC GANGIA
2CD8          ; Lu #       COPTIC CAPITAL LETTER OLD COPTIC DJA
2CDA          ; Lu #       COPTIC CAPITAL LETTER OLD COPTIC SHIMA
2CDC          ; Lu #       COPTIC CAPITAL LETTER OLD NUBIAN SHIMA
2CDE          ; Lu #       COPTIC CAPITAL LETTER OLD NUBIAN NGI
2CE0          ; Lu #       COPTIC CAPITAL LETTER OLD NUBIAN NYI
2CE2          ; Lu #       COPTIC CAPITAL LETTER OLD NUBIAN WAU
2CEB          ; Lu #       COPTIC CAPITAL LETTER CRYPTOGRAMMIC SHEI
2CED          ; Lu #       COPTIC CAPITAL LETTER CRYPTOGRAMMIC GANGIA
2CF2          ; Lu #       COPTIC CAPITAL LETTER BOHAIRIC KHEI
A640          ; Lu #       CYRILLIC CAPITAL LETTER ZEMLYA
A642          ; Lu #       CYRILLIC CAPITAL LETTER DZELO
A644          ; Lu #       CYRILLIC CAPITAL LETTER REVERSED DZE
A646          ; Lu #       CYRILLIC CAPITAL LETTER IOTA
A648          ; Lu #       CYRILLIC CAPITAL LETTER DJERV
A64A          ; Lu #       CYRILLIC CAPITAL LETTER MONOGRAPH UK
A64C          ; Lu #       CYRILLIC CAPITAL LETTER BROAD OMEGA
A64E          ; Lu #       CYRILLIC CAPITAL LETTER NEUTRAL YER
A650          ; Lu #       CYRILLIC CAPITAL LETTER YERU WITH BACK YER
A652          ; Lu #       CYRILLIC CAPITAL LETTER IOTIFIED YAT
A654          ; Lu #       CYRILLIC CAPITAL LETTER REVERSED YU
A656          ; Lu #       CYRILLIC CAPITAL LETTER IOTIFIED A
A658          ; Lu #       CYRILLIC CAPITAL LETTER CLOSED LITTLE YUS
A65A          ; Lu #       CYRILLIC CAPITAL LETTER BLENDED YUS
A65C          ; Lu #       CYRILLIC CAPITAL LETTER IOTIFIED CLOSED LITTLE YUS
A65E          ; Lu #       CYRILLIC CAPITAL LETTER YN
A660          ; Lu #       CYRILLIC CAPITAL LETTER REVERSED TSE
A662          ; Lu #       CYRILLIC CAPITAL LETTER SOFT DE
A664          ; Lu #       CYRILLIC CAPITAL LETTER SOFT EL
A666          ; Lu #       CYRILLIC CAPITAL LETTER SOFT EM
A668          ; Lu #       CYRILLIC CAPITAL LETTER MONOCULAR O
A66A          ; Lu #       CYRILLIC CAPITAL LETTER BINOCULAR O
A66C          ; Lu #       CYRILLIC CAPITAL LETTER DOUBLE MONOCULAR O
A680          ; Lu #       CYRILLIC CAPITAL LETTER DWE
A682          ; Lu #       CYRILLIC CAPITAL LETTER DZWE
A684          ; Lu #       CYRILLIC CAPITAL LETTER ZHWE
A686          ; Lu #       CYRILLIC CAPITAL LETTER CCHE
A688          ; Lu #       CYRILLIC CAPITAL LETTER DZZE
A68A          ; Lu #       CYRILLIC CAPITAL LETTER TE WITH MIDDLE HOOK
A68C          ; Lu #       CYRILLIC CAPITAL LETTER TWE
A68E          ; Lu #       CYRILLIC CAPITAL LETTER TSWE
A690          ; Lu #       CYRILLIC CAPITAL LETTER TSSE
A692          ; Lu #       CYRILLIC CAPITAL LETTER TCHE
A694          ; Lu #       CYRILLIC CAPITAL LETTER HWE
A696          ; Lu #       CYRILLIC CAPITAL LETTER SHWE
A698          ; Lu #       CYRILLIC CAPITAL LETTER DOUBLE O
A69A          ; Lu #       CYRILLIC CAPITAL LETTER CROSSED O
A722          ; Lu #       LATIN CAPITAL LETTER EGYPTOLOGICAL ALEF
A724          ; Lu #       LATIN CAPITAL LETTER EGYPTOLOGICAL AIN
A726          ; Lu #       LATIN CAPITAL LETTER HENG
A728          ; Lu #       LATIN CAPITAL LETTER TZ
A72A          ; Lu #       LATIN CAPITAL LETTER TRESILLO
A72C          ; Lu #       LATIN CAPITAL LETTER CUATRILLO
A72E          ; Lu #       LATIN CAPITAL LETTER CUATRILLO WITH COMMA
A732          ; Lu #       LATIN CAPITAL LETTER AA
A734          ; Lu #       LATIN CAPITAL LETTER AO
A736          ; Lu #       LATIN CAPITAL LETTER AU
A738          ; Lu #       LATIN CAPITAL LETTER AV
A73A          ; Lu #       LATIN CAPITAL LETTER AV WITH HORIZONTAL BAR
A73C          ; Lu #       LATIN CAPITAL LETTER AY
A73E          ; Lu #       LATIN CAPITAL LETTER REVERSED C WITH DOT
A740          ; Lu #       LATIN CAPITAL LETTER K WITH STROKE
A742          ; Lu #       LATIN CAPITAL LETTER K WITH DIAGONAL STROKE
A744          ; Lu #       LATIN CAPITAL LETTER K WITH STROKE AND DIAGONAL STROKE
A746          ; Lu #       LATIN CAPITAL LETTER BROKEN L
A748          ; Lu #       LATIN CAPITAL LETTER L WITH HIGH STROKE
A74A          ; Lu #       LATIN CAPITAL LETTER O WITH LONG STROKE OVERLAY
A74C          ; Lu #       LATIN CAPITAL LETTER O WITH LOOP
A74E          ; Lu #       LATIN CAPITAL LETTER OO
A750          ; Lu #       LATIN CAPITAL LETTER P WITH STROKE THROUGH DESCENDER
A752          ; Lu #       LATIN CAPITAL LETTER P WITH FLOURISH
A754          ; Lu #       LATIN CAPITAL LETTER P WITH SQUIRREL TAIL
A756          ; Lu #       LATIN CAPITAL LETTER Q WITH STROKE THROUGH DESCENDER
A758          ; Lu #       LATIN CAPITAL LETTER Q WITH DIAGONAL STROKE
A75A          ; Lu #       LATIN CAPITAL LETTER R ROTUNDA
A75C          ; Lu #       LATIN CAPITAL LETTER RUM ROTUNDA
A75E          ; Lu #       LATIN CAPITAL LETTER V WITH DIAGONAL STROKE
A760          ; Lu #       LATIN CAPITAL LETTER VY
A762          ; Lu #       LATIN CAPITAL LETTER VISIGOTHIC Z
A764          ; Lu #       LATIN CAPITAL LETTER THORN WITH STROKE
A766          ; Lu #       LATIN CAPITAL LETTER THORN WITH STROKE THROUGH DESCENDER
A768          ; Lu #       LATIN CAPITAL LETTER VEND
A76A          ; Lu #       LATIN CAPITAL LETTER ET
A76C          ; Lu #       LATIN CAPITAL LETTER IS
A76E          ; Lu #       LATIN CAPITAL LETTER CON
A779          ; Lu #       LATIN CAPITAL LETTER INSULAR D
A77B          ; Lu #       LATIN CAPITAL LETTER INSULAR F
A77D..A77E    ; Lu #   [2] LATIN CAPITAL LETTER INSULAR G..LATIN CAPITAL LETTER TURNED INSULAR G
A780          ; Lu #       LATIN CAPITAL LETTER TURNED L
A782          ; Lu #       LATIN CAPITAL LETTER INSULAR R
A784          ; Lu #       LATIN CAPITAL LETTER INSULAR S
A786          ; Lu #       LATIN CAPITAL LETTER INSULAR T
A78B          ; Lu #       LATIN CAPITAL LETTER SALTILLO
A78D          ; Lu #       LATIN CAPITAL LETTER TURNED H
A790          ; Lu #       LATIN CAPITAL LETTER N WITH DESCENDER
A792          ; Lu #       LATIN CAPITAL LETTER C WITH BAR
A796          ; Lu #       LATIN CAPITAL LETTER B WITH FLOURISH
A798          ; Lu #       LATIN CAPITAL LETTER F WITH STROKE
A79A          ; Lu #       LATIN CAPITAL LETTER VOLAPUK AE
A79C          ; Lu #       LATIN CAPITAL LETTER VOLAPUK OE
A79E          ; Lu #       LATIN CAPITAL LETTER VOLAPUK UE
A7A0          ; Lu #       LATIN CAPITAL LETTER G WITH OBLIQUE STROKE
A7A2          ; Lu #       LATIN CAPITAL LETTER K WITH OBLIQUE STROKE
A7A4          ; Lu #       LATIN CAPITAL LETTER N WITH OBLIQUE STROKE
A7A6          ; Lu #       LATIN CAPITAL LETTER R WITH OBLIQUE STROKE
A7A8          ; Lu #       LATIN CAPITAL LETTER S WITH OBLIQUE STROKE
A7AA..A7AE    ; Lu #   [5] LATIN CAPITAL LETTER H WITH HOOK..LATIN CAPITAL LETTER SMALL CAPITAL I
A7B0..A7B4    ; Lu #   [5] LATIN CAPITAL LETTER TURNED K..LATIN CAPITAL LETTER BETA
A7B6          ; Lu #       LATIN CAPITAL LETTER OMEGA
A7B8          ; Lu #       LATIN CAPITAL LETTER U WITH STROKE
A7BA          ; Lu #       LATIN CAPITAL LETTER GLOTTAL A
A7BC          ; Lu #       LATIN CAPITAL LETTER GLOTTAL I
A7BE          ; Lu #       LATIN CAPITAL LETTER GLOTTAL U
A7C0          ; Lu #       LATIN CAPITAL LETTER OLD POLISH O
A7C2          ; Lu #       LATIN CAPITAL LETTER ANGLICANA W
A7C4..A7C7    ; Lu #   [4] LATIN CAPITAL LETTER C WITH PALATAL HOOK..LATIN CAPITAL LETTER D WITH SHORT STROKE OVERLAY
A7C9          ; Lu #       LATIN CAPITAL LETTER S WITH SHORT STROKE OVERLAY
A7CB          ; Lu #       LATIN CAPITAL LETTER RAMS HORN
A7D0          ; Lu #       LATIN CAPITAL LETTER CLOSED INSULAR G
A7D6          ; Lu #       LATIN CAPITAL LETTER MIDDLE SCOTS S
A7D8          ; Lu #       LATIN CAPITAL LETTER SIGMOID S
A7F5          ; Lu #       LATIN CAPITAL LETTER REVERSED HALF H
FF21..FF3A    ; Lu #  [26] FULLWIDTH LATIN CAPITAL LETTER A..FULLWIDTH LATIN CAPITAL LETTER Z
10400..10427  ; Lu #  [40] DESERET CAPITAL LETTER LONG I..DESERET CAPITAL LETTER EW
104B0..104D3  ; Lu #  [36] OSAGE CAPITAL LETTER A..OSAGE CAPITAL LETTER ZHA
10570..1057A  ; Lu #  [11] VITHKUQI CAPITAL LETTER A..VITHKUQI CAPITAL LETTER GA
1057C..1058A  ; Lu #  [15] VITHKUQI CAPITAL LETTER HA..VITHKUQI CAPITAL LETTER RE
1058C..10592  ; Lu #   [7] VITHKUQI CAPITAL LETTER SE..VITHKUQI CAPITAL LETTER XE
10594..10595  ; Lu #   [2] VITHKUQI CAPITAL LETTER Y..VITHKUQI CAPITAL LETTER ZE
10C80..10CB2  ; Lu #  [51] OLD HUNGARIAN CAPITAL LETTER A..OLD HUNGARIAN CAPITAL LETTER US
10D50..10D65  ; Lu #  [22] GARAY CAPITAL LETTER A..GARAY CAPITAL LETTER OLD NA
118A0..118BF  ; Lu #  [32] WARANG CITI CAPITAL LETTER NGAA..WARANG CITI CAPITAL LETTER VIYO
16E40..16E5F  ; Lu #  [32] MEDEFAIDRIN CAPITAL LETTER M..MEDEFAIDRIN CAPITAL LETTER Y
1D400..1D419  ; Lu #  [26] MATHEMATICAL BOLD CAPITAL A..MATHEMATICAL BOLD CAPITAL Z
1D434..1D44D  ; Lu #  [26] MATHEMATICAL ITALIC CAPITAL A..MATHEMATICAL ITALIC CAPITAL Z
1D468..1D481  ; Lu #  [26] MATHEMATICAL BOLD ITALIC CAPITAL A..MATHEMATICAL BOLD ITALIC CAPITAL Z
1D49C         ; Lu #       MATHEMATICAL SCRIPT CAPITAL A
1D49E..1D49F  ; Lu #   [2] MATHEMATICAL SCRIPT CAPITAL C..MATHEMATICAL SCRIPT CAPITAL D
1D4A2         ; Lu #       MATHEMATICAL SCRIPT CAPITAL G
1D4A5..1D4A6  ; Lu #   [2] MATHEMATICAL SCRIPT CAPITAL J..MATHEMATICAL SCRIPT CAPITAL K
1D4A9..1D4AC  ; Lu #   [4] MATHEMATICAL SCRIPT CAPITAL N..MATHEMATICAL SCRIPT CAPITAL Q
1D4AE..1D4B5  ; Lu #   [8] MATHEMATICAL SCRIPT CAPITAL S..MATHEMATICAL SCRIPT CAPITAL Z
1D4D0..1D4E9  ; Lu #  [26] MATHEMATICAL BOLD SCRIPT CAPITAL A..MATHEMATICAL BOLD SCRIPT CAPITAL Z
1D504..1D505  ; Lu #   [2] MATHEMATICAL FRAKTUR CAPITAL A..MATHEMATICAL FRAKTUR CAPITAL B
1D507..1D50A  ; Lu #   [4] MATHEMATICAL FRAKTUR CAPITAL D..MATHEMATICAL FRAKTUR CAPITAL G
1D50D..1D514  ; Lu #   [8] MATHEMATICAL FRAKTUR CAPITAL J..MATHEMATICAL FRAKTUR CAPITAL Q
1D516..1D51C  ; Lu #   [7] MATHEMATICAL FRAKTUR CAPITAL S..MATHEMATICAL FRAKTUR CAPITAL Y
1D538..1D539  ; Lu #   [2] MATHEMATICAL DOUBLE-STRUCK CAPITAL A..MATHEMATICAL DOUBLE-STRUCK CAPITAL B
1D53B..1D53E  ; Lu #   [4] MATHEMATICAL DOUBLE-STRUCK CAPITAL D..MATHEMATICAL DOUBLE-STRUCK CAPITAL G
1D540..1D544  ; Lu #   [5] MATHEMATICAL DOUBLE-STRUCK CAPITAL I..MATHEMATICAL DOUBLE-STRUCK CAPITAL M
1D546         ; Lu #       MATHEMATICAL DOUBLE-STRUCK CAPITAL O
1D54A..1D550  ; Lu #   [7] MATHEMATICAL DOUBLE-STRUCK CAPITAL S..MATHEMATICAL DOUBLE-STRUCK CAPITAL Y
1D56C..1D585  ; Lu #  [26] MATHEMATICAL BOLD FRAKTUR CAPITAL A..MATHEMATICAL BOLD FRAKTUR CAPITAL Z
1D5A0..1D5B9  ; Lu #  [26] MATHEMATICAL SANS-SERIF CAPITAL A..MATHEMATICAL SANS-SERIF CAPITAL Z
1D5D4..1D5ED  ; Lu #  [26] MATHEMATICAL SANS-SERIF BOLD CAPITAL A..MATHEMATICAL SANS-SERIF BOLD CAPITAL Z
1D608..1D621  ; Lu #  [26] MATHEMATICAL SANS-SERIF ITALIC CAPITAL A..MATHEMATICAL SANS-SERIF ITALIC CAPITAL Z
1D63C..1D655  ; Lu #  [26] MATHEMATICAL SANS-SERIF BOLD ITALIC CAPITAL A..MATHEMATICAL SANS-SERIF BOLD ITALIC CAPITAL Z
1D670..1D689  ; Lu #  [26] MATHEMATICAL MONOSPACE CAPITAL A..MATHEMATICAL MONOSPACE CAPITAL Z
1D6A8..1D6C0  ; Lu #  [25] MATHEMATICAL BOLD CAPITAL ALPHA..MATHEMATICAL BOLD CAPITAL OMEGA
1D6E2..1D6FA  ; Lu #  [25] MATHEMATICAL ITALIC CAPITAL ALPHA..MATHEMATICAL ITALIC CAPITAL OMEGA
1D71C..1D734  ; Lu #  [25] MATHEMATICAL BOLD ITALIC CAPITAL ALPHA..MATHEMATICAL BOLD ITALIC CAPITAL OMEGA
1D756..1D76E  ; Lu #  [25] MATHEMATICAL SANS-SERIF BOLD CAPITAL ALPHA..MATHEMATICAL SANS-SERIF BOLD CAPITAL OMEGA
1D790..1D7A8  ; Lu #  [25] MATHEMATICAL SANS-SERIF BOLD ITALIC CAPITAL ALPHA..MATHEMATICAL SANS-SERIF BOLD ITALIC CAPITAL OMEGA
1D7CA         ; Lu #       MATHEMATICAL BOLD CAPITAL DIGAMMA
1E900..1E921  ; Lu #  [34] ADLAM CAPITAL LETTER ALIF..ADLAM CAPITAL LETTER SHA

<<<<<<< HEAD
# Total code points: 1832
=======
# Total code points: 1854
>>>>>>> cab2fa7f

# ================================================

# General_Category=Lowercase_Letter

0061..007A    ; Ll #  [26] LATIN SMALL LETTER A..LATIN SMALL LETTER Z
00B5          ; Ll #       MICRO SIGN
00DF..00F6    ; Ll #  [24] LATIN SMALL LETTER SHARP S..LATIN SMALL LETTER O WITH DIAERESIS
00F8..00FF    ; Ll #   [8] LATIN SMALL LETTER O WITH STROKE..LATIN SMALL LETTER Y WITH DIAERESIS
0101          ; Ll #       LATIN SMALL LETTER A WITH MACRON
0103          ; Ll #       LATIN SMALL LETTER A WITH BREVE
0105          ; Ll #       LATIN SMALL LETTER A WITH OGONEK
0107          ; Ll #       LATIN SMALL LETTER C WITH ACUTE
0109          ; Ll #       LATIN SMALL LETTER C WITH CIRCUMFLEX
010B          ; Ll #       LATIN SMALL LETTER C WITH DOT ABOVE
010D          ; Ll #       LATIN SMALL LETTER C WITH CARON
010F          ; Ll #       LATIN SMALL LETTER D WITH CARON
0111          ; Ll #       LATIN SMALL LETTER D WITH STROKE
0113          ; Ll #       LATIN SMALL LETTER E WITH MACRON
0115          ; Ll #       LATIN SMALL LETTER E WITH BREVE
0117          ; Ll #       LATIN SMALL LETTER E WITH DOT ABOVE
0119          ; Ll #       LATIN SMALL LETTER E WITH OGONEK
011B          ; Ll #       LATIN SMALL LETTER E WITH CARON
011D          ; Ll #       LATIN SMALL LETTER G WITH CIRCUMFLEX
011F          ; Ll #       LATIN SMALL LETTER G WITH BREVE
0121          ; Ll #       LATIN SMALL LETTER G WITH DOT ABOVE
0123          ; Ll #       LATIN SMALL LETTER G WITH CEDILLA
0125          ; Ll #       LATIN SMALL LETTER H WITH CIRCUMFLEX
0127          ; Ll #       LATIN SMALL LETTER H WITH STROKE
0129          ; Ll #       LATIN SMALL LETTER I WITH TILDE
012B          ; Ll #       LATIN SMALL LETTER I WITH MACRON
012D          ; Ll #       LATIN SMALL LETTER I WITH BREVE
012F          ; Ll #       LATIN SMALL LETTER I WITH OGONEK
0131          ; Ll #       LATIN SMALL LETTER DOTLESS I
0133          ; Ll #       LATIN SMALL LIGATURE IJ
0135          ; Ll #       LATIN SMALL LETTER J WITH CIRCUMFLEX
0137..0138    ; Ll #   [2] LATIN SMALL LETTER K WITH CEDILLA..LATIN SMALL LETTER KRA
013A          ; Ll #       LATIN SMALL LETTER L WITH ACUTE
013C          ; Ll #       LATIN SMALL LETTER L WITH CEDILLA
013E          ; Ll #       LATIN SMALL LETTER L WITH CARON
0140          ; Ll #       LATIN SMALL LETTER L WITH MIDDLE DOT
0142          ; Ll #       LATIN SMALL LETTER L WITH STROKE
0144          ; Ll #       LATIN SMALL LETTER N WITH ACUTE
0146          ; Ll #       LATIN SMALL LETTER N WITH CEDILLA
0148..0149    ; Ll #   [2] LATIN SMALL LETTER N WITH CARON..LATIN SMALL LETTER N PRECEDED BY APOSTROPHE
014B          ; Ll #       LATIN SMALL LETTER ENG
014D          ; Ll #       LATIN SMALL LETTER O WITH MACRON
014F          ; Ll #       LATIN SMALL LETTER O WITH BREVE
0151          ; Ll #       LATIN SMALL LETTER O WITH DOUBLE ACUTE
0153          ; Ll #       LATIN SMALL LIGATURE OE
0155          ; Ll #       LATIN SMALL LETTER R WITH ACUTE
0157          ; Ll #       LATIN SMALL LETTER R WITH CEDILLA
0159          ; Ll #       LATIN SMALL LETTER R WITH CARON
015B          ; Ll #       LATIN SMALL LETTER S WITH ACUTE
015D          ; Ll #       LATIN SMALL LETTER S WITH CIRCUMFLEX
015F          ; Ll #       LATIN SMALL LETTER S WITH CEDILLA
0161          ; Ll #       LATIN SMALL LETTER S WITH CARON
0163          ; Ll #       LATIN SMALL LETTER T WITH CEDILLA
0165          ; Ll #       LATIN SMALL LETTER T WITH CARON
0167          ; Ll #       LATIN SMALL LETTER T WITH STROKE
0169          ; Ll #       LATIN SMALL LETTER U WITH TILDE
016B          ; Ll #       LATIN SMALL LETTER U WITH MACRON
016D          ; Ll #       LATIN SMALL LETTER U WITH BREVE
016F          ; Ll #       LATIN SMALL LETTER U WITH RING ABOVE
0171          ; Ll #       LATIN SMALL LETTER U WITH DOUBLE ACUTE
0173          ; Ll #       LATIN SMALL LETTER U WITH OGONEK
0175          ; Ll #       LATIN SMALL LETTER W WITH CIRCUMFLEX
0177          ; Ll #       LATIN SMALL LETTER Y WITH CIRCUMFLEX
017A          ; Ll #       LATIN SMALL LETTER Z WITH ACUTE
017C          ; Ll #       LATIN SMALL LETTER Z WITH DOT ABOVE
017E..0180    ; Ll #   [3] LATIN SMALL LETTER Z WITH CARON..LATIN SMALL LETTER B WITH STROKE
0183          ; Ll #       LATIN SMALL LETTER B WITH TOPBAR
0185          ; Ll #       LATIN SMALL LETTER TONE SIX
0188          ; Ll #       LATIN SMALL LETTER C WITH HOOK
018C..018D    ; Ll #   [2] LATIN SMALL LETTER D WITH TOPBAR..LATIN SMALL LETTER TURNED DELTA
0192          ; Ll #       LATIN SMALL LETTER F WITH HOOK
0195          ; Ll #       LATIN SMALL LETTER HV
0199..019B    ; Ll #   [3] LATIN SMALL LETTER K WITH HOOK..LATIN SMALL LETTER LAMBDA WITH STROKE
019E          ; Ll #       LATIN SMALL LETTER N WITH LONG RIGHT LEG
01A1          ; Ll #       LATIN SMALL LETTER O WITH HORN
01A3          ; Ll #       LATIN SMALL LETTER OI
01A5          ; Ll #       LATIN SMALL LETTER P WITH HOOK
01A8          ; Ll #       LATIN SMALL LETTER TONE TWO
01AA..01AB    ; Ll #   [2] LATIN LETTER REVERSED ESH LOOP..LATIN SMALL LETTER T WITH PALATAL HOOK
01AD          ; Ll #       LATIN SMALL LETTER T WITH HOOK
01B0          ; Ll #       LATIN SMALL LETTER U WITH HORN
01B4          ; Ll #       LATIN SMALL LETTER Y WITH HOOK
01B6          ; Ll #       LATIN SMALL LETTER Z WITH STROKE
01B9..01BA    ; Ll #   [2] LATIN SMALL LETTER EZH REVERSED..LATIN SMALL LETTER EZH WITH TAIL
01BD..01BF    ; Ll #   [3] LATIN SMALL LETTER TONE FIVE..LATIN LETTER WYNN
01C6          ; Ll #       LATIN SMALL LETTER DZ WITH CARON
01C9          ; Ll #       LATIN SMALL LETTER LJ
01CC          ; Ll #       LATIN SMALL LETTER NJ
01CE          ; Ll #       LATIN SMALL LETTER A WITH CARON
01D0          ; Ll #       LATIN SMALL LETTER I WITH CARON
01D2          ; Ll #       LATIN SMALL LETTER O WITH CARON
01D4          ; Ll #       LATIN SMALL LETTER U WITH CARON
01D6          ; Ll #       LATIN SMALL LETTER U WITH DIAERESIS AND MACRON
01D8          ; Ll #       LATIN SMALL LETTER U WITH DIAERESIS AND ACUTE
01DA          ; Ll #       LATIN SMALL LETTER U WITH DIAERESIS AND CARON
01DC..01DD    ; Ll #   [2] LATIN SMALL LETTER U WITH DIAERESIS AND GRAVE..LATIN SMALL LETTER TURNED E
01DF          ; Ll #       LATIN SMALL LETTER A WITH DIAERESIS AND MACRON
01E1          ; Ll #       LATIN SMALL LETTER A WITH DOT ABOVE AND MACRON
01E3          ; Ll #       LATIN SMALL LETTER AE WITH MACRON
01E5          ; Ll #       LATIN SMALL LETTER G WITH STROKE
01E7          ; Ll #       LATIN SMALL LETTER G WITH CARON
01E9          ; Ll #       LATIN SMALL LETTER K WITH CARON
01EB          ; Ll #       LATIN SMALL LETTER O WITH OGONEK
01ED          ; Ll #       LATIN SMALL LETTER O WITH OGONEK AND MACRON
01EF..01F0    ; Ll #   [2] LATIN SMALL LETTER EZH WITH CARON..LATIN SMALL LETTER J WITH CARON
01F3          ; Ll #       LATIN SMALL LETTER DZ
01F5          ; Ll #       LATIN SMALL LETTER G WITH ACUTE
01F9          ; Ll #       LATIN SMALL LETTER N WITH GRAVE
01FB          ; Ll #       LATIN SMALL LETTER A WITH RING ABOVE AND ACUTE
01FD          ; Ll #       LATIN SMALL LETTER AE WITH ACUTE
01FF          ; Ll #       LATIN SMALL LETTER O WITH STROKE AND ACUTE
0201          ; Ll #       LATIN SMALL LETTER A WITH DOUBLE GRAVE
0203          ; Ll #       LATIN SMALL LETTER A WITH INVERTED BREVE
0205          ; Ll #       LATIN SMALL LETTER E WITH DOUBLE GRAVE
0207          ; Ll #       LATIN SMALL LETTER E WITH INVERTED BREVE
0209          ; Ll #       LATIN SMALL LETTER I WITH DOUBLE GRAVE
020B          ; Ll #       LATIN SMALL LETTER I WITH INVERTED BREVE
020D          ; Ll #       LATIN SMALL LETTER O WITH DOUBLE GRAVE
020F          ; Ll #       LATIN SMALL LETTER O WITH INVERTED BREVE
0211          ; Ll #       LATIN SMALL LETTER R WITH DOUBLE GRAVE
0213          ; Ll #       LATIN SMALL LETTER R WITH INVERTED BREVE
0215          ; Ll #       LATIN SMALL LETTER U WITH DOUBLE GRAVE
0217          ; Ll #       LATIN SMALL LETTER U WITH INVERTED BREVE
0219          ; Ll #       LATIN SMALL LETTER S WITH COMMA BELOW
021B          ; Ll #       LATIN SMALL LETTER T WITH COMMA BELOW
021D          ; Ll #       LATIN SMALL LETTER YOGH
021F          ; Ll #       LATIN SMALL LETTER H WITH CARON
0221          ; Ll #       LATIN SMALL LETTER D WITH CURL
0223          ; Ll #       LATIN SMALL LETTER OU
0225          ; Ll #       LATIN SMALL LETTER Z WITH HOOK
0227          ; Ll #       LATIN SMALL LETTER A WITH DOT ABOVE
0229          ; Ll #       LATIN SMALL LETTER E WITH CEDILLA
022B          ; Ll #       LATIN SMALL LETTER O WITH DIAERESIS AND MACRON
022D          ; Ll #       LATIN SMALL LETTER O WITH TILDE AND MACRON
022F          ; Ll #       LATIN SMALL LETTER O WITH DOT ABOVE
0231          ; Ll #       LATIN SMALL LETTER O WITH DOT ABOVE AND MACRON
0233..0239    ; Ll #   [7] LATIN SMALL LETTER Y WITH MACRON..LATIN SMALL LETTER QP DIGRAPH
023C          ; Ll #       LATIN SMALL LETTER C WITH STROKE
023F..0240    ; Ll #   [2] LATIN SMALL LETTER S WITH SWASH TAIL..LATIN SMALL LETTER Z WITH SWASH TAIL
0242          ; Ll #       LATIN SMALL LETTER GLOTTAL STOP
0247          ; Ll #       LATIN SMALL LETTER E WITH STROKE
0249          ; Ll #       LATIN SMALL LETTER J WITH STROKE
024B          ; Ll #       LATIN SMALL LETTER Q WITH HOOK TAIL
024D          ; Ll #       LATIN SMALL LETTER R WITH STROKE
024F..0293    ; Ll #  [69] LATIN SMALL LETTER Y WITH STROKE..LATIN SMALL LETTER EZH WITH CURL
0295..02AF    ; Ll #  [27] LATIN LETTER PHARYNGEAL VOICED FRICATIVE..LATIN SMALL LETTER TURNED H WITH FISHHOOK AND TAIL
0371          ; Ll #       GREEK SMALL LETTER HETA
0373          ; Ll #       GREEK SMALL LETTER ARCHAIC SAMPI
0377          ; Ll #       GREEK SMALL LETTER PAMPHYLIAN DIGAMMA
037B..037D    ; Ll #   [3] GREEK SMALL REVERSED LUNATE SIGMA SYMBOL..GREEK SMALL REVERSED DOTTED LUNATE SIGMA SYMBOL
0390          ; Ll #       GREEK SMALL LETTER IOTA WITH DIALYTIKA AND TONOS
03AC..03CE    ; Ll #  [35] GREEK SMALL LETTER ALPHA WITH TONOS..GREEK SMALL LETTER OMEGA WITH TONOS
03D0..03D1    ; Ll #   [2] GREEK BETA SYMBOL..GREEK THETA SYMBOL
03D5..03D7    ; Ll #   [3] GREEK PHI SYMBOL..GREEK KAI SYMBOL
03D9          ; Ll #       GREEK SMALL LETTER ARCHAIC KOPPA
03DB          ; Ll #       GREEK SMALL LETTER STIGMA
03DD          ; Ll #       GREEK SMALL LETTER DIGAMMA
03DF          ; Ll #       GREEK SMALL LETTER KOPPA
03E1          ; Ll #       GREEK SMALL LETTER SAMPI
03E3          ; Ll #       COPTIC SMALL LETTER SHEI
03E5          ; Ll #       COPTIC SMALL LETTER FEI
03E7          ; Ll #       COPTIC SMALL LETTER KHEI
03E9          ; Ll #       COPTIC SMALL LETTER HORI
03EB          ; Ll #       COPTIC SMALL LETTER GANGIA
03ED          ; Ll #       COPTIC SMALL LETTER SHIMA
03EF..03F3    ; Ll #   [5] COPTIC SMALL LETTER DEI..GREEK LETTER YOT
03F5          ; Ll #       GREEK LUNATE EPSILON SYMBOL
03F8          ; Ll #       GREEK SMALL LETTER SHO
03FB..03FC    ; Ll #   [2] GREEK SMALL LETTER SAN..GREEK RHO WITH STROKE SYMBOL
0430..045F    ; Ll #  [48] CYRILLIC SMALL LETTER A..CYRILLIC SMALL LETTER DZHE
0461          ; Ll #       CYRILLIC SMALL LETTER OMEGA
0463          ; Ll #       CYRILLIC SMALL LETTER YAT
0465          ; Ll #       CYRILLIC SMALL LETTER IOTIFIED E
0467          ; Ll #       CYRILLIC SMALL LETTER LITTLE YUS
0469          ; Ll #       CYRILLIC SMALL LETTER IOTIFIED LITTLE YUS
046B          ; Ll #       CYRILLIC SMALL LETTER BIG YUS
046D          ; Ll #       CYRILLIC SMALL LETTER IOTIFIED BIG YUS
046F          ; Ll #       CYRILLIC SMALL LETTER KSI
0471          ; Ll #       CYRILLIC SMALL LETTER PSI
0473          ; Ll #       CYRILLIC SMALL LETTER FITA
0475          ; Ll #       CYRILLIC SMALL LETTER IZHITSA
0477          ; Ll #       CYRILLIC SMALL LETTER IZHITSA WITH DOUBLE GRAVE ACCENT
0479          ; Ll #       CYRILLIC SMALL LETTER UK
047B          ; Ll #       CYRILLIC SMALL LETTER ROUND OMEGA
047D          ; Ll #       CYRILLIC SMALL LETTER OMEGA WITH TITLO
047F          ; Ll #       CYRILLIC SMALL LETTER OT
0481          ; Ll #       CYRILLIC SMALL LETTER KOPPA
048B          ; Ll #       CYRILLIC SMALL LETTER SHORT I WITH TAIL
048D          ; Ll #       CYRILLIC SMALL LETTER SEMISOFT SIGN
048F          ; Ll #       CYRILLIC SMALL LETTER ER WITH TICK
0491          ; Ll #       CYRILLIC SMALL LETTER GHE WITH UPTURN
0493          ; Ll #       CYRILLIC SMALL LETTER GHE WITH STROKE
0495          ; Ll #       CYRILLIC SMALL LETTER GHE WITH MIDDLE HOOK
0497          ; Ll #       CYRILLIC SMALL LETTER ZHE WITH DESCENDER
0499          ; Ll #       CYRILLIC SMALL LETTER ZE WITH DESCENDER
049B          ; Ll #       CYRILLIC SMALL LETTER KA WITH DESCENDER
049D          ; Ll #       CYRILLIC SMALL LETTER KA WITH VERTICAL STROKE
049F          ; Ll #       CYRILLIC SMALL LETTER KA WITH STROKE
04A1          ; Ll #       CYRILLIC SMALL LETTER BASHKIR KA
04A3          ; Ll #       CYRILLIC SMALL LETTER EN WITH DESCENDER
04A5          ; Ll #       CYRILLIC SMALL LIGATURE EN GHE
04A7          ; Ll #       CYRILLIC SMALL LETTER PE WITH MIDDLE HOOK
04A9          ; Ll #       CYRILLIC SMALL LETTER ABKHASIAN HA
04AB          ; Ll #       CYRILLIC SMALL LETTER ES WITH DESCENDER
04AD          ; Ll #       CYRILLIC SMALL LETTER TE WITH DESCENDER
04AF          ; Ll #       CYRILLIC SMALL LETTER STRAIGHT U
04B1          ; Ll #       CYRILLIC SMALL LETTER STRAIGHT U WITH STROKE
04B3          ; Ll #       CYRILLIC SMALL LETTER HA WITH DESCENDER
04B5          ; Ll #       CYRILLIC SMALL LIGATURE TE TSE
04B7          ; Ll #       CYRILLIC SMALL LETTER CHE WITH DESCENDER
04B9          ; Ll #       CYRILLIC SMALL LETTER CHE WITH VERTICAL STROKE
04BB          ; Ll #       CYRILLIC SMALL LETTER SHHA
04BD          ; Ll #       CYRILLIC SMALL LETTER ABKHASIAN CHE
04BF          ; Ll #       CYRILLIC SMALL LETTER ABKHASIAN CHE WITH DESCENDER
04C2          ; Ll #       CYRILLIC SMALL LETTER ZHE WITH BREVE
04C4          ; Ll #       CYRILLIC SMALL LETTER KA WITH HOOK
04C6          ; Ll #       CYRILLIC SMALL LETTER EL WITH TAIL
04C8          ; Ll #       CYRILLIC SMALL LETTER EN WITH HOOK
04CA          ; Ll #       CYRILLIC SMALL LETTER EN WITH TAIL
04CC          ; Ll #       CYRILLIC SMALL LETTER KHAKASSIAN CHE
04CE..04CF    ; Ll #   [2] CYRILLIC SMALL LETTER EM WITH TAIL..CYRILLIC SMALL LETTER PALOCHKA
04D1          ; Ll #       CYRILLIC SMALL LETTER A WITH BREVE
04D3          ; Ll #       CYRILLIC SMALL LETTER A WITH DIAERESIS
04D5          ; Ll #       CYRILLIC SMALL LIGATURE A IE
04D7          ; Ll #       CYRILLIC SMALL LETTER IE WITH BREVE
04D9          ; Ll #       CYRILLIC SMALL LETTER SCHWA
04DB          ; Ll #       CYRILLIC SMALL LETTER SCHWA WITH DIAERESIS
04DD          ; Ll #       CYRILLIC SMALL LETTER ZHE WITH DIAERESIS
04DF          ; Ll #       CYRILLIC SMALL LETTER ZE WITH DIAERESIS
04E1          ; Ll #       CYRILLIC SMALL LETTER ABKHASIAN DZE
04E3          ; Ll #       CYRILLIC SMALL LETTER I WITH MACRON
04E5          ; Ll #       CYRILLIC SMALL LETTER I WITH DIAERESIS
04E7          ; Ll #       CYRILLIC SMALL LETTER O WITH DIAERESIS
04E9          ; Ll #       CYRILLIC SMALL LETTER BARRED O
04EB          ; Ll #       CYRILLIC SMALL LETTER BARRED O WITH DIAERESIS
04ED          ; Ll #       CYRILLIC SMALL LETTER E WITH DIAERESIS
04EF          ; Ll #       CYRILLIC SMALL LETTER U WITH MACRON
04F1          ; Ll #       CYRILLIC SMALL LETTER U WITH DIAERESIS
04F3          ; Ll #       CYRILLIC SMALL LETTER U WITH DOUBLE ACUTE
04F5          ; Ll #       CYRILLIC SMALL LETTER CHE WITH DIAERESIS
04F7          ; Ll #       CYRILLIC SMALL LETTER GHE WITH DESCENDER
04F9          ; Ll #       CYRILLIC SMALL LETTER YERU WITH DIAERESIS
04FB          ; Ll #       CYRILLIC SMALL LETTER GHE WITH STROKE AND HOOK
04FD          ; Ll #       CYRILLIC SMALL LETTER HA WITH HOOK
04FF          ; Ll #       CYRILLIC SMALL LETTER HA WITH STROKE
0501          ; Ll #       CYRILLIC SMALL LETTER KOMI DE
0503          ; Ll #       CYRILLIC SMALL LETTER KOMI DJE
0505          ; Ll #       CYRILLIC SMALL LETTER KOMI ZJE
0507          ; Ll #       CYRILLIC SMALL LETTER KOMI DZJE
0509          ; Ll #       CYRILLIC SMALL LETTER KOMI LJE
050B          ; Ll #       CYRILLIC SMALL LETTER KOMI NJE
050D          ; Ll #       CYRILLIC SMALL LETTER KOMI SJE
050F          ; Ll #       CYRILLIC SMALL LETTER KOMI TJE
0511          ; Ll #       CYRILLIC SMALL LETTER REVERSED ZE
0513          ; Ll #       CYRILLIC SMALL LETTER EL WITH HOOK
0515          ; Ll #       CYRILLIC SMALL LETTER LHA
0517          ; Ll #       CYRILLIC SMALL LETTER RHA
0519          ; Ll #       CYRILLIC SMALL LETTER YAE
051B          ; Ll #       CYRILLIC SMALL LETTER QA
051D          ; Ll #       CYRILLIC SMALL LETTER WE
051F          ; Ll #       CYRILLIC SMALL LETTER ALEUT KA
0521          ; Ll #       CYRILLIC SMALL LETTER EL WITH MIDDLE HOOK
0523          ; Ll #       CYRILLIC SMALL LETTER EN WITH MIDDLE HOOK
0525          ; Ll #       CYRILLIC SMALL LETTER PE WITH DESCENDER
0527          ; Ll #       CYRILLIC SMALL LETTER SHHA WITH DESCENDER
0529          ; Ll #       CYRILLIC SMALL LETTER EN WITH LEFT HOOK
052B          ; Ll #       CYRILLIC SMALL LETTER DZZHE
052D          ; Ll #       CYRILLIC SMALL LETTER DCHE
052F          ; Ll #       CYRILLIC SMALL LETTER EL WITH DESCENDER
0560..0588    ; Ll #  [41] ARMENIAN SMALL LETTER TURNED AYB..ARMENIAN SMALL LETTER YI WITH STROKE
10D0..10FA    ; Ll #  [43] GEORGIAN LETTER AN..GEORGIAN LETTER AIN
10FD..10FF    ; Ll #   [3] GEORGIAN LETTER AEN..GEORGIAN LETTER LABIAL SIGN
13F8..13FD    ; Ll #   [6] CHEROKEE SMALL LETTER YE..CHEROKEE SMALL LETTER MV
1C80..1C88    ; Ll #   [9] CYRILLIC SMALL LETTER ROUNDED VE..CYRILLIC SMALL LETTER UNBLENDED UK
1C8A          ; Ll #       CYRILLIC SMALL LETTER TJE
1D00..1D2B    ; Ll #  [44] LATIN LETTER SMALL CAPITAL A..CYRILLIC LETTER SMALL CAPITAL EL
1D6B..1D77    ; Ll #  [13] LATIN SMALL LETTER UE..LATIN SMALL LETTER TURNED G
1D79..1D9A    ; Ll #  [34] LATIN SMALL LETTER INSULAR G..LATIN SMALL LETTER EZH WITH RETROFLEX HOOK
1E01          ; Ll #       LATIN SMALL LETTER A WITH RING BELOW
1E03          ; Ll #       LATIN SMALL LETTER B WITH DOT ABOVE
1E05          ; Ll #       LATIN SMALL LETTER B WITH DOT BELOW
1E07          ; Ll #       LATIN SMALL LETTER B WITH LINE BELOW
1E09          ; Ll #       LATIN SMALL LETTER C WITH CEDILLA AND ACUTE
1E0B          ; Ll #       LATIN SMALL LETTER D WITH DOT ABOVE
1E0D          ; Ll #       LATIN SMALL LETTER D WITH DOT BELOW
1E0F          ; Ll #       LATIN SMALL LETTER D WITH LINE BELOW
1E11          ; Ll #       LATIN SMALL LETTER D WITH CEDILLA
1E13          ; Ll #       LATIN SMALL LETTER D WITH CIRCUMFLEX BELOW
1E15          ; Ll #       LATIN SMALL LETTER E WITH MACRON AND GRAVE
1E17          ; Ll #       LATIN SMALL LETTER E WITH MACRON AND ACUTE
1E19          ; Ll #       LATIN SMALL LETTER E WITH CIRCUMFLEX BELOW
1E1B          ; Ll #       LATIN SMALL LETTER E WITH TILDE BELOW
1E1D          ; Ll #       LATIN SMALL LETTER E WITH CEDILLA AND BREVE
1E1F          ; Ll #       LATIN SMALL LETTER F WITH DOT ABOVE
1E21          ; Ll #       LATIN SMALL LETTER G WITH MACRON
1E23          ; Ll #       LATIN SMALL LETTER H WITH DOT ABOVE
1E25          ; Ll #       LATIN SMALL LETTER H WITH DOT BELOW
1E27          ; Ll #       LATIN SMALL LETTER H WITH DIAERESIS
1E29          ; Ll #       LATIN SMALL LETTER H WITH CEDILLA
1E2B          ; Ll #       LATIN SMALL LETTER H WITH BREVE BELOW
1E2D          ; Ll #       LATIN SMALL LETTER I WITH TILDE BELOW
1E2F          ; Ll #       LATIN SMALL LETTER I WITH DIAERESIS AND ACUTE
1E31          ; Ll #       LATIN SMALL LETTER K WITH ACUTE
1E33          ; Ll #       LATIN SMALL LETTER K WITH DOT BELOW
1E35          ; Ll #       LATIN SMALL LETTER K WITH LINE BELOW
1E37          ; Ll #       LATIN SMALL LETTER L WITH DOT BELOW
1E39          ; Ll #       LATIN SMALL LETTER L WITH DOT BELOW AND MACRON
1E3B          ; Ll #       LATIN SMALL LETTER L WITH LINE BELOW
1E3D          ; Ll #       LATIN SMALL LETTER L WITH CIRCUMFLEX BELOW
1E3F          ; Ll #       LATIN SMALL LETTER M WITH ACUTE
1E41          ; Ll #       LATIN SMALL LETTER M WITH DOT ABOVE
1E43          ; Ll #       LATIN SMALL LETTER M WITH DOT BELOW
1E45          ; Ll #       LATIN SMALL LETTER N WITH DOT ABOVE
1E47          ; Ll #       LATIN SMALL LETTER N WITH DOT BELOW
1E49          ; Ll #       LATIN SMALL LETTER N WITH LINE BELOW
1E4B          ; Ll #       LATIN SMALL LETTER N WITH CIRCUMFLEX BELOW
1E4D          ; Ll #       LATIN SMALL LETTER O WITH TILDE AND ACUTE
1E4F          ; Ll #       LATIN SMALL LETTER O WITH TILDE AND DIAERESIS
1E51          ; Ll #       LATIN SMALL LETTER O WITH MACRON AND GRAVE
1E53          ; Ll #       LATIN SMALL LETTER O WITH MACRON AND ACUTE
1E55          ; Ll #       LATIN SMALL LETTER P WITH ACUTE
1E57          ; Ll #       LATIN SMALL LETTER P WITH DOT ABOVE
1E59          ; Ll #       LATIN SMALL LETTER R WITH DOT ABOVE
1E5B          ; Ll #       LATIN SMALL LETTER R WITH DOT BELOW
1E5D          ; Ll #       LATIN SMALL LETTER R WITH DOT BELOW AND MACRON
1E5F          ; Ll #       LATIN SMALL LETTER R WITH LINE BELOW
1E61          ; Ll #       LATIN SMALL LETTER S WITH DOT ABOVE
1E63          ; Ll #       LATIN SMALL LETTER S WITH DOT BELOW
1E65          ; Ll #       LATIN SMALL LETTER S WITH ACUTE AND DOT ABOVE
1E67          ; Ll #       LATIN SMALL LETTER S WITH CARON AND DOT ABOVE
1E69          ; Ll #       LATIN SMALL LETTER S WITH DOT BELOW AND DOT ABOVE
1E6B          ; Ll #       LATIN SMALL LETTER T WITH DOT ABOVE
1E6D          ; Ll #       LATIN SMALL LETTER T WITH DOT BELOW
1E6F          ; Ll #       LATIN SMALL LETTER T WITH LINE BELOW
1E71          ; Ll #       LATIN SMALL LETTER T WITH CIRCUMFLEX BELOW
1E73          ; Ll #       LATIN SMALL LETTER U WITH DIAERESIS BELOW
1E75          ; Ll #       LATIN SMALL LETTER U WITH TILDE BELOW
1E77          ; Ll #       LATIN SMALL LETTER U WITH CIRCUMFLEX BELOW
1E79          ; Ll #       LATIN SMALL LETTER U WITH TILDE AND ACUTE
1E7B          ; Ll #       LATIN SMALL LETTER U WITH MACRON AND DIAERESIS
1E7D          ; Ll #       LATIN SMALL LETTER V WITH TILDE
1E7F          ; Ll #       LATIN SMALL LETTER V WITH DOT BELOW
1E81          ; Ll #       LATIN SMALL LETTER W WITH GRAVE
1E83          ; Ll #       LATIN SMALL LETTER W WITH ACUTE
1E85          ; Ll #       LATIN SMALL LETTER W WITH DIAERESIS
1E87          ; Ll #       LATIN SMALL LETTER W WITH DOT ABOVE
1E89          ; Ll #       LATIN SMALL LETTER W WITH DOT BELOW
1E8B          ; Ll #       LATIN SMALL LETTER X WITH DOT ABOVE
1E8D          ; Ll #       LATIN SMALL LETTER X WITH DIAERESIS
1E8F          ; Ll #       LATIN SMALL LETTER Y WITH DOT ABOVE
1E91          ; Ll #       LATIN SMALL LETTER Z WITH CIRCUMFLEX
1E93          ; Ll #       LATIN SMALL LETTER Z WITH DOT BELOW
1E95..1E9D    ; Ll #   [9] LATIN SMALL LETTER Z WITH LINE BELOW..LATIN SMALL LETTER LONG S WITH HIGH STROKE
1E9F          ; Ll #       LATIN SMALL LETTER DELTA
1EA1          ; Ll #       LATIN SMALL LETTER A WITH DOT BELOW
1EA3          ; Ll #       LATIN SMALL LETTER A WITH HOOK ABOVE
1EA5          ; Ll #       LATIN SMALL LETTER A WITH CIRCUMFLEX AND ACUTE
1EA7          ; Ll #       LATIN SMALL LETTER A WITH CIRCUMFLEX AND GRAVE
1EA9          ; Ll #       LATIN SMALL LETTER A WITH CIRCUMFLEX AND HOOK ABOVE
1EAB          ; Ll #       LATIN SMALL LETTER A WITH CIRCUMFLEX AND TILDE
1EAD          ; Ll #       LATIN SMALL LETTER A WITH CIRCUMFLEX AND DOT BELOW
1EAF          ; Ll #       LATIN SMALL LETTER A WITH BREVE AND ACUTE
1EB1          ; Ll #       LATIN SMALL LETTER A WITH BREVE AND GRAVE
1EB3          ; Ll #       LATIN SMALL LETTER A WITH BREVE AND HOOK ABOVE
1EB5          ; Ll #       LATIN SMALL LETTER A WITH BREVE AND TILDE
1EB7          ; Ll #       LATIN SMALL LETTER A WITH BREVE AND DOT BELOW
1EB9          ; Ll #       LATIN SMALL LETTER E WITH DOT BELOW
1EBB          ; Ll #       LATIN SMALL LETTER E WITH HOOK ABOVE
1EBD          ; Ll #       LATIN SMALL LETTER E WITH TILDE
1EBF          ; Ll #       LATIN SMALL LETTER E WITH CIRCUMFLEX AND ACUTE
1EC1          ; Ll #       LATIN SMALL LETTER E WITH CIRCUMFLEX AND GRAVE
1EC3          ; Ll #       LATIN SMALL LETTER E WITH CIRCUMFLEX AND HOOK ABOVE
1EC5          ; Ll #       LATIN SMALL LETTER E WITH CIRCUMFLEX AND TILDE
1EC7          ; Ll #       LATIN SMALL LETTER E WITH CIRCUMFLEX AND DOT BELOW
1EC9          ; Ll #       LATIN SMALL LETTER I WITH HOOK ABOVE
1ECB          ; Ll #       LATIN SMALL LETTER I WITH DOT BELOW
1ECD          ; Ll #       LATIN SMALL LETTER O WITH DOT BELOW
1ECF          ; Ll #       LATIN SMALL LETTER O WITH HOOK ABOVE
1ED1          ; Ll #       LATIN SMALL LETTER O WITH CIRCUMFLEX AND ACUTE
1ED3          ; Ll #       LATIN SMALL LETTER O WITH CIRCUMFLEX AND GRAVE
1ED5          ; Ll #       LATIN SMALL LETTER O WITH CIRCUMFLEX AND HOOK ABOVE
1ED7          ; Ll #       LATIN SMALL LETTER O WITH CIRCUMFLEX AND TILDE
1ED9          ; Ll #       LATIN SMALL LETTER O WITH CIRCUMFLEX AND DOT BELOW
1EDB          ; Ll #       LATIN SMALL LETTER O WITH HORN AND ACUTE
1EDD          ; Ll #       LATIN SMALL LETTER O WITH HORN AND GRAVE
1EDF          ; Ll #       LATIN SMALL LETTER O WITH HORN AND HOOK ABOVE
1EE1          ; Ll #       LATIN SMALL LETTER O WITH HORN AND TILDE
1EE3          ; Ll #       LATIN SMALL LETTER O WITH HORN AND DOT BELOW
1EE5          ; Ll #       LATIN SMALL LETTER U WITH DOT BELOW
1EE7          ; Ll #       LATIN SMALL LETTER U WITH HOOK ABOVE
1EE9          ; Ll #       LATIN SMALL LETTER U WITH HORN AND ACUTE
1EEB          ; Ll #       LATIN SMALL LETTER U WITH HORN AND GRAVE
1EED          ; Ll #       LATIN SMALL LETTER U WITH HORN AND HOOK ABOVE
1EEF          ; Ll #       LATIN SMALL LETTER U WITH HORN AND TILDE
1EF1          ; Ll #       LATIN SMALL LETTER U WITH HORN AND DOT BELOW
1EF3          ; Ll #       LATIN SMALL LETTER Y WITH GRAVE
1EF5          ; Ll #       LATIN SMALL LETTER Y WITH DOT BELOW
1EF7          ; Ll #       LATIN SMALL LETTER Y WITH HOOK ABOVE
1EF9          ; Ll #       LATIN SMALL LETTER Y WITH TILDE
1EFB          ; Ll #       LATIN SMALL LETTER MIDDLE-WELSH LL
1EFD          ; Ll #       LATIN SMALL LETTER MIDDLE-WELSH V
1EFF..1F07    ; Ll #   [9] LATIN SMALL LETTER Y WITH LOOP..GREEK SMALL LETTER ALPHA WITH DASIA AND PERISPOMENI
1F10..1F15    ; Ll #   [6] GREEK SMALL LETTER EPSILON WITH PSILI..GREEK SMALL LETTER EPSILON WITH DASIA AND OXIA
1F20..1F27    ; Ll #   [8] GREEK SMALL LETTER ETA WITH PSILI..GREEK SMALL LETTER ETA WITH DASIA AND PERISPOMENI
1F30..1F37    ; Ll #   [8] GREEK SMALL LETTER IOTA WITH PSILI..GREEK SMALL LETTER IOTA WITH DASIA AND PERISPOMENI
1F40..1F45    ; Ll #   [6] GREEK SMALL LETTER OMICRON WITH PSILI..GREEK SMALL LETTER OMICRON WITH DASIA AND OXIA
1F50..1F57    ; Ll #   [8] GREEK SMALL LETTER UPSILON WITH PSILI..GREEK SMALL LETTER UPSILON WITH DASIA AND PERISPOMENI
1F60..1F67    ; Ll #   [8] GREEK SMALL LETTER OMEGA WITH PSILI..GREEK SMALL LETTER OMEGA WITH DASIA AND PERISPOMENI
1F70..1F7D    ; Ll #  [14] GREEK SMALL LETTER ALPHA WITH VARIA..GREEK SMALL LETTER OMEGA WITH OXIA
1F80..1F87    ; Ll #   [8] GREEK SMALL LETTER ALPHA WITH PSILI AND YPOGEGRAMMENI..GREEK SMALL LETTER ALPHA WITH DASIA AND PERISPOMENI AND YPOGEGRAMMENI
1F90..1F97    ; Ll #   [8] GREEK SMALL LETTER ETA WITH PSILI AND YPOGEGRAMMENI..GREEK SMALL LETTER ETA WITH DASIA AND PERISPOMENI AND YPOGEGRAMMENI
1FA0..1FA7    ; Ll #   [8] GREEK SMALL LETTER OMEGA WITH PSILI AND YPOGEGRAMMENI..GREEK SMALL LETTER OMEGA WITH DASIA AND PERISPOMENI AND YPOGEGRAMMENI
1FB0..1FB4    ; Ll #   [5] GREEK SMALL LETTER ALPHA WITH VRACHY..GREEK SMALL LETTER ALPHA WITH OXIA AND YPOGEGRAMMENI
1FB6..1FB7    ; Ll #   [2] GREEK SMALL LETTER ALPHA WITH PERISPOMENI..GREEK SMALL LETTER ALPHA WITH PERISPOMENI AND YPOGEGRAMMENI
1FBE          ; Ll #       GREEK PROSGEGRAMMENI
1FC2..1FC4    ; Ll #   [3] GREEK SMALL LETTER ETA WITH VARIA AND YPOGEGRAMMENI..GREEK SMALL LETTER ETA WITH OXIA AND YPOGEGRAMMENI
1FC6..1FC7    ; Ll #   [2] GREEK SMALL LETTER ETA WITH PERISPOMENI..GREEK SMALL LETTER ETA WITH PERISPOMENI AND YPOGEGRAMMENI
1FD0..1FD3    ; Ll #   [4] GREEK SMALL LETTER IOTA WITH VRACHY..GREEK SMALL LETTER IOTA WITH DIALYTIKA AND OXIA
1FD6..1FD7    ; Ll #   [2] GREEK SMALL LETTER IOTA WITH PERISPOMENI..GREEK SMALL LETTER IOTA WITH DIALYTIKA AND PERISPOMENI
1FE0..1FE7    ; Ll #   [8] GREEK SMALL LETTER UPSILON WITH VRACHY..GREEK SMALL LETTER UPSILON WITH DIALYTIKA AND PERISPOMENI
1FF2..1FF4    ; Ll #   [3] GREEK SMALL LETTER OMEGA WITH VARIA AND YPOGEGRAMMENI..GREEK SMALL LETTER OMEGA WITH OXIA AND YPOGEGRAMMENI
1FF6..1FF7    ; Ll #   [2] GREEK SMALL LETTER OMEGA WITH PERISPOMENI..GREEK SMALL LETTER OMEGA WITH PERISPOMENI AND YPOGEGRAMMENI
210A          ; Ll #       SCRIPT SMALL G
210E..210F    ; Ll #   [2] PLANCK CONSTANT..PLANCK CONSTANT OVER TWO PI
2113          ; Ll #       SCRIPT SMALL L
212F          ; Ll #       SCRIPT SMALL E
2134          ; Ll #       SCRIPT SMALL O
2139          ; Ll #       INFORMATION SOURCE
213C..213D    ; Ll #   [2] DOUBLE-STRUCK SMALL PI..DOUBLE-STRUCK SMALL GAMMA
2146..2149    ; Ll #   [4] DOUBLE-STRUCK ITALIC SMALL D..DOUBLE-STRUCK ITALIC SMALL J
214E          ; Ll #       TURNED SMALL F
2184          ; Ll #       LATIN SMALL LETTER REVERSED C
2C30..2C5F    ; Ll #  [48] GLAGOLITIC SMALL LETTER AZU..GLAGOLITIC SMALL LETTER CAUDATE CHRIVI
2C61          ; Ll #       LATIN SMALL LETTER L WITH DOUBLE BAR
2C65..2C66    ; Ll #   [2] LATIN SMALL LETTER A WITH STROKE..LATIN SMALL LETTER T WITH DIAGONAL STROKE
2C68          ; Ll #       LATIN SMALL LETTER H WITH DESCENDER
2C6A          ; Ll #       LATIN SMALL LETTER K WITH DESCENDER
2C6C          ; Ll #       LATIN SMALL LETTER Z WITH DESCENDER
2C71          ; Ll #       LATIN SMALL LETTER V WITH RIGHT HOOK
2C73..2C74    ; Ll #   [2] LATIN SMALL LETTER W WITH HOOK..LATIN SMALL LETTER V WITH CURL
2C76..2C7B    ; Ll #   [6] LATIN SMALL LETTER HALF H..LATIN LETTER SMALL CAPITAL TURNED E
2C81          ; Ll #       COPTIC SMALL LETTER ALFA
2C83          ; Ll #       COPTIC SMALL LETTER VIDA
2C85          ; Ll #       COPTIC SMALL LETTER GAMMA
2C87          ; Ll #       COPTIC SMALL LETTER DALDA
2C89          ; Ll #       COPTIC SMALL LETTER EIE
2C8B          ; Ll #       COPTIC SMALL LETTER SOU
2C8D          ; Ll #       COPTIC SMALL LETTER ZATA
2C8F          ; Ll #       COPTIC SMALL LETTER HATE
2C91          ; Ll #       COPTIC SMALL LETTER THETHE
2C93          ; Ll #       COPTIC SMALL LETTER IAUDA
2C95          ; Ll #       COPTIC SMALL LETTER KAPA
2C97          ; Ll #       COPTIC SMALL LETTER LAULA
2C99          ; Ll #       COPTIC SMALL LETTER MI
2C9B          ; Ll #       COPTIC SMALL LETTER NI
2C9D          ; Ll #       COPTIC SMALL LETTER KSI
2C9F          ; Ll #       COPTIC SMALL LETTER O
2CA1          ; Ll #       COPTIC SMALL LETTER PI
2CA3          ; Ll #       COPTIC SMALL LETTER RO
2CA5          ; Ll #       COPTIC SMALL LETTER SIMA
2CA7          ; Ll #       COPTIC SMALL LETTER TAU
2CA9          ; Ll #       COPTIC SMALL LETTER UA
2CAB          ; Ll #       COPTIC SMALL LETTER FI
2CAD          ; Ll #       COPTIC SMALL LETTER KHI
2CAF          ; Ll #       COPTIC SMALL LETTER PSI
2CB1          ; Ll #       COPTIC SMALL LETTER OOU
2CB3          ; Ll #       COPTIC SMALL LETTER DIALECT-P ALEF
2CB5          ; Ll #       COPTIC SMALL LETTER OLD COPTIC AIN
2CB7          ; Ll #       COPTIC SMALL LETTER CRYPTOGRAMMIC EIE
2CB9          ; Ll #       COPTIC SMALL LETTER DIALECT-P KAPA
2CBB          ; Ll #       COPTIC SMALL LETTER DIALECT-P NI
2CBD          ; Ll #       COPTIC SMALL LETTER CRYPTOGRAMMIC NI
2CBF          ; Ll #       COPTIC SMALL LETTER OLD COPTIC OOU
2CC1          ; Ll #       COPTIC SMALL LETTER SAMPI
2CC3          ; Ll #       COPTIC SMALL LETTER CROSSED SHEI
2CC5          ; Ll #       COPTIC SMALL LETTER OLD COPTIC SHEI
2CC7          ; Ll #       COPTIC SMALL LETTER OLD COPTIC ESH
2CC9          ; Ll #       COPTIC SMALL LETTER AKHMIMIC KHEI
2CCB          ; Ll #       COPTIC SMALL LETTER DIALECT-P HORI
2CCD          ; Ll #       COPTIC SMALL LETTER OLD COPTIC HORI
2CCF          ; Ll #       COPTIC SMALL LETTER OLD COPTIC HA
2CD1          ; Ll #       COPTIC SMALL LETTER L-SHAPED HA
2CD3          ; Ll #       COPTIC SMALL LETTER OLD COPTIC HEI
2CD5          ; Ll #       COPTIC SMALL LETTER OLD COPTIC HAT
2CD7          ; Ll #       COPTIC SMALL LETTER OLD COPTIC GANGIA
2CD9          ; Ll #       COPTIC SMALL LETTER OLD COPTIC DJA
2CDB          ; Ll #       COPTIC SMALL LETTER OLD COPTIC SHIMA
2CDD          ; Ll #       COPTIC SMALL LETTER OLD NUBIAN SHIMA
2CDF          ; Ll #       COPTIC SMALL LETTER OLD NUBIAN NGI
2CE1          ; Ll #       COPTIC SMALL LETTER OLD NUBIAN NYI
2CE3..2CE4    ; Ll #   [2] COPTIC SMALL LETTER OLD NUBIAN WAU..COPTIC SYMBOL KAI
2CEC          ; Ll #       COPTIC SMALL LETTER CRYPTOGRAMMIC SHEI
2CEE          ; Ll #       COPTIC SMALL LETTER CRYPTOGRAMMIC GANGIA
2CF3          ; Ll #       COPTIC SMALL LETTER BOHAIRIC KHEI
2D00..2D25    ; Ll #  [38] GEORGIAN SMALL LETTER AN..GEORGIAN SMALL LETTER HOE
2D27          ; Ll #       GEORGIAN SMALL LETTER YN
2D2D          ; Ll #       GEORGIAN SMALL LETTER AEN
A641          ; Ll #       CYRILLIC SMALL LETTER ZEMLYA
A643          ; Ll #       CYRILLIC SMALL LETTER DZELO
A645          ; Ll #       CYRILLIC SMALL LETTER REVERSED DZE
A647          ; Ll #       CYRILLIC SMALL LETTER IOTA
A649          ; Ll #       CYRILLIC SMALL LETTER DJERV
A64B          ; Ll #       CYRILLIC SMALL LETTER MONOGRAPH UK
A64D          ; Ll #       CYRILLIC SMALL LETTER BROAD OMEGA
A64F          ; Ll #       CYRILLIC SMALL LETTER NEUTRAL YER
A651          ; Ll #       CYRILLIC SMALL LETTER YERU WITH BACK YER
A653          ; Ll #       CYRILLIC SMALL LETTER IOTIFIED YAT
A655          ; Ll #       CYRILLIC SMALL LETTER REVERSED YU
A657          ; Ll #       CYRILLIC SMALL LETTER IOTIFIED A
A659          ; Ll #       CYRILLIC SMALL LETTER CLOSED LITTLE YUS
A65B          ; Ll #       CYRILLIC SMALL LETTER BLENDED YUS
A65D          ; Ll #       CYRILLIC SMALL LETTER IOTIFIED CLOSED LITTLE YUS
A65F          ; Ll #       CYRILLIC SMALL LETTER YN
A661          ; Ll #       CYRILLIC SMALL LETTER REVERSED TSE
A663          ; Ll #       CYRILLIC SMALL LETTER SOFT DE
A665          ; Ll #       CYRILLIC SMALL LETTER SOFT EL
A667          ; Ll #       CYRILLIC SMALL LETTER SOFT EM
A669          ; Ll #       CYRILLIC SMALL LETTER MONOCULAR O
A66B          ; Ll #       CYRILLIC SMALL LETTER BINOCULAR O
A66D          ; Ll #       CYRILLIC SMALL LETTER DOUBLE MONOCULAR O
A681          ; Ll #       CYRILLIC SMALL LETTER DWE
A683          ; Ll #       CYRILLIC SMALL LETTER DZWE
A685          ; Ll #       CYRILLIC SMALL LETTER ZHWE
A687          ; Ll #       CYRILLIC SMALL LETTER CCHE
A689          ; Ll #       CYRILLIC SMALL LETTER DZZE
A68B          ; Ll #       CYRILLIC SMALL LETTER TE WITH MIDDLE HOOK
A68D          ; Ll #       CYRILLIC SMALL LETTER TWE
A68F          ; Ll #       CYRILLIC SMALL LETTER TSWE
A691          ; Ll #       CYRILLIC SMALL LETTER TSSE
A693          ; Ll #       CYRILLIC SMALL LETTER TCHE
A695          ; Ll #       CYRILLIC SMALL LETTER HWE
A697          ; Ll #       CYRILLIC SMALL LETTER SHWE
A699          ; Ll #       CYRILLIC SMALL LETTER DOUBLE O
A69B          ; Ll #       CYRILLIC SMALL LETTER CROSSED O
A723          ; Ll #       LATIN SMALL LETTER EGYPTOLOGICAL ALEF
A725          ; Ll #       LATIN SMALL LETTER EGYPTOLOGICAL AIN
A727          ; Ll #       LATIN SMALL LETTER HENG
A729          ; Ll #       LATIN SMALL LETTER TZ
A72B          ; Ll #       LATIN SMALL LETTER TRESILLO
A72D          ; Ll #       LATIN SMALL LETTER CUATRILLO
A72F..A731    ; Ll #   [3] LATIN SMALL LETTER CUATRILLO WITH COMMA..LATIN LETTER SMALL CAPITAL S
A733          ; Ll #       LATIN SMALL LETTER AA
A735          ; Ll #       LATIN SMALL LETTER AO
A737          ; Ll #       LATIN SMALL LETTER AU
A739          ; Ll #       LATIN SMALL LETTER AV
A73B          ; Ll #       LATIN SMALL LETTER AV WITH HORIZONTAL BAR
A73D          ; Ll #       LATIN SMALL LETTER AY
A73F          ; Ll #       LATIN SMALL LETTER REVERSED C WITH DOT
A741          ; Ll #       LATIN SMALL LETTER K WITH STROKE
A743          ; Ll #       LATIN SMALL LETTER K WITH DIAGONAL STROKE
A745          ; Ll #       LATIN SMALL LETTER K WITH STROKE AND DIAGONAL STROKE
A747          ; Ll #       LATIN SMALL LETTER BROKEN L
A749          ; Ll #       LATIN SMALL LETTER L WITH HIGH STROKE
A74B          ; Ll #       LATIN SMALL LETTER O WITH LONG STROKE OVERLAY
A74D          ; Ll #       LATIN SMALL LETTER O WITH LOOP
A74F          ; Ll #       LATIN SMALL LETTER OO
A751          ; Ll #       LATIN SMALL LETTER P WITH STROKE THROUGH DESCENDER
A753          ; Ll #       LATIN SMALL LETTER P WITH FLOURISH
A755          ; Ll #       LATIN SMALL LETTER P WITH SQUIRREL TAIL
A757          ; Ll #       LATIN SMALL LETTER Q WITH STROKE THROUGH DESCENDER
A759          ; Ll #       LATIN SMALL LETTER Q WITH DIAGONAL STROKE
A75B          ; Ll #       LATIN SMALL LETTER R ROTUNDA
A75D          ; Ll #       LATIN SMALL LETTER RUM ROTUNDA
A75F          ; Ll #       LATIN SMALL LETTER V WITH DIAGONAL STROKE
A761          ; Ll #       LATIN SMALL LETTER VY
A763          ; Ll #       LATIN SMALL LETTER VISIGOTHIC Z
A765          ; Ll #       LATIN SMALL LETTER THORN WITH STROKE
A767          ; Ll #       LATIN SMALL LETTER THORN WITH STROKE THROUGH DESCENDER
A769          ; Ll #       LATIN SMALL LETTER VEND
A76B          ; Ll #       LATIN SMALL LETTER ET
A76D          ; Ll #       LATIN SMALL LETTER IS
A76F          ; Ll #       LATIN SMALL LETTER CON
A771..A778    ; Ll #   [8] LATIN SMALL LETTER DUM..LATIN SMALL LETTER UM
A77A          ; Ll #       LATIN SMALL LETTER INSULAR D
A77C          ; Ll #       LATIN SMALL LETTER INSULAR F
A77F          ; Ll #       LATIN SMALL LETTER TURNED INSULAR G
A781          ; Ll #       LATIN SMALL LETTER TURNED L
A783          ; Ll #       LATIN SMALL LETTER INSULAR R
A785          ; Ll #       LATIN SMALL LETTER INSULAR S
A787          ; Ll #       LATIN SMALL LETTER INSULAR T
A78C          ; Ll #       LATIN SMALL LETTER SALTILLO
A78E          ; Ll #       LATIN SMALL LETTER L WITH RETROFLEX HOOK AND BELT
A791          ; Ll #       LATIN SMALL LETTER N WITH DESCENDER
A793..A795    ; Ll #   [3] LATIN SMALL LETTER C WITH BAR..LATIN SMALL LETTER H WITH PALATAL HOOK
A797          ; Ll #       LATIN SMALL LETTER B WITH FLOURISH
A799          ; Ll #       LATIN SMALL LETTER F WITH STROKE
A79B          ; Ll #       LATIN SMALL LETTER VOLAPUK AE
A79D          ; Ll #       LATIN SMALL LETTER VOLAPUK OE
A79F          ; Ll #       LATIN SMALL LETTER VOLAPUK UE
A7A1          ; Ll #       LATIN SMALL LETTER G WITH OBLIQUE STROKE
A7A3          ; Ll #       LATIN SMALL LETTER K WITH OBLIQUE STROKE
A7A5          ; Ll #       LATIN SMALL LETTER N WITH OBLIQUE STROKE
A7A7          ; Ll #       LATIN SMALL LETTER R WITH OBLIQUE STROKE
A7A9          ; Ll #       LATIN SMALL LETTER S WITH OBLIQUE STROKE
A7AF          ; Ll #       LATIN LETTER SMALL CAPITAL Q
A7B5          ; Ll #       LATIN SMALL LETTER BETA
A7B7          ; Ll #       LATIN SMALL LETTER OMEGA
A7B9          ; Ll #       LATIN SMALL LETTER U WITH STROKE
A7BB          ; Ll #       LATIN SMALL LETTER GLOTTAL A
A7BD          ; Ll #       LATIN SMALL LETTER GLOTTAL I
A7BF          ; Ll #       LATIN SMALL LETTER GLOTTAL U
A7C1          ; Ll #       LATIN SMALL LETTER OLD POLISH O
A7C3          ; Ll #       LATIN SMALL LETTER ANGLICANA W
A7C8          ; Ll #       LATIN SMALL LETTER D WITH SHORT STROKE OVERLAY
A7CA          ; Ll #       LATIN SMALL LETTER S WITH SHORT STROKE OVERLAY
A7D1          ; Ll #       LATIN SMALL LETTER CLOSED INSULAR G
A7D3          ; Ll #       LATIN SMALL LETTER DOUBLE THORN
A7D5          ; Ll #       LATIN SMALL LETTER DOUBLE WYNN
A7D7          ; Ll #       LATIN SMALL LETTER MIDDLE SCOTS S
A7D9          ; Ll #       LATIN SMALL LETTER SIGMOID S
A7F6          ; Ll #       LATIN SMALL LETTER REVERSED HALF H
A7FA          ; Ll #       LATIN LETTER SMALL CAPITAL TURNED M
AB30..AB5A    ; Ll #  [43] LATIN SMALL LETTER BARRED ALPHA..LATIN SMALL LETTER Y WITH SHORT RIGHT LEG
AB60..AB68    ; Ll #   [9] LATIN SMALL LETTER SAKHA YAT..LATIN SMALL LETTER TURNED R WITH MIDDLE TILDE
AB70..ABBF    ; Ll #  [80] CHEROKEE SMALL LETTER A..CHEROKEE SMALL LETTER YA
FB00..FB06    ; Ll #   [7] LATIN SMALL LIGATURE FF..LATIN SMALL LIGATURE ST
FB13..FB17    ; Ll #   [5] ARMENIAN SMALL LIGATURE MEN NOW..ARMENIAN SMALL LIGATURE MEN XEH
FF41..FF5A    ; Ll #  [26] FULLWIDTH LATIN SMALL LETTER A..FULLWIDTH LATIN SMALL LETTER Z
10428..1044F  ; Ll #  [40] DESERET SMALL LETTER LONG I..DESERET SMALL LETTER EW
104D8..104FB  ; Ll #  [36] OSAGE SMALL LETTER A..OSAGE SMALL LETTER ZHA
10597..105A1  ; Ll #  [11] VITHKUQI SMALL LETTER A..VITHKUQI SMALL LETTER GA
105A3..105B1  ; Ll #  [15] VITHKUQI SMALL LETTER HA..VITHKUQI SMALL LETTER RE
105B3..105B9  ; Ll #   [7] VITHKUQI SMALL LETTER SE..VITHKUQI SMALL LETTER XE
105BB..105BC  ; Ll #   [2] VITHKUQI SMALL LETTER Y..VITHKUQI SMALL LETTER ZE
10CC0..10CF2  ; Ll #  [51] OLD HUNGARIAN SMALL LETTER A..OLD HUNGARIAN SMALL LETTER US
10D70..10D85  ; Ll #  [22] GARAY SMALL LETTER A..GARAY SMALL LETTER OLD NA
118C0..118DF  ; Ll #  [32] WARANG CITI SMALL LETTER NGAA..WARANG CITI SMALL LETTER VIYO
16E60..16E7F  ; Ll #  [32] MEDEFAIDRIN SMALL LETTER M..MEDEFAIDRIN SMALL LETTER Y
1D41A..1D433  ; Ll #  [26] MATHEMATICAL BOLD SMALL A..MATHEMATICAL BOLD SMALL Z
1D44E..1D454  ; Ll #   [7] MATHEMATICAL ITALIC SMALL A..MATHEMATICAL ITALIC SMALL G
1D456..1D467  ; Ll #  [18] MATHEMATICAL ITALIC SMALL I..MATHEMATICAL ITALIC SMALL Z
1D482..1D49B  ; Ll #  [26] MATHEMATICAL BOLD ITALIC SMALL A..MATHEMATICAL BOLD ITALIC SMALL Z
1D4B6..1D4B9  ; Ll #   [4] MATHEMATICAL SCRIPT SMALL A..MATHEMATICAL SCRIPT SMALL D
1D4BB         ; Ll #       MATHEMATICAL SCRIPT SMALL F
1D4BD..1D4C3  ; Ll #   [7] MATHEMATICAL SCRIPT SMALL H..MATHEMATICAL SCRIPT SMALL N
1D4C5..1D4CF  ; Ll #  [11] MATHEMATICAL SCRIPT SMALL P..MATHEMATICAL SCRIPT SMALL Z
1D4EA..1D503  ; Ll #  [26] MATHEMATICAL BOLD SCRIPT SMALL A..MATHEMATICAL BOLD SCRIPT SMALL Z
1D51E..1D537  ; Ll #  [26] MATHEMATICAL FRAKTUR SMALL A..MATHEMATICAL FRAKTUR SMALL Z
1D552..1D56B  ; Ll #  [26] MATHEMATICAL DOUBLE-STRUCK SMALL A..MATHEMATICAL DOUBLE-STRUCK SMALL Z
1D586..1D59F  ; Ll #  [26] MATHEMATICAL BOLD FRAKTUR SMALL A..MATHEMATICAL BOLD FRAKTUR SMALL Z
1D5BA..1D5D3  ; Ll #  [26] MATHEMATICAL SANS-SERIF SMALL A..MATHEMATICAL SANS-SERIF SMALL Z
1D5EE..1D607  ; Ll #  [26] MATHEMATICAL SANS-SERIF BOLD SMALL A..MATHEMATICAL SANS-SERIF BOLD SMALL Z
1D622..1D63B  ; Ll #  [26] MATHEMATICAL SANS-SERIF ITALIC SMALL A..MATHEMATICAL SANS-SERIF ITALIC SMALL Z
1D656..1D66F  ; Ll #  [26] MATHEMATICAL SANS-SERIF BOLD ITALIC SMALL A..MATHEMATICAL SANS-SERIF BOLD ITALIC SMALL Z
1D68A..1D6A5  ; Ll #  [28] MATHEMATICAL MONOSPACE SMALL A..MATHEMATICAL ITALIC SMALL DOTLESS J
1D6C2..1D6DA  ; Ll #  [25] MATHEMATICAL BOLD SMALL ALPHA..MATHEMATICAL BOLD SMALL OMEGA
1D6DC..1D6E1  ; Ll #   [6] MATHEMATICAL BOLD EPSILON SYMBOL..MATHEMATICAL BOLD PI SYMBOL
1D6FC..1D714  ; Ll #  [25] MATHEMATICAL ITALIC SMALL ALPHA..MATHEMATICAL ITALIC SMALL OMEGA
1D716..1D71B  ; Ll #   [6] MATHEMATICAL ITALIC EPSILON SYMBOL..MATHEMATICAL ITALIC PI SYMBOL
1D736..1D74E  ; Ll #  [25] MATHEMATICAL BOLD ITALIC SMALL ALPHA..MATHEMATICAL BOLD ITALIC SMALL OMEGA
1D750..1D755  ; Ll #   [6] MATHEMATICAL BOLD ITALIC EPSILON SYMBOL..MATHEMATICAL BOLD ITALIC PI SYMBOL
1D770..1D788  ; Ll #  [25] MATHEMATICAL SANS-SERIF BOLD SMALL ALPHA..MATHEMATICAL SANS-SERIF BOLD SMALL OMEGA
1D78A..1D78F  ; Ll #   [6] MATHEMATICAL SANS-SERIF BOLD EPSILON SYMBOL..MATHEMATICAL SANS-SERIF BOLD PI SYMBOL
1D7AA..1D7C2  ; Ll #  [25] MATHEMATICAL SANS-SERIF BOLD ITALIC SMALL ALPHA..MATHEMATICAL SANS-SERIF BOLD ITALIC SMALL OMEGA
1D7C4..1D7C9  ; Ll #   [6] MATHEMATICAL SANS-SERIF BOLD ITALIC EPSILON SYMBOL..MATHEMATICAL SANS-SERIF BOLD ITALIC PI SYMBOL
1D7CB         ; Ll #       MATHEMATICAL BOLD SMALL DIGAMMA
1DF00..1DF09  ; Ll #  [10] LATIN SMALL LETTER FENG DIGRAPH WITH TRILL..LATIN SMALL LETTER T WITH HOOK AND RETROFLEX HOOK
1DF0B..1DF1E  ; Ll #  [20] LATIN SMALL LETTER ESH WITH DOUBLE BAR..LATIN SMALL LETTER S WITH CURL
1DF25..1DF2A  ; Ll #   [6] LATIN SMALL LETTER D WITH MID-HEIGHT LEFT HOOK..LATIN SMALL LETTER T WITH MID-HEIGHT LEFT HOOK
1E922..1E943  ; Ll #  [34] ADLAM SMALL LETTER ALIF..ADLAM SMALL LETTER SHA

# Total code points: 2256

# ================================================

# General_Category=Titlecase_Letter

01C5          ; Lt #       LATIN CAPITAL LETTER D WITH SMALL LETTER Z WITH CARON
01C8          ; Lt #       LATIN CAPITAL LETTER L WITH SMALL LETTER J
01CB          ; Lt #       LATIN CAPITAL LETTER N WITH SMALL LETTER J
01F2          ; Lt #       LATIN CAPITAL LETTER D WITH SMALL LETTER Z
1F88..1F8F    ; Lt #   [8] GREEK CAPITAL LETTER ALPHA WITH PSILI AND PROSGEGRAMMENI..GREEK CAPITAL LETTER ALPHA WITH DASIA AND PERISPOMENI AND PROSGEGRAMMENI
1F98..1F9F    ; Lt #   [8] GREEK CAPITAL LETTER ETA WITH PSILI AND PROSGEGRAMMENI..GREEK CAPITAL LETTER ETA WITH DASIA AND PERISPOMENI AND PROSGEGRAMMENI
1FA8..1FAF    ; Lt #   [8] GREEK CAPITAL LETTER OMEGA WITH PSILI AND PROSGEGRAMMENI..GREEK CAPITAL LETTER OMEGA WITH DASIA AND PERISPOMENI AND PROSGEGRAMMENI
1FBC          ; Lt #       GREEK CAPITAL LETTER ALPHA WITH PROSGEGRAMMENI
1FCC          ; Lt #       GREEK CAPITAL LETTER ETA WITH PROSGEGRAMMENI
1FFC          ; Lt #       GREEK CAPITAL LETTER OMEGA WITH PROSGEGRAMMENI

# Total code points: 31

# ================================================

# General_Category=Modifier_Letter

02B0..02C1    ; Lm #  [18] MODIFIER LETTER SMALL H..MODIFIER LETTER REVERSED GLOTTAL STOP
02C6..02D1    ; Lm #  [12] MODIFIER LETTER CIRCUMFLEX ACCENT..MODIFIER LETTER HALF TRIANGULAR COLON
02E0..02E4    ; Lm #   [5] MODIFIER LETTER SMALL GAMMA..MODIFIER LETTER SMALL REVERSED GLOTTAL STOP
02EC          ; Lm #       MODIFIER LETTER VOICING
02EE          ; Lm #       MODIFIER LETTER DOUBLE APOSTROPHE
0374          ; Lm #       GREEK NUMERAL SIGN
037A          ; Lm #       GREEK YPOGEGRAMMENI
0559          ; Lm #       ARMENIAN MODIFIER LETTER LEFT HALF RING
0640          ; Lm #       ARABIC TATWEEL
06E5..06E6    ; Lm #   [2] ARABIC SMALL WAW..ARABIC SMALL YEH
07F4..07F5    ; Lm #   [2] NKO HIGH TONE APOSTROPHE..NKO LOW TONE APOSTROPHE
07FA          ; Lm #       NKO LAJANYALAN
081A          ; Lm #       SAMARITAN MODIFIER LETTER EPENTHETIC YUT
0824          ; Lm #       SAMARITAN MODIFIER LETTER SHORT A
0828          ; Lm #       SAMARITAN MODIFIER LETTER I
08C9          ; Lm #       ARABIC SMALL FARSI YEH
0971          ; Lm #       DEVANAGARI SIGN HIGH SPACING DOT
0E46          ; Lm #       THAI CHARACTER MAIYAMOK
0EC6          ; Lm #       LAO KO LA
10FC          ; Lm #       MODIFIER LETTER GEORGIAN NAR
17D7          ; Lm #       KHMER SIGN LEK TOO
1843          ; Lm #       MONGOLIAN LETTER TODO LONG VOWEL SIGN
1AA7          ; Lm #       TAI THAM SIGN MAI YAMOK
1C78..1C7D    ; Lm #   [6] OL CHIKI MU TTUDDAG..OL CHIKI AHAD
1D2C..1D6A    ; Lm #  [63] MODIFIER LETTER CAPITAL A..GREEK SUBSCRIPT SMALL LETTER CHI
1D78          ; Lm #       MODIFIER LETTER CYRILLIC EN
1D9B..1DBF    ; Lm #  [37] MODIFIER LETTER SMALL TURNED ALPHA..MODIFIER LETTER SMALL THETA
2071          ; Lm #       SUPERSCRIPT LATIN SMALL LETTER I
207F          ; Lm #       SUPERSCRIPT LATIN SMALL LETTER N
2090..209C    ; Lm #  [13] LATIN SUBSCRIPT SMALL LETTER A..LATIN SUBSCRIPT SMALL LETTER T
2C7C..2C7D    ; Lm #   [2] LATIN SUBSCRIPT SMALL LETTER J..MODIFIER LETTER CAPITAL V
2D6F          ; Lm #       TIFINAGH MODIFIER LETTER LABIALIZATION MARK
2E2F          ; Lm #       VERTICAL TILDE
3005          ; Lm #       IDEOGRAPHIC ITERATION MARK
3031..3035    ; Lm #   [5] VERTICAL KANA REPEAT MARK..VERTICAL KANA REPEAT MARK LOWER HALF
303B          ; Lm #       VERTICAL IDEOGRAPHIC ITERATION MARK
309D..309E    ; Lm #   [2] HIRAGANA ITERATION MARK..HIRAGANA VOICED ITERATION MARK
30FC..30FE    ; Lm #   [3] KATAKANA-HIRAGANA PROLONGED SOUND MARK..KATAKANA VOICED ITERATION MARK
A015          ; Lm #       YI SYLLABLE WU
A4F8..A4FD    ; Lm #   [6] LISU LETTER TONE MYA TI..LISU LETTER TONE MYA JEU
A60C          ; Lm #       VAI SYLLABLE LENGTHENER
A67F          ; Lm #       CYRILLIC PAYEROK
A69C..A69D    ; Lm #   [2] MODIFIER LETTER CYRILLIC HARD SIGN..MODIFIER LETTER CYRILLIC SOFT SIGN
A717..A71F    ; Lm #   [9] MODIFIER LETTER DOT VERTICAL BAR..MODIFIER LETTER LOW INVERTED EXCLAMATION MARK
A770          ; Lm #       MODIFIER LETTER US
A788          ; Lm #       MODIFIER LETTER LOW CIRCUMFLEX ACCENT
A7F2..A7F4    ; Lm #   [3] MODIFIER LETTER CAPITAL C..MODIFIER LETTER CAPITAL Q
A7F8..A7F9    ; Lm #   [2] MODIFIER LETTER CAPITAL H WITH STROKE..MODIFIER LETTER SMALL LIGATURE OE
A9CF          ; Lm #       JAVANESE PANGRANGKEP
A9E6          ; Lm #       MYANMAR MODIFIER LETTER SHAN REDUPLICATION
AA70          ; Lm #       MYANMAR MODIFIER LETTER KHAMTI REDUPLICATION
AADD          ; Lm #       TAI VIET SYMBOL SAM
AAF3..AAF4    ; Lm #   [2] MEETEI MAYEK SYLLABLE REPETITION MARK..MEETEI MAYEK WORD REPETITION MARK
AB5C..AB5F    ; Lm #   [4] MODIFIER LETTER SMALL HENG..MODIFIER LETTER SMALL U WITH LEFT HOOK
AB69          ; Lm #       MODIFIER LETTER SMALL TURNED W
FF70          ; Lm #       HALFWIDTH KATAKANA-HIRAGANA PROLONGED SOUND MARK
FF9E..FF9F    ; Lm #   [2] HALFWIDTH KATAKANA VOICED SOUND MARK..HALFWIDTH KATAKANA SEMI-VOICED SOUND MARK
10780..10785  ; Lm #   [6] MODIFIER LETTER SMALL CAPITAL AA..MODIFIER LETTER SMALL B WITH HOOK
10787..107B0  ; Lm #  [42] MODIFIER LETTER SMALL DZ DIGRAPH..MODIFIER LETTER SMALL V WITH RIGHT HOOK
107B2..107BA  ; Lm #   [9] MODIFIER LETTER SMALL CAPITAL Y..MODIFIER LETTER SMALL S WITH CURL
10D4E         ; Lm #       GARAY VOWEL LENGTH MARK
10D6F         ; Lm #       GARAY REDUPLICATION MARK
16B40..16B43  ; Lm #   [4] PAHAWH HMONG SIGN VOS SEEV..PAHAWH HMONG SIGN IB YAM
16F93..16F9F  ; Lm #  [13] MIAO LETTER TONE-2..MIAO LETTER REFORMED TONE-8
16FE0..16FE1  ; Lm #   [2] TANGUT ITERATION MARK..NUSHU ITERATION MARK
16FE3         ; Lm #       OLD CHINESE ITERATION MARK
1AFF0..1AFF3  ; Lm #   [4] KATAKANA LETTER MINNAN TONE-2..KATAKANA LETTER MINNAN TONE-5
1AFF5..1AFFB  ; Lm #   [7] KATAKANA LETTER MINNAN TONE-7..KATAKANA LETTER MINNAN NASALIZED TONE-5
1AFFD..1AFFE  ; Lm #   [2] KATAKANA LETTER MINNAN NASALIZED TONE-7..KATAKANA LETTER MINNAN NASALIZED TONE-8
1E030..1E06D  ; Lm #  [62] MODIFIER LETTER CYRILLIC SMALL A..MODIFIER LETTER CYRILLIC SMALL STRAIGHT U WITH STROKE
1E137..1E13D  ; Lm #   [7] NYIAKENG PUACHUE HMONG SIGN FOR PERSON..NYIAKENG PUACHUE HMONG SYLLABLE LENGTHENER
1E4EB         ; Lm #       NAG MUNDARI SIGN OJOD
1E94B         ; Lm #       ADLAM NASALIZATION MARK

# Total code points: 399

# ================================================

# General_Category=Other_Letter

00AA          ; Lo #       FEMININE ORDINAL INDICATOR
00BA          ; Lo #       MASCULINE ORDINAL INDICATOR
01BB          ; Lo #       LATIN LETTER TWO WITH STROKE
01C0..01C3    ; Lo #   [4] LATIN LETTER DENTAL CLICK..LATIN LETTER RETROFLEX CLICK
0294          ; Lo #       LATIN LETTER GLOTTAL STOP
05D0..05EA    ; Lo #  [27] HEBREW LETTER ALEF..HEBREW LETTER TAV
05EF..05F2    ; Lo #   [4] HEBREW YOD TRIANGLE..HEBREW LIGATURE YIDDISH DOUBLE YOD
0620..063F    ; Lo #  [32] ARABIC LETTER KASHMIRI YEH..ARABIC LETTER FARSI YEH WITH THREE DOTS ABOVE
0641..064A    ; Lo #  [10] ARABIC LETTER FEH..ARABIC LETTER YEH
066E..066F    ; Lo #   [2] ARABIC LETTER DOTLESS BEH..ARABIC LETTER DOTLESS QAF
0671..06D3    ; Lo #  [99] ARABIC LETTER ALEF WASLA..ARABIC LETTER YEH BARREE WITH HAMZA ABOVE
06D5          ; Lo #       ARABIC LETTER AE
06EE..06EF    ; Lo #   [2] ARABIC LETTER DAL WITH INVERTED V..ARABIC LETTER REH WITH INVERTED V
06FA..06FC    ; Lo #   [3] ARABIC LETTER SHEEN WITH DOT BELOW..ARABIC LETTER GHAIN WITH DOT BELOW
06FF          ; Lo #       ARABIC LETTER HEH WITH INVERTED V
0710          ; Lo #       SYRIAC LETTER ALAPH
0712..072F    ; Lo #  [30] SYRIAC LETTER BETH..SYRIAC LETTER PERSIAN DHALATH
074D..07A5    ; Lo #  [89] SYRIAC LETTER SOGDIAN ZHAIN..THAANA LETTER WAAVU
07B1          ; Lo #       THAANA LETTER NAA
07CA..07EA    ; Lo #  [33] NKO LETTER A..NKO LETTER JONA RA
0800..0815    ; Lo #  [22] SAMARITAN LETTER ALAF..SAMARITAN LETTER TAAF
0840..0858    ; Lo #  [25] MANDAIC LETTER HALQA..MANDAIC LETTER AIN
0860..086A    ; Lo #  [11] SYRIAC LETTER MALAYALAM NGA..SYRIAC LETTER MALAYALAM SSA
0870..0887    ; Lo #  [24] ARABIC LETTER ALEF WITH ATTACHED FATHA..ARABIC BASELINE ROUND DOT
0889..088E    ; Lo #   [6] ARABIC LETTER NOON WITH INVERTED SMALL V..ARABIC VERTICAL TAIL
08A0..08C8    ; Lo #  [41] ARABIC LETTER BEH WITH SMALL V BELOW..ARABIC LETTER GRAF
0904..0939    ; Lo #  [54] DEVANAGARI LETTER SHORT A..DEVANAGARI LETTER HA
093D          ; Lo #       DEVANAGARI SIGN AVAGRAHA
0950          ; Lo #       DEVANAGARI OM
0958..0961    ; Lo #  [10] DEVANAGARI LETTER QA..DEVANAGARI LETTER VOCALIC LL
0972..0980    ; Lo #  [15] DEVANAGARI LETTER CANDRA A..BENGALI ANJI
0985..098C    ; Lo #   [8] BENGALI LETTER A..BENGALI LETTER VOCALIC L
098F..0990    ; Lo #   [2] BENGALI LETTER E..BENGALI LETTER AI
0993..09A8    ; Lo #  [22] BENGALI LETTER O..BENGALI LETTER NA
09AA..09B0    ; Lo #   [7] BENGALI LETTER PA..BENGALI LETTER RA
09B2          ; Lo #       BENGALI LETTER LA
09B6..09B9    ; Lo #   [4] BENGALI LETTER SHA..BENGALI LETTER HA
09BD          ; Lo #       BENGALI SIGN AVAGRAHA
09CE          ; Lo #       BENGALI LETTER KHANDA TA
09DC..09DD    ; Lo #   [2] BENGALI LETTER RRA..BENGALI LETTER RHA
09DF..09E1    ; Lo #   [3] BENGALI LETTER YYA..BENGALI LETTER VOCALIC LL
09F0..09F1    ; Lo #   [2] BENGALI LETTER RA WITH MIDDLE DIAGONAL..BENGALI LETTER RA WITH LOWER DIAGONAL
09FC          ; Lo #       BENGALI LETTER VEDIC ANUSVARA
0A05..0A0A    ; Lo #   [6] GURMUKHI LETTER A..GURMUKHI LETTER UU
0A0F..0A10    ; Lo #   [2] GURMUKHI LETTER EE..GURMUKHI LETTER AI
0A13..0A28    ; Lo #  [22] GURMUKHI LETTER OO..GURMUKHI LETTER NA
0A2A..0A30    ; Lo #   [7] GURMUKHI LETTER PA..GURMUKHI LETTER RA
0A32..0A33    ; Lo #   [2] GURMUKHI LETTER LA..GURMUKHI LETTER LLA
0A35..0A36    ; Lo #   [2] GURMUKHI LETTER VA..GURMUKHI LETTER SHA
0A38..0A39    ; Lo #   [2] GURMUKHI LETTER SA..GURMUKHI LETTER HA
0A59..0A5C    ; Lo #   [4] GURMUKHI LETTER KHHA..GURMUKHI LETTER RRA
0A5E          ; Lo #       GURMUKHI LETTER FA
0A72..0A74    ; Lo #   [3] GURMUKHI IRI..GURMUKHI EK ONKAR
0A85..0A8D    ; Lo #   [9] GUJARATI LETTER A..GUJARATI VOWEL CANDRA E
0A8F..0A91    ; Lo #   [3] GUJARATI LETTER E..GUJARATI VOWEL CANDRA O
0A93..0AA8    ; Lo #  [22] GUJARATI LETTER O..GUJARATI LETTER NA
0AAA..0AB0    ; Lo #   [7] GUJARATI LETTER PA..GUJARATI LETTER RA
0AB2..0AB3    ; Lo #   [2] GUJARATI LETTER LA..GUJARATI LETTER LLA
0AB5..0AB9    ; Lo #   [5] GUJARATI LETTER VA..GUJARATI LETTER HA
0ABD          ; Lo #       GUJARATI SIGN AVAGRAHA
0AD0          ; Lo #       GUJARATI OM
0AE0..0AE1    ; Lo #   [2] GUJARATI LETTER VOCALIC RR..GUJARATI LETTER VOCALIC LL
0AF9          ; Lo #       GUJARATI LETTER ZHA
0B05..0B0C    ; Lo #   [8] ORIYA LETTER A..ORIYA LETTER VOCALIC L
0B0F..0B10    ; Lo #   [2] ORIYA LETTER E..ORIYA LETTER AI
0B13..0B28    ; Lo #  [22] ORIYA LETTER O..ORIYA LETTER NA
0B2A..0B30    ; Lo #   [7] ORIYA LETTER PA..ORIYA LETTER RA
0B32..0B33    ; Lo #   [2] ORIYA LETTER LA..ORIYA LETTER LLA
0B35..0B39    ; Lo #   [5] ORIYA LETTER VA..ORIYA LETTER HA
0B3D          ; Lo #       ORIYA SIGN AVAGRAHA
0B5C..0B5D    ; Lo #   [2] ORIYA LETTER RRA..ORIYA LETTER RHA
0B5F..0B61    ; Lo #   [3] ORIYA LETTER YYA..ORIYA LETTER VOCALIC LL
0B71          ; Lo #       ORIYA LETTER WA
0B83          ; Lo #       TAMIL SIGN VISARGA
0B85..0B8A    ; Lo #   [6] TAMIL LETTER A..TAMIL LETTER UU
0B8E..0B90    ; Lo #   [3] TAMIL LETTER E..TAMIL LETTER AI
0B92..0B95    ; Lo #   [4] TAMIL LETTER O..TAMIL LETTER KA
0B99..0B9A    ; Lo #   [2] TAMIL LETTER NGA..TAMIL LETTER CA
0B9C          ; Lo #       TAMIL LETTER JA
0B9E..0B9F    ; Lo #   [2] TAMIL LETTER NYA..TAMIL LETTER TTA
0BA3..0BA4    ; Lo #   [2] TAMIL LETTER NNA..TAMIL LETTER TA
0BA8..0BAA    ; Lo #   [3] TAMIL LETTER NA..TAMIL LETTER PA
0BAE..0BB9    ; Lo #  [12] TAMIL LETTER MA..TAMIL LETTER HA
0BD0          ; Lo #       TAMIL OM
0C05..0C0C    ; Lo #   [8] TELUGU LETTER A..TELUGU LETTER VOCALIC L
0C0E..0C10    ; Lo #   [3] TELUGU LETTER E..TELUGU LETTER AI
0C12..0C28    ; Lo #  [23] TELUGU LETTER O..TELUGU LETTER NA
0C2A..0C39    ; Lo #  [16] TELUGU LETTER PA..TELUGU LETTER HA
0C3D          ; Lo #       TELUGU SIGN AVAGRAHA
0C58..0C5A    ; Lo #   [3] TELUGU LETTER TSA..TELUGU LETTER RRRA
0C5C..0C5D    ; Lo #   [2] TELUGU ARCHAIC SHRII..TELUGU LETTER NAKAARA POLLU
0C60..0C61    ; Lo #   [2] TELUGU LETTER VOCALIC RR..TELUGU LETTER VOCALIC LL
0C80          ; Lo #       KANNADA SIGN SPACING CANDRABINDU
0C85..0C8C    ; Lo #   [8] KANNADA LETTER A..KANNADA LETTER VOCALIC L
0C8E..0C90    ; Lo #   [3] KANNADA LETTER E..KANNADA LETTER AI
0C92..0CA8    ; Lo #  [23] KANNADA LETTER O..KANNADA LETTER NA
0CAA..0CB3    ; Lo #  [10] KANNADA LETTER PA..KANNADA LETTER LLA
0CB5..0CB9    ; Lo #   [5] KANNADA LETTER VA..KANNADA LETTER HA
0CBD          ; Lo #       KANNADA SIGN AVAGRAHA
0CDC..0CDE    ; Lo #   [3] KANNADA ARCHAIC SHRII..KANNADA LETTER FA
0CE0..0CE1    ; Lo #   [2] KANNADA LETTER VOCALIC RR..KANNADA LETTER VOCALIC LL
0CF1..0CF2    ; Lo #   [2] KANNADA SIGN JIHVAMULIYA..KANNADA SIGN UPADHMANIYA
0D04..0D0C    ; Lo #   [9] MALAYALAM LETTER VEDIC ANUSVARA..MALAYALAM LETTER VOCALIC L
0D0E..0D10    ; Lo #   [3] MALAYALAM LETTER E..MALAYALAM LETTER AI
0D12..0D3A    ; Lo #  [41] MALAYALAM LETTER O..MALAYALAM LETTER TTTA
0D3D          ; Lo #       MALAYALAM SIGN AVAGRAHA
0D4E          ; Lo #       MALAYALAM LETTER DOT REPH
0D54..0D56    ; Lo #   [3] MALAYALAM LETTER CHILLU M..MALAYALAM LETTER CHILLU LLL
0D5F..0D61    ; Lo #   [3] MALAYALAM LETTER ARCHAIC II..MALAYALAM LETTER VOCALIC LL
0D7A..0D7F    ; Lo #   [6] MALAYALAM LETTER CHILLU NN..MALAYALAM LETTER CHILLU K
0D85..0D96    ; Lo #  [18] SINHALA LETTER AYANNA..SINHALA LETTER AUYANNA
0D9A..0DB1    ; Lo #  [24] SINHALA LETTER ALPAPRAANA KAYANNA..SINHALA LETTER DANTAJA NAYANNA
0DB3..0DBB    ; Lo #   [9] SINHALA LETTER SANYAKA DAYANNA..SINHALA LETTER RAYANNA
0DBD          ; Lo #       SINHALA LETTER DANTAJA LAYANNA
0DC0..0DC6    ; Lo #   [7] SINHALA LETTER VAYANNA..SINHALA LETTER FAYANNA
0E01..0E30    ; Lo #  [48] THAI CHARACTER KO KAI..THAI CHARACTER SARA A
0E32..0E33    ; Lo #   [2] THAI CHARACTER SARA AA..THAI CHARACTER SARA AM
0E40..0E45    ; Lo #   [6] THAI CHARACTER SARA E..THAI CHARACTER LAKKHANGYAO
0E81..0E82    ; Lo #   [2] LAO LETTER KO..LAO LETTER KHO SUNG
0E84          ; Lo #       LAO LETTER KHO TAM
0E86..0E8A    ; Lo #   [5] LAO LETTER PALI GHA..LAO LETTER SO TAM
0E8C..0EA3    ; Lo #  [24] LAO LETTER PALI JHA..LAO LETTER LO LING
0EA5          ; Lo #       LAO LETTER LO LOOT
0EA7..0EB0    ; Lo #  [10] LAO LETTER WO..LAO VOWEL SIGN A
0EB2..0EB3    ; Lo #   [2] LAO VOWEL SIGN AA..LAO VOWEL SIGN AM
0EBD          ; Lo #       LAO SEMIVOWEL SIGN NYO
0EC0..0EC4    ; Lo #   [5] LAO VOWEL SIGN E..LAO VOWEL SIGN AI
0EDC..0EDF    ; Lo #   [4] LAO HO NO..LAO LETTER KHMU NYO
0F00          ; Lo #       TIBETAN SYLLABLE OM
0F40..0F47    ; Lo #   [8] TIBETAN LETTER KA..TIBETAN LETTER JA
0F49..0F6C    ; Lo #  [36] TIBETAN LETTER NYA..TIBETAN LETTER RRA
0F88..0F8C    ; Lo #   [5] TIBETAN SIGN LCE TSA CAN..TIBETAN SIGN INVERTED MCHU CAN
1000..102A    ; Lo #  [43] MYANMAR LETTER KA..MYANMAR LETTER AU
103F          ; Lo #       MYANMAR LETTER GREAT SA
1050..1055    ; Lo #   [6] MYANMAR LETTER SHA..MYANMAR LETTER VOCALIC LL
105A..105D    ; Lo #   [4] MYANMAR LETTER MON NGA..MYANMAR LETTER MON BBE
1061          ; Lo #       MYANMAR LETTER SGAW KAREN SHA
1065..1066    ; Lo #   [2] MYANMAR LETTER WESTERN PWO KAREN THA..MYANMAR LETTER WESTERN PWO KAREN PWA
106E..1070    ; Lo #   [3] MYANMAR LETTER EASTERN PWO KAREN NNA..MYANMAR LETTER EASTERN PWO KAREN GHWA
1075..1081    ; Lo #  [13] MYANMAR LETTER SHAN KA..MYANMAR LETTER SHAN HA
108E          ; Lo #       MYANMAR LETTER RUMAI PALAUNG FA
1100..1248    ; Lo # [329] HANGUL CHOSEONG KIYEOK..ETHIOPIC SYLLABLE QWA
124A..124D    ; Lo #   [4] ETHIOPIC SYLLABLE QWI..ETHIOPIC SYLLABLE QWE
1250..1256    ; Lo #   [7] ETHIOPIC SYLLABLE QHA..ETHIOPIC SYLLABLE QHO
1258          ; Lo #       ETHIOPIC SYLLABLE QHWA
125A..125D    ; Lo #   [4] ETHIOPIC SYLLABLE QHWI..ETHIOPIC SYLLABLE QHWE
1260..1288    ; Lo #  [41] ETHIOPIC SYLLABLE BA..ETHIOPIC SYLLABLE XWA
128A..128D    ; Lo #   [4] ETHIOPIC SYLLABLE XWI..ETHIOPIC SYLLABLE XWE
1290..12B0    ; Lo #  [33] ETHIOPIC SYLLABLE NA..ETHIOPIC SYLLABLE KWA
12B2..12B5    ; Lo #   [4] ETHIOPIC SYLLABLE KWI..ETHIOPIC SYLLABLE KWE
12B8..12BE    ; Lo #   [7] ETHIOPIC SYLLABLE KXA..ETHIOPIC SYLLABLE KXO
12C0          ; Lo #       ETHIOPIC SYLLABLE KXWA
12C2..12C5    ; Lo #   [4] ETHIOPIC SYLLABLE KXWI..ETHIOPIC SYLLABLE KXWE
12C8..12D6    ; Lo #  [15] ETHIOPIC SYLLABLE WA..ETHIOPIC SYLLABLE PHARYNGEAL O
12D8..1310    ; Lo #  [57] ETHIOPIC SYLLABLE ZA..ETHIOPIC SYLLABLE GWA
1312..1315    ; Lo #   [4] ETHIOPIC SYLLABLE GWI..ETHIOPIC SYLLABLE GWE
1318..135A    ; Lo #  [67] ETHIOPIC SYLLABLE GGA..ETHIOPIC SYLLABLE FYA
1380..138F    ; Lo #  [16] ETHIOPIC SYLLABLE SEBATBEIT MWA..ETHIOPIC SYLLABLE PWE
1401..166C    ; Lo # [620] CANADIAN SYLLABICS E..CANADIAN SYLLABICS CARRIER TTSA
166F..167F    ; Lo #  [17] CANADIAN SYLLABICS QAI..CANADIAN SYLLABICS BLACKFOOT W
1681..169A    ; Lo #  [26] OGHAM LETTER BEITH..OGHAM LETTER PEITH
16A0..16EA    ; Lo #  [75] RUNIC LETTER FEHU FEOH FE F..RUNIC LETTER X
16F1..16F8    ; Lo #   [8] RUNIC LETTER K..RUNIC LETTER FRANKS CASKET AESC
1700..1711    ; Lo #  [18] TAGALOG LETTER A..TAGALOG LETTER HA
171F..1731    ; Lo #  [19] TAGALOG LETTER ARCHAIC RA..HANUNOO LETTER HA
1740..1751    ; Lo #  [18] BUHID LETTER A..BUHID LETTER HA
1760..176C    ; Lo #  [13] TAGBANWA LETTER A..TAGBANWA LETTER YA
176E..1770    ; Lo #   [3] TAGBANWA LETTER LA..TAGBANWA LETTER SA
1780..17B3    ; Lo #  [52] KHMER LETTER KA..KHMER INDEPENDENT VOWEL QAU
17DC          ; Lo #       KHMER SIGN AVAKRAHASANYA
1820..1842    ; Lo #  [35] MONGOLIAN LETTER A..MONGOLIAN LETTER CHI
1844..1878    ; Lo #  [53] MONGOLIAN LETTER TODO E..MONGOLIAN LETTER CHA WITH TWO DOTS
1880..1884    ; Lo #   [5] MONGOLIAN LETTER ALI GALI ANUSVARA ONE..MONGOLIAN LETTER ALI GALI INVERTED UBADAMA
1887..18A8    ; Lo #  [34] MONGOLIAN LETTER ALI GALI A..MONGOLIAN LETTER MANCHU ALI GALI BHA
18AA          ; Lo #       MONGOLIAN LETTER MANCHU ALI GALI LHA
18B0..18F5    ; Lo #  [70] CANADIAN SYLLABICS OY..CANADIAN SYLLABICS CARRIER DENTAL S
1900..191E    ; Lo #  [31] LIMBU VOWEL-CARRIER LETTER..LIMBU LETTER TRA
1950..196D    ; Lo #  [30] TAI LE LETTER KA..TAI LE LETTER AI
1970..1974    ; Lo #   [5] TAI LE LETTER TONE-2..TAI LE LETTER TONE-6
1980..19AB    ; Lo #  [44] NEW TAI LUE LETTER HIGH QA..NEW TAI LUE LETTER LOW SUA
19B0..19C9    ; Lo #  [26] NEW TAI LUE VOWEL SIGN VOWEL SHORTENER..NEW TAI LUE TONE MARK-2
1A00..1A16    ; Lo #  [23] BUGINESE LETTER KA..BUGINESE LETTER HA
1A20..1A54    ; Lo #  [53] TAI THAM LETTER HIGH KA..TAI THAM LETTER GREAT SA
1B05..1B33    ; Lo #  [47] BALINESE LETTER AKARA..BALINESE LETTER HA
1B45..1B4C    ; Lo #   [8] BALINESE LETTER KAF SASAK..BALINESE LETTER ARCHAIC JNYA
1B83..1BA0    ; Lo #  [30] SUNDANESE LETTER A..SUNDANESE LETTER HA
1BAE..1BAF    ; Lo #   [2] SUNDANESE LETTER KHA..SUNDANESE LETTER SYA
1BBA..1BE5    ; Lo #  [44] SUNDANESE AVAGRAHA..BATAK LETTER U
1C00..1C23    ; Lo #  [36] LEPCHA LETTER KA..LEPCHA LETTER A
1C4D..1C4F    ; Lo #   [3] LEPCHA LETTER TTA..LEPCHA LETTER DDA
1C5A..1C77    ; Lo #  [30] OL CHIKI LETTER LA..OL CHIKI LETTER OH
1CE9..1CEC    ; Lo #   [4] VEDIC SIGN ANUSVARA ANTARGOMUKHA..VEDIC SIGN ANUSVARA VAMAGOMUKHA WITH TAIL
1CEE..1CF3    ; Lo #   [6] VEDIC SIGN HEXIFORM LONG ANUSVARA..VEDIC SIGN ROTATED ARDHAVISARGA
1CF5..1CF6    ; Lo #   [2] VEDIC SIGN JIHVAMULIYA..VEDIC SIGN UPADHMANIYA
1CFA          ; Lo #       VEDIC SIGN DOUBLE ANUSVARA ANTARGOMUKHA
2135..2138    ; Lo #   [4] ALEF SYMBOL..DALET SYMBOL
2D30..2D67    ; Lo #  [56] TIFINAGH LETTER YA..TIFINAGH LETTER YO
2D80..2D96    ; Lo #  [23] ETHIOPIC SYLLABLE LOA..ETHIOPIC SYLLABLE GGWE
2DA0..2DA6    ; Lo #   [7] ETHIOPIC SYLLABLE SSA..ETHIOPIC SYLLABLE SSO
2DA8..2DAE    ; Lo #   [7] ETHIOPIC SYLLABLE CCA..ETHIOPIC SYLLABLE CCO
2DB0..2DB6    ; Lo #   [7] ETHIOPIC SYLLABLE ZZA..ETHIOPIC SYLLABLE ZZO
2DB8..2DBE    ; Lo #   [7] ETHIOPIC SYLLABLE CCHA..ETHIOPIC SYLLABLE CCHO
2DC0..2DC6    ; Lo #   [7] ETHIOPIC SYLLABLE QYA..ETHIOPIC SYLLABLE QYO
2DC8..2DCE    ; Lo #   [7] ETHIOPIC SYLLABLE KYA..ETHIOPIC SYLLABLE KYO
2DD0..2DD6    ; Lo #   [7] ETHIOPIC SYLLABLE XYA..ETHIOPIC SYLLABLE XYO
2DD8..2DDE    ; Lo #   [7] ETHIOPIC SYLLABLE GYA..ETHIOPIC SYLLABLE GYO
3006          ; Lo #       IDEOGRAPHIC CLOSING MARK
303C          ; Lo #       MASU MARK
3041..3096    ; Lo #  [86] HIRAGANA LETTER SMALL A..HIRAGANA LETTER SMALL KE
309F          ; Lo #       HIRAGANA DIGRAPH YORI
30A1..30FA    ; Lo #  [90] KATAKANA LETTER SMALL A..KATAKANA LETTER VO
30FF          ; Lo #       KATAKANA DIGRAPH KOTO
3105..312F    ; Lo #  [43] BOPOMOFO LETTER B..BOPOMOFO LETTER NN
3131..318E    ; Lo #  [94] HANGUL LETTER KIYEOK..HANGUL LETTER ARAEAE
31A0..31BF    ; Lo #  [32] BOPOMOFO LETTER BU..BOPOMOFO LETTER AH
31F0..31FF    ; Lo #  [16] KATAKANA LETTER SMALL KU..KATAKANA LETTER SMALL RO
3400..4DBF    ; Lo # [6592] CJK UNIFIED IDEOGRAPH-3400..CJK UNIFIED IDEOGRAPH-4DBF
4E00..A014    ; Lo # [21013] CJK UNIFIED IDEOGRAPH-4E00..YI SYLLABLE E
A016..A48C    ; Lo # [1143] YI SYLLABLE BIT..YI SYLLABLE YYR
A4D0..A4F7    ; Lo #  [40] LISU LETTER BA..LISU LETTER OE
A500..A60B    ; Lo # [268] VAI SYLLABLE EE..VAI SYLLABLE NG
A610..A61F    ; Lo #  [16] VAI SYLLABLE NDOLE FA..VAI SYMBOL JONG
A62A..A62B    ; Lo #   [2] VAI SYLLABLE NDOLE MA..VAI SYLLABLE NDOLE DO
A66E          ; Lo #       CYRILLIC LETTER MULTIOCULAR O
A6A0..A6E5    ; Lo #  [70] BAMUM LETTER A..BAMUM LETTER KI
A78F          ; Lo #       LATIN LETTER SINOLOGICAL DOT
A7F7          ; Lo #       LATIN EPIGRAPHIC LETTER SIDEWAYS I
A7FB..A801    ; Lo #   [7] LATIN EPIGRAPHIC LETTER REVERSED F..SYLOTI NAGRI LETTER I
A803..A805    ; Lo #   [3] SYLOTI NAGRI LETTER U..SYLOTI NAGRI LETTER O
A807..A80A    ; Lo #   [4] SYLOTI NAGRI LETTER KO..SYLOTI NAGRI LETTER GHO
A80C..A822    ; Lo #  [23] SYLOTI NAGRI LETTER CO..SYLOTI NAGRI LETTER HO
A840..A873    ; Lo #  [52] PHAGS-PA LETTER KA..PHAGS-PA LETTER CANDRABINDU
A882..A8B3    ; Lo #  [50] SAURASHTRA LETTER A..SAURASHTRA LETTER LLA
A8F2..A8F7    ; Lo #   [6] DEVANAGARI SIGN SPACING CANDRABINDU..DEVANAGARI SIGN CANDRABINDU AVAGRAHA
A8FB          ; Lo #       DEVANAGARI HEADSTROKE
A8FD..A8FE    ; Lo #   [2] DEVANAGARI JAIN OM..DEVANAGARI LETTER AY
A90A..A925    ; Lo #  [28] KAYAH LI LETTER KA..KAYAH LI LETTER OO
A930..A946    ; Lo #  [23] REJANG LETTER KA..REJANG LETTER A
A960..A97C    ; Lo #  [29] HANGUL CHOSEONG TIKEUT-MIEUM..HANGUL CHOSEONG SSANGYEORINHIEUH
A984..A9B2    ; Lo #  [47] JAVANESE LETTER A..JAVANESE LETTER HA
A9E0..A9E4    ; Lo #   [5] MYANMAR LETTER SHAN GHA..MYANMAR LETTER SHAN BHA
A9E7..A9EF    ; Lo #   [9] MYANMAR LETTER TAI LAING NYA..MYANMAR LETTER TAI LAING NNA
A9FA..A9FE    ; Lo #   [5] MYANMAR LETTER TAI LAING LLA..MYANMAR LETTER TAI LAING BHA
AA00..AA28    ; Lo #  [41] CHAM LETTER A..CHAM LETTER HA
AA40..AA42    ; Lo #   [3] CHAM LETTER FINAL K..CHAM LETTER FINAL NG
AA44..AA4B    ; Lo #   [8] CHAM LETTER FINAL CH..CHAM LETTER FINAL SS
AA60..AA6F    ; Lo #  [16] MYANMAR LETTER KHAMTI GA..MYANMAR LETTER KHAMTI FA
AA71..AA76    ; Lo #   [6] MYANMAR LETTER KHAMTI XA..MYANMAR LOGOGRAM KHAMTI HM
AA7A          ; Lo #       MYANMAR LETTER AITON RA
AA7E..AAAF    ; Lo #  [50] MYANMAR LETTER SHWE PALAUNG CHA..TAI VIET LETTER HIGH O
AAB1          ; Lo #       TAI VIET VOWEL AA
AAB5..AAB6    ; Lo #   [2] TAI VIET VOWEL E..TAI VIET VOWEL O
AAB9..AABD    ; Lo #   [5] TAI VIET VOWEL UEA..TAI VIET VOWEL AN
AAC0          ; Lo #       TAI VIET TONE MAI NUENG
AAC2          ; Lo #       TAI VIET TONE MAI SONG
AADB..AADC    ; Lo #   [2] TAI VIET SYMBOL KON..TAI VIET SYMBOL NUENG
AAE0..AAEA    ; Lo #  [11] MEETEI MAYEK LETTER E..MEETEI MAYEK LETTER SSA
AAF2          ; Lo #       MEETEI MAYEK ANJI
AB01..AB06    ; Lo #   [6] ETHIOPIC SYLLABLE TTHU..ETHIOPIC SYLLABLE TTHO
AB09..AB0E    ; Lo #   [6] ETHIOPIC SYLLABLE DDHU..ETHIOPIC SYLLABLE DDHO
AB11..AB16    ; Lo #   [6] ETHIOPIC SYLLABLE DZU..ETHIOPIC SYLLABLE DZO
AB20..AB26    ; Lo #   [7] ETHIOPIC SYLLABLE CCHHA..ETHIOPIC SYLLABLE CCHHO
AB28..AB2E    ; Lo #   [7] ETHIOPIC SYLLABLE BBA..ETHIOPIC SYLLABLE BBO
ABC0..ABE2    ; Lo #  [35] MEETEI MAYEK LETTER KOK..MEETEI MAYEK LETTER I LONSUM
AC00..D7A3    ; Lo # [11172] HANGUL SYLLABLE GA..HANGUL SYLLABLE HIH
D7B0..D7C6    ; Lo #  [23] HANGUL JUNGSEONG O-YEO..HANGUL JUNGSEONG ARAEA-E
D7CB..D7FB    ; Lo #  [49] HANGUL JONGSEONG NIEUN-RIEUL..HANGUL JONGSEONG PHIEUPH-THIEUTH
F900..FA6D    ; Lo # [366] CJK COMPATIBILITY IDEOGRAPH-F900..CJK COMPATIBILITY IDEOGRAPH-FA6D
FA70..FAD9    ; Lo # [106] CJK COMPATIBILITY IDEOGRAPH-FA70..CJK COMPATIBILITY IDEOGRAPH-FAD9
FB1D          ; Lo #       HEBREW LETTER YOD WITH HIRIQ
FB1F..FB28    ; Lo #  [10] HEBREW LIGATURE YIDDISH YOD YOD PATAH..HEBREW LETTER WIDE TAV
FB2A..FB36    ; Lo #  [13] HEBREW LETTER SHIN WITH SHIN DOT..HEBREW LETTER ZAYIN WITH DAGESH
FB38..FB3C    ; Lo #   [5] HEBREW LETTER TET WITH DAGESH..HEBREW LETTER LAMED WITH DAGESH
FB3E          ; Lo #       HEBREW LETTER MEM WITH DAGESH
FB40..FB41    ; Lo #   [2] HEBREW LETTER NUN WITH DAGESH..HEBREW LETTER SAMEKH WITH DAGESH
FB43..FB44    ; Lo #   [2] HEBREW LETTER FINAL PE WITH DAGESH..HEBREW LETTER PE WITH DAGESH
FB46..FBB1    ; Lo # [108] HEBREW LETTER TSADI WITH DAGESH..ARABIC LETTER YEH BARREE WITH HAMZA ABOVE FINAL FORM
FBD3..FD3D    ; Lo # [363] ARABIC LETTER NG ISOLATED FORM..ARABIC LIGATURE ALEF WITH FATHATAN ISOLATED FORM
FD50..FD8F    ; Lo #  [64] ARABIC LIGATURE TEH WITH JEEM WITH MEEM INITIAL FORM..ARABIC LIGATURE MEEM WITH KHAH WITH MEEM INITIAL FORM
FD92..FDC7    ; Lo #  [54] ARABIC LIGATURE MEEM WITH JEEM WITH KHAH INITIAL FORM..ARABIC LIGATURE NOON WITH JEEM WITH YEH FINAL FORM
FDF0..FDFB    ; Lo #  [12] ARABIC LIGATURE SALLA USED AS KORANIC STOP SIGN ISOLATED FORM..ARABIC LIGATURE JALLAJALALOUHOU
FE70..FE74    ; Lo #   [5] ARABIC FATHATAN ISOLATED FORM..ARABIC KASRATAN ISOLATED FORM
FE76..FEFC    ; Lo # [135] ARABIC FATHA ISOLATED FORM..ARABIC LIGATURE LAM WITH ALEF FINAL FORM
FF66..FF6F    ; Lo #  [10] HALFWIDTH KATAKANA LETTER WO..HALFWIDTH KATAKANA LETTER SMALL TU
FF71..FF9D    ; Lo #  [45] HALFWIDTH KATAKANA LETTER A..HALFWIDTH KATAKANA LETTER N
FFA0..FFBE    ; Lo #  [31] HALFWIDTH HANGUL FILLER..HALFWIDTH HANGUL LETTER HIEUH
FFC2..FFC7    ; Lo #   [6] HALFWIDTH HANGUL LETTER A..HALFWIDTH HANGUL LETTER E
FFCA..FFCF    ; Lo #   [6] HALFWIDTH HANGUL LETTER YEO..HALFWIDTH HANGUL LETTER OE
FFD2..FFD7    ; Lo #   [6] HALFWIDTH HANGUL LETTER YO..HALFWIDTH HANGUL LETTER YU
FFDA..FFDC    ; Lo #   [3] HALFWIDTH HANGUL LETTER EU..HALFWIDTH HANGUL LETTER I
10000..1000B  ; Lo #  [12] LINEAR B SYLLABLE B008 A..LINEAR B SYLLABLE B046 JE
1000D..10026  ; Lo #  [26] LINEAR B SYLLABLE B036 JO..LINEAR B SYLLABLE B032 QO
10028..1003A  ; Lo #  [19] LINEAR B SYLLABLE B060 RA..LINEAR B SYLLABLE B042 WO
1003C..1003D  ; Lo #   [2] LINEAR B SYLLABLE B017 ZA..LINEAR B SYLLABLE B074 ZE
1003F..1004D  ; Lo #  [15] LINEAR B SYLLABLE B020 ZO..LINEAR B SYLLABLE B091 TWO
10050..1005D  ; Lo #  [14] LINEAR B SYMBOL B018..LINEAR B SYMBOL B089
10080..100FA  ; Lo # [123] LINEAR B IDEOGRAM B100 MAN..LINEAR B IDEOGRAM VESSEL B305
10280..1029C  ; Lo #  [29] LYCIAN LETTER A..LYCIAN LETTER X
102A0..102D0  ; Lo #  [49] CARIAN LETTER A..CARIAN LETTER UUU3
10300..1031F  ; Lo #  [32] OLD ITALIC LETTER A..OLD ITALIC LETTER ESS
1032D..10340  ; Lo #  [20] OLD ITALIC LETTER YE..GOTHIC LETTER PAIRTHRA
10342..10349  ; Lo #   [8] GOTHIC LETTER RAIDA..GOTHIC LETTER OTHAL
10350..10375  ; Lo #  [38] OLD PERMIC LETTER AN..OLD PERMIC LETTER IA
10380..1039D  ; Lo #  [30] UGARITIC LETTER ALPA..UGARITIC LETTER SSU
103A0..103C3  ; Lo #  [36] OLD PERSIAN SIGN A..OLD PERSIAN SIGN HA
103C8..103CF  ; Lo #   [8] OLD PERSIAN SIGN AURAMAZDAA..OLD PERSIAN SIGN BUUMISH
10450..1049D  ; Lo #  [78] SHAVIAN LETTER PEEP..OSMANYA LETTER OO
10500..10527  ; Lo #  [40] ELBASAN LETTER A..ELBASAN LETTER KHE
10530..10563  ; Lo #  [52] CAUCASIAN ALBANIAN LETTER ALT..CAUCASIAN ALBANIAN LETTER KIW
105C0..105F3  ; Lo #  [52] TODHRI LETTER A..TODHRI LETTER OO
10600..10736  ; Lo # [311] LINEAR A SIGN AB001..LINEAR A SIGN A664
10740..10755  ; Lo #  [22] LINEAR A SIGN A701 A..LINEAR A SIGN A732 JE
10760..10767  ; Lo #   [8] LINEAR A SIGN A800..LINEAR A SIGN A807
10800..10805  ; Lo #   [6] CYPRIOT SYLLABLE A..CYPRIOT SYLLABLE JA
10808         ; Lo #       CYPRIOT SYLLABLE JO
1080A..10835  ; Lo #  [44] CYPRIOT SYLLABLE KA..CYPRIOT SYLLABLE WO
10837..10838  ; Lo #   [2] CYPRIOT SYLLABLE XA..CYPRIOT SYLLABLE XE
1083C         ; Lo #       CYPRIOT SYLLABLE ZA
1083F..10855  ; Lo #  [23] CYPRIOT SYLLABLE ZO..IMPERIAL ARAMAIC LETTER TAW
10860..10876  ; Lo #  [23] PALMYRENE LETTER ALEPH..PALMYRENE LETTER TAW
10880..1089E  ; Lo #  [31] NABATAEAN LETTER FINAL ALEPH..NABATAEAN LETTER TAW
108E0..108F2  ; Lo #  [19] HATRAN LETTER ALEPH..HATRAN LETTER QOPH
108F4..108F5  ; Lo #   [2] HATRAN LETTER SHIN..HATRAN LETTER TAW
10900..10915  ; Lo #  [22] PHOENICIAN LETTER ALF..PHOENICIAN LETTER TAU
10920..10939  ; Lo #  [26] LYDIAN LETTER A..LYDIAN LETTER C
10980..109B7  ; Lo #  [56] MEROITIC HIEROGLYPHIC LETTER A..MEROITIC CURSIVE LETTER DA
109BE..109BF  ; Lo #   [2] MEROITIC CURSIVE LOGOGRAM RMT..MEROITIC CURSIVE LOGOGRAM IMN
10A00         ; Lo #       KHAROSHTHI LETTER A
10A10..10A13  ; Lo #   [4] KHAROSHTHI LETTER KA..KHAROSHTHI LETTER GHA
10A15..10A17  ; Lo #   [3] KHAROSHTHI LETTER CA..KHAROSHTHI LETTER JA
10A19..10A35  ; Lo #  [29] KHAROSHTHI LETTER NYA..KHAROSHTHI LETTER VHA
10A60..10A7C  ; Lo #  [29] OLD SOUTH ARABIAN LETTER HE..OLD SOUTH ARABIAN LETTER THETH
10A80..10A9C  ; Lo #  [29] OLD NORTH ARABIAN LETTER HEH..OLD NORTH ARABIAN LETTER ZAH
10AC0..10AC7  ; Lo #   [8] MANICHAEAN LETTER ALEPH..MANICHAEAN LETTER WAW
10AC9..10AE4  ; Lo #  [28] MANICHAEAN LETTER ZAYIN..MANICHAEAN LETTER TAW
10B00..10B35  ; Lo #  [54] AVESTAN LETTER A..AVESTAN LETTER HE
10B40..10B55  ; Lo #  [22] INSCRIPTIONAL PARTHIAN LETTER ALEPH..INSCRIPTIONAL PARTHIAN LETTER TAW
10B60..10B72  ; Lo #  [19] INSCRIPTIONAL PAHLAVI LETTER ALEPH..INSCRIPTIONAL PAHLAVI LETTER TAW
10B80..10B91  ; Lo #  [18] PSALTER PAHLAVI LETTER ALEPH..PSALTER PAHLAVI LETTER TAW
10C00..10C48  ; Lo #  [73] OLD TURKIC LETTER ORKHON A..OLD TURKIC LETTER ORKHON BASH
10D00..10D23  ; Lo #  [36] HANIFI ROHINGYA LETTER A..HANIFI ROHINGYA MARK NA KHONNA
10D4A..10D4D  ; Lo #   [4] GARAY VOWEL SIGN A..GARAY VOWEL SIGN EE
10D4F         ; Lo #       GARAY SUKUN
10E80..10EA9  ; Lo #  [42] YEZIDI LETTER ELIF..YEZIDI LETTER ET
10EB0..10EB1  ; Lo #   [2] YEZIDI LETTER LAM WITH DOT ABOVE..YEZIDI LETTER YOT WITH CIRCUMFLEX ABOVE
10EC2..10EC4  ; Lo #   [3] ARABIC LETTER DAL WITH TWO DOTS VERTICALLY BELOW..ARABIC LETTER KAF WITH TWO DOTS VERTICALLY BELOW
10F00..10F1C  ; Lo #  [29] OLD SOGDIAN LETTER ALEPH..OLD SOGDIAN LETTER FINAL TAW WITH VERTICAL TAIL
10F27         ; Lo #       OLD SOGDIAN LIGATURE AYIN-DALETH
10F30..10F45  ; Lo #  [22] SOGDIAN LETTER ALEPH..SOGDIAN INDEPENDENT SHIN
10F70..10F81  ; Lo #  [18] OLD UYGHUR LETTER ALEPH..OLD UYGHUR LETTER LESH
10FB0..10FC4  ; Lo #  [21] CHORASMIAN LETTER ALEPH..CHORASMIAN LETTER TAW
10FE0..10FF6  ; Lo #  [23] ELYMAIC LETTER ALEPH..ELYMAIC LIGATURE ZAYIN-YODH
11003..11037  ; Lo #  [53] BRAHMI SIGN JIHVAMULIYA..BRAHMI LETTER OLD TAMIL NNNA
11071..11072  ; Lo #   [2] BRAHMI LETTER OLD TAMIL SHORT E..BRAHMI LETTER OLD TAMIL SHORT O
11075         ; Lo #       BRAHMI LETTER OLD TAMIL LLA
11083..110AF  ; Lo #  [45] KAITHI LETTER A..KAITHI LETTER HA
110D0..110E8  ; Lo #  [25] SORA SOMPENG LETTER SAH..SORA SOMPENG LETTER MAE
11103..11126  ; Lo #  [36] CHAKMA LETTER AA..CHAKMA LETTER HAA
11144         ; Lo #       CHAKMA LETTER LHAA
11147         ; Lo #       CHAKMA LETTER VAA
11150..11172  ; Lo #  [35] MAHAJANI LETTER A..MAHAJANI LETTER RRA
11176         ; Lo #       MAHAJANI LIGATURE SHRI
11183..111B2  ; Lo #  [48] SHARADA LETTER A..SHARADA LETTER HA
111C1..111C4  ; Lo #   [4] SHARADA SIGN AVAGRAHA..SHARADA OM
111DA         ; Lo #       SHARADA EKAM
111DC         ; Lo #       SHARADA HEADSTROKE
11200..11211  ; Lo #  [18] KHOJKI LETTER A..KHOJKI LETTER JJA
11213..1122B  ; Lo #  [25] KHOJKI LETTER NYA..KHOJKI LETTER LLA
1123F..11240  ; Lo #   [2] KHOJKI LETTER QA..KHOJKI LETTER SHORT I
11280..11286  ; Lo #   [7] MULTANI LETTER A..MULTANI LETTER GA
11288         ; Lo #       MULTANI LETTER GHA
1128A..1128D  ; Lo #   [4] MULTANI LETTER CA..MULTANI LETTER JJA
1128F..1129D  ; Lo #  [15] MULTANI LETTER NYA..MULTANI LETTER BA
1129F..112A8  ; Lo #  [10] MULTANI LETTER BHA..MULTANI LETTER RHA
112B0..112DE  ; Lo #  [47] KHUDAWADI LETTER A..KHUDAWADI LETTER HA
11305..1130C  ; Lo #   [8] GRANTHA LETTER A..GRANTHA LETTER VOCALIC L
1130F..11310  ; Lo #   [2] GRANTHA LETTER EE..GRANTHA LETTER AI
11313..11328  ; Lo #  [22] GRANTHA LETTER OO..GRANTHA LETTER NA
1132A..11330  ; Lo #   [7] GRANTHA LETTER PA..GRANTHA LETTER RA
11332..11333  ; Lo #   [2] GRANTHA LETTER LA..GRANTHA LETTER LLA
11335..11339  ; Lo #   [5] GRANTHA LETTER VA..GRANTHA LETTER HA
1133D         ; Lo #       GRANTHA SIGN AVAGRAHA
11350         ; Lo #       GRANTHA OM
1135D..11361  ; Lo #   [5] GRANTHA SIGN PLUTA..GRANTHA LETTER VOCALIC LL
11400..11434  ; Lo #  [53] NEWA LETTER A..NEWA LETTER HA
11447..1144A  ; Lo #   [4] NEWA SIGN AVAGRAHA..NEWA SIDDHI
1145F..11461  ; Lo #   [3] NEWA LETTER VEDIC ANUSVARA..NEWA SIGN UPADHMANIYA
11480..114AF  ; Lo #  [48] TIRHUTA ANJI..TIRHUTA LETTER HA
114C4..114C5  ; Lo #   [2] TIRHUTA SIGN AVAGRAHA..TIRHUTA GVANG
114C7         ; Lo #       TIRHUTA OM
11580..115AE  ; Lo #  [47] SIDDHAM LETTER A..SIDDHAM LETTER HA
115D8..115DB  ; Lo #   [4] SIDDHAM LETTER THREE-CIRCLE ALTERNATE I..SIDDHAM LETTER ALTERNATE U
11600..1162F  ; Lo #  [48] MODI LETTER A..MODI LETTER LLA
11644         ; Lo #       MODI SIGN HUVA
11680..116AA  ; Lo #  [43] TAKRI LETTER A..TAKRI LETTER RRA
116B8         ; Lo #       TAKRI LETTER ARCHAIC KHA
11700..1171A  ; Lo #  [27] AHOM LETTER KA..AHOM LETTER ALTERNATE BA
11740..11746  ; Lo #   [7] AHOM LETTER CA..AHOM LETTER LLA
11800..1182B  ; Lo #  [44] DOGRA LETTER A..DOGRA LETTER RRA
118FF..11906  ; Lo #   [8] WARANG CITI OM..DIVES AKURU LETTER E
11909         ; Lo #       DIVES AKURU LETTER O
1190C..11913  ; Lo #   [8] DIVES AKURU LETTER KA..DIVES AKURU LETTER JA
11915..11916  ; Lo #   [2] DIVES AKURU LETTER NYA..DIVES AKURU LETTER TTA
11918..1192F  ; Lo #  [24] DIVES AKURU LETTER DDA..DIVES AKURU LETTER ZA
1193F         ; Lo #       DIVES AKURU PREFIXED NASAL SIGN
11941         ; Lo #       DIVES AKURU INITIAL RA
119A0..119A7  ; Lo #   [8] NANDINAGARI LETTER A..NANDINAGARI LETTER VOCALIC RR
119AA..119D0  ; Lo #  [39] NANDINAGARI LETTER E..NANDINAGARI LETTER RRA
119E1         ; Lo #       NANDINAGARI SIGN AVAGRAHA
119E3         ; Lo #       NANDINAGARI HEADSTROKE
11A00         ; Lo #       ZANABAZAR SQUARE LETTER A
11A0B..11A32  ; Lo #  [40] ZANABAZAR SQUARE LETTER KA..ZANABAZAR SQUARE LETTER KSSA
11A3A         ; Lo #       ZANABAZAR SQUARE CLUSTER-INITIAL LETTER RA
11A50         ; Lo #       SOYOMBO LETTER A
11A5C..11A89  ; Lo #  [46] SOYOMBO LETTER KA..SOYOMBO CLUSTER-INITIAL LETTER SA
11A9D         ; Lo #       SOYOMBO MARK PLUTA
11AB0..11AF8  ; Lo #  [73] CANADIAN SYLLABICS NATTILIK HI..PAU CIN HAU GLOTTAL STOP FINAL
11BC0..11BE0  ; Lo #  [33] SUNUWAR LETTER DEVI..SUNUWAR LETTER KLOKO
11C00..11C08  ; Lo #   [9] BHAIKSUKI LETTER A..BHAIKSUKI LETTER VOCALIC L
11C0A..11C2E  ; Lo #  [37] BHAIKSUKI LETTER E..BHAIKSUKI LETTER HA
11C40         ; Lo #       BHAIKSUKI SIGN AVAGRAHA
11C72..11C8F  ; Lo #  [30] MARCHEN LETTER KA..MARCHEN LETTER A
11D00..11D06  ; Lo #   [7] MASARAM GONDI LETTER A..MASARAM GONDI LETTER E
11D08..11D09  ; Lo #   [2] MASARAM GONDI LETTER AI..MASARAM GONDI LETTER O
11D0B..11D30  ; Lo #  [38] MASARAM GONDI LETTER AU..MASARAM GONDI LETTER TRA
11D46         ; Lo #       MASARAM GONDI REPHA
11D60..11D65  ; Lo #   [6] GUNJALA GONDI LETTER A..GUNJALA GONDI LETTER UU
11D67..11D68  ; Lo #   [2] GUNJALA GONDI LETTER EE..GUNJALA GONDI LETTER AI
11D6A..11D89  ; Lo #  [32] GUNJALA GONDI LETTER OO..GUNJALA GONDI LETTER SA
11D98         ; Lo #       GUNJALA GONDI OM
11EE0..11EF2  ; Lo #  [19] MAKASAR LETTER KA..MAKASAR ANGKA
11F02         ; Lo #       KAWI SIGN REPHA
11F04..11F10  ; Lo #  [13] KAWI LETTER A..KAWI LETTER O
11F12..11F33  ; Lo #  [34] KAWI LETTER KA..KAWI LETTER JNYA
11FB0         ; Lo #       LISU LETTER YHA
12000..12399  ; Lo # [922] CUNEIFORM SIGN A..CUNEIFORM SIGN U U
12480..12543  ; Lo # [196] CUNEIFORM SIGN AB TIMES NUN TENU..CUNEIFORM SIGN ZU5 TIMES THREE DISH TENU
12F90..12FF0  ; Lo #  [97] CYPRO-MINOAN SIGN CM001..CYPRO-MINOAN SIGN CM114
13000..1342F  ; Lo # [1072] EGYPTIAN HIEROGLYPH A001..EGYPTIAN HIEROGLYPH V011D
13441..13446  ; Lo #   [6] EGYPTIAN HIEROGLYPH FULL BLANK..EGYPTIAN HIEROGLYPH WIDE LOST SIGN
14400..14646  ; Lo # [583] ANATOLIAN HIEROGLYPH A001..ANATOLIAN HIEROGLYPH A530
16800..16A38  ; Lo # [569] BAMUM LETTER PHASE-A NGKUE MFON..BAMUM LETTER PHASE-F VUEQ
16A40..16A5E  ; Lo #  [31] MRO LETTER TA..MRO LETTER TEK
16A70..16ABE  ; Lo #  [79] TANGSA LETTER OZ..TANGSA LETTER ZA
16AD0..16AED  ; Lo #  [30] BASSA VAH LETTER ENNI..BASSA VAH LETTER I
16B00..16B2F  ; Lo #  [48] PAHAWH HMONG VOWEL KEEB..PAHAWH HMONG CONSONANT CAU
16B63..16B77  ; Lo #  [21] PAHAWH HMONG SIGN VOS LUB..PAHAWH HMONG SIGN CIM NRES TOS
16B7D..16B8F  ; Lo #  [19] PAHAWH HMONG CLAN SIGN TSHEEJ..PAHAWH HMONG CLAN SIGN VWJ
16F00..16F4A  ; Lo #  [75] MIAO LETTER PA..MIAO LETTER RTE
16F50         ; Lo #       MIAO LETTER NASALIZATION
17000..187F7  ; Lo # [6136] TANGUT IDEOGRAPH-17000..TANGUT IDEOGRAPH-187F7
18800..18CD5  ; Lo # [1238] TANGUT COMPONENT-001..KHITAN SMALL SCRIPT CHARACTER-18CD5
18D00..18D08  ; Lo #   [9] TANGUT IDEOGRAPH-18D00..TANGUT IDEOGRAPH-18D08
1B000..1B122  ; Lo # [291] KATAKANA LETTER ARCHAIC E..KATAKANA LETTER ARCHAIC WU
1B132         ; Lo #       HIRAGANA LETTER SMALL KO
1B150..1B152  ; Lo #   [3] HIRAGANA LETTER SMALL WI..HIRAGANA LETTER SMALL WO
1B155         ; Lo #       KATAKANA LETTER SMALL KO
1B164..1B167  ; Lo #   [4] KATAKANA LETTER SMALL WI..KATAKANA LETTER SMALL N
1B170..1B2FB  ; Lo # [396] NUSHU CHARACTER-1B170..NUSHU CHARACTER-1B2FB
1BC00..1BC6A  ; Lo # [107] DUPLOYAN LETTER H..DUPLOYAN LETTER VOCALIC M
1BC70..1BC7C  ; Lo #  [13] DUPLOYAN AFFIX LEFT HORIZONTAL SECANT..DUPLOYAN AFFIX ATTACHED TANGENT HOOK
1BC80..1BC88  ; Lo #   [9] DUPLOYAN AFFIX HIGH ACUTE..DUPLOYAN AFFIX HIGH VERTICAL
1BC90..1BC99  ; Lo #  [10] DUPLOYAN AFFIX LOW ACUTE..DUPLOYAN AFFIX LOW ARROW
1DF0A         ; Lo #       LATIN LETTER RETROFLEX CLICK WITH RETROFLEX HOOK
1E100..1E12C  ; Lo #  [45] NYIAKENG PUACHUE HMONG LETTER MA..NYIAKENG PUACHUE HMONG LETTER W
1E14E         ; Lo #       NYIAKENG PUACHUE HMONG LOGOGRAM NYAJ
1E290..1E2AD  ; Lo #  [30] TOTO LETTER PA..TOTO LETTER A
1E2C0..1E2EB  ; Lo #  [44] WANCHO LETTER AA..WANCHO LETTER YIH
1E4D0..1E4EA  ; Lo #  [27] NAG MUNDARI LETTER O..NAG MUNDARI LETTER ELL
1E7E0..1E7E6  ; Lo #   [7] ETHIOPIC SYLLABLE HHYA..ETHIOPIC SYLLABLE HHYO
1E7E8..1E7EB  ; Lo #   [4] ETHIOPIC SYLLABLE GURAGE HHWA..ETHIOPIC SYLLABLE HHWE
1E7ED..1E7EE  ; Lo #   [2] ETHIOPIC SYLLABLE GURAGE MWI..ETHIOPIC SYLLABLE GURAGE MWEE
1E7F0..1E7FE  ; Lo #  [15] ETHIOPIC SYLLABLE GURAGE QWI..ETHIOPIC SYLLABLE GURAGE PWEE
1E800..1E8C4  ; Lo # [197] MENDE KIKAKUI SYLLABLE M001 KI..MENDE KIKAKUI SYLLABLE M060 NYON
1EE00..1EE03  ; Lo #   [4] ARABIC MATHEMATICAL ALEF..ARABIC MATHEMATICAL DAL
1EE05..1EE1F  ; Lo #  [27] ARABIC MATHEMATICAL WAW..ARABIC MATHEMATICAL DOTLESS QAF
1EE21..1EE22  ; Lo #   [2] ARABIC MATHEMATICAL INITIAL BEH..ARABIC MATHEMATICAL INITIAL JEEM
1EE24         ; Lo #       ARABIC MATHEMATICAL INITIAL HEH
1EE27         ; Lo #       ARABIC MATHEMATICAL INITIAL HAH
1EE29..1EE32  ; Lo #  [10] ARABIC MATHEMATICAL INITIAL YEH..ARABIC MATHEMATICAL INITIAL QAF
1EE34..1EE37  ; Lo #   [4] ARABIC MATHEMATICAL INITIAL SHEEN..ARABIC MATHEMATICAL INITIAL KHAH
1EE39         ; Lo #       ARABIC MATHEMATICAL INITIAL DAD
1EE3B         ; Lo #       ARABIC MATHEMATICAL INITIAL GHAIN
1EE42         ; Lo #       ARABIC MATHEMATICAL TAILED JEEM
1EE47         ; Lo #       ARABIC MATHEMATICAL TAILED HAH
1EE49         ; Lo #       ARABIC MATHEMATICAL TAILED YEH
1EE4B         ; Lo #       ARABIC MATHEMATICAL TAILED LAM
1EE4D..1EE4F  ; Lo #   [3] ARABIC MATHEMATICAL TAILED NOON..ARABIC MATHEMATICAL TAILED AIN
1EE51..1EE52  ; Lo #   [2] ARABIC MATHEMATICAL TAILED SAD..ARABIC MATHEMATICAL TAILED QAF
1EE54         ; Lo #       ARABIC MATHEMATICAL TAILED SHEEN
1EE57         ; Lo #       ARABIC MATHEMATICAL TAILED KHAH
1EE59         ; Lo #       ARABIC MATHEMATICAL TAILED DAD
1EE5B         ; Lo #       ARABIC MATHEMATICAL TAILED GHAIN
1EE5D         ; Lo #       ARABIC MATHEMATICAL TAILED DOTLESS NOON
1EE5F         ; Lo #       ARABIC MATHEMATICAL TAILED DOTLESS QAF
1EE61..1EE62  ; Lo #   [2] ARABIC MATHEMATICAL STRETCHED BEH..ARABIC MATHEMATICAL STRETCHED JEEM
1EE64         ; Lo #       ARABIC MATHEMATICAL STRETCHED HEH
1EE67..1EE6A  ; Lo #   [4] ARABIC MATHEMATICAL STRETCHED HAH..ARABIC MATHEMATICAL STRETCHED KAF
1EE6C..1EE72  ; Lo #   [7] ARABIC MATHEMATICAL STRETCHED MEEM..ARABIC MATHEMATICAL STRETCHED QAF
1EE74..1EE77  ; Lo #   [4] ARABIC MATHEMATICAL STRETCHED SHEEN..ARABIC MATHEMATICAL STRETCHED KHAH
1EE79..1EE7C  ; Lo #   [4] ARABIC MATHEMATICAL STRETCHED DAD..ARABIC MATHEMATICAL STRETCHED DOTLESS BEH
1EE7E         ; Lo #       ARABIC MATHEMATICAL STRETCHED DOTLESS FEH
1EE80..1EE89  ; Lo #  [10] ARABIC MATHEMATICAL LOOPED ALEF..ARABIC MATHEMATICAL LOOPED YEH
1EE8B..1EE9B  ; Lo #  [17] ARABIC MATHEMATICAL LOOPED LAM..ARABIC MATHEMATICAL LOOPED GHAIN
1EEA1..1EEA3  ; Lo #   [3] ARABIC MATHEMATICAL DOUBLE-STRUCK BEH..ARABIC MATHEMATICAL DOUBLE-STRUCK DAL
1EEA5..1EEA9  ; Lo #   [5] ARABIC MATHEMATICAL DOUBLE-STRUCK WAW..ARABIC MATHEMATICAL DOUBLE-STRUCK YEH
1EEAB..1EEBB  ; Lo #  [17] ARABIC MATHEMATICAL DOUBLE-STRUCK LAM..ARABIC MATHEMATICAL DOUBLE-STRUCK GHAIN
20000..2A6DF  ; Lo # [42720] CJK UNIFIED IDEOGRAPH-20000..CJK UNIFIED IDEOGRAPH-2A6DF
2A700..2B739  ; Lo # [4154] CJK UNIFIED IDEOGRAPH-2A700..CJK UNIFIED IDEOGRAPH-2B739
2B740..2B81D  ; Lo # [222] CJK UNIFIED IDEOGRAPH-2B740..CJK UNIFIED IDEOGRAPH-2B81D
2B820..2CEA1  ; Lo # [5762] CJK UNIFIED IDEOGRAPH-2B820..CJK UNIFIED IDEOGRAPH-2CEA1
2CEB0..2EBE0  ; Lo # [7473] CJK UNIFIED IDEOGRAPH-2CEB0..CJK UNIFIED IDEOGRAPH-2EBE0
2EBF0..2EE5D  ; Lo # [622] CJK UNIFIED IDEOGRAPH-2EBF0..CJK UNIFIED IDEOGRAPH-2EE5D
2F800..2FA1D  ; Lo # [542] CJK COMPATIBILITY IDEOGRAPH-2F800..CJK COMPATIBILITY IDEOGRAPH-2FA1D
30000..3134A  ; Lo # [4939] CJK UNIFIED IDEOGRAPH-30000..CJK UNIFIED IDEOGRAPH-3134A
31350..323AF  ; Lo # [4192] CJK UNIFIED IDEOGRAPH-31350..CJK UNIFIED IDEOGRAPH-323AF

# Total code points: 132329

# ================================================

# General_Category=Nonspacing_Mark

0300..036F    ; Mn # [112] COMBINING GRAVE ACCENT..COMBINING LATIN SMALL LETTER X
0483..0487    ; Mn #   [5] COMBINING CYRILLIC TITLO..COMBINING CYRILLIC POKRYTIE
0591..05BD    ; Mn #  [45] HEBREW ACCENT ETNAHTA..HEBREW POINT METEG
05BF          ; Mn #       HEBREW POINT RAFE
05C1..05C2    ; Mn #   [2] HEBREW POINT SHIN DOT..HEBREW POINT SIN DOT
05C4..05C5    ; Mn #   [2] HEBREW MARK UPPER DOT..HEBREW MARK LOWER DOT
05C7          ; Mn #       HEBREW POINT QAMATS QATAN
0610..061A    ; Mn #  [11] ARABIC SIGN SALLALLAHOU ALAYHE WASSALLAM..ARABIC SMALL KASRA
064B..065F    ; Mn #  [21] ARABIC FATHATAN..ARABIC WAVY HAMZA BELOW
0670          ; Mn #       ARABIC LETTER SUPERSCRIPT ALEF
06D6..06DC    ; Mn #   [7] ARABIC SMALL HIGH LIGATURE SAD WITH LAM WITH ALEF MAKSURA..ARABIC SMALL HIGH SEEN
06DF..06E4    ; Mn #   [6] ARABIC SMALL HIGH ROUNDED ZERO..ARABIC SMALL HIGH MADDA
06E7..06E8    ; Mn #   [2] ARABIC SMALL HIGH YEH..ARABIC SMALL HIGH NOON
06EA..06ED    ; Mn #   [4] ARABIC EMPTY CENTRE LOW STOP..ARABIC SMALL LOW MEEM
0711          ; Mn #       SYRIAC LETTER SUPERSCRIPT ALAPH
0730..074A    ; Mn #  [27] SYRIAC PTHAHA ABOVE..SYRIAC BARREKH
07A6..07B0    ; Mn #  [11] THAANA ABAFILI..THAANA SUKUN
07EB..07F3    ; Mn #   [9] NKO COMBINING SHORT HIGH TONE..NKO COMBINING DOUBLE DOT ABOVE
07FD          ; Mn #       NKO DANTAYALAN
0816..0819    ; Mn #   [4] SAMARITAN MARK IN..SAMARITAN MARK DAGESH
081B..0823    ; Mn #   [9] SAMARITAN MARK EPENTHETIC YUT..SAMARITAN VOWEL SIGN A
0825..0827    ; Mn #   [3] SAMARITAN VOWEL SIGN SHORT A..SAMARITAN VOWEL SIGN U
0829..082D    ; Mn #   [5] SAMARITAN VOWEL SIGN LONG I..SAMARITAN MARK NEQUDAA
0859..085B    ; Mn #   [3] MANDAIC AFFRICATION MARK..MANDAIC GEMINATION MARK
0897..089F    ; Mn #   [9] ARABIC PEPET..ARABIC HALF MADDA OVER MADDA
08CA..08E1    ; Mn #  [24] ARABIC SMALL HIGH FARSI YEH..ARABIC SMALL HIGH SIGN SAFHA
08E3..0902    ; Mn #  [32] ARABIC TURNED DAMMA BELOW..DEVANAGARI SIGN ANUSVARA
093A          ; Mn #       DEVANAGARI VOWEL SIGN OE
093C          ; Mn #       DEVANAGARI SIGN NUKTA
0941..0948    ; Mn #   [8] DEVANAGARI VOWEL SIGN U..DEVANAGARI VOWEL SIGN AI
094D          ; Mn #       DEVANAGARI SIGN VIRAMA
0951..0957    ; Mn #   [7] DEVANAGARI STRESS SIGN UDATTA..DEVANAGARI VOWEL SIGN UUE
0962..0963    ; Mn #   [2] DEVANAGARI VOWEL SIGN VOCALIC L..DEVANAGARI VOWEL SIGN VOCALIC LL
0981          ; Mn #       BENGALI SIGN CANDRABINDU
09BC          ; Mn #       BENGALI SIGN NUKTA
09C1..09C4    ; Mn #   [4] BENGALI VOWEL SIGN U..BENGALI VOWEL SIGN VOCALIC RR
09CD          ; Mn #       BENGALI SIGN VIRAMA
09E2..09E3    ; Mn #   [2] BENGALI VOWEL SIGN VOCALIC L..BENGALI VOWEL SIGN VOCALIC LL
09FE          ; Mn #       BENGALI SANDHI MARK
0A01..0A02    ; Mn #   [2] GURMUKHI SIGN ADAK BINDI..GURMUKHI SIGN BINDI
0A3C          ; Mn #       GURMUKHI SIGN NUKTA
0A41..0A42    ; Mn #   [2] GURMUKHI VOWEL SIGN U..GURMUKHI VOWEL SIGN UU
0A47..0A48    ; Mn #   [2] GURMUKHI VOWEL SIGN EE..GURMUKHI VOWEL SIGN AI
0A4B..0A4D    ; Mn #   [3] GURMUKHI VOWEL SIGN OO..GURMUKHI SIGN VIRAMA
0A51          ; Mn #       GURMUKHI SIGN UDAAT
0A70..0A71    ; Mn #   [2] GURMUKHI TIPPI..GURMUKHI ADDAK
0A75          ; Mn #       GURMUKHI SIGN YAKASH
0A81..0A82    ; Mn #   [2] GUJARATI SIGN CANDRABINDU..GUJARATI SIGN ANUSVARA
0ABC          ; Mn #       GUJARATI SIGN NUKTA
0AC1..0AC5    ; Mn #   [5] GUJARATI VOWEL SIGN U..GUJARATI VOWEL SIGN CANDRA E
0AC7..0AC8    ; Mn #   [2] GUJARATI VOWEL SIGN E..GUJARATI VOWEL SIGN AI
0ACD          ; Mn #       GUJARATI SIGN VIRAMA
0AE2..0AE3    ; Mn #   [2] GUJARATI VOWEL SIGN VOCALIC L..GUJARATI VOWEL SIGN VOCALIC LL
0AFA..0AFF    ; Mn #   [6] GUJARATI SIGN SUKUN..GUJARATI SIGN TWO-CIRCLE NUKTA ABOVE
0B01          ; Mn #       ORIYA SIGN CANDRABINDU
0B3C          ; Mn #       ORIYA SIGN NUKTA
0B3F          ; Mn #       ORIYA VOWEL SIGN I
0B41..0B44    ; Mn #   [4] ORIYA VOWEL SIGN U..ORIYA VOWEL SIGN VOCALIC RR
0B4D          ; Mn #       ORIYA SIGN VIRAMA
0B55..0B56    ; Mn #   [2] ORIYA SIGN OVERLINE..ORIYA AI LENGTH MARK
0B62..0B63    ; Mn #   [2] ORIYA VOWEL SIGN VOCALIC L..ORIYA VOWEL SIGN VOCALIC LL
0B82          ; Mn #       TAMIL SIGN ANUSVARA
0BC0          ; Mn #       TAMIL VOWEL SIGN II
0BCD          ; Mn #       TAMIL SIGN VIRAMA
0C00          ; Mn #       TELUGU SIGN COMBINING CANDRABINDU ABOVE
0C04          ; Mn #       TELUGU SIGN COMBINING ANUSVARA ABOVE
0C3C          ; Mn #       TELUGU SIGN NUKTA
0C3E..0C40    ; Mn #   [3] TELUGU VOWEL SIGN AA..TELUGU VOWEL SIGN II
0C46..0C48    ; Mn #   [3] TELUGU VOWEL SIGN E..TELUGU VOWEL SIGN AI
0C4A..0C4D    ; Mn #   [4] TELUGU VOWEL SIGN O..TELUGU SIGN VIRAMA
0C55..0C56    ; Mn #   [2] TELUGU LENGTH MARK..TELUGU AI LENGTH MARK
0C62..0C63    ; Mn #   [2] TELUGU VOWEL SIGN VOCALIC L..TELUGU VOWEL SIGN VOCALIC LL
0C81          ; Mn #       KANNADA SIGN CANDRABINDU
0CBC          ; Mn #       KANNADA SIGN NUKTA
0CBF          ; Mn #       KANNADA VOWEL SIGN I
0CC6          ; Mn #       KANNADA VOWEL SIGN E
0CCC..0CCD    ; Mn #   [2] KANNADA VOWEL SIGN AU..KANNADA SIGN VIRAMA
0CE2..0CE3    ; Mn #   [2] KANNADA VOWEL SIGN VOCALIC L..KANNADA VOWEL SIGN VOCALIC LL
0D00..0D01    ; Mn #   [2] MALAYALAM SIGN COMBINING ANUSVARA ABOVE..MALAYALAM SIGN CANDRABINDU
0D3B..0D3C    ; Mn #   [2] MALAYALAM SIGN VERTICAL BAR VIRAMA..MALAYALAM SIGN CIRCULAR VIRAMA
0D41..0D44    ; Mn #   [4] MALAYALAM VOWEL SIGN U..MALAYALAM VOWEL SIGN VOCALIC RR
0D4D          ; Mn #       MALAYALAM SIGN VIRAMA
0D62..0D63    ; Mn #   [2] MALAYALAM VOWEL SIGN VOCALIC L..MALAYALAM VOWEL SIGN VOCALIC LL
0D81          ; Mn #       SINHALA SIGN CANDRABINDU
0DCA          ; Mn #       SINHALA SIGN AL-LAKUNA
0DD2..0DD4    ; Mn #   [3] SINHALA VOWEL SIGN KETTI IS-PILLA..SINHALA VOWEL SIGN KETTI PAA-PILLA
0DD6          ; Mn #       SINHALA VOWEL SIGN DIGA PAA-PILLA
0E31          ; Mn #       THAI CHARACTER MAI HAN-AKAT
0E34..0E3A    ; Mn #   [7] THAI CHARACTER SARA I..THAI CHARACTER PHINTHU
0E47..0E4E    ; Mn #   [8] THAI CHARACTER MAITAIKHU..THAI CHARACTER YAMAKKAN
0EB1          ; Mn #       LAO VOWEL SIGN MAI KAN
0EB4..0EBC    ; Mn #   [9] LAO VOWEL SIGN I..LAO SEMIVOWEL SIGN LO
0EC8..0ECE    ; Mn #   [7] LAO TONE MAI EK..LAO YAMAKKAN
0F18..0F19    ; Mn #   [2] TIBETAN ASTROLOGICAL SIGN -KHYUD PA..TIBETAN ASTROLOGICAL SIGN SDONG TSHUGS
0F35          ; Mn #       TIBETAN MARK NGAS BZUNG NYI ZLA
0F37          ; Mn #       TIBETAN MARK NGAS BZUNG SGOR RTAGS
0F39          ; Mn #       TIBETAN MARK TSA -PHRU
0F71..0F7E    ; Mn #  [14] TIBETAN VOWEL SIGN AA..TIBETAN SIGN RJES SU NGA RO
0F80..0F84    ; Mn #   [5] TIBETAN VOWEL SIGN REVERSED I..TIBETAN MARK HALANTA
0F86..0F87    ; Mn #   [2] TIBETAN SIGN LCI RTAGS..TIBETAN SIGN YANG RTAGS
0F8D..0F97    ; Mn #  [11] TIBETAN SUBJOINED SIGN LCE TSA CAN..TIBETAN SUBJOINED LETTER JA
0F99..0FBC    ; Mn #  [36] TIBETAN SUBJOINED LETTER NYA..TIBETAN SUBJOINED LETTER FIXED-FORM RA
0FC6          ; Mn #       TIBETAN SYMBOL PADMA GDAN
102D..1030    ; Mn #   [4] MYANMAR VOWEL SIGN I..MYANMAR VOWEL SIGN UU
1032..1037    ; Mn #   [6] MYANMAR VOWEL SIGN AI..MYANMAR SIGN DOT BELOW
1039..103A    ; Mn #   [2] MYANMAR SIGN VIRAMA..MYANMAR SIGN ASAT
103D..103E    ; Mn #   [2] MYANMAR CONSONANT SIGN MEDIAL WA..MYANMAR CONSONANT SIGN MEDIAL HA
1058..1059    ; Mn #   [2] MYANMAR VOWEL SIGN VOCALIC L..MYANMAR VOWEL SIGN VOCALIC LL
105E..1060    ; Mn #   [3] MYANMAR CONSONANT SIGN MON MEDIAL NA..MYANMAR CONSONANT SIGN MON MEDIAL LA
1071..1074    ; Mn #   [4] MYANMAR VOWEL SIGN GEBA KAREN I..MYANMAR VOWEL SIGN KAYAH EE
1082          ; Mn #       MYANMAR CONSONANT SIGN SHAN MEDIAL WA
1085..1086    ; Mn #   [2] MYANMAR VOWEL SIGN SHAN E ABOVE..MYANMAR VOWEL SIGN SHAN FINAL Y
108D          ; Mn #       MYANMAR SIGN SHAN COUNCIL EMPHATIC TONE
109D          ; Mn #       MYANMAR VOWEL SIGN AITON AI
135D..135F    ; Mn #   [3] ETHIOPIC COMBINING GEMINATION AND VOWEL LENGTH MARK..ETHIOPIC COMBINING GEMINATION MARK
1712..1714    ; Mn #   [3] TAGALOG VOWEL SIGN I..TAGALOG SIGN VIRAMA
1732..1733    ; Mn #   [2] HANUNOO VOWEL SIGN I..HANUNOO VOWEL SIGN U
1752..1753    ; Mn #   [2] BUHID VOWEL SIGN I..BUHID VOWEL SIGN U
1772..1773    ; Mn #   [2] TAGBANWA VOWEL SIGN I..TAGBANWA VOWEL SIGN U
17B4..17B5    ; Mn #   [2] KHMER VOWEL INHERENT AQ..KHMER VOWEL INHERENT AA
17B7..17BD    ; Mn #   [7] KHMER VOWEL SIGN I..KHMER VOWEL SIGN UA
17C6          ; Mn #       KHMER SIGN NIKAHIT
17C9..17D3    ; Mn #  [11] KHMER SIGN MUUSIKATOAN..KHMER SIGN BATHAMASAT
17DD          ; Mn #       KHMER SIGN ATTHACAN
180B..180D    ; Mn #   [3] MONGOLIAN FREE VARIATION SELECTOR ONE..MONGOLIAN FREE VARIATION SELECTOR THREE
180F          ; Mn #       MONGOLIAN FREE VARIATION SELECTOR FOUR
1885..1886    ; Mn #   [2] MONGOLIAN LETTER ALI GALI BALUDA..MONGOLIAN LETTER ALI GALI THREE BALUDA
18A9          ; Mn #       MONGOLIAN LETTER ALI GALI DAGALGA
1920..1922    ; Mn #   [3] LIMBU VOWEL SIGN A..LIMBU VOWEL SIGN U
1927..1928    ; Mn #   [2] LIMBU VOWEL SIGN E..LIMBU VOWEL SIGN O
1932          ; Mn #       LIMBU SMALL LETTER ANUSVARA
1939..193B    ; Mn #   [3] LIMBU SIGN MUKPHRENG..LIMBU SIGN SA-I
1A17..1A18    ; Mn #   [2] BUGINESE VOWEL SIGN I..BUGINESE VOWEL SIGN U
1A1B          ; Mn #       BUGINESE VOWEL SIGN AE
1A56          ; Mn #       TAI THAM CONSONANT SIGN MEDIAL LA
1A58..1A5E    ; Mn #   [7] TAI THAM SIGN MAI KANG LAI..TAI THAM CONSONANT SIGN SA
1A60          ; Mn #       TAI THAM SIGN SAKOT
1A62          ; Mn #       TAI THAM VOWEL SIGN MAI SAT
1A65..1A6C    ; Mn #   [8] TAI THAM VOWEL SIGN I..TAI THAM VOWEL SIGN OA BELOW
1A73..1A7C    ; Mn #  [10] TAI THAM VOWEL SIGN OA ABOVE..TAI THAM SIGN KHUEN-LUE KARAN
1A7F          ; Mn #       TAI THAM COMBINING CRYPTOGRAMMIC DOT
1AB0..1ABD    ; Mn #  [14] COMBINING DOUBLED CIRCUMFLEX ACCENT..COMBINING PARENTHESES BELOW
1ABF..1ACE    ; Mn #  [16] COMBINING LATIN SMALL LETTER W BELOW..COMBINING LATIN SMALL LETTER INSULAR T
1B00..1B03    ; Mn #   [4] BALINESE SIGN ULU RICEM..BALINESE SIGN SURANG
1B34          ; Mn #       BALINESE SIGN REREKAN
1B36..1B3A    ; Mn #   [5] BALINESE VOWEL SIGN ULU..BALINESE VOWEL SIGN RA REPA
1B3C          ; Mn #       BALINESE VOWEL SIGN LA LENGA
1B42          ; Mn #       BALINESE VOWEL SIGN PEPET
1B6B..1B73    ; Mn #   [9] BALINESE MUSICAL SYMBOL COMBINING TEGEH..BALINESE MUSICAL SYMBOL COMBINING GONG
1B80..1B81    ; Mn #   [2] SUNDANESE SIGN PANYECEK..SUNDANESE SIGN PANGLAYAR
1BA2..1BA5    ; Mn #   [4] SUNDANESE CONSONANT SIGN PANYAKRA..SUNDANESE VOWEL SIGN PANYUKU
1BA8..1BA9    ; Mn #   [2] SUNDANESE VOWEL SIGN PAMEPET..SUNDANESE VOWEL SIGN PANEULEUNG
1BAB..1BAD    ; Mn #   [3] SUNDANESE SIGN VIRAMA..SUNDANESE CONSONANT SIGN PASANGAN WA
1BE6          ; Mn #       BATAK SIGN TOMPI
1BE8..1BE9    ; Mn #   [2] BATAK VOWEL SIGN PAKPAK E..BATAK VOWEL SIGN EE
1BED          ; Mn #       BATAK VOWEL SIGN KARO O
1BEF..1BF1    ; Mn #   [3] BATAK VOWEL SIGN U FOR SIMALUNGUN SA..BATAK CONSONANT SIGN H
1C2C..1C33    ; Mn #   [8] LEPCHA VOWEL SIGN E..LEPCHA CONSONANT SIGN T
1C36..1C37    ; Mn #   [2] LEPCHA SIGN RAN..LEPCHA SIGN NUKTA
1CD0..1CD2    ; Mn #   [3] VEDIC TONE KARSHANA..VEDIC TONE PRENKHA
1CD4..1CE0    ; Mn #  [13] VEDIC SIGN YAJURVEDIC MIDLINE SVARITA..VEDIC TONE RIGVEDIC KASHMIRI INDEPENDENT SVARITA
1CE2..1CE8    ; Mn #   [7] VEDIC SIGN VISARGA SVARITA..VEDIC SIGN VISARGA ANUDATTA WITH TAIL
1CED          ; Mn #       VEDIC SIGN TIRYAK
1CF4          ; Mn #       VEDIC TONE CANDRA ABOVE
1CF8..1CF9    ; Mn #   [2] VEDIC TONE RING ABOVE..VEDIC TONE DOUBLE RING ABOVE
1DC0..1DFF    ; Mn #  [64] COMBINING DOTTED GRAVE ACCENT..COMBINING RIGHT ARROWHEAD AND DOWN ARROWHEAD BELOW
20D0..20DC    ; Mn #  [13] COMBINING LEFT HARPOON ABOVE..COMBINING FOUR DOTS ABOVE
20E1          ; Mn #       COMBINING LEFT RIGHT ARROW ABOVE
20E5..20F0    ; Mn #  [12] COMBINING REVERSE SOLIDUS OVERLAY..COMBINING ASTERISK ABOVE
2CEF..2CF1    ; Mn #   [3] COPTIC COMBINING NI ABOVE..COPTIC COMBINING SPIRITUS LENIS
2D7F          ; Mn #       TIFINAGH CONSONANT JOINER
2DE0..2DFF    ; Mn #  [32] COMBINING CYRILLIC LETTER BE..COMBINING CYRILLIC LETTER IOTIFIED BIG YUS
302A..302D    ; Mn #   [4] IDEOGRAPHIC LEVEL TONE MARK..IDEOGRAPHIC ENTERING TONE MARK
3099..309A    ; Mn #   [2] COMBINING KATAKANA-HIRAGANA VOICED SOUND MARK..COMBINING KATAKANA-HIRAGANA SEMI-VOICED SOUND MARK
A66F          ; Mn #       COMBINING CYRILLIC VZMET
A674..A67D    ; Mn #  [10] COMBINING CYRILLIC LETTER UKRAINIAN IE..COMBINING CYRILLIC PAYEROK
A69E..A69F    ; Mn #   [2] COMBINING CYRILLIC LETTER EF..COMBINING CYRILLIC LETTER IOTIFIED E
A6F0..A6F1    ; Mn #   [2] BAMUM COMBINING MARK KOQNDON..BAMUM COMBINING MARK TUKWENTIS
A802          ; Mn #       SYLOTI NAGRI SIGN DVISVARA
A806          ; Mn #       SYLOTI NAGRI SIGN HASANTA
A80B          ; Mn #       SYLOTI NAGRI SIGN ANUSVARA
A825..A826    ; Mn #   [2] SYLOTI NAGRI VOWEL SIGN U..SYLOTI NAGRI VOWEL SIGN E
A82C          ; Mn #       SYLOTI NAGRI SIGN ALTERNATE HASANTA
A8C4..A8C5    ; Mn #   [2] SAURASHTRA SIGN VIRAMA..SAURASHTRA SIGN CANDRABINDU
A8E0..A8F1    ; Mn #  [18] COMBINING DEVANAGARI DIGIT ZERO..COMBINING DEVANAGARI SIGN AVAGRAHA
A8FF          ; Mn #       DEVANAGARI VOWEL SIGN AY
A926..A92D    ; Mn #   [8] KAYAH LI VOWEL UE..KAYAH LI TONE CALYA PLOPHU
A947..A951    ; Mn #  [11] REJANG VOWEL SIGN I..REJANG CONSONANT SIGN R
A980..A982    ; Mn #   [3] JAVANESE SIGN PANYANGGA..JAVANESE SIGN LAYAR
A9B3          ; Mn #       JAVANESE SIGN CECAK TELU
A9B6..A9B9    ; Mn #   [4] JAVANESE VOWEL SIGN WULU..JAVANESE VOWEL SIGN SUKU MENDUT
A9BC..A9BD    ; Mn #   [2] JAVANESE VOWEL SIGN PEPET..JAVANESE CONSONANT SIGN KERET
A9E5          ; Mn #       MYANMAR SIGN SHAN SAW
AA29..AA2E    ; Mn #   [6] CHAM VOWEL SIGN AA..CHAM VOWEL SIGN OE
AA31..AA32    ; Mn #   [2] CHAM VOWEL SIGN AU..CHAM VOWEL SIGN UE
AA35..AA36    ; Mn #   [2] CHAM CONSONANT SIGN LA..CHAM CONSONANT SIGN WA
AA43          ; Mn #       CHAM CONSONANT SIGN FINAL NG
AA4C          ; Mn #       CHAM CONSONANT SIGN FINAL M
AA7C          ; Mn #       MYANMAR SIGN TAI LAING TONE-2
AAB0          ; Mn #       TAI VIET MAI KANG
AAB2..AAB4    ; Mn #   [3] TAI VIET VOWEL I..TAI VIET VOWEL U
AAB7..AAB8    ; Mn #   [2] TAI VIET MAI KHIT..TAI VIET VOWEL IA
AABE..AABF    ; Mn #   [2] TAI VIET VOWEL AM..TAI VIET TONE MAI EK
AAC1          ; Mn #       TAI VIET TONE MAI THO
AAEC..AAED    ; Mn #   [2] MEETEI MAYEK VOWEL SIGN UU..MEETEI MAYEK VOWEL SIGN AAI
AAF6          ; Mn #       MEETEI MAYEK VIRAMA
ABE5          ; Mn #       MEETEI MAYEK VOWEL SIGN ANAP
ABE8          ; Mn #       MEETEI MAYEK VOWEL SIGN UNAP
ABED          ; Mn #       MEETEI MAYEK APUN IYEK
FB1E          ; Mn #       HEBREW POINT JUDEO-SPANISH VARIKA
FE00..FE0F    ; Mn #  [16] VARIATION SELECTOR-1..VARIATION SELECTOR-16
FE20..FE2F    ; Mn #  [16] COMBINING LIGATURE LEFT HALF..COMBINING CYRILLIC TITLO RIGHT HALF
101FD         ; Mn #       PHAISTOS DISC SIGN COMBINING OBLIQUE STROKE
102E0         ; Mn #       COPTIC EPACT THOUSANDS MARK
10376..1037A  ; Mn #   [5] COMBINING OLD PERMIC LETTER AN..COMBINING OLD PERMIC LETTER SII
10A01..10A03  ; Mn #   [3] KHAROSHTHI VOWEL SIGN I..KHAROSHTHI VOWEL SIGN VOCALIC R
10A05..10A06  ; Mn #   [2] KHAROSHTHI VOWEL SIGN E..KHAROSHTHI VOWEL SIGN O
10A0C..10A0F  ; Mn #   [4] KHAROSHTHI VOWEL LENGTH MARK..KHAROSHTHI SIGN VISARGA
10A38..10A3A  ; Mn #   [3] KHAROSHTHI SIGN BAR ABOVE..KHAROSHTHI SIGN DOT BELOW
10A3F         ; Mn #       KHAROSHTHI VIRAMA
10AE5..10AE6  ; Mn #   [2] MANICHAEAN ABBREVIATION MARK ABOVE..MANICHAEAN ABBREVIATION MARK BELOW
10D24..10D27  ; Mn #   [4] HANIFI ROHINGYA SIGN HARBAHAY..HANIFI ROHINGYA SIGN TASSI
10D69..10D6D  ; Mn #   [5] GARAY VOWEL SIGN E..GARAY CONSONANT NASALIZATION MARK
10EAB..10EAC  ; Mn #   [2] YEZIDI COMBINING HAMZA MARK..YEZIDI COMBINING MADDA MARK
10EFC..10EFF  ; Mn #   [4] ARABIC COMBINING ALEF OVERLAY..ARABIC SMALL LOW WORD MADDA
10F46..10F50  ; Mn #  [11] SOGDIAN COMBINING DOT BELOW..SOGDIAN COMBINING STROKE BELOW
10F82..10F85  ; Mn #   [4] OLD UYGHUR COMBINING DOT ABOVE..OLD UYGHUR COMBINING TWO DOTS BELOW
11001         ; Mn #       BRAHMI SIGN ANUSVARA
11038..11046  ; Mn #  [15] BRAHMI VOWEL SIGN AA..BRAHMI VIRAMA
11070         ; Mn #       BRAHMI SIGN OLD TAMIL VIRAMA
11073..11074  ; Mn #   [2] BRAHMI VOWEL SIGN OLD TAMIL SHORT E..BRAHMI VOWEL SIGN OLD TAMIL SHORT O
1107F..11081  ; Mn #   [3] BRAHMI NUMBER JOINER..KAITHI SIGN ANUSVARA
110B3..110B6  ; Mn #   [4] KAITHI VOWEL SIGN U..KAITHI VOWEL SIGN AI
110B9..110BA  ; Mn #   [2] KAITHI SIGN VIRAMA..KAITHI SIGN NUKTA
110C2         ; Mn #       KAITHI VOWEL SIGN VOCALIC R
11100..11102  ; Mn #   [3] CHAKMA SIGN CANDRABINDU..CHAKMA SIGN VISARGA
11127..1112B  ; Mn #   [5] CHAKMA VOWEL SIGN A..CHAKMA VOWEL SIGN UU
1112D..11134  ; Mn #   [8] CHAKMA VOWEL SIGN AI..CHAKMA MAAYYAA
11173         ; Mn #       MAHAJANI SIGN NUKTA
11180..11181  ; Mn #   [2] SHARADA SIGN CANDRABINDU..SHARADA SIGN ANUSVARA
111B6..111BE  ; Mn #   [9] SHARADA VOWEL SIGN U..SHARADA VOWEL SIGN O
111C9..111CC  ; Mn #   [4] SHARADA SANDHI MARK..SHARADA EXTRA SHORT VOWEL MARK
111CF         ; Mn #       SHARADA SIGN INVERTED CANDRABINDU
1122F..11231  ; Mn #   [3] KHOJKI VOWEL SIGN U..KHOJKI VOWEL SIGN AI
11234         ; Mn #       KHOJKI SIGN ANUSVARA
11236..11237  ; Mn #   [2] KHOJKI SIGN NUKTA..KHOJKI SIGN SHADDA
1123E         ; Mn #       KHOJKI SIGN SUKUN
11241         ; Mn #       KHOJKI VOWEL SIGN VOCALIC R
112DF         ; Mn #       KHUDAWADI SIGN ANUSVARA
112E3..112EA  ; Mn #   [8] KHUDAWADI VOWEL SIGN U..KHUDAWADI SIGN VIRAMA
11300..11301  ; Mn #   [2] GRANTHA SIGN COMBINING ANUSVARA ABOVE..GRANTHA SIGN CANDRABINDU
1133B..1133C  ; Mn #   [2] COMBINING BINDU BELOW..GRANTHA SIGN NUKTA
11340         ; Mn #       GRANTHA VOWEL SIGN II
11366..1136C  ; Mn #   [7] COMBINING GRANTHA DIGIT ZERO..COMBINING GRANTHA DIGIT SIX
11370..11374  ; Mn #   [5] COMBINING GRANTHA LETTER A..COMBINING GRANTHA LETTER PA
11438..1143F  ; Mn #   [8] NEWA VOWEL SIGN U..NEWA VOWEL SIGN AI
11442..11444  ; Mn #   [3] NEWA SIGN VIRAMA..NEWA SIGN ANUSVARA
11446         ; Mn #       NEWA SIGN NUKTA
1145E         ; Mn #       NEWA SANDHI MARK
114B3..114B8  ; Mn #   [6] TIRHUTA VOWEL SIGN U..TIRHUTA VOWEL SIGN VOCALIC LL
114BA         ; Mn #       TIRHUTA VOWEL SIGN SHORT E
114BF..114C0  ; Mn #   [2] TIRHUTA SIGN CANDRABINDU..TIRHUTA SIGN ANUSVARA
114C2..114C3  ; Mn #   [2] TIRHUTA SIGN VIRAMA..TIRHUTA SIGN NUKTA
115B2..115B5  ; Mn #   [4] SIDDHAM VOWEL SIGN U..SIDDHAM VOWEL SIGN VOCALIC RR
115BC..115BD  ; Mn #   [2] SIDDHAM SIGN CANDRABINDU..SIDDHAM SIGN ANUSVARA
115BF..115C0  ; Mn #   [2] SIDDHAM SIGN VIRAMA..SIDDHAM SIGN NUKTA
115DC..115DD  ; Mn #   [2] SIDDHAM VOWEL SIGN ALTERNATE U..SIDDHAM VOWEL SIGN ALTERNATE UU
11633..1163A  ; Mn #   [8] MODI VOWEL SIGN U..MODI VOWEL SIGN AI
1163D         ; Mn #       MODI SIGN ANUSVARA
1163F..11640  ; Mn #   [2] MODI SIGN VIRAMA..MODI SIGN ARDHACANDRA
116AB         ; Mn #       TAKRI SIGN ANUSVARA
116AD         ; Mn #       TAKRI VOWEL SIGN AA
116B0..116B5  ; Mn #   [6] TAKRI VOWEL SIGN U..TAKRI VOWEL SIGN AU
116B7         ; Mn #       TAKRI SIGN NUKTA
1171D..1171F  ; Mn #   [3] AHOM CONSONANT SIGN MEDIAL LA..AHOM CONSONANT SIGN MEDIAL LIGATING RA
11722..11725  ; Mn #   [4] AHOM VOWEL SIGN I..AHOM VOWEL SIGN UU
11727..1172B  ; Mn #   [5] AHOM VOWEL SIGN AW..AHOM SIGN KILLER
1182F..11837  ; Mn #   [9] DOGRA VOWEL SIGN U..DOGRA SIGN ANUSVARA
11839..1183A  ; Mn #   [2] DOGRA SIGN VIRAMA..DOGRA SIGN NUKTA
1193B..1193C  ; Mn #   [2] DIVES AKURU SIGN ANUSVARA..DIVES AKURU SIGN CANDRABINDU
1193E         ; Mn #       DIVES AKURU VIRAMA
11943         ; Mn #       DIVES AKURU SIGN NUKTA
119D4..119D7  ; Mn #   [4] NANDINAGARI VOWEL SIGN U..NANDINAGARI VOWEL SIGN VOCALIC RR
119DA..119DB  ; Mn #   [2] NANDINAGARI VOWEL SIGN E..NANDINAGARI VOWEL SIGN AI
119E0         ; Mn #       NANDINAGARI SIGN VIRAMA
11A01..11A0A  ; Mn #  [10] ZANABAZAR SQUARE VOWEL SIGN I..ZANABAZAR SQUARE VOWEL LENGTH MARK
11A33..11A38  ; Mn #   [6] ZANABAZAR SQUARE FINAL CONSONANT MARK..ZANABAZAR SQUARE SIGN ANUSVARA
11A3B..11A3E  ; Mn #   [4] ZANABAZAR SQUARE CLUSTER-FINAL LETTER YA..ZANABAZAR SQUARE CLUSTER-FINAL LETTER VA
11A47         ; Mn #       ZANABAZAR SQUARE SUBJOINER
11A51..11A56  ; Mn #   [6] SOYOMBO VOWEL SIGN I..SOYOMBO VOWEL SIGN OE
11A59..11A5B  ; Mn #   [3] SOYOMBO VOWEL SIGN VOCALIC R..SOYOMBO VOWEL LENGTH MARK
11A8A..11A96  ; Mn #  [13] SOYOMBO FINAL CONSONANT SIGN G..SOYOMBO SIGN ANUSVARA
11A98..11A99  ; Mn #   [2] SOYOMBO GEMINATION MARK..SOYOMBO SUBJOINER
11C30..11C36  ; Mn #   [7] BHAIKSUKI VOWEL SIGN I..BHAIKSUKI VOWEL SIGN VOCALIC L
11C38..11C3D  ; Mn #   [6] BHAIKSUKI VOWEL SIGN E..BHAIKSUKI SIGN ANUSVARA
11C3F         ; Mn #       BHAIKSUKI SIGN VIRAMA
11C92..11CA7  ; Mn #  [22] MARCHEN SUBJOINED LETTER KA..MARCHEN SUBJOINED LETTER ZA
11CAA..11CB0  ; Mn #   [7] MARCHEN SUBJOINED LETTER RA..MARCHEN VOWEL SIGN AA
11CB2..11CB3  ; Mn #   [2] MARCHEN VOWEL SIGN U..MARCHEN VOWEL SIGN E
11CB5..11CB6  ; Mn #   [2] MARCHEN SIGN ANUSVARA..MARCHEN SIGN CANDRABINDU
11D31..11D36  ; Mn #   [6] MASARAM GONDI VOWEL SIGN AA..MASARAM GONDI VOWEL SIGN VOCALIC R
11D3A         ; Mn #       MASARAM GONDI VOWEL SIGN E
11D3C..11D3D  ; Mn #   [2] MASARAM GONDI VOWEL SIGN AI..MASARAM GONDI VOWEL SIGN O
11D3F..11D45  ; Mn #   [7] MASARAM GONDI VOWEL SIGN AU..MASARAM GONDI VIRAMA
11D47         ; Mn #       MASARAM GONDI RA-KARA
11D90..11D91  ; Mn #   [2] GUNJALA GONDI VOWEL SIGN EE..GUNJALA GONDI VOWEL SIGN AI
11D95         ; Mn #       GUNJALA GONDI SIGN ANUSVARA
11D97         ; Mn #       GUNJALA GONDI VIRAMA
11EF3..11EF4  ; Mn #   [2] MAKASAR VOWEL SIGN I..MAKASAR VOWEL SIGN U
11F00..11F01  ; Mn #   [2] KAWI SIGN CANDRABINDU..KAWI SIGN ANUSVARA
11F36..11F3A  ; Mn #   [5] KAWI VOWEL SIGN I..KAWI VOWEL SIGN VOCALIC R
11F40         ; Mn #       KAWI VOWEL SIGN EU
11F42         ; Mn #       KAWI CONJOINER
13440         ; Mn #       EGYPTIAN HIEROGLYPH MIRROR HORIZONTALLY
13447..13455  ; Mn #  [15] EGYPTIAN HIEROGLYPH MODIFIER DAMAGED AT TOP START..EGYPTIAN HIEROGLYPH MODIFIER DAMAGED
16AF0..16AF4  ; Mn #   [5] BASSA VAH COMBINING HIGH TONE..BASSA VAH COMBINING HIGH-LOW TONE
16B30..16B36  ; Mn #   [7] PAHAWH HMONG MARK CIM TUB..PAHAWH HMONG MARK CIM TAUM
16F4F         ; Mn #       MIAO SIGN CONSONANT MODIFIER BAR
16F8F..16F92  ; Mn #   [4] MIAO TONE RIGHT..MIAO TONE BELOW
16FE4         ; Mn #       KHITAN SMALL SCRIPT FILLER
1BC9D..1BC9E  ; Mn #   [2] DUPLOYAN THICK LETTER SELECTOR..DUPLOYAN DOUBLE MARK
1CF00..1CF2D  ; Mn #  [46] ZNAMENNY COMBINING MARK GORAZDO NIZKO S KRYZHEM ON LEFT..ZNAMENNY COMBINING MARK KRYZH ON LEFT
1CF30..1CF46  ; Mn #  [23] ZNAMENNY COMBINING TONAL RANGE MARK MRACHNO..ZNAMENNY PRIZNAK MODIFIER ROG
1D167..1D169  ; Mn #   [3] MUSICAL SYMBOL COMBINING TREMOLO-1..MUSICAL SYMBOL COMBINING TREMOLO-3
1D17B..1D182  ; Mn #   [8] MUSICAL SYMBOL COMBINING ACCENT..MUSICAL SYMBOL COMBINING LOURE
1D185..1D18B  ; Mn #   [7] MUSICAL SYMBOL COMBINING DOIT..MUSICAL SYMBOL COMBINING TRIPLE TONGUE
1D1AA..1D1AD  ; Mn #   [4] MUSICAL SYMBOL COMBINING DOWN BOW..MUSICAL SYMBOL COMBINING SNAP PIZZICATO
1D242..1D244  ; Mn #   [3] COMBINING GREEK MUSICAL TRISEME..COMBINING GREEK MUSICAL PENTASEME
1DA00..1DA36  ; Mn #  [55] SIGNWRITING HEAD RIM..SIGNWRITING AIR SUCKING IN
1DA3B..1DA6C  ; Mn #  [50] SIGNWRITING MOUTH CLOSED NEUTRAL..SIGNWRITING EXCITEMENT
1DA75         ; Mn #       SIGNWRITING UPPER BODY TILTING FROM HIP JOINTS
1DA84         ; Mn #       SIGNWRITING LOCATION HEAD NECK
1DA9B..1DA9F  ; Mn #   [5] SIGNWRITING FILL MODIFIER-2..SIGNWRITING FILL MODIFIER-6
1DAA1..1DAAF  ; Mn #  [15] SIGNWRITING ROTATION MODIFIER-2..SIGNWRITING ROTATION MODIFIER-16
1E000..1E006  ; Mn #   [7] COMBINING GLAGOLITIC LETTER AZU..COMBINING GLAGOLITIC LETTER ZHIVETE
1E008..1E018  ; Mn #  [17] COMBINING GLAGOLITIC LETTER ZEMLJA..COMBINING GLAGOLITIC LETTER HERU
1E01B..1E021  ; Mn #   [7] COMBINING GLAGOLITIC LETTER SHTA..COMBINING GLAGOLITIC LETTER YATI
1E023..1E024  ; Mn #   [2] COMBINING GLAGOLITIC LETTER YU..COMBINING GLAGOLITIC LETTER SMALL YUS
1E026..1E02A  ; Mn #   [5] COMBINING GLAGOLITIC LETTER YO..COMBINING GLAGOLITIC LETTER FITA
1E08F         ; Mn #       COMBINING CYRILLIC SMALL LETTER BYELORUSSIAN-UKRAINIAN I
1E130..1E136  ; Mn #   [7] NYIAKENG PUACHUE HMONG TONE-B..NYIAKENG PUACHUE HMONG TONE-D
1E2AE         ; Mn #       TOTO SIGN RISING TONE
1E2EC..1E2EF  ; Mn #   [4] WANCHO TONE TUP..WANCHO TONE KOINI
1E4EC..1E4EF  ; Mn #   [4] NAG MUNDARI SIGN MUHOR..NAG MUNDARI SIGN SUTUH
1E8D0..1E8D6  ; Mn #   [7] MENDE KIKAKUI COMBINING NUMBER TEENS..MENDE KIKAKUI COMBINING NUMBER MILLIONS
1E944..1E94A  ; Mn #   [7] ADLAM ALIF LENGTHENER..ADLAM NUKTA
E0100..E01EF  ; Mn # [240] VARIATION SELECTOR-17..VARIATION SELECTOR-256

# Total code points: 1992

# ================================================

# General_Category=Enclosing_Mark

0488..0489    ; Me #   [2] COMBINING CYRILLIC HUNDRED THOUSANDS SIGN..COMBINING CYRILLIC MILLIONS SIGN
1ABE          ; Me #       COMBINING PARENTHESES OVERLAY
20DD..20E0    ; Me #   [4] COMBINING ENCLOSING CIRCLE..COMBINING ENCLOSING CIRCLE BACKSLASH
20E2..20E4    ; Me #   [3] COMBINING ENCLOSING SCREEN..COMBINING ENCLOSING UPWARD POINTING TRIANGLE
A670..A672    ; Me #   [3] COMBINING CYRILLIC TEN MILLIONS SIGN..COMBINING CYRILLIC THOUSAND MILLIONS SIGN

# Total code points: 13

# ================================================

# General_Category=Spacing_Mark

0903          ; Mc #       DEVANAGARI SIGN VISARGA
093B          ; Mc #       DEVANAGARI VOWEL SIGN OOE
093E..0940    ; Mc #   [3] DEVANAGARI VOWEL SIGN AA..DEVANAGARI VOWEL SIGN II
0949..094C    ; Mc #   [4] DEVANAGARI VOWEL SIGN CANDRA O..DEVANAGARI VOWEL SIGN AU
094E..094F    ; Mc #   [2] DEVANAGARI VOWEL SIGN PRISHTHAMATRA E..DEVANAGARI VOWEL SIGN AW
0982..0983    ; Mc #   [2] BENGALI SIGN ANUSVARA..BENGALI SIGN VISARGA
09BE..09C0    ; Mc #   [3] BENGALI VOWEL SIGN AA..BENGALI VOWEL SIGN II
09C7..09C8    ; Mc #   [2] BENGALI VOWEL SIGN E..BENGALI VOWEL SIGN AI
09CB..09CC    ; Mc #   [2] BENGALI VOWEL SIGN O..BENGALI VOWEL SIGN AU
09D7          ; Mc #       BENGALI AU LENGTH MARK
0A03          ; Mc #       GURMUKHI SIGN VISARGA
0A3E..0A40    ; Mc #   [3] GURMUKHI VOWEL SIGN AA..GURMUKHI VOWEL SIGN II
0A83          ; Mc #       GUJARATI SIGN VISARGA
0ABE..0AC0    ; Mc #   [3] GUJARATI VOWEL SIGN AA..GUJARATI VOWEL SIGN II
0AC9          ; Mc #       GUJARATI VOWEL SIGN CANDRA O
0ACB..0ACC    ; Mc #   [2] GUJARATI VOWEL SIGN O..GUJARATI VOWEL SIGN AU
0B02..0B03    ; Mc #   [2] ORIYA SIGN ANUSVARA..ORIYA SIGN VISARGA
0B3E          ; Mc #       ORIYA VOWEL SIGN AA
0B40          ; Mc #       ORIYA VOWEL SIGN II
0B47..0B48    ; Mc #   [2] ORIYA VOWEL SIGN E..ORIYA VOWEL SIGN AI
0B4B..0B4C    ; Mc #   [2] ORIYA VOWEL SIGN O..ORIYA VOWEL SIGN AU
0B57          ; Mc #       ORIYA AU LENGTH MARK
0BBE..0BBF    ; Mc #   [2] TAMIL VOWEL SIGN AA..TAMIL VOWEL SIGN I
0BC1..0BC2    ; Mc #   [2] TAMIL VOWEL SIGN U..TAMIL VOWEL SIGN UU
0BC6..0BC8    ; Mc #   [3] TAMIL VOWEL SIGN E..TAMIL VOWEL SIGN AI
0BCA..0BCC    ; Mc #   [3] TAMIL VOWEL SIGN O..TAMIL VOWEL SIGN AU
0BD7          ; Mc #       TAMIL AU LENGTH MARK
0C01..0C03    ; Mc #   [3] TELUGU SIGN CANDRABINDU..TELUGU SIGN VISARGA
0C41..0C44    ; Mc #   [4] TELUGU VOWEL SIGN U..TELUGU VOWEL SIGN VOCALIC RR
0C82..0C83    ; Mc #   [2] KANNADA SIGN ANUSVARA..KANNADA SIGN VISARGA
0CBE          ; Mc #       KANNADA VOWEL SIGN AA
0CC0..0CC4    ; Mc #   [5] KANNADA VOWEL SIGN II..KANNADA VOWEL SIGN VOCALIC RR
0CC7..0CC8    ; Mc #   [2] KANNADA VOWEL SIGN EE..KANNADA VOWEL SIGN AI
0CCA..0CCB    ; Mc #   [2] KANNADA VOWEL SIGN O..KANNADA VOWEL SIGN OO
0CD5..0CD6    ; Mc #   [2] KANNADA LENGTH MARK..KANNADA AI LENGTH MARK
0CF3          ; Mc #       KANNADA SIGN COMBINING ANUSVARA ABOVE RIGHT
0D02..0D03    ; Mc #   [2] MALAYALAM SIGN ANUSVARA..MALAYALAM SIGN VISARGA
0D3E..0D40    ; Mc #   [3] MALAYALAM VOWEL SIGN AA..MALAYALAM VOWEL SIGN II
0D46..0D48    ; Mc #   [3] MALAYALAM VOWEL SIGN E..MALAYALAM VOWEL SIGN AI
0D4A..0D4C    ; Mc #   [3] MALAYALAM VOWEL SIGN O..MALAYALAM VOWEL SIGN AU
0D57          ; Mc #       MALAYALAM AU LENGTH MARK
0D82..0D83    ; Mc #   [2] SINHALA SIGN ANUSVARAYA..SINHALA SIGN VISARGAYA
0DCF..0DD1    ; Mc #   [3] SINHALA VOWEL SIGN AELA-PILLA..SINHALA VOWEL SIGN DIGA AEDA-PILLA
0DD8..0DDF    ; Mc #   [8] SINHALA VOWEL SIGN GAETTA-PILLA..SINHALA VOWEL SIGN GAYANUKITTA
0DF2..0DF3    ; Mc #   [2] SINHALA VOWEL SIGN DIGA GAETTA-PILLA..SINHALA VOWEL SIGN DIGA GAYANUKITTA
0F3E..0F3F    ; Mc #   [2] TIBETAN SIGN YAR TSHES..TIBETAN SIGN MAR TSHES
0F7F          ; Mc #       TIBETAN SIGN RNAM BCAD
102B..102C    ; Mc #   [2] MYANMAR VOWEL SIGN TALL AA..MYANMAR VOWEL SIGN AA
1031          ; Mc #       MYANMAR VOWEL SIGN E
1038          ; Mc #       MYANMAR SIGN VISARGA
103B..103C    ; Mc #   [2] MYANMAR CONSONANT SIGN MEDIAL YA..MYANMAR CONSONANT SIGN MEDIAL RA
1056..1057    ; Mc #   [2] MYANMAR VOWEL SIGN VOCALIC R..MYANMAR VOWEL SIGN VOCALIC RR
1062..1064    ; Mc #   [3] MYANMAR VOWEL SIGN SGAW KAREN EU..MYANMAR TONE MARK SGAW KAREN KE PHO
1067..106D    ; Mc #   [7] MYANMAR VOWEL SIGN WESTERN PWO KAREN EU..MYANMAR SIGN WESTERN PWO KAREN TONE-5
1083..1084    ; Mc #   [2] MYANMAR VOWEL SIGN SHAN AA..MYANMAR VOWEL SIGN SHAN E
1087..108C    ; Mc #   [6] MYANMAR SIGN SHAN TONE-2..MYANMAR SIGN SHAN COUNCIL TONE-3
108F          ; Mc #       MYANMAR SIGN RUMAI PALAUNG TONE-5
109A..109C    ; Mc #   [3] MYANMAR SIGN KHAMTI TONE-1..MYANMAR VOWEL SIGN AITON A
1715          ; Mc #       TAGALOG SIGN PAMUDPOD
1734          ; Mc #       HANUNOO SIGN PAMUDPOD
17B6          ; Mc #       KHMER VOWEL SIGN AA
17BE..17C5    ; Mc #   [8] KHMER VOWEL SIGN OE..KHMER VOWEL SIGN AU
17C7..17C8    ; Mc #   [2] KHMER SIGN REAHMUK..KHMER SIGN YUUKALEAPINTU
1923..1926    ; Mc #   [4] LIMBU VOWEL SIGN EE..LIMBU VOWEL SIGN AU
1929..192B    ; Mc #   [3] LIMBU SUBJOINED LETTER YA..LIMBU SUBJOINED LETTER WA
1930..1931    ; Mc #   [2] LIMBU SMALL LETTER KA..LIMBU SMALL LETTER NGA
1933..1938    ; Mc #   [6] LIMBU SMALL LETTER TA..LIMBU SMALL LETTER LA
1A19..1A1A    ; Mc #   [2] BUGINESE VOWEL SIGN E..BUGINESE VOWEL SIGN O
1A55          ; Mc #       TAI THAM CONSONANT SIGN MEDIAL RA
1A57          ; Mc #       TAI THAM CONSONANT SIGN LA TANG LAI
1A61          ; Mc #       TAI THAM VOWEL SIGN A
1A63..1A64    ; Mc #   [2] TAI THAM VOWEL SIGN AA..TAI THAM VOWEL SIGN TALL AA
1A6D..1A72    ; Mc #   [6] TAI THAM VOWEL SIGN OY..TAI THAM VOWEL SIGN THAM AI
1B04          ; Mc #       BALINESE SIGN BISAH
1B35          ; Mc #       BALINESE VOWEL SIGN TEDUNG
1B3B          ; Mc #       BALINESE VOWEL SIGN RA REPA TEDUNG
1B3D..1B41    ; Mc #   [5] BALINESE VOWEL SIGN LA LENGA TEDUNG..BALINESE VOWEL SIGN TALING REPA TEDUNG
1B43..1B44    ; Mc #   [2] BALINESE VOWEL SIGN PEPET TEDUNG..BALINESE ADEG ADEG
1B82          ; Mc #       SUNDANESE SIGN PANGWISAD
1BA1          ; Mc #       SUNDANESE CONSONANT SIGN PAMINGKAL
1BA6..1BA7    ; Mc #   [2] SUNDANESE VOWEL SIGN PANAELAENG..SUNDANESE VOWEL SIGN PANOLONG
1BAA          ; Mc #       SUNDANESE SIGN PAMAAEH
1BE7          ; Mc #       BATAK VOWEL SIGN E
1BEA..1BEC    ; Mc #   [3] BATAK VOWEL SIGN I..BATAK VOWEL SIGN O
1BEE          ; Mc #       BATAK VOWEL SIGN U
1BF2..1BF3    ; Mc #   [2] BATAK PANGOLAT..BATAK PANONGONAN
1C24..1C2B    ; Mc #   [8] LEPCHA SUBJOINED LETTER YA..LEPCHA VOWEL SIGN UU
1C34..1C35    ; Mc #   [2] LEPCHA CONSONANT SIGN NYIN-DO..LEPCHA CONSONANT SIGN KANG
1CE1          ; Mc #       VEDIC TONE ATHARVAVEDIC INDEPENDENT SVARITA
1CF7          ; Mc #       VEDIC SIGN ATIKRAMA
302E..302F    ; Mc #   [2] HANGUL SINGLE DOT TONE MARK..HANGUL DOUBLE DOT TONE MARK
A823..A824    ; Mc #   [2] SYLOTI NAGRI VOWEL SIGN A..SYLOTI NAGRI VOWEL SIGN I
A827          ; Mc #       SYLOTI NAGRI VOWEL SIGN OO
A880..A881    ; Mc #   [2] SAURASHTRA SIGN ANUSVARA..SAURASHTRA SIGN VISARGA
A8B4..A8C3    ; Mc #  [16] SAURASHTRA CONSONANT SIGN HAARU..SAURASHTRA VOWEL SIGN AU
A952..A953    ; Mc #   [2] REJANG CONSONANT SIGN H..REJANG VIRAMA
A983          ; Mc #       JAVANESE SIGN WIGNYAN
A9B4..A9B5    ; Mc #   [2] JAVANESE VOWEL SIGN TARUNG..JAVANESE VOWEL SIGN TOLONG
A9BA..A9BB    ; Mc #   [2] JAVANESE VOWEL SIGN TALING..JAVANESE VOWEL SIGN DIRGA MURE
A9BE..A9C0    ; Mc #   [3] JAVANESE CONSONANT SIGN PENGKAL..JAVANESE PANGKON
AA2F..AA30    ; Mc #   [2] CHAM VOWEL SIGN O..CHAM VOWEL SIGN AI
AA33..AA34    ; Mc #   [2] CHAM CONSONANT SIGN YA..CHAM CONSONANT SIGN RA
AA4D          ; Mc #       CHAM CONSONANT SIGN FINAL H
AA7B          ; Mc #       MYANMAR SIGN PAO KAREN TONE
AA7D          ; Mc #       MYANMAR SIGN TAI LAING TONE-5
AAEB          ; Mc #       MEETEI MAYEK VOWEL SIGN II
AAEE..AAEF    ; Mc #   [2] MEETEI MAYEK VOWEL SIGN AU..MEETEI MAYEK VOWEL SIGN AAU
AAF5          ; Mc #       MEETEI MAYEK VOWEL SIGN VISARGA
ABE3..ABE4    ; Mc #   [2] MEETEI MAYEK VOWEL SIGN ONAP..MEETEI MAYEK VOWEL SIGN INAP
ABE6..ABE7    ; Mc #   [2] MEETEI MAYEK VOWEL SIGN YENAP..MEETEI MAYEK VOWEL SIGN SOUNAP
ABE9..ABEA    ; Mc #   [2] MEETEI MAYEK VOWEL SIGN CHEINAP..MEETEI MAYEK VOWEL SIGN NUNG
ABEC          ; Mc #       MEETEI MAYEK LUM IYEK
11000         ; Mc #       BRAHMI SIGN CANDRABINDU
11002         ; Mc #       BRAHMI SIGN VISARGA
11082         ; Mc #       KAITHI SIGN VISARGA
110B0..110B2  ; Mc #   [3] KAITHI VOWEL SIGN AA..KAITHI VOWEL SIGN II
110B7..110B8  ; Mc #   [2] KAITHI VOWEL SIGN O..KAITHI VOWEL SIGN AU
1112C         ; Mc #       CHAKMA VOWEL SIGN E
11145..11146  ; Mc #   [2] CHAKMA VOWEL SIGN AA..CHAKMA VOWEL SIGN EI
11182         ; Mc #       SHARADA SIGN VISARGA
111B3..111B5  ; Mc #   [3] SHARADA VOWEL SIGN AA..SHARADA VOWEL SIGN II
111BF..111C0  ; Mc #   [2] SHARADA VOWEL SIGN AU..SHARADA SIGN VIRAMA
111CE         ; Mc #       SHARADA VOWEL SIGN PRISHTHAMATRA E
1122C..1122E  ; Mc #   [3] KHOJKI VOWEL SIGN AA..KHOJKI VOWEL SIGN II
11232..11233  ; Mc #   [2] KHOJKI VOWEL SIGN O..KHOJKI VOWEL SIGN AU
11235         ; Mc #       KHOJKI SIGN VIRAMA
112E0..112E2  ; Mc #   [3] KHUDAWADI VOWEL SIGN AA..KHUDAWADI VOWEL SIGN II
11302..11303  ; Mc #   [2] GRANTHA SIGN ANUSVARA..GRANTHA SIGN VISARGA
1133E..1133F  ; Mc #   [2] GRANTHA VOWEL SIGN AA..GRANTHA VOWEL SIGN I
11341..11344  ; Mc #   [4] GRANTHA VOWEL SIGN U..GRANTHA VOWEL SIGN VOCALIC RR
11347..11348  ; Mc #   [2] GRANTHA VOWEL SIGN EE..GRANTHA VOWEL SIGN AI
1134B..1134D  ; Mc #   [3] GRANTHA VOWEL SIGN OO..GRANTHA SIGN VIRAMA
11357         ; Mc #       GRANTHA AU LENGTH MARK
11362..11363  ; Mc #   [2] GRANTHA VOWEL SIGN VOCALIC L..GRANTHA VOWEL SIGN VOCALIC LL
11435..11437  ; Mc #   [3] NEWA VOWEL SIGN AA..NEWA VOWEL SIGN II
11440..11441  ; Mc #   [2] NEWA VOWEL SIGN O..NEWA VOWEL SIGN AU
11445         ; Mc #       NEWA SIGN VISARGA
114B0..114B2  ; Mc #   [3] TIRHUTA VOWEL SIGN AA..TIRHUTA VOWEL SIGN II
114B9         ; Mc #       TIRHUTA VOWEL SIGN E
114BB..114BE  ; Mc #   [4] TIRHUTA VOWEL SIGN AI..TIRHUTA VOWEL SIGN AU
114C1         ; Mc #       TIRHUTA SIGN VISARGA
115AF..115B1  ; Mc #   [3] SIDDHAM VOWEL SIGN AA..SIDDHAM VOWEL SIGN II
115B8..115BB  ; Mc #   [4] SIDDHAM VOWEL SIGN E..SIDDHAM VOWEL SIGN AU
115BE         ; Mc #       SIDDHAM SIGN VISARGA
11630..11632  ; Mc #   [3] MODI VOWEL SIGN AA..MODI VOWEL SIGN II
1163B..1163C  ; Mc #   [2] MODI VOWEL SIGN O..MODI VOWEL SIGN AU
1163E         ; Mc #       MODI SIGN VISARGA
116AC         ; Mc #       TAKRI SIGN VISARGA
116AE..116AF  ; Mc #   [2] TAKRI VOWEL SIGN I..TAKRI VOWEL SIGN II
116B6         ; Mc #       TAKRI SIGN VIRAMA
11720..11721  ; Mc #   [2] AHOM VOWEL SIGN A..AHOM VOWEL SIGN AA
11726         ; Mc #       AHOM VOWEL SIGN E
1182C..1182E  ; Mc #   [3] DOGRA VOWEL SIGN AA..DOGRA VOWEL SIGN II
11838         ; Mc #       DOGRA SIGN VISARGA
11930..11935  ; Mc #   [6] DIVES AKURU VOWEL SIGN AA..DIVES AKURU VOWEL SIGN E
11937..11938  ; Mc #   [2] DIVES AKURU VOWEL SIGN AI..DIVES AKURU VOWEL SIGN O
1193D         ; Mc #       DIVES AKURU SIGN HALANTA
11940         ; Mc #       DIVES AKURU MEDIAL YA
11942         ; Mc #       DIVES AKURU MEDIAL RA
119D1..119D3  ; Mc #   [3] NANDINAGARI VOWEL SIGN AA..NANDINAGARI VOWEL SIGN II
119DC..119DF  ; Mc #   [4] NANDINAGARI VOWEL SIGN O..NANDINAGARI SIGN VISARGA
119E4         ; Mc #       NANDINAGARI VOWEL SIGN PRISHTHAMATRA E
11A39         ; Mc #       ZANABAZAR SQUARE SIGN VISARGA
11A57..11A58  ; Mc #   [2] SOYOMBO VOWEL SIGN AI..SOYOMBO VOWEL SIGN AU
11A97         ; Mc #       SOYOMBO SIGN VISARGA
11C2F         ; Mc #       BHAIKSUKI VOWEL SIGN AA
11C3E         ; Mc #       BHAIKSUKI SIGN VISARGA
11CA9         ; Mc #       MARCHEN SUBJOINED LETTER YA
11CB1         ; Mc #       MARCHEN VOWEL SIGN I
11CB4         ; Mc #       MARCHEN VOWEL SIGN O
11D8A..11D8E  ; Mc #   [5] GUNJALA GONDI VOWEL SIGN AA..GUNJALA GONDI VOWEL SIGN UU
11D93..11D94  ; Mc #   [2] GUNJALA GONDI VOWEL SIGN OO..GUNJALA GONDI VOWEL SIGN AU
11D96         ; Mc #       GUNJALA GONDI SIGN VISARGA
11EF5..11EF6  ; Mc #   [2] MAKASAR VOWEL SIGN E..MAKASAR VOWEL SIGN O
11F03         ; Mc #       KAWI SIGN VISARGA
11F34..11F35  ; Mc #   [2] KAWI VOWEL SIGN AA..KAWI VOWEL SIGN ALTERNATE AA
11F3E..11F3F  ; Mc #   [2] KAWI VOWEL SIGN E..KAWI VOWEL SIGN AI
11F41         ; Mc #       KAWI SIGN KILLER
16F51..16F87  ; Mc #  [55] MIAO SIGN ASPIRATION..MIAO VOWEL SIGN UI
16FF0..16FF1  ; Mc #   [2] VIETNAMESE ALTERNATE READING MARK CA..VIETNAMESE ALTERNATE READING MARK NHAY
1D165..1D166  ; Mc #   [2] MUSICAL SYMBOL COMBINING STEM..MUSICAL SYMBOL COMBINING SPRECHGESANG STEM
1D16D..1D172  ; Mc #   [6] MUSICAL SYMBOL COMBINING AUGMENTATION DOT..MUSICAL SYMBOL COMBINING FLAG-5

# Total code points: 452

# ================================================

# General_Category=Decimal_Number

0030..0039    ; Nd #  [10] DIGIT ZERO..DIGIT NINE
0660..0669    ; Nd #  [10] ARABIC-INDIC DIGIT ZERO..ARABIC-INDIC DIGIT NINE
06F0..06F9    ; Nd #  [10] EXTENDED ARABIC-INDIC DIGIT ZERO..EXTENDED ARABIC-INDIC DIGIT NINE
07C0..07C9    ; Nd #  [10] NKO DIGIT ZERO..NKO DIGIT NINE
0966..096F    ; Nd #  [10] DEVANAGARI DIGIT ZERO..DEVANAGARI DIGIT NINE
09E6..09EF    ; Nd #  [10] BENGALI DIGIT ZERO..BENGALI DIGIT NINE
0A66..0A6F    ; Nd #  [10] GURMUKHI DIGIT ZERO..GURMUKHI DIGIT NINE
0AE6..0AEF    ; Nd #  [10] GUJARATI DIGIT ZERO..GUJARATI DIGIT NINE
0B66..0B6F    ; Nd #  [10] ORIYA DIGIT ZERO..ORIYA DIGIT NINE
0BE6..0BEF    ; Nd #  [10] TAMIL DIGIT ZERO..TAMIL DIGIT NINE
0C66..0C6F    ; Nd #  [10] TELUGU DIGIT ZERO..TELUGU DIGIT NINE
0CE6..0CEF    ; Nd #  [10] KANNADA DIGIT ZERO..KANNADA DIGIT NINE
0D66..0D6F    ; Nd #  [10] MALAYALAM DIGIT ZERO..MALAYALAM DIGIT NINE
0DE6..0DEF    ; Nd #  [10] SINHALA LITH DIGIT ZERO..SINHALA LITH DIGIT NINE
0E50..0E59    ; Nd #  [10] THAI DIGIT ZERO..THAI DIGIT NINE
0ED0..0ED9    ; Nd #  [10] LAO DIGIT ZERO..LAO DIGIT NINE
0F20..0F29    ; Nd #  [10] TIBETAN DIGIT ZERO..TIBETAN DIGIT NINE
1040..1049    ; Nd #  [10] MYANMAR DIGIT ZERO..MYANMAR DIGIT NINE
1090..1099    ; Nd #  [10] MYANMAR SHAN DIGIT ZERO..MYANMAR SHAN DIGIT NINE
17E0..17E9    ; Nd #  [10] KHMER DIGIT ZERO..KHMER DIGIT NINE
1810..1819    ; Nd #  [10] MONGOLIAN DIGIT ZERO..MONGOLIAN DIGIT NINE
1946..194F    ; Nd #  [10] LIMBU DIGIT ZERO..LIMBU DIGIT NINE
19D0..19D9    ; Nd #  [10] NEW TAI LUE DIGIT ZERO..NEW TAI LUE DIGIT NINE
1A80..1A89    ; Nd #  [10] TAI THAM HORA DIGIT ZERO..TAI THAM HORA DIGIT NINE
1A90..1A99    ; Nd #  [10] TAI THAM THAM DIGIT ZERO..TAI THAM THAM DIGIT NINE
1B50..1B59    ; Nd #  [10] BALINESE DIGIT ZERO..BALINESE DIGIT NINE
1BB0..1BB9    ; Nd #  [10] SUNDANESE DIGIT ZERO..SUNDANESE DIGIT NINE
1C40..1C49    ; Nd #  [10] LEPCHA DIGIT ZERO..LEPCHA DIGIT NINE
1C50..1C59    ; Nd #  [10] OL CHIKI DIGIT ZERO..OL CHIKI DIGIT NINE
A620..A629    ; Nd #  [10] VAI DIGIT ZERO..VAI DIGIT NINE
A8D0..A8D9    ; Nd #  [10] SAURASHTRA DIGIT ZERO..SAURASHTRA DIGIT NINE
A900..A909    ; Nd #  [10] KAYAH LI DIGIT ZERO..KAYAH LI DIGIT NINE
A9D0..A9D9    ; Nd #  [10] JAVANESE DIGIT ZERO..JAVANESE DIGIT NINE
A9F0..A9F9    ; Nd #  [10] MYANMAR TAI LAING DIGIT ZERO..MYANMAR TAI LAING DIGIT NINE
AA50..AA59    ; Nd #  [10] CHAM DIGIT ZERO..CHAM DIGIT NINE
ABF0..ABF9    ; Nd #  [10] MEETEI MAYEK DIGIT ZERO..MEETEI MAYEK DIGIT NINE
FF10..FF19    ; Nd #  [10] FULLWIDTH DIGIT ZERO..FULLWIDTH DIGIT NINE
104A0..104A9  ; Nd #  [10] OSMANYA DIGIT ZERO..OSMANYA DIGIT NINE
10D30..10D39  ; Nd #  [10] HANIFI ROHINGYA DIGIT ZERO..HANIFI ROHINGYA DIGIT NINE
10D40..10D49  ; Nd #  [10] GARAY DIGIT ZERO..GARAY DIGIT NINE
11066..1106F  ; Nd #  [10] BRAHMI DIGIT ZERO..BRAHMI DIGIT NINE
110F0..110F9  ; Nd #  [10] SORA SOMPENG DIGIT ZERO..SORA SOMPENG DIGIT NINE
11136..1113F  ; Nd #  [10] CHAKMA DIGIT ZERO..CHAKMA DIGIT NINE
111D0..111D9  ; Nd #  [10] SHARADA DIGIT ZERO..SHARADA DIGIT NINE
112F0..112F9  ; Nd #  [10] KHUDAWADI DIGIT ZERO..KHUDAWADI DIGIT NINE
11450..11459  ; Nd #  [10] NEWA DIGIT ZERO..NEWA DIGIT NINE
114D0..114D9  ; Nd #  [10] TIRHUTA DIGIT ZERO..TIRHUTA DIGIT NINE
11650..11659  ; Nd #  [10] MODI DIGIT ZERO..MODI DIGIT NINE
116C0..116C9  ; Nd #  [10] TAKRI DIGIT ZERO..TAKRI DIGIT NINE
116D0..116E3  ; Nd #  [20] MYANMAR PAO DIGIT ZERO..MYANMAR EASTERN PWO KAREN DIGIT NINE
11730..11739  ; Nd #  [10] AHOM DIGIT ZERO..AHOM DIGIT NINE
118E0..118E9  ; Nd #  [10] WARANG CITI DIGIT ZERO..WARANG CITI DIGIT NINE
11950..11959  ; Nd #  [10] DIVES AKURU DIGIT ZERO..DIVES AKURU DIGIT NINE
11BF0..11BF9  ; Nd #  [10] SUNUWAR DIGIT ZERO..SUNUWAR DIGIT NINE
11C50..11C59  ; Nd #  [10] BHAIKSUKI DIGIT ZERO..BHAIKSUKI DIGIT NINE
11D50..11D59  ; Nd #  [10] MASARAM GONDI DIGIT ZERO..MASARAM GONDI DIGIT NINE
11DA0..11DA9  ; Nd #  [10] GUNJALA GONDI DIGIT ZERO..GUNJALA GONDI DIGIT NINE
11F50..11F59  ; Nd #  [10] KAWI DIGIT ZERO..KAWI DIGIT NINE
16A60..16A69  ; Nd #  [10] MRO DIGIT ZERO..MRO DIGIT NINE
16AC0..16AC9  ; Nd #  [10] TANGSA DIGIT ZERO..TANGSA DIGIT NINE
16B50..16B59  ; Nd #  [10] PAHAWH HMONG DIGIT ZERO..PAHAWH HMONG DIGIT NINE
1D7CE..1D7FF  ; Nd #  [50] MATHEMATICAL BOLD DIGIT ZERO..MATHEMATICAL MONOSPACE DIGIT NINE
1E140..1E149  ; Nd #  [10] NYIAKENG PUACHUE HMONG DIGIT ZERO..NYIAKENG PUACHUE HMONG DIGIT NINE
1E2F0..1E2F9  ; Nd #  [10] WANCHO DIGIT ZERO..WANCHO DIGIT NINE
1E4F0..1E4F9  ; Nd #  [10] NAG MUNDARI DIGIT ZERO..NAG MUNDARI DIGIT NINE
1E950..1E959  ; Nd #  [10] ADLAM DIGIT ZERO..ADLAM DIGIT NINE
1FBF0..1FBF9  ; Nd #  [10] SEGMENTED DIGIT ZERO..SEGMENTED DIGIT NINE

# Total code points: 720

# ================================================

# General_Category=Letter_Number

16EE..16F0    ; Nl #   [3] RUNIC ARLAUG SYMBOL..RUNIC BELGTHOR SYMBOL
2160..2182    ; Nl #  [35] ROMAN NUMERAL ONE..ROMAN NUMERAL TEN THOUSAND
2185..2188    ; Nl #   [4] ROMAN NUMERAL SIX LATE FORM..ROMAN NUMERAL ONE HUNDRED THOUSAND
3007          ; Nl #       IDEOGRAPHIC NUMBER ZERO
3021..3029    ; Nl #   [9] HANGZHOU NUMERAL ONE..HANGZHOU NUMERAL NINE
3038..303A    ; Nl #   [3] HANGZHOU NUMERAL TEN..HANGZHOU NUMERAL THIRTY
A6E6..A6EF    ; Nl #  [10] BAMUM LETTER MO..BAMUM LETTER KOGHOM
10140..10174  ; Nl #  [53] GREEK ACROPHONIC ATTIC ONE QUARTER..GREEK ACROPHONIC STRATIAN FIFTY MNAS
10341         ; Nl #       GOTHIC LETTER NINETY
1034A         ; Nl #       GOTHIC LETTER NINE HUNDRED
103D1..103D5  ; Nl #   [5] OLD PERSIAN NUMBER ONE..OLD PERSIAN NUMBER HUNDRED
12400..1246E  ; Nl # [111] CUNEIFORM NUMERIC SIGN TWO ASH..CUNEIFORM NUMERIC SIGN NINE U VARIANT FORM

# Total code points: 236

# ================================================

# General_Category=Other_Number

00B2..00B3    ; No #   [2] SUPERSCRIPT TWO..SUPERSCRIPT THREE
00B9          ; No #       SUPERSCRIPT ONE
00BC..00BE    ; No #   [3] VULGAR FRACTION ONE QUARTER..VULGAR FRACTION THREE QUARTERS
09F4..09F9    ; No #   [6] BENGALI CURRENCY NUMERATOR ONE..BENGALI CURRENCY DENOMINATOR SIXTEEN
0B72..0B77    ; No #   [6] ORIYA FRACTION ONE QUARTER..ORIYA FRACTION THREE SIXTEENTHS
0BF0..0BF2    ; No #   [3] TAMIL NUMBER TEN..TAMIL NUMBER ONE THOUSAND
0C78..0C7E    ; No #   [7] TELUGU FRACTION DIGIT ZERO FOR ODD POWERS OF FOUR..TELUGU FRACTION DIGIT THREE FOR EVEN POWERS OF FOUR
0D58..0D5E    ; No #   [7] MALAYALAM FRACTION ONE ONE-HUNDRED-AND-SIXTIETH..MALAYALAM FRACTION ONE FIFTH
0D70..0D78    ; No #   [9] MALAYALAM NUMBER TEN..MALAYALAM FRACTION THREE SIXTEENTHS
0F2A..0F33    ; No #  [10] TIBETAN DIGIT HALF ONE..TIBETAN DIGIT HALF ZERO
1369..137C    ; No #  [20] ETHIOPIC DIGIT ONE..ETHIOPIC NUMBER TEN THOUSAND
17F0..17F9    ; No #  [10] KHMER SYMBOL LEK ATTAK SON..KHMER SYMBOL LEK ATTAK PRAM-BUON
19DA          ; No #       NEW TAI LUE THAM DIGIT ONE
2070          ; No #       SUPERSCRIPT ZERO
2074..2079    ; No #   [6] SUPERSCRIPT FOUR..SUPERSCRIPT NINE
2080..2089    ; No #  [10] SUBSCRIPT ZERO..SUBSCRIPT NINE
2150..215F    ; No #  [16] VULGAR FRACTION ONE SEVENTH..FRACTION NUMERATOR ONE
2189          ; No #       VULGAR FRACTION ZERO THIRDS
2460..249B    ; No #  [60] CIRCLED DIGIT ONE..NUMBER TWENTY FULL STOP
24EA..24FF    ; No #  [22] CIRCLED DIGIT ZERO..NEGATIVE CIRCLED DIGIT ZERO
2776..2793    ; No #  [30] DINGBAT NEGATIVE CIRCLED DIGIT ONE..DINGBAT NEGATIVE CIRCLED SANS-SERIF NUMBER TEN
2CFD          ; No #       COPTIC FRACTION ONE HALF
3192..3195    ; No #   [4] IDEOGRAPHIC ANNOTATION ONE MARK..IDEOGRAPHIC ANNOTATION FOUR MARK
3220..3229    ; No #  [10] PARENTHESIZED IDEOGRAPH ONE..PARENTHESIZED IDEOGRAPH TEN
3248..324F    ; No #   [8] CIRCLED NUMBER TEN ON BLACK SQUARE..CIRCLED NUMBER EIGHTY ON BLACK SQUARE
3251..325F    ; No #  [15] CIRCLED NUMBER TWENTY ONE..CIRCLED NUMBER THIRTY FIVE
3280..3289    ; No #  [10] CIRCLED IDEOGRAPH ONE..CIRCLED IDEOGRAPH TEN
32B1..32BF    ; No #  [15] CIRCLED NUMBER THIRTY SIX..CIRCLED NUMBER FIFTY
A830..A835    ; No #   [6] NORTH INDIC FRACTION ONE QUARTER..NORTH INDIC FRACTION THREE SIXTEENTHS
10107..10133  ; No #  [45] AEGEAN NUMBER ONE..AEGEAN NUMBER NINETY THOUSAND
10175..10178  ; No #   [4] GREEK ONE HALF SIGN..GREEK THREE QUARTERS SIGN
1018A..1018B  ; No #   [2] GREEK ZERO SIGN..GREEK ONE QUARTER SIGN
102E1..102FB  ; No #  [27] COPTIC EPACT DIGIT ONE..COPTIC EPACT NUMBER NINE HUNDRED
10320..10323  ; No #   [4] OLD ITALIC NUMERAL ONE..OLD ITALIC NUMERAL FIFTY
10858..1085F  ; No #   [8] IMPERIAL ARAMAIC NUMBER ONE..IMPERIAL ARAMAIC NUMBER TEN THOUSAND
10879..1087F  ; No #   [7] PALMYRENE NUMBER ONE..PALMYRENE NUMBER TWENTY
108A7..108AF  ; No #   [9] NABATAEAN NUMBER ONE..NABATAEAN NUMBER ONE HUNDRED
108FB..108FF  ; No #   [5] HATRAN NUMBER ONE..HATRAN NUMBER ONE HUNDRED
10916..1091B  ; No #   [6] PHOENICIAN NUMBER ONE..PHOENICIAN NUMBER THREE
109BC..109BD  ; No #   [2] MEROITIC CURSIVE FRACTION ELEVEN TWELFTHS..MEROITIC CURSIVE FRACTION ONE HALF
109C0..109CF  ; No #  [16] MEROITIC CURSIVE NUMBER ONE..MEROITIC CURSIVE NUMBER SEVENTY
109D2..109FF  ; No #  [46] MEROITIC CURSIVE NUMBER ONE HUNDRED..MEROITIC CURSIVE FRACTION TEN TWELFTHS
10A40..10A48  ; No #   [9] KHAROSHTHI DIGIT ONE..KHAROSHTHI FRACTION ONE HALF
10A7D..10A7E  ; No #   [2] OLD SOUTH ARABIAN NUMBER ONE..OLD SOUTH ARABIAN NUMBER FIFTY
10A9D..10A9F  ; No #   [3] OLD NORTH ARABIAN NUMBER ONE..OLD NORTH ARABIAN NUMBER TWENTY
10AEB..10AEF  ; No #   [5] MANICHAEAN NUMBER ONE..MANICHAEAN NUMBER ONE HUNDRED
10B58..10B5F  ; No #   [8] INSCRIPTIONAL PARTHIAN NUMBER ONE..INSCRIPTIONAL PARTHIAN NUMBER ONE THOUSAND
10B78..10B7F  ; No #   [8] INSCRIPTIONAL PAHLAVI NUMBER ONE..INSCRIPTIONAL PAHLAVI NUMBER ONE THOUSAND
10BA9..10BAF  ; No #   [7] PSALTER PAHLAVI NUMBER ONE..PSALTER PAHLAVI NUMBER ONE HUNDRED
10CFA..10CFF  ; No #   [6] OLD HUNGARIAN NUMBER ONE..OLD HUNGARIAN NUMBER ONE THOUSAND
10E60..10E7E  ; No #  [31] RUMI DIGIT ONE..RUMI FRACTION TWO THIRDS
10F1D..10F26  ; No #  [10] OLD SOGDIAN NUMBER ONE..OLD SOGDIAN FRACTION ONE HALF
10F51..10F54  ; No #   [4] SOGDIAN NUMBER ONE..SOGDIAN NUMBER ONE HUNDRED
10FC5..10FCB  ; No #   [7] CHORASMIAN NUMBER ONE..CHORASMIAN NUMBER ONE HUNDRED
11052..11065  ; No #  [20] BRAHMI NUMBER ONE..BRAHMI NUMBER ONE THOUSAND
111E1..111F4  ; No #  [20] SINHALA ARCHAIC DIGIT ONE..SINHALA ARCHAIC NUMBER ONE THOUSAND
1173A..1173B  ; No #   [2] AHOM NUMBER TEN..AHOM NUMBER TWENTY
118EA..118F2  ; No #   [9] WARANG CITI NUMBER TEN..WARANG CITI NUMBER NINETY
11C5A..11C6C  ; No #  [19] BHAIKSUKI NUMBER ONE..BHAIKSUKI HUNDREDS UNIT MARK
11FC0..11FD4  ; No #  [21] TAMIL FRACTION ONE THREE-HUNDRED-AND-TWENTIETH..TAMIL FRACTION DOWNSCALING FACTOR KIIZH
16B5B..16B61  ; No #   [7] PAHAWH HMONG NUMBER TENS..PAHAWH HMONG NUMBER TRILLIONS
16E80..16E96  ; No #  [23] MEDEFAIDRIN DIGIT ZERO..MEDEFAIDRIN DIGIT THREE ALTERNATE FORM
1D2C0..1D2D3  ; No #  [20] KAKTOVIK NUMERAL ZERO..KAKTOVIK NUMERAL NINETEEN
1D2E0..1D2F3  ; No #  [20] MAYAN NUMERAL ZERO..MAYAN NUMERAL NINETEEN
1D360..1D378  ; No #  [25] COUNTING ROD UNIT DIGIT ONE..TALLY MARK FIVE
1E8C7..1E8CF  ; No #   [9] MENDE KIKAKUI DIGIT ONE..MENDE KIKAKUI DIGIT NINE
1EC71..1ECAB  ; No #  [59] INDIC SIYAQ NUMBER ONE..INDIC SIYAQ NUMBER PREFIXED NINE
1ECAD..1ECAF  ; No #   [3] INDIC SIYAQ FRACTION ONE QUARTER..INDIC SIYAQ FRACTION THREE QUARTERS
1ECB1..1ECB4  ; No #   [4] INDIC SIYAQ NUMBER ALTERNATE ONE..INDIC SIYAQ ALTERNATE LAKH MARK
1ED01..1ED2D  ; No #  [45] OTTOMAN SIYAQ NUMBER ONE..OTTOMAN SIYAQ NUMBER NINETY THOUSAND
1ED2F..1ED3D  ; No #  [15] OTTOMAN SIYAQ ALTERNATE NUMBER TWO..OTTOMAN SIYAQ FRACTION ONE SIXTH
1F100..1F10C  ; No #  [13] DIGIT ZERO FULL STOP..DINGBAT NEGATIVE CIRCLED SANS-SERIF DIGIT ZERO

# Total code points: 915

# ================================================

# General_Category=Space_Separator

0020          ; Zs #       SPACE
00A0          ; Zs #       NO-BREAK SPACE
1680          ; Zs #       OGHAM SPACE MARK
2000..200A    ; Zs #  [11] EN QUAD..HAIR SPACE
202F          ; Zs #       NARROW NO-BREAK SPACE
205F          ; Zs #       MEDIUM MATHEMATICAL SPACE
3000          ; Zs #       IDEOGRAPHIC SPACE

# Total code points: 17

# ================================================

# General_Category=Line_Separator

2028          ; Zl #       LINE SEPARATOR

# Total code points: 1

# ================================================

# General_Category=Paragraph_Separator

2029          ; Zp #       PARAGRAPH SEPARATOR

# Total code points: 1

# ================================================

# General_Category=Control

0000..001F    ; Cc #  [32] <control-0000>..<control-001F>
007F..009F    ; Cc #  [33] <control-007F>..<control-009F>

# Total code points: 65

# ================================================

# General_Category=Format

00AD          ; Cf #       SOFT HYPHEN
0600..0605    ; Cf #   [6] ARABIC NUMBER SIGN..ARABIC NUMBER MARK ABOVE
061C          ; Cf #       ARABIC LETTER MARK
06DD          ; Cf #       ARABIC END OF AYAH
070F          ; Cf #       SYRIAC ABBREVIATION MARK
0890..0891    ; Cf #   [2] ARABIC POUND MARK ABOVE..ARABIC PIASTRE MARK ABOVE
08E2          ; Cf #       ARABIC DISPUTED END OF AYAH
180E          ; Cf #       MONGOLIAN VOWEL SEPARATOR
200B..200F    ; Cf #   [5] ZERO WIDTH SPACE..RIGHT-TO-LEFT MARK
202A..202E    ; Cf #   [5] LEFT-TO-RIGHT EMBEDDING..RIGHT-TO-LEFT OVERRIDE
2060..2064    ; Cf #   [5] WORD JOINER..INVISIBLE PLUS
2066..206F    ; Cf #  [10] LEFT-TO-RIGHT ISOLATE..NOMINAL DIGIT SHAPES
FEFF          ; Cf #       ZERO WIDTH NO-BREAK SPACE
FFF9..FFFB    ; Cf #   [3] INTERLINEAR ANNOTATION ANCHOR..INTERLINEAR ANNOTATION TERMINATOR
110BD         ; Cf #       KAITHI NUMBER SIGN
110CD         ; Cf #       KAITHI NUMBER SIGN ABOVE
13430..1343F  ; Cf #  [16] EGYPTIAN HIEROGLYPH VERTICAL JOINER..EGYPTIAN HIEROGLYPH END WALLED ENCLOSURE
1BCA0..1BCA3  ; Cf #   [4] SHORTHAND FORMAT LETTER OVERLAP..SHORTHAND FORMAT UP STEP
1D173..1D17A  ; Cf #   [8] MUSICAL SYMBOL BEGIN BEAM..MUSICAL SYMBOL END PHRASE
E0001         ; Cf #       LANGUAGE TAG
E0020..E007F  ; Cf #  [96] TAG SPACE..CANCEL TAG

# Total code points: 170

# ================================================

# General_Category=Private_Use

E000..F8FF    ; Co # [6400] <private-use-E000>..<private-use-F8FF>
F0000..FFFFD  ; Co # [65534] <private-use-F0000>..<private-use-FFFFD>
100000..10FFFD; Co # [65534] <private-use-100000>..<private-use-10FFFD>

# Total code points: 137468

# ================================================

# General_Category=Surrogate

D800..DFFF    ; Cs # [2048] <surrogate-D800>..<surrogate-DFFF>

# Total code points: 2048

# ================================================

# General_Category=Dash_Punctuation

002D          ; Pd #       HYPHEN-MINUS
058A          ; Pd #       ARMENIAN HYPHEN
05BE          ; Pd #       HEBREW PUNCTUATION MAQAF
1400          ; Pd #       CANADIAN SYLLABICS HYPHEN
1806          ; Pd #       MONGOLIAN TODO SOFT HYPHEN
2010..2015    ; Pd #   [6] HYPHEN..HORIZONTAL BAR
2E17          ; Pd #       DOUBLE OBLIQUE HYPHEN
2E1A          ; Pd #       HYPHEN WITH DIAERESIS
2E3A..2E3B    ; Pd #   [2] TWO-EM DASH..THREE-EM DASH
2E40          ; Pd #       DOUBLE HYPHEN
2E5D          ; Pd #       OBLIQUE HYPHEN
301C          ; Pd #       WAVE DASH
3030          ; Pd #       WAVY DASH
30A0          ; Pd #       KATAKANA-HIRAGANA DOUBLE HYPHEN
FE31..FE32    ; Pd #   [2] PRESENTATION FORM FOR VERTICAL EM DASH..PRESENTATION FORM FOR VERTICAL EN DASH
FE58          ; Pd #       SMALL EM DASH
FE63          ; Pd #       SMALL HYPHEN-MINUS
FF0D          ; Pd #       FULLWIDTH HYPHEN-MINUS
10D6E         ; Pd #       GARAY HYPHEN
10EAD         ; Pd #       YEZIDI HYPHENATION MARK

# Total code points: 27

# ================================================

# General_Category=Open_Punctuation

0028          ; Ps #       LEFT PARENTHESIS
005B          ; Ps #       LEFT SQUARE BRACKET
007B          ; Ps #       LEFT CURLY BRACKET
0F3A          ; Ps #       TIBETAN MARK GUG RTAGS GYON
0F3C          ; Ps #       TIBETAN MARK ANG KHANG GYON
169B          ; Ps #       OGHAM FEATHER MARK
201A          ; Ps #       SINGLE LOW-9 QUOTATION MARK
201E          ; Ps #       DOUBLE LOW-9 QUOTATION MARK
2045          ; Ps #       LEFT SQUARE BRACKET WITH QUILL
207D          ; Ps #       SUPERSCRIPT LEFT PARENTHESIS
208D          ; Ps #       SUBSCRIPT LEFT PARENTHESIS
2308          ; Ps #       LEFT CEILING
230A          ; Ps #       LEFT FLOOR
2329          ; Ps #       LEFT-POINTING ANGLE BRACKET
2768          ; Ps #       MEDIUM LEFT PARENTHESIS ORNAMENT
276A          ; Ps #       MEDIUM FLATTENED LEFT PARENTHESIS ORNAMENT
276C          ; Ps #       MEDIUM LEFT-POINTING ANGLE BRACKET ORNAMENT
276E          ; Ps #       HEAVY LEFT-POINTING ANGLE QUOTATION MARK ORNAMENT
2770          ; Ps #       HEAVY LEFT-POINTING ANGLE BRACKET ORNAMENT
2772          ; Ps #       LIGHT LEFT TORTOISE SHELL BRACKET ORNAMENT
2774          ; Ps #       MEDIUM LEFT CURLY BRACKET ORNAMENT
27C5          ; Ps #       LEFT S-SHAPED BAG DELIMITER
27E6          ; Ps #       MATHEMATICAL LEFT WHITE SQUARE BRACKET
27E8          ; Ps #       MATHEMATICAL LEFT ANGLE BRACKET
27EA          ; Ps #       MATHEMATICAL LEFT DOUBLE ANGLE BRACKET
27EC          ; Ps #       MATHEMATICAL LEFT WHITE TORTOISE SHELL BRACKET
27EE          ; Ps #       MATHEMATICAL LEFT FLATTENED PARENTHESIS
2983          ; Ps #       LEFT WHITE CURLY BRACKET
2985          ; Ps #       LEFT WHITE PARENTHESIS
2987          ; Ps #       Z NOTATION LEFT IMAGE BRACKET
2989          ; Ps #       Z NOTATION LEFT BINDING BRACKET
298B          ; Ps #       LEFT SQUARE BRACKET WITH UNDERBAR
298D          ; Ps #       LEFT SQUARE BRACKET WITH TICK IN TOP CORNER
298F          ; Ps #       LEFT SQUARE BRACKET WITH TICK IN BOTTOM CORNER
2991          ; Ps #       LEFT ANGLE BRACKET WITH DOT
2993          ; Ps #       LEFT ARC LESS-THAN BRACKET
2995          ; Ps #       DOUBLE LEFT ARC GREATER-THAN BRACKET
2997          ; Ps #       LEFT BLACK TORTOISE SHELL BRACKET
29D8          ; Ps #       LEFT WIGGLY FENCE
29DA          ; Ps #       LEFT DOUBLE WIGGLY FENCE
29FC          ; Ps #       LEFT-POINTING CURVED ANGLE BRACKET
2E22          ; Ps #       TOP LEFT HALF BRACKET
2E24          ; Ps #       BOTTOM LEFT HALF BRACKET
2E26          ; Ps #       LEFT SIDEWAYS U BRACKET
2E28          ; Ps #       LEFT DOUBLE PARENTHESIS
2E42          ; Ps #       DOUBLE LOW-REVERSED-9 QUOTATION MARK
2E55          ; Ps #       LEFT SQUARE BRACKET WITH STROKE
2E57          ; Ps #       LEFT SQUARE BRACKET WITH DOUBLE STROKE
2E59          ; Ps #       TOP HALF LEFT PARENTHESIS
2E5B          ; Ps #       BOTTOM HALF LEFT PARENTHESIS
3008          ; Ps #       LEFT ANGLE BRACKET
300A          ; Ps #       LEFT DOUBLE ANGLE BRACKET
300C          ; Ps #       LEFT CORNER BRACKET
300E          ; Ps #       LEFT WHITE CORNER BRACKET
3010          ; Ps #       LEFT BLACK LENTICULAR BRACKET
3014          ; Ps #       LEFT TORTOISE SHELL BRACKET
3016          ; Ps #       LEFT WHITE LENTICULAR BRACKET
3018          ; Ps #       LEFT WHITE TORTOISE SHELL BRACKET
301A          ; Ps #       LEFT WHITE SQUARE BRACKET
301D          ; Ps #       REVERSED DOUBLE PRIME QUOTATION MARK
FD3F          ; Ps #       ORNATE RIGHT PARENTHESIS
FE17          ; Ps #       PRESENTATION FORM FOR VERTICAL LEFT WHITE LENTICULAR BRACKET
FE35          ; Ps #       PRESENTATION FORM FOR VERTICAL LEFT PARENTHESIS
FE37          ; Ps #       PRESENTATION FORM FOR VERTICAL LEFT CURLY BRACKET
FE39          ; Ps #       PRESENTATION FORM FOR VERTICAL LEFT TORTOISE SHELL BRACKET
FE3B          ; Ps #       PRESENTATION FORM FOR VERTICAL LEFT BLACK LENTICULAR BRACKET
FE3D          ; Ps #       PRESENTATION FORM FOR VERTICAL LEFT DOUBLE ANGLE BRACKET
FE3F          ; Ps #       PRESENTATION FORM FOR VERTICAL LEFT ANGLE BRACKET
FE41          ; Ps #       PRESENTATION FORM FOR VERTICAL LEFT CORNER BRACKET
FE43          ; Ps #       PRESENTATION FORM FOR VERTICAL LEFT WHITE CORNER BRACKET
FE47          ; Ps #       PRESENTATION FORM FOR VERTICAL LEFT SQUARE BRACKET
FE59          ; Ps #       SMALL LEFT PARENTHESIS
FE5B          ; Ps #       SMALL LEFT CURLY BRACKET
FE5D          ; Ps #       SMALL LEFT TORTOISE SHELL BRACKET
FF08          ; Ps #       FULLWIDTH LEFT PARENTHESIS
FF3B          ; Ps #       FULLWIDTH LEFT SQUARE BRACKET
FF5B          ; Ps #       FULLWIDTH LEFT CURLY BRACKET
FF5F          ; Ps #       FULLWIDTH LEFT WHITE PARENTHESIS
FF62          ; Ps #       HALFWIDTH LEFT CORNER BRACKET

# Total code points: 79

# ================================================

# General_Category=Close_Punctuation

0029          ; Pe #       RIGHT PARENTHESIS
005D          ; Pe #       RIGHT SQUARE BRACKET
007D          ; Pe #       RIGHT CURLY BRACKET
0F3B          ; Pe #       TIBETAN MARK GUG RTAGS GYAS
0F3D          ; Pe #       TIBETAN MARK ANG KHANG GYAS
169C          ; Pe #       OGHAM REVERSED FEATHER MARK
2046          ; Pe #       RIGHT SQUARE BRACKET WITH QUILL
207E          ; Pe #       SUPERSCRIPT RIGHT PARENTHESIS
208E          ; Pe #       SUBSCRIPT RIGHT PARENTHESIS
2309          ; Pe #       RIGHT CEILING
230B          ; Pe #       RIGHT FLOOR
232A          ; Pe #       RIGHT-POINTING ANGLE BRACKET
2769          ; Pe #       MEDIUM RIGHT PARENTHESIS ORNAMENT
276B          ; Pe #       MEDIUM FLATTENED RIGHT PARENTHESIS ORNAMENT
276D          ; Pe #       MEDIUM RIGHT-POINTING ANGLE BRACKET ORNAMENT
276F          ; Pe #       HEAVY RIGHT-POINTING ANGLE QUOTATION MARK ORNAMENT
2771          ; Pe #       HEAVY RIGHT-POINTING ANGLE BRACKET ORNAMENT
2773          ; Pe #       LIGHT RIGHT TORTOISE SHELL BRACKET ORNAMENT
2775          ; Pe #       MEDIUM RIGHT CURLY BRACKET ORNAMENT
27C6          ; Pe #       RIGHT S-SHAPED BAG DELIMITER
27E7          ; Pe #       MATHEMATICAL RIGHT WHITE SQUARE BRACKET
27E9          ; Pe #       MATHEMATICAL RIGHT ANGLE BRACKET
27EB          ; Pe #       MATHEMATICAL RIGHT DOUBLE ANGLE BRACKET
27ED          ; Pe #       MATHEMATICAL RIGHT WHITE TORTOISE SHELL BRACKET
27EF          ; Pe #       MATHEMATICAL RIGHT FLATTENED PARENTHESIS
2984          ; Pe #       RIGHT WHITE CURLY BRACKET
2986          ; Pe #       RIGHT WHITE PARENTHESIS
2988          ; Pe #       Z NOTATION RIGHT IMAGE BRACKET
298A          ; Pe #       Z NOTATION RIGHT BINDING BRACKET
298C          ; Pe #       RIGHT SQUARE BRACKET WITH UNDERBAR
298E          ; Pe #       RIGHT SQUARE BRACKET WITH TICK IN BOTTOM CORNER
2990          ; Pe #       RIGHT SQUARE BRACKET WITH TICK IN TOP CORNER
2992          ; Pe #       RIGHT ANGLE BRACKET WITH DOT
2994          ; Pe #       RIGHT ARC GREATER-THAN BRACKET
2996          ; Pe #       DOUBLE RIGHT ARC LESS-THAN BRACKET
2998          ; Pe #       RIGHT BLACK TORTOISE SHELL BRACKET
29D9          ; Pe #       RIGHT WIGGLY FENCE
29DB          ; Pe #       RIGHT DOUBLE WIGGLY FENCE
29FD          ; Pe #       RIGHT-POINTING CURVED ANGLE BRACKET
2E23          ; Pe #       TOP RIGHT HALF BRACKET
2E25          ; Pe #       BOTTOM RIGHT HALF BRACKET
2E27          ; Pe #       RIGHT SIDEWAYS U BRACKET
2E29          ; Pe #       RIGHT DOUBLE PARENTHESIS
2E56          ; Pe #       RIGHT SQUARE BRACKET WITH STROKE
2E58          ; Pe #       RIGHT SQUARE BRACKET WITH DOUBLE STROKE
2E5A          ; Pe #       TOP HALF RIGHT PARENTHESIS
2E5C          ; Pe #       BOTTOM HALF RIGHT PARENTHESIS
3009          ; Pe #       RIGHT ANGLE BRACKET
300B          ; Pe #       RIGHT DOUBLE ANGLE BRACKET
300D          ; Pe #       RIGHT CORNER BRACKET
300F          ; Pe #       RIGHT WHITE CORNER BRACKET
3011          ; Pe #       RIGHT BLACK LENTICULAR BRACKET
3015          ; Pe #       RIGHT TORTOISE SHELL BRACKET
3017          ; Pe #       RIGHT WHITE LENTICULAR BRACKET
3019          ; Pe #       RIGHT WHITE TORTOISE SHELL BRACKET
301B          ; Pe #       RIGHT WHITE SQUARE BRACKET
301E..301F    ; Pe #   [2] DOUBLE PRIME QUOTATION MARK..LOW DOUBLE PRIME QUOTATION MARK
FD3E          ; Pe #       ORNATE LEFT PARENTHESIS
FE18          ; Pe #       PRESENTATION FORM FOR VERTICAL RIGHT WHITE LENTICULAR BRAKCET
FE36          ; Pe #       PRESENTATION FORM FOR VERTICAL RIGHT PARENTHESIS
FE38          ; Pe #       PRESENTATION FORM FOR VERTICAL RIGHT CURLY BRACKET
FE3A          ; Pe #       PRESENTATION FORM FOR VERTICAL RIGHT TORTOISE SHELL BRACKET
FE3C          ; Pe #       PRESENTATION FORM FOR VERTICAL RIGHT BLACK LENTICULAR BRACKET
FE3E          ; Pe #       PRESENTATION FORM FOR VERTICAL RIGHT DOUBLE ANGLE BRACKET
FE40          ; Pe #       PRESENTATION FORM FOR VERTICAL RIGHT ANGLE BRACKET
FE42          ; Pe #       PRESENTATION FORM FOR VERTICAL RIGHT CORNER BRACKET
FE44          ; Pe #       PRESENTATION FORM FOR VERTICAL RIGHT WHITE CORNER BRACKET
FE48          ; Pe #       PRESENTATION FORM FOR VERTICAL RIGHT SQUARE BRACKET
FE5A          ; Pe #       SMALL RIGHT PARENTHESIS
FE5C          ; Pe #       SMALL RIGHT CURLY BRACKET
FE5E          ; Pe #       SMALL RIGHT TORTOISE SHELL BRACKET
FF09          ; Pe #       FULLWIDTH RIGHT PARENTHESIS
FF3D          ; Pe #       FULLWIDTH RIGHT SQUARE BRACKET
FF5D          ; Pe #       FULLWIDTH RIGHT CURLY BRACKET
FF60          ; Pe #       FULLWIDTH RIGHT WHITE PARENTHESIS
FF63          ; Pe #       HALFWIDTH RIGHT CORNER BRACKET

# Total code points: 77

# ================================================

# General_Category=Connector_Punctuation

005F          ; Pc #       LOW LINE
203F..2040    ; Pc #   [2] UNDERTIE..CHARACTER TIE
2054          ; Pc #       INVERTED UNDERTIE
FE33..FE34    ; Pc #   [2] PRESENTATION FORM FOR VERTICAL LOW LINE..PRESENTATION FORM FOR VERTICAL WAVY LOW LINE
FE4D..FE4F    ; Pc #   [3] DASHED LOW LINE..WAVY LOW LINE
FF3F          ; Pc #       FULLWIDTH LOW LINE

# Total code points: 10

# ================================================

# General_Category=Other_Punctuation

0021..0023    ; Po #   [3] EXCLAMATION MARK..NUMBER SIGN
0025..0027    ; Po #   [3] PERCENT SIGN..APOSTROPHE
002A          ; Po #       ASTERISK
002C          ; Po #       COMMA
002E..002F    ; Po #   [2] FULL STOP..SOLIDUS
003A..003B    ; Po #   [2] COLON..SEMICOLON
003F..0040    ; Po #   [2] QUESTION MARK..COMMERCIAL AT
005C          ; Po #       REVERSE SOLIDUS
00A1          ; Po #       INVERTED EXCLAMATION MARK
00A7          ; Po #       SECTION SIGN
00B6..00B7    ; Po #   [2] PILCROW SIGN..MIDDLE DOT
00BF          ; Po #       INVERTED QUESTION MARK
037E          ; Po #       GREEK QUESTION MARK
0387          ; Po #       GREEK ANO TELEIA
055A..055F    ; Po #   [6] ARMENIAN APOSTROPHE..ARMENIAN ABBREVIATION MARK
0589          ; Po #       ARMENIAN FULL STOP
05C0          ; Po #       HEBREW PUNCTUATION PASEQ
05C3          ; Po #       HEBREW PUNCTUATION SOF PASUQ
05C6          ; Po #       HEBREW PUNCTUATION NUN HAFUKHA
05F3..05F4    ; Po #   [2] HEBREW PUNCTUATION GERESH..HEBREW PUNCTUATION GERSHAYIM
0609..060A    ; Po #   [2] ARABIC-INDIC PER MILLE SIGN..ARABIC-INDIC PER TEN THOUSAND SIGN
060C..060D    ; Po #   [2] ARABIC COMMA..ARABIC DATE SEPARATOR
061B          ; Po #       ARABIC SEMICOLON
061D..061F    ; Po #   [3] ARABIC END OF TEXT MARK..ARABIC QUESTION MARK
066A..066D    ; Po #   [4] ARABIC PERCENT SIGN..ARABIC FIVE POINTED STAR
06D4          ; Po #       ARABIC FULL STOP
0700..070D    ; Po #  [14] SYRIAC END OF PARAGRAPH..SYRIAC HARKLEAN ASTERISCUS
07F7..07F9    ; Po #   [3] NKO SYMBOL GBAKURUNEN..NKO EXCLAMATION MARK
0830..083E    ; Po #  [15] SAMARITAN PUNCTUATION NEQUDAA..SAMARITAN PUNCTUATION ANNAAU
085E          ; Po #       MANDAIC PUNCTUATION
0964..0965    ; Po #   [2] DEVANAGARI DANDA..DEVANAGARI DOUBLE DANDA
0970          ; Po #       DEVANAGARI ABBREVIATION SIGN
09FD          ; Po #       BENGALI ABBREVIATION SIGN
0A76          ; Po #       GURMUKHI ABBREVIATION SIGN
0AF0          ; Po #       GUJARATI ABBREVIATION SIGN
0C77          ; Po #       TELUGU SIGN SIDDHAM
0C84          ; Po #       KANNADA SIGN SIDDHAM
0DF4          ; Po #       SINHALA PUNCTUATION KUNDDALIYA
0E4F          ; Po #       THAI CHARACTER FONGMAN
0E5A..0E5B    ; Po #   [2] THAI CHARACTER ANGKHANKHU..THAI CHARACTER KHOMUT
0F04..0F12    ; Po #  [15] TIBETAN MARK INITIAL YIG MGO MDUN MA..TIBETAN MARK RGYA GRAM SHAD
0F14          ; Po #       TIBETAN MARK GTER TSHEG
0F85          ; Po #       TIBETAN MARK PALUTA
0FD0..0FD4    ; Po #   [5] TIBETAN MARK BSKA- SHOG GI MGO RGYAN..TIBETAN MARK CLOSING BRDA RNYING YIG MGO SGAB MA
0FD9..0FDA    ; Po #   [2] TIBETAN MARK LEADING MCHAN RTAGS..TIBETAN MARK TRAILING MCHAN RTAGS
104A..104F    ; Po #   [6] MYANMAR SIGN LITTLE SECTION..MYANMAR SYMBOL GENITIVE
10FB          ; Po #       GEORGIAN PARAGRAPH SEPARATOR
1360..1368    ; Po #   [9] ETHIOPIC SECTION MARK..ETHIOPIC PARAGRAPH SEPARATOR
166E          ; Po #       CANADIAN SYLLABICS FULL STOP
16EB..16ED    ; Po #   [3] RUNIC SINGLE PUNCTUATION..RUNIC CROSS PUNCTUATION
1735..1736    ; Po #   [2] PHILIPPINE SINGLE PUNCTUATION..PHILIPPINE DOUBLE PUNCTUATION
17D4..17D6    ; Po #   [3] KHMER SIGN KHAN..KHMER SIGN CAMNUC PII KUUH
17D8..17DA    ; Po #   [3] KHMER SIGN BEYYAL..KHMER SIGN KOOMUUT
1800..1805    ; Po #   [6] MONGOLIAN BIRGA..MONGOLIAN FOUR DOTS
1807..180A    ; Po #   [4] MONGOLIAN SIBE SYLLABLE BOUNDARY MARKER..MONGOLIAN NIRUGU
1944..1945    ; Po #   [2] LIMBU EXCLAMATION MARK..LIMBU QUESTION MARK
1A1E..1A1F    ; Po #   [2] BUGINESE PALLAWA..BUGINESE END OF SECTION
1AA0..1AA6    ; Po #   [7] TAI THAM SIGN WIANG..TAI THAM SIGN REVERSED ROTATED RANA
1AA8..1AAD    ; Po #   [6] TAI THAM SIGN KAAN..TAI THAM SIGN CAANG
1B5A..1B60    ; Po #   [7] BALINESE PANTI..BALINESE PAMENENG
1B7D..1B7E    ; Po #   [2] BALINESE PANTI LANTANG..BALINESE PAMADA LANTANG
1BFC..1BFF    ; Po #   [4] BATAK SYMBOL BINDU NA METEK..BATAK SYMBOL BINDU PANGOLAT
1C3B..1C3F    ; Po #   [5] LEPCHA PUNCTUATION TA-ROL..LEPCHA PUNCTUATION TSHOOK
1C7E..1C7F    ; Po #   [2] OL CHIKI PUNCTUATION MUCAAD..OL CHIKI PUNCTUATION DOUBLE MUCAAD
1CC0..1CC7    ; Po #   [8] SUNDANESE PUNCTUATION BINDU SURYA..SUNDANESE PUNCTUATION BINDU BA SATANGA
1CD3          ; Po #       VEDIC SIGN NIHSHVASA
2016..2017    ; Po #   [2] DOUBLE VERTICAL LINE..DOUBLE LOW LINE
2020..2027    ; Po #   [8] DAGGER..HYPHENATION POINT
2030..2038    ; Po #   [9] PER MILLE SIGN..CARET
203B..203E    ; Po #   [4] REFERENCE MARK..OVERLINE
2041..2043    ; Po #   [3] CARET INSERTION POINT..HYPHEN BULLET
2047..2051    ; Po #  [11] DOUBLE QUESTION MARK..TWO ASTERISKS ALIGNED VERTICALLY
2053          ; Po #       SWUNG DASH
2055..205E    ; Po #  [10] FLOWER PUNCTUATION MARK..VERTICAL FOUR DOTS
2CF9..2CFC    ; Po #   [4] COPTIC OLD NUBIAN FULL STOP..COPTIC OLD NUBIAN VERSE DIVIDER
2CFE..2CFF    ; Po #   [2] COPTIC FULL STOP..COPTIC MORPHOLOGICAL DIVIDER
2D70          ; Po #       TIFINAGH SEPARATOR MARK
2E00..2E01    ; Po #   [2] RIGHT ANGLE SUBSTITUTION MARKER..RIGHT ANGLE DOTTED SUBSTITUTION MARKER
2E06..2E08    ; Po #   [3] RAISED INTERPOLATION MARKER..DOTTED TRANSPOSITION MARKER
2E0B          ; Po #       RAISED SQUARE
2E0E..2E16    ; Po #   [9] EDITORIAL CORONIS..DOTTED RIGHT-POINTING ANGLE
2E18..2E19    ; Po #   [2] INVERTED INTERROBANG..PALM BRANCH
2E1B          ; Po #       TILDE WITH RING ABOVE
2E1E..2E1F    ; Po #   [2] TILDE WITH DOT ABOVE..TILDE WITH DOT BELOW
2E2A..2E2E    ; Po #   [5] TWO DOTS OVER ONE DOT PUNCTUATION..REVERSED QUESTION MARK
2E30..2E39    ; Po #  [10] RING POINT..TOP HALF SECTION SIGN
2E3C..2E3F    ; Po #   [4] STENOGRAPHIC FULL STOP..CAPITULUM
2E41          ; Po #       REVERSED COMMA
2E43..2E4F    ; Po #  [13] DASH WITH LEFT UPTURN..CORNISH VERSE DIVIDER
2E52..2E54    ; Po #   [3] TIRONIAN SIGN CAPITAL ET..MEDIEVAL QUESTION MARK
3001..3003    ; Po #   [3] IDEOGRAPHIC COMMA..DITTO MARK
303D          ; Po #       PART ALTERNATION MARK
30FB          ; Po #       KATAKANA MIDDLE DOT
A4FE..A4FF    ; Po #   [2] LISU PUNCTUATION COMMA..LISU PUNCTUATION FULL STOP
A60D..A60F    ; Po #   [3] VAI COMMA..VAI QUESTION MARK
A673          ; Po #       SLAVONIC ASTERISK
A67E          ; Po #       CYRILLIC KAVYKA
A6F2..A6F7    ; Po #   [6] BAMUM NJAEMLI..BAMUM QUESTION MARK
A874..A877    ; Po #   [4] PHAGS-PA SINGLE HEAD MARK..PHAGS-PA MARK DOUBLE SHAD
A8CE..A8CF    ; Po #   [2] SAURASHTRA DANDA..SAURASHTRA DOUBLE DANDA
A8F8..A8FA    ; Po #   [3] DEVANAGARI SIGN PUSHPIKA..DEVANAGARI CARET
A8FC          ; Po #       DEVANAGARI SIGN SIDDHAM
A92E..A92F    ; Po #   [2] KAYAH LI SIGN CWI..KAYAH LI SIGN SHYA
A95F          ; Po #       REJANG SECTION MARK
A9C1..A9CD    ; Po #  [13] JAVANESE LEFT RERENGGAN..JAVANESE TURNED PADA PISELEH
A9DE..A9DF    ; Po #   [2] JAVANESE PADA TIRTA TUMETES..JAVANESE PADA ISEN-ISEN
AA5C..AA5F    ; Po #   [4] CHAM PUNCTUATION SPIRAL..CHAM PUNCTUATION TRIPLE DANDA
AADE..AADF    ; Po #   [2] TAI VIET SYMBOL HO HOI..TAI VIET SYMBOL KOI KOI
AAF0..AAF1    ; Po #   [2] MEETEI MAYEK CHEIKHAN..MEETEI MAYEK AHANG KHUDAM
ABEB          ; Po #       MEETEI MAYEK CHEIKHEI
FE10..FE16    ; Po #   [7] PRESENTATION FORM FOR VERTICAL COMMA..PRESENTATION FORM FOR VERTICAL QUESTION MARK
FE19          ; Po #       PRESENTATION FORM FOR VERTICAL HORIZONTAL ELLIPSIS
FE30          ; Po #       PRESENTATION FORM FOR VERTICAL TWO DOT LEADER
FE45..FE46    ; Po #   [2] SESAME DOT..WHITE SESAME DOT
FE49..FE4C    ; Po #   [4] DASHED OVERLINE..DOUBLE WAVY OVERLINE
FE50..FE52    ; Po #   [3] SMALL COMMA..SMALL FULL STOP
FE54..FE57    ; Po #   [4] SMALL SEMICOLON..SMALL EXCLAMATION MARK
FE5F..FE61    ; Po #   [3] SMALL NUMBER SIGN..SMALL ASTERISK
FE68          ; Po #       SMALL REVERSE SOLIDUS
FE6A..FE6B    ; Po #   [2] SMALL PERCENT SIGN..SMALL COMMERCIAL AT
FF01..FF03    ; Po #   [3] FULLWIDTH EXCLAMATION MARK..FULLWIDTH NUMBER SIGN
FF05..FF07    ; Po #   [3] FULLWIDTH PERCENT SIGN..FULLWIDTH APOSTROPHE
FF0A          ; Po #       FULLWIDTH ASTERISK
FF0C          ; Po #       FULLWIDTH COMMA
FF0E..FF0F    ; Po #   [2] FULLWIDTH FULL STOP..FULLWIDTH SOLIDUS
FF1A..FF1B    ; Po #   [2] FULLWIDTH COLON..FULLWIDTH SEMICOLON
FF1F..FF20    ; Po #   [2] FULLWIDTH QUESTION MARK..FULLWIDTH COMMERCIAL AT
FF3C          ; Po #       FULLWIDTH REVERSE SOLIDUS
FF61          ; Po #       HALFWIDTH IDEOGRAPHIC FULL STOP
FF64..FF65    ; Po #   [2] HALFWIDTH IDEOGRAPHIC COMMA..HALFWIDTH KATAKANA MIDDLE DOT
10100..10102  ; Po #   [3] AEGEAN WORD SEPARATOR LINE..AEGEAN CHECK MARK
1039F         ; Po #       UGARITIC WORD DIVIDER
103D0         ; Po #       OLD PERSIAN WORD DIVIDER
1056F         ; Po #       CAUCASIAN ALBANIAN CITATION MARK
10857         ; Po #       IMPERIAL ARAMAIC SECTION SIGN
1091F         ; Po #       PHOENICIAN WORD SEPARATOR
1093F         ; Po #       LYDIAN TRIANGULAR MARK
10A50..10A58  ; Po #   [9] KHAROSHTHI PUNCTUATION DOT..KHAROSHTHI PUNCTUATION LINES
10A7F         ; Po #       OLD SOUTH ARABIAN NUMERIC INDICATOR
10AF0..10AF6  ; Po #   [7] MANICHAEAN PUNCTUATION STAR..MANICHAEAN PUNCTUATION LINE FILLER
10B39..10B3F  ; Po #   [7] AVESTAN ABBREVIATION MARK..LARGE ONE RING OVER TWO RINGS PUNCTUATION
10B99..10B9C  ; Po #   [4] PSALTER PAHLAVI SECTION MARK..PSALTER PAHLAVI FOUR DOTS WITH DOT
10F55..10F59  ; Po #   [5] SOGDIAN PUNCTUATION TWO VERTICAL BARS..SOGDIAN PUNCTUATION HALF CIRCLE WITH DOT
10F86..10F89  ; Po #   [4] OLD UYGHUR PUNCTUATION BAR..OLD UYGHUR PUNCTUATION FOUR DOTS
11047..1104D  ; Po #   [7] BRAHMI DANDA..BRAHMI PUNCTUATION LOTUS
110BB..110BC  ; Po #   [2] KAITHI ABBREVIATION SIGN..KAITHI ENUMERATION SIGN
110BE..110C1  ; Po #   [4] KAITHI SECTION MARK..KAITHI DOUBLE DANDA
11140..11143  ; Po #   [4] CHAKMA SECTION MARK..CHAKMA QUESTION MARK
11174..11175  ; Po #   [2] MAHAJANI ABBREVIATION SIGN..MAHAJANI SECTION MARK
111C5..111C8  ; Po #   [4] SHARADA DANDA..SHARADA SEPARATOR
111CD         ; Po #       SHARADA SUTRA MARK
111DB         ; Po #       SHARADA SIGN SIDDHAM
111DD..111DF  ; Po #   [3] SHARADA CONTINUATION SIGN..SHARADA SECTION MARK-2
11238..1123D  ; Po #   [6] KHOJKI DANDA..KHOJKI ABBREVIATION SIGN
112A9         ; Po #       MULTANI SECTION MARK
1144B..1144F  ; Po #   [5] NEWA DANDA..NEWA ABBREVIATION SIGN
1145A..1145B  ; Po #   [2] NEWA DOUBLE COMMA..NEWA PLACEHOLDER MARK
1145D         ; Po #       NEWA INSERTION SIGN
114C6         ; Po #       TIRHUTA ABBREVIATION SIGN
115C1..115D7  ; Po #  [23] SIDDHAM SIGN SIDDHAM..SIDDHAM SECTION MARK WITH CIRCLES AND FOUR ENCLOSURES
11641..11643  ; Po #   [3] MODI DANDA..MODI ABBREVIATION SIGN
11660..1166C  ; Po #  [13] MONGOLIAN BIRGA WITH ORNAMENT..MONGOLIAN TURNED SWIRL BIRGA WITH DOUBLE ORNAMENT
116B9         ; Po #       TAKRI ABBREVIATION SIGN
1173C..1173E  ; Po #   [3] AHOM SIGN SMALL SECTION..AHOM SIGN RULAI
1183B         ; Po #       DOGRA ABBREVIATION SIGN
11944..11946  ; Po #   [3] DIVES AKURU DOUBLE DANDA..DIVES AKURU END OF TEXT MARK
119E2         ; Po #       NANDINAGARI SIGN SIDDHAM
11A3F..11A46  ; Po #   [8] ZANABAZAR SQUARE INITIAL HEAD MARK..ZANABAZAR SQUARE CLOSING DOUBLE-LINED HEAD MARK
11A9A..11A9C  ; Po #   [3] SOYOMBO MARK TSHEG..SOYOMBO MARK DOUBLE SHAD
11A9E..11AA2  ; Po #   [5] SOYOMBO HEAD MARK WITH MOON AND SUN AND TRIPLE FLAME..SOYOMBO TERMINAL MARK-2
11B00..11B09  ; Po #  [10] DEVANAGARI HEAD MARK..DEVANAGARI SIGN MINDU
11BE1         ; Po #       SUNUWAR SIGN PVO
11C41..11C45  ; Po #   [5] BHAIKSUKI DANDA..BHAIKSUKI GAP FILLER-2
11C70..11C71  ; Po #   [2] MARCHEN HEAD MARK..MARCHEN MARK SHAD
11EF7..11EF8  ; Po #   [2] MAKASAR PASSIMBANG..MAKASAR END OF SECTION
11F43..11F4F  ; Po #  [13] KAWI DANDA..KAWI PUNCTUATION CLOSING SPIRAL
11FFF         ; Po #       TAMIL PUNCTUATION END OF TEXT
12470..12474  ; Po #   [5] CUNEIFORM PUNCTUATION SIGN OLD ASSYRIAN WORD DIVIDER..CUNEIFORM PUNCTUATION SIGN DIAGONAL QUADCOLON
12FF1..12FF2  ; Po #   [2] CYPRO-MINOAN SIGN CM301..CYPRO-MINOAN SIGN CM302
16A6E..16A6F  ; Po #   [2] MRO DANDA..MRO DOUBLE DANDA
16AF5         ; Po #       BASSA VAH FULL STOP
16B37..16B3B  ; Po #   [5] PAHAWH HMONG SIGN VOS THOM..PAHAWH HMONG SIGN VOS FEEM
16B44         ; Po #       PAHAWH HMONG SIGN XAUS
16E97..16E9A  ; Po #   [4] MEDEFAIDRIN COMMA..MEDEFAIDRIN EXCLAMATION OH
16FE2         ; Po #       OLD CHINESE HOOK MARK
1BC9F         ; Po #       DUPLOYAN PUNCTUATION CHINOOK FULL STOP
1DA87..1DA8B  ; Po #   [5] SIGNWRITING COMMA..SIGNWRITING PARENTHESIS
1E95E..1E95F  ; Po #   [2] ADLAM INITIAL EXCLAMATION MARK..ADLAM INITIAL QUESTION MARK

# Total code points: 629

# ================================================

# General_Category=Math_Symbol

002B          ; Sm #       PLUS SIGN
003C..003E    ; Sm #   [3] LESS-THAN SIGN..GREATER-THAN SIGN
007C          ; Sm #       VERTICAL LINE
007E          ; Sm #       TILDE
00AC          ; Sm #       NOT SIGN
00B1          ; Sm #       PLUS-MINUS SIGN
00D7          ; Sm #       MULTIPLICATION SIGN
00F7          ; Sm #       DIVISION SIGN
03F6          ; Sm #       GREEK REVERSED LUNATE EPSILON SYMBOL
0606..0608    ; Sm #   [3] ARABIC-INDIC CUBE ROOT..ARABIC RAY
2044          ; Sm #       FRACTION SLASH
2052          ; Sm #       COMMERCIAL MINUS SIGN
207A..207C    ; Sm #   [3] SUPERSCRIPT PLUS SIGN..SUPERSCRIPT EQUALS SIGN
208A..208C    ; Sm #   [3] SUBSCRIPT PLUS SIGN..SUBSCRIPT EQUALS SIGN
2118          ; Sm #       SCRIPT CAPITAL P
2140..2144    ; Sm #   [5] DOUBLE-STRUCK N-ARY SUMMATION..TURNED SANS-SERIF CAPITAL Y
214B          ; Sm #       TURNED AMPERSAND
2190..2194    ; Sm #   [5] LEFTWARDS ARROW..LEFT RIGHT ARROW
219A..219B    ; Sm #   [2] LEFTWARDS ARROW WITH STROKE..RIGHTWARDS ARROW WITH STROKE
21A0          ; Sm #       RIGHTWARDS TWO HEADED ARROW
21A3          ; Sm #       RIGHTWARDS ARROW WITH TAIL
21A6          ; Sm #       RIGHTWARDS ARROW FROM BAR
21AE          ; Sm #       LEFT RIGHT ARROW WITH STROKE
21CE..21CF    ; Sm #   [2] LEFT RIGHT DOUBLE ARROW WITH STROKE..RIGHTWARDS DOUBLE ARROW WITH STROKE
21D2          ; Sm #       RIGHTWARDS DOUBLE ARROW
21D4          ; Sm #       LEFT RIGHT DOUBLE ARROW
21F4..22FF    ; Sm # [268] RIGHT ARROW WITH SMALL CIRCLE..Z NOTATION BAG MEMBERSHIP
2320..2321    ; Sm #   [2] TOP HALF INTEGRAL..BOTTOM HALF INTEGRAL
237C          ; Sm #       RIGHT ANGLE WITH DOWNWARDS ZIGZAG ARROW
239B..23B3    ; Sm #  [25] LEFT PARENTHESIS UPPER HOOK..SUMMATION BOTTOM
23DC..23E1    ; Sm #   [6] TOP PARENTHESIS..BOTTOM TORTOISE SHELL BRACKET
25B7          ; Sm #       WHITE RIGHT-POINTING TRIANGLE
25C1          ; Sm #       WHITE LEFT-POINTING TRIANGLE
25F8..25FF    ; Sm #   [8] UPPER LEFT TRIANGLE..LOWER RIGHT TRIANGLE
266F          ; Sm #       MUSIC SHARP SIGN
27C0..27C4    ; Sm #   [5] THREE DIMENSIONAL ANGLE..OPEN SUPERSET
27C7..27E5    ; Sm #  [31] OR WITH DOT INSIDE..WHITE SQUARE WITH RIGHTWARDS TICK
27F0..27FF    ; Sm #  [16] UPWARDS QUADRUPLE ARROW..LONG RIGHTWARDS SQUIGGLE ARROW
2900..2982    ; Sm # [131] RIGHTWARDS TWO-HEADED ARROW WITH VERTICAL STROKE..Z NOTATION TYPE COLON
2999..29D7    ; Sm #  [63] DOTTED FENCE..BLACK HOURGLASS
29DC..29FB    ; Sm #  [32] INCOMPLETE INFINITY..TRIPLE PLUS
29FE..2AFF    ; Sm # [258] TINY..N-ARY WHITE VERTICAL BAR
2B30..2B44    ; Sm #  [21] LEFT ARROW WITH SMALL CIRCLE..RIGHTWARDS ARROW THROUGH SUPERSET
2B47..2B4C    ; Sm #   [6] REVERSE TILDE OPERATOR ABOVE RIGHTWARDS ARROW..RIGHTWARDS ARROW ABOVE REVERSE TILDE OPERATOR
FB29          ; Sm #       HEBREW LETTER ALTERNATIVE PLUS SIGN
FE62          ; Sm #       SMALL PLUS SIGN
FE64..FE66    ; Sm #   [3] SMALL LESS-THAN SIGN..SMALL EQUALS SIGN
FF0B          ; Sm #       FULLWIDTH PLUS SIGN
FF1C..FF1E    ; Sm #   [3] FULLWIDTH LESS-THAN SIGN..FULLWIDTH GREATER-THAN SIGN
FF5C          ; Sm #       FULLWIDTH VERTICAL LINE
FF5E          ; Sm #       FULLWIDTH TILDE
FFE2          ; Sm #       FULLWIDTH NOT SIGN
FFE9..FFEC    ; Sm #   [4] HALFWIDTH LEFTWARDS ARROW..HALFWIDTH DOWNWARDS ARROW
10D8E..10D8F  ; Sm #   [2] GARAY PLUS SIGN..GARAY MINUS SIGN
1D6C1         ; Sm #       MATHEMATICAL BOLD NABLA
1D6DB         ; Sm #       MATHEMATICAL BOLD PARTIAL DIFFERENTIAL
1D6FB         ; Sm #       MATHEMATICAL ITALIC NABLA
1D715         ; Sm #       MATHEMATICAL ITALIC PARTIAL DIFFERENTIAL
1D735         ; Sm #       MATHEMATICAL BOLD ITALIC NABLA
1D74F         ; Sm #       MATHEMATICAL BOLD ITALIC PARTIAL DIFFERENTIAL
1D76F         ; Sm #       MATHEMATICAL SANS-SERIF BOLD NABLA
1D789         ; Sm #       MATHEMATICAL SANS-SERIF BOLD PARTIAL DIFFERENTIAL
1D7A9         ; Sm #       MATHEMATICAL SANS-SERIF BOLD ITALIC NABLA
1D7C3         ; Sm #       MATHEMATICAL SANS-SERIF BOLD ITALIC PARTIAL DIFFERENTIAL
1EEF0..1EEF1  ; Sm #   [2] ARABIC MATHEMATICAL OPERATOR MEEM WITH HAH WITH TATWEEL..ARABIC MATHEMATICAL OPERATOR HAH WITH DAL

# Total code points: 950

# ================================================

# General_Category=Currency_Symbol

0024          ; Sc #       DOLLAR SIGN
00A2..00A5    ; Sc #   [4] CENT SIGN..YEN SIGN
058F          ; Sc #       ARMENIAN DRAM SIGN
060B          ; Sc #       AFGHANI SIGN
07FE..07FF    ; Sc #   [2] NKO DOROME SIGN..NKO TAMAN SIGN
09F2..09F3    ; Sc #   [2] BENGALI RUPEE MARK..BENGALI RUPEE SIGN
09FB          ; Sc #       BENGALI GANDA MARK
0AF1          ; Sc #       GUJARATI RUPEE SIGN
0BF9          ; Sc #       TAMIL RUPEE SIGN
0E3F          ; Sc #       THAI CURRENCY SYMBOL BAHT
17DB          ; Sc #       KHMER CURRENCY SYMBOL RIEL
20A0..20C0    ; Sc #  [33] EURO-CURRENCY SIGN..SOM SIGN
A838          ; Sc #       NORTH INDIC RUPEE MARK
FDFC          ; Sc #       RIAL SIGN
FE69          ; Sc #       SMALL DOLLAR SIGN
FF04          ; Sc #       FULLWIDTH DOLLAR SIGN
FFE0..FFE1    ; Sc #   [2] FULLWIDTH CENT SIGN..FULLWIDTH POUND SIGN
FFE5..FFE6    ; Sc #   [2] FULLWIDTH YEN SIGN..FULLWIDTH WON SIGN
11FDD..11FE0  ; Sc #   [4] TAMIL SIGN KAACU..TAMIL SIGN VARAAKAN
1E2FF         ; Sc #       WANCHO NGUN SIGN
1ECB0         ; Sc #       INDIC SIYAQ RUPEE MARK

# Total code points: 63

# ================================================

# General_Category=Modifier_Symbol

005E          ; Sk #       CIRCUMFLEX ACCENT
0060          ; Sk #       GRAVE ACCENT
00A8          ; Sk #       DIAERESIS
00AF          ; Sk #       MACRON
00B4          ; Sk #       ACUTE ACCENT
00B8          ; Sk #       CEDILLA
02C2..02C5    ; Sk #   [4] MODIFIER LETTER LEFT ARROWHEAD..MODIFIER LETTER DOWN ARROWHEAD
02D2..02DF    ; Sk #  [14] MODIFIER LETTER CENTRED RIGHT HALF RING..MODIFIER LETTER CROSS ACCENT
02E5..02EB    ; Sk #   [7] MODIFIER LETTER EXTRA-HIGH TONE BAR..MODIFIER LETTER YANG DEPARTING TONE MARK
02ED          ; Sk #       MODIFIER LETTER UNASPIRATED
02EF..02FF    ; Sk #  [17] MODIFIER LETTER LOW DOWN ARROWHEAD..MODIFIER LETTER LOW LEFT ARROW
0375          ; Sk #       GREEK LOWER NUMERAL SIGN
0384..0385    ; Sk #   [2] GREEK TONOS..GREEK DIALYTIKA TONOS
0888          ; Sk #       ARABIC RAISED ROUND DOT
1FBD          ; Sk #       GREEK KORONIS
1FBF..1FC1    ; Sk #   [3] GREEK PSILI..GREEK DIALYTIKA AND PERISPOMENI
1FCD..1FCF    ; Sk #   [3] GREEK PSILI AND VARIA..GREEK PSILI AND PERISPOMENI
1FDD..1FDF    ; Sk #   [3] GREEK DASIA AND VARIA..GREEK DASIA AND PERISPOMENI
1FED..1FEF    ; Sk #   [3] GREEK DIALYTIKA AND VARIA..GREEK VARIA
1FFD..1FFE    ; Sk #   [2] GREEK OXIA..GREEK DASIA
309B..309C    ; Sk #   [2] KATAKANA-HIRAGANA VOICED SOUND MARK..KATAKANA-HIRAGANA SEMI-VOICED SOUND MARK
A700..A716    ; Sk #  [23] MODIFIER LETTER CHINESE TONE YIN PING..MODIFIER LETTER EXTRA-LOW LEFT-STEM TONE BAR
A720..A721    ; Sk #   [2] MODIFIER LETTER STRESS AND HIGH TONE..MODIFIER LETTER STRESS AND LOW TONE
A789..A78A    ; Sk #   [2] MODIFIER LETTER COLON..MODIFIER LETTER SHORT EQUALS SIGN
AB5B          ; Sk #       MODIFIER BREVE WITH INVERTED BREVE
AB6A..AB6B    ; Sk #   [2] MODIFIER LETTER LEFT TACK..MODIFIER LETTER RIGHT TACK
FBB2..FBC2    ; Sk #  [17] ARABIC SYMBOL DOT ABOVE..ARABIC SYMBOL WASLA ABOVE
FF3E          ; Sk #       FULLWIDTH CIRCUMFLEX ACCENT
FF40          ; Sk #       FULLWIDTH GRAVE ACCENT
FFE3          ; Sk #       FULLWIDTH MACRON
1F3FB..1F3FF  ; Sk #   [5] EMOJI MODIFIER FITZPATRICK TYPE-1-2..EMOJI MODIFIER FITZPATRICK TYPE-6

# Total code points: 125

# ================================================

# General_Category=Other_Symbol

00A6          ; So #       BROKEN BAR
00A9          ; So #       COPYRIGHT SIGN
00AE          ; So #       REGISTERED SIGN
00B0          ; So #       DEGREE SIGN
0482          ; So #       CYRILLIC THOUSANDS SIGN
058D..058E    ; So #   [2] RIGHT-FACING ARMENIAN ETERNITY SIGN..LEFT-FACING ARMENIAN ETERNITY SIGN
060E..060F    ; So #   [2] ARABIC POETIC VERSE SIGN..ARABIC SIGN MISRA
06DE          ; So #       ARABIC START OF RUB EL HIZB
06E9          ; So #       ARABIC PLACE OF SAJDAH
06FD..06FE    ; So #   [2] ARABIC SIGN SINDHI AMPERSAND..ARABIC SIGN SINDHI POSTPOSITION MEN
07F6          ; So #       NKO SYMBOL OO DENNEN
09FA          ; So #       BENGALI ISSHAR
0B70          ; So #       ORIYA ISSHAR
0BF3..0BF8    ; So #   [6] TAMIL DAY SIGN..TAMIL AS ABOVE SIGN
0BFA          ; So #       TAMIL NUMBER SIGN
0C7F          ; So #       TELUGU SIGN TUUMU
0D4F          ; So #       MALAYALAM SIGN PARA
0D79          ; So #       MALAYALAM DATE MARK
0F01..0F03    ; So #   [3] TIBETAN MARK GTER YIG MGO TRUNCATED A..TIBETAN MARK GTER YIG MGO -UM GTER TSHEG MA
0F13          ; So #       TIBETAN MARK CARET -DZUD RTAGS ME LONG CAN
0F15..0F17    ; So #   [3] TIBETAN LOGOTYPE SIGN CHAD RTAGS..TIBETAN ASTROLOGICAL SIGN SGRA GCAN -CHAR RTAGS
0F1A..0F1F    ; So #   [6] TIBETAN SIGN RDEL DKAR GCIG..TIBETAN SIGN RDEL DKAR RDEL NAG
0F34          ; So #       TIBETAN MARK BSDUS RTAGS
0F36          ; So #       TIBETAN MARK CARET -DZUD RTAGS BZHI MIG CAN
0F38          ; So #       TIBETAN MARK CHE MGO
0FBE..0FC5    ; So #   [8] TIBETAN KU RU KHA..TIBETAN SYMBOL RDO RJE
0FC7..0FCC    ; So #   [6] TIBETAN SYMBOL RDO RJE RGYA GRAM..TIBETAN SYMBOL NOR BU BZHI -KHYIL
0FCE..0FCF    ; So #   [2] TIBETAN SIGN RDEL NAG RDEL DKAR..TIBETAN SIGN RDEL NAG GSUM
0FD5..0FD8    ; So #   [4] RIGHT-FACING SVASTI SIGN..LEFT-FACING SVASTI SIGN WITH DOTS
109E..109F    ; So #   [2] MYANMAR SYMBOL SHAN ONE..MYANMAR SYMBOL SHAN EXCLAMATION
1390..1399    ; So #  [10] ETHIOPIC TONAL MARK YIZET..ETHIOPIC TONAL MARK KURT
166D          ; So #       CANADIAN SYLLABICS CHI SIGN
1940          ; So #       LIMBU SIGN LOO
19DE..19FF    ; So #  [34] NEW TAI LUE SIGN LAE..KHMER SYMBOL DAP-PRAM ROC
1B61..1B6A    ; So #  [10] BALINESE MUSICAL SYMBOL DONG..BALINESE MUSICAL SYMBOL DANG GEDE
1B74..1B7C    ; So #   [9] BALINESE MUSICAL SYMBOL RIGHT-HAND OPEN DUG..BALINESE MUSICAL SYMBOL LEFT-HAND OPEN PING
2100..2101    ; So #   [2] ACCOUNT OF..ADDRESSED TO THE SUBJECT
2103..2106    ; So #   [4] DEGREE CELSIUS..CADA UNA
2108..2109    ; So #   [2] SCRUPLE..DEGREE FAHRENHEIT
2114          ; So #       L B BAR SYMBOL
2116..2117    ; So #   [2] NUMERO SIGN..SOUND RECORDING COPYRIGHT
211E..2123    ; So #   [6] PRESCRIPTION TAKE..VERSICLE
2125          ; So #       OUNCE SIGN
2127          ; So #       INVERTED OHM SIGN
2129          ; So #       TURNED GREEK SMALL LETTER IOTA
212E          ; So #       ESTIMATED SYMBOL
213A..213B    ; So #   [2] ROTATED CAPITAL Q..FACSIMILE SIGN
214A          ; So #       PROPERTY LINE
214C..214D    ; So #   [2] PER SIGN..AKTIESELSKAB
214F          ; So #       SYMBOL FOR SAMARITAN SOURCE
218A..218B    ; So #   [2] TURNED DIGIT TWO..TURNED DIGIT THREE
2195..2199    ; So #   [5] UP DOWN ARROW..SOUTH WEST ARROW
219C..219F    ; So #   [4] LEFTWARDS WAVE ARROW..UPWARDS TWO HEADED ARROW
21A1..21A2    ; So #   [2] DOWNWARDS TWO HEADED ARROW..LEFTWARDS ARROW WITH TAIL
21A4..21A5    ; So #   [2] LEFTWARDS ARROW FROM BAR..UPWARDS ARROW FROM BAR
21A7..21AD    ; So #   [7] DOWNWARDS ARROW FROM BAR..LEFT RIGHT WAVE ARROW
21AF..21CD    ; So #  [31] DOWNWARDS ZIGZAG ARROW..LEFTWARDS DOUBLE ARROW WITH STROKE
21D0..21D1    ; So #   [2] LEFTWARDS DOUBLE ARROW..UPWARDS DOUBLE ARROW
21D3          ; So #       DOWNWARDS DOUBLE ARROW
21D5..21F3    ; So #  [31] UP DOWN DOUBLE ARROW..UP DOWN WHITE ARROW
2300..2307    ; So #   [8] DIAMETER SIGN..WAVY LINE
230C..231F    ; So #  [20] BOTTOM RIGHT CROP..BOTTOM RIGHT CORNER
2322..2328    ; So #   [7] FROWN..KEYBOARD
232B..237B    ; So #  [81] ERASE TO THE LEFT..NOT CHECK MARK
237D..239A    ; So #  [30] SHOULDERED OPEN BOX..CLEAR SCREEN SYMBOL
23B4..23DB    ; So #  [40] TOP SQUARE BRACKET..FUSE
23E2..2426    ; So #  [69] WHITE TRAPEZIUM..SYMBOL FOR SUBSTITUTE FORM TWO
2440..244A    ; So #  [11] OCR HOOK..OCR DOUBLE BACKSLASH
249C..24E9    ; So #  [78] PARENTHESIZED LATIN SMALL LETTER A..CIRCLED LATIN SMALL LETTER Z
2500..25B6    ; So # [183] BOX DRAWINGS LIGHT HORIZONTAL..BLACK RIGHT-POINTING TRIANGLE
25B8..25C0    ; So #   [9] BLACK RIGHT-POINTING SMALL TRIANGLE..BLACK LEFT-POINTING TRIANGLE
25C2..25F7    ; So #  [54] BLACK LEFT-POINTING SMALL TRIANGLE..WHITE CIRCLE WITH UPPER RIGHT QUADRANT
2600..266E    ; So # [111] BLACK SUN WITH RAYS..MUSIC NATURAL SIGN
2670..2767    ; So # [248] WEST SYRIAC CROSS..ROTATED FLORAL HEART BULLET
2794..27BF    ; So #  [44] HEAVY WIDE-HEADED RIGHTWARDS ARROW..DOUBLE CURLY LOOP
2800..28FF    ; So # [256] BRAILLE PATTERN BLANK..BRAILLE PATTERN DOTS-12345678
2B00..2B2F    ; So #  [48] NORTH EAST WHITE ARROW..WHITE VERTICAL ELLIPSE
2B45..2B46    ; So #   [2] LEFTWARDS QUADRUPLE ARROW..RIGHTWARDS QUADRUPLE ARROW
2B4D..2B73    ; So #  [39] DOWNWARDS TRIANGLE-HEADED ZIGZAG ARROW..DOWNWARDS TRIANGLE-HEADED ARROW TO BAR
2B76..2B95    ; So #  [32] NORTH WEST TRIANGLE-HEADED ARROW TO BAR..RIGHTWARDS BLACK ARROW
2B97..2BFF    ; So # [105] SYMBOL FOR TYPE A ELECTRONICS..HELLSCHREIBER PAUSE SYMBOL
2CE5..2CEA    ; So #   [6] COPTIC SYMBOL MI RO..COPTIC SYMBOL SHIMA SIMA
2E50..2E51    ; So #   [2] CROSS PATTY WITH RIGHT CROSSBAR..CROSS PATTY WITH LEFT CROSSBAR
2E80..2E99    ; So #  [26] CJK RADICAL REPEAT..CJK RADICAL RAP
2E9B..2EF3    ; So #  [89] CJK RADICAL CHOKE..CJK RADICAL C-SIMPLIFIED TURTLE
2F00..2FD5    ; So # [214] KANGXI RADICAL ONE..KANGXI RADICAL FLUTE
2FF0..2FFF    ; So #  [16] IDEOGRAPHIC DESCRIPTION CHARACTER LEFT TO RIGHT..IDEOGRAPHIC DESCRIPTION CHARACTER ROTATION
3004          ; So #       JAPANESE INDUSTRIAL STANDARD SYMBOL
3012..3013    ; So #   [2] POSTAL MARK..GETA MARK
3020          ; So #       POSTAL MARK FACE
3036..3037    ; So #   [2] CIRCLED POSTAL MARK..IDEOGRAPHIC TELEGRAPH LINE FEED SEPARATOR SYMBOL
303E..303F    ; So #   [2] IDEOGRAPHIC VARIATION INDICATOR..IDEOGRAPHIC HALF FILL SPACE
3190..3191    ; So #   [2] IDEOGRAPHIC ANNOTATION LINKING MARK..IDEOGRAPHIC ANNOTATION REVERSE MARK
3196..319F    ; So #  [10] IDEOGRAPHIC ANNOTATION TOP MARK..IDEOGRAPHIC ANNOTATION MAN MARK
31C0..31E3    ; So #  [36] CJK STROKE T..CJK STROKE Q
31EF          ; So #       IDEOGRAPHIC DESCRIPTION CHARACTER SUBTRACTION
3200..321E    ; So #  [31] PARENTHESIZED HANGUL KIYEOK..PARENTHESIZED KOREAN CHARACTER O HU
322A..3247    ; So #  [30] PARENTHESIZED IDEOGRAPH MOON..CIRCLED IDEOGRAPH KOTO
3250          ; So #       PARTNERSHIP SIGN
3260..327F    ; So #  [32] CIRCLED HANGUL KIYEOK..KOREAN STANDARD SYMBOL
328A..32B0    ; So #  [39] CIRCLED IDEOGRAPH MOON..CIRCLED IDEOGRAPH NIGHT
32C0..33FF    ; So # [320] IDEOGRAPHIC TELEGRAPH SYMBOL FOR JANUARY..SQUARE GAL
4DC0..4DFF    ; So #  [64] HEXAGRAM FOR THE CREATIVE HEAVEN..HEXAGRAM FOR BEFORE COMPLETION
A490..A4C6    ; So #  [55] YI RADICAL QOT..YI RADICAL KE
A828..A82B    ; So #   [4] SYLOTI NAGRI POETRY MARK-1..SYLOTI NAGRI POETRY MARK-4
A836..A837    ; So #   [2] NORTH INDIC QUARTER MARK..NORTH INDIC PLACEHOLDER MARK
A839          ; So #       NORTH INDIC QUANTITY MARK
AA77..AA79    ; So #   [3] MYANMAR SYMBOL AITON EXCLAMATION..MYANMAR SYMBOL AITON TWO
FD40..FD4F    ; So #  [16] ARABIC LIGATURE RAHIMAHU ALLAAH..ARABIC LIGATURE RAHIMAHUM ALLAAH
FDCF          ; So #       ARABIC LIGATURE SALAAMUHU ALAYNAA
FDFD..FDFF    ; So #   [3] ARABIC LIGATURE BISMILLAH AR-RAHMAN AR-RAHEEM..ARABIC LIGATURE AZZA WA JALL
FFE4          ; So #       FULLWIDTH BROKEN BAR
FFE8          ; So #       HALFWIDTH FORMS LIGHT VERTICAL
FFED..FFEE    ; So #   [2] HALFWIDTH BLACK SQUARE..HALFWIDTH WHITE CIRCLE
FFFC..FFFD    ; So #   [2] OBJECT REPLACEMENT CHARACTER..REPLACEMENT CHARACTER
10137..1013F  ; So #   [9] AEGEAN WEIGHT BASE UNIT..AEGEAN MEASURE THIRD SUBUNIT
10179..10189  ; So #  [17] GREEK YEAR SIGN..GREEK TRYBLION BASE SIGN
1018C..1018E  ; So #   [3] GREEK SINUSOID SIGN..NOMISMA SIGN
10190..1019C  ; So #  [13] ROMAN SEXTANS SIGN..ASCIA SYMBOL
101A0         ; So #       GREEK SYMBOL TAU RHO
101D0..101FC  ; So #  [45] PHAISTOS DISC SIGN PEDESTRIAN..PHAISTOS DISC SIGN WAVY BAND
10877..10878  ; So #   [2] PALMYRENE LEFT-POINTING FLEURON..PALMYRENE RIGHT-POINTING FLEURON
10AC8         ; So #       MANICHAEAN SIGN UD
1173F         ; So #       AHOM SYMBOL VI
11FD5..11FDC  ; So #   [8] TAMIL SIGN NEL..TAMIL SIGN MUKKURUNI
11FE1..11FF1  ; So #  [17] TAMIL SIGN PAARAM..TAMIL SIGN VAKAIYARAA
16B3C..16B3F  ; So #   [4] PAHAWH HMONG SIGN XYEEM NTXIV..PAHAWH HMONG SIGN XYEEM FAIB
16B45         ; So #       PAHAWH HMONG SIGN CIM TSOV ROG
1BC9C         ; So #       DUPLOYAN SIGN O WITH CROSS
1CEB0..1CEB3  ; So #   [4] HORIZONTAL ZIGZAG LINE..BLACK RIGHT TRIANGLE CARET
1CF50..1CFC3  ; So # [116] ZNAMENNY NEUME KRYUK..ZNAMENNY NEUME PAUK
1D000..1D0F5  ; So # [246] BYZANTINE MUSICAL SYMBOL PSILI..BYZANTINE MUSICAL SYMBOL GORGON NEO KATO
1D100..1D126  ; So #  [39] MUSICAL SYMBOL SINGLE BARLINE..MUSICAL SYMBOL DRUM CLEF-2
1D129..1D164  ; So #  [60] MUSICAL SYMBOL MULTIPLE MEASURE REST..MUSICAL SYMBOL ONE HUNDRED TWENTY-EIGHTH NOTE
1D16A..1D16C  ; So #   [3] MUSICAL SYMBOL FINGERED TREMOLO-1..MUSICAL SYMBOL FINGERED TREMOLO-3
1D183..1D184  ; So #   [2] MUSICAL SYMBOL ARPEGGIATO UP..MUSICAL SYMBOL ARPEGGIATO DOWN
1D18C..1D1A9  ; So #  [30] MUSICAL SYMBOL RINFORZANDO..MUSICAL SYMBOL DEGREE SLASH
1D1AE..1D1EA  ; So #  [61] MUSICAL SYMBOL PEDAL MARK..MUSICAL SYMBOL KORON
1D200..1D241  ; So #  [66] GREEK VOCAL NOTATION SYMBOL-1..GREEK INSTRUMENTAL NOTATION SYMBOL-54
1D245         ; So #       GREEK MUSICAL LEIMMA
1D300..1D356  ; So #  [87] MONOGRAM FOR EARTH..TETRAGRAM FOR FOSTERING
1D800..1D9FF  ; So # [512] SIGNWRITING HAND-FIST INDEX..SIGNWRITING HEAD
1DA37..1DA3A  ; So #   [4] SIGNWRITING AIR BLOW SMALL ROTATIONS..SIGNWRITING BREATH EXHALE
1DA6D..1DA74  ; So #   [8] SIGNWRITING SHOULDER HIP SPINE..SIGNWRITING TORSO-FLOORPLANE TWISTING
1DA76..1DA83  ; So #  [14] SIGNWRITING LIMB COMBINATION..SIGNWRITING LOCATION DEPTH
1DA85..1DA86  ; So #   [2] SIGNWRITING LOCATION TORSO..SIGNWRITING LOCATION LIMBS DIGITS
1E14F         ; So #       NYIAKENG PUACHUE HMONG CIRCLED CA
1ECAC         ; So #       INDIC SIYAQ PLACEHOLDER
1ED2E         ; So #       OTTOMAN SIYAQ MARRATAN
1F000..1F02B  ; So #  [44] MAHJONG TILE EAST WIND..MAHJONG TILE BACK
1F030..1F093  ; So # [100] DOMINO TILE HORIZONTAL BACK..DOMINO TILE VERTICAL-06-06
1F0A0..1F0AE  ; So #  [15] PLAYING CARD BACK..PLAYING CARD KING OF SPADES
1F0B1..1F0BF  ; So #  [15] PLAYING CARD ACE OF HEARTS..PLAYING CARD RED JOKER
1F0C1..1F0CF  ; So #  [15] PLAYING CARD ACE OF DIAMONDS..PLAYING CARD BLACK JOKER
1F0D1..1F0F5  ; So #  [37] PLAYING CARD ACE OF CLUBS..PLAYING CARD TRUMP-21
1F10D..1F1AD  ; So # [161] CIRCLED ZERO WITH SLASH..MASK WORK SYMBOL
1F1E6..1F202  ; So #  [29] REGIONAL INDICATOR SYMBOL LETTER A..SQUARED KATAKANA SA
1F210..1F23B  ; So #  [44] SQUARED CJK UNIFIED IDEOGRAPH-624B..SQUARED CJK UNIFIED IDEOGRAPH-914D
1F240..1F248  ; So #   [9] TORTOISE SHELL BRACKETED CJK UNIFIED IDEOGRAPH-672C..TORTOISE SHELL BRACKETED CJK UNIFIED IDEOGRAPH-6557
1F250..1F251  ; So #   [2] CIRCLED IDEOGRAPH ADVANTAGE..CIRCLED IDEOGRAPH ACCEPT
1F260..1F265  ; So #   [6] ROUNDED SYMBOL FOR FU..ROUNDED SYMBOL FOR CAI
1F300..1F3FA  ; So # [251] CYCLONE..AMPHORA
1F400..1F6D7  ; So # [728] RAT..ELEVATOR
1F6DC..1F6EC  ; So #  [17] WIRELESS..AIRPLANE ARRIVING
1F6F0..1F6FC  ; So #  [13] SATELLITE..ROLLER SKATE
1F700..1F776  ; So # [119] ALCHEMICAL SYMBOL FOR QUINTESSENCE..LUNAR ECLIPSE
1F77B..1F7D9  ; So #  [95] HAUMEA..NINE POINTED WHITE STAR
1F7E0..1F7EB  ; So #  [12] LARGE ORANGE CIRCLE..LARGE BROWN SQUARE
1F7F0         ; So #       HEAVY EQUALS SIGN
1F800..1F80B  ; So #  [12] LEFTWARDS ARROW WITH SMALL TRIANGLE ARROWHEAD..DOWNWARDS ARROW WITH LARGE TRIANGLE ARROWHEAD
1F810..1F847  ; So #  [56] LEFTWARDS ARROW WITH SMALL EQUILATERAL ARROWHEAD..DOWNWARDS HEAVY ARROW
1F850..1F859  ; So #  [10] LEFTWARDS SANS-SERIF ARROW..UP DOWN SANS-SERIF ARROW
1F860..1F887  ; So #  [40] WIDE-HEADED LEFTWARDS LIGHT BARB ARROW..WIDE-HEADED SOUTH WEST VERY HEAVY BARB ARROW
1F890..1F8AD  ; So #  [30] LEFTWARDS TRIANGLE ARROWHEAD..WHITE ARROW SHAFT WIDTH TWO THIRDS
1F8B0..1F8B2  ; So #   [3] ARROW POINTING UPWARDS THEN NORTH WEST..RIGHTWARDS ARROW WITH LOWER HOOK
1F900..1FA53  ; So # [340] CIRCLED CROSS FORMEE WITH FOUR DOTS..BLACK CHESS KNIGHT-BISHOP
1FA60..1FA6D  ; So #  [14] XIANGQI RED GENERAL..XIANGQI BLACK SOLDIER
1FA70..1FA7C  ; So #  [13] BALLET SHOES..CRUTCH
1FA80..1FA88  ; So #   [9] YO-YO..FLUTE
1FA90..1FABD  ; So #  [46] RINGED PLANET..WING
1FABF..1FAC5  ; So #   [7] GOOSE..PERSON WITH CROWN
1FACE..1FADB  ; So #  [14] MOOSE..PEA POD
1FAE0..1FAE8  ; So #   [9] MELTING FACE..SHAKING FACE
1FAF0..1FAF8  ; So #   [9] HAND WITH INDEX FINGER AND THUMB CROSSED..RIGHTWARDS PUSHING HAND
1FB00..1FB92  ; So # [147] BLOCK SEXTANT-1..UPPER HALF INVERSE MEDIUM SHADE AND LOWER HALF BLOCK
1FB94..1FBCA  ; So #  [55] LEFT HALF INVERSE MEDIUM SHADE AND RIGHT HALF BLOCK..WHITE UP-POINTING CHEVRON

# Total code points: 6644

# ================================================

# General_Category=Initial_Punctuation

00AB          ; Pi #       LEFT-POINTING DOUBLE ANGLE QUOTATION MARK
2018          ; Pi #       LEFT SINGLE QUOTATION MARK
201B..201C    ; Pi #   [2] SINGLE HIGH-REVERSED-9 QUOTATION MARK..LEFT DOUBLE QUOTATION MARK
201F          ; Pi #       DOUBLE HIGH-REVERSED-9 QUOTATION MARK
2039          ; Pi #       SINGLE LEFT-POINTING ANGLE QUOTATION MARK
2E02          ; Pi #       LEFT SUBSTITUTION BRACKET
2E04          ; Pi #       LEFT DOTTED SUBSTITUTION BRACKET
2E09          ; Pi #       LEFT TRANSPOSITION BRACKET
2E0C          ; Pi #       LEFT RAISED OMISSION BRACKET
2E1C          ; Pi #       LEFT LOW PARAPHRASE BRACKET
2E20          ; Pi #       LEFT VERTICAL BAR WITH QUILL

# Total code points: 12

# ================================================

# General_Category=Final_Punctuation

00BB          ; Pf #       RIGHT-POINTING DOUBLE ANGLE QUOTATION MARK
2019          ; Pf #       RIGHT SINGLE QUOTATION MARK
201D          ; Pf #       RIGHT DOUBLE QUOTATION MARK
203A          ; Pf #       SINGLE RIGHT-POINTING ANGLE QUOTATION MARK
2E03          ; Pf #       RIGHT SUBSTITUTION BRACKET
2E05          ; Pf #       RIGHT DOTTED SUBSTITUTION BRACKET
2E0A          ; Pf #       RIGHT TRANSPOSITION BRACKET
2E0D          ; Pf #       RIGHT RAISED OMISSION BRACKET
2E1D          ; Pf #       RIGHT LOW PARAPHRASE BRACKET
2E21          ; Pf #       RIGHT VERTICAL BAR WITH QUILL

# Total code points: 10

# EOF<|MERGE_RESOLUTION|>--- conflicted
+++ resolved
@@ -1,9 +1,5 @@
 # DerivedGeneralCategory-16.0.0.txt
-<<<<<<< HEAD
-# Date: 2023-10-03, 12:05:26 GMT
-=======
-# Date: 2023-10-23, 18:44:54 GMT
->>>>>>> cab2fa7f
+# Date: 2023-10-24, 09:19:38 GMT
 # © 2023 Unicode®, Inc.
 # Unicode and the Unicode Logo are registered trademarks of Unicode, Inc. in the U.S. and other countries.
 # For terms of use, see https://www.unicode.org/terms_of_use.html
@@ -736,11 +732,7 @@
 FFFFE..FFFFF  ; Cn #   [2] <noncharacter-FFFFE>..<noncharacter-FFFFF>
 10FFFE..10FFFF; Cn #   [2] <noncharacter-10FFFE>..<noncharacter-10FFFF>
 
-<<<<<<< HEAD
-# Total code points: 824717
-=======
-# Total code points: 824519
->>>>>>> cab2fa7f
+# Total code points: 824518
 
 # ================================================
 
@@ -1396,11 +1388,7 @@
 1D7CA         ; Lu #       MATHEMATICAL BOLD CAPITAL DIGAMMA
 1E900..1E921  ; Lu #  [34] ADLAM CAPITAL LETTER ALIF..ADLAM CAPITAL LETTER SHA
 
-<<<<<<< HEAD
-# Total code points: 1832
-=======
-# Total code points: 1854
->>>>>>> cab2fa7f
+# Total code points: 1855
 
 # ================================================
 

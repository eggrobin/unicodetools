--- conflicted
+++ resolved
@@ -1,9 +1,5 @@
 # DerivedGeneralCategory-16.0.0.txt
-<<<<<<< HEAD
-# Date: 2023-10-23, 22:43:54 GMT
-=======
-# Date: 2023-10-24, 21:03:39 GMT
->>>>>>> dac024cc
+# Date: 2023-10-25, 13:24:07 GMT
 # © 2023 Unicode®, Inc.
 # Unicode and the Unicode Logo are registered trademarks of Unicode, Inc. in the U.S. and other countries.
 # For terms of use, see https://www.unicode.org/terms_of_use.html
@@ -3040,11 +3036,7 @@
 1E944..1E94A  ; Mn #   [7] ADLAM ALIF LENGTHENER..ADLAM NUKTA
 E0100..E01EF  ; Mn # [240] VARIATION SELECTOR-17..VARIATION SELECTOR-256
 
-<<<<<<< HEAD
-# Total code points: 1986
-=======
-# Total code points: 1994
->>>>>>> dac024cc
+# Total code points: 1993
 
 # ================================================
 

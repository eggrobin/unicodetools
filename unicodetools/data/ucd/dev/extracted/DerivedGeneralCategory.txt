--- conflicted
+++ resolved
@@ -1,9 +1,5 @@
 # DerivedGeneralCategory-16.0.0.txt
-<<<<<<< HEAD
-# Date: 2023-10-19, 23:02:31 GMT
-=======
-# Date: 2023-11-10, 22:25:30 GMT
->>>>>>> b753a415
+# Date: 2023-12-29, 11:25:26 GMT
 # © 2023 Unicode®, Inc.
 # Unicode and the Unicode Logo are registered trademarks of Unicode, Inc. in the U.S. and other countries.
 # For terms of use, see https://www.unicode.org/terms_of_use.html
@@ -583,14 +579,9 @@
 16FE5..16FEF  ; Cn #  [11] <reserved-16FE5>..<reserved-16FEF>
 16FF2..16FFF  ; Cn #  [14] <reserved-16FF2>..<reserved-16FFF>
 187F8..187FF  ; Cn #   [8] <reserved-187F8>..<reserved-187FF>
-<<<<<<< HEAD
-18CD6..18CFF  ; Cn #  [42] <reserved-18CD6>..<reserved-18CFF>
+18CD6..18CFE  ; Cn #  [41] <reserved-18CD6>..<reserved-18CFE>
 18D09..18D81  ; Cn # [121] <reserved-18D09>..<reserved-18D81>
 18DF4..1AFEF  ; Cn # [8700] <reserved-18DF4>..<reserved-1AFEF>
-=======
-18CD6..18CFE  ; Cn #  [41] <reserved-18CD6>..<reserved-18CFE>
-18D09..1AFEF  ; Cn # [8935] <reserved-18D09>..<reserved-1AFEF>
->>>>>>> b753a415
 1AFF4         ; Cn #       <reserved-1AFF4>
 1AFFC         ; Cn #       <reserved-1AFFC>
 1AFFF         ; Cn #       <reserved-1AFFF>
@@ -756,11 +747,7 @@
 FFFFE..FFFFF  ; Cn #   [2] <noncharacter-FFFFE>..<noncharacter-FFFFF>
 10FFFE..10FFFF; Cn #   [2] <noncharacter-10FFFE>..<noncharacter-10FFFF>
 
-<<<<<<< HEAD
-# Total code points: 824479
-=======
-# Total code points: 823526
->>>>>>> b753a415
+# Total code points: 823412
 
 # ================================================
 
@@ -2653,12 +2640,8 @@
 16F50         ; Lo #       MIAO LETTER NASALIZATION
 17000..187F7  ; Lo # [6136] TANGUT IDEOGRAPH-17000..TANGUT IDEOGRAPH-187F7
 18800..18CD5  ; Lo # [1238] TANGUT COMPONENT-001..KHITAN SMALL SCRIPT CHARACTER-18CD5
-<<<<<<< HEAD
-18D00..18D08  ; Lo #   [9] TANGUT IDEOGRAPH-18D00..TANGUT IDEOGRAPH-18D08
+18CFF..18D08  ; Lo #  [10] KHITAN SMALL SCRIPT CHARACTER-18CFF..TANGUT IDEOGRAPH-18D08
 18D82..18DF3  ; Lo # [114] TANGUT COMPONENT-771..TANGUT COMPONENT-884
-=======
-18CFF..18D08  ; Lo #  [10] KHITAN SMALL SCRIPT CHARACTER-18CFF..TANGUT IDEOGRAPH-18D08
->>>>>>> b753a415
 1B000..1B122  ; Lo # [291] KATAKANA LETTER ARCHAIC E..KATAKANA LETTER ARCHAIC WU
 1B132         ; Lo #       HIRAGANA LETTER SMALL KO
 1B150..1B152  ; Lo #   [3] HIRAGANA LETTER SMALL WI..HIRAGANA LETTER SMALL WO
@@ -2725,11 +2708,7 @@
 30000..3134A  ; Lo # [4939] CJK UNIFIED IDEOGRAPH-30000..CJK UNIFIED IDEOGRAPH-3134A
 31350..323AF  ; Lo # [4192] CJK UNIFIED IDEOGRAPH-31350..CJK UNIFIED IDEOGRAPH-323AF
 
-<<<<<<< HEAD
-# Total code points: 132438
-=======
-# Total code points: 132484
->>>>>>> b753a415
+# Total code points: 132598
 
 # ================================================
 

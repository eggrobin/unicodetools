# DerivedGeneralCategory-16.0.0.txt
<<<<<<< HEAD
# Date: 2023-10-02, 13:54:58 GMT
=======
# Date: 2023-10-02, 12:16:28 GMT
>>>>>>> b94e39e3
# © 2023 Unicode®, Inc.
# Unicode and the Unicode Logo are registered trademarks of Unicode, Inc. in the U.S. and other countries.
# For terms of use, see https://www.unicode.org/terms_of_use.html
#
# Unicode Character Database
#   For documentation, see https://www.unicode.org/reports/tr44/

# ================================================

# Property:	General_Category

# ================================================

# General_Category=Unassigned

0378..0379    ; Cn #   [2] <reserved-0378>..<reserved-0379>
0380..0383    ; Cn #   [4] <reserved-0380>..<reserved-0383>
038B          ; Cn #       <reserved-038B>
038D          ; Cn #       <reserved-038D>
03A2          ; Cn #       <reserved-03A2>
0530          ; Cn #       <reserved-0530>
0557..0558    ; Cn #   [2] <reserved-0557>..<reserved-0558>
058B..058C    ; Cn #   [2] <reserved-058B>..<reserved-058C>
0590          ; Cn #       <reserved-0590>
05C8..05CF    ; Cn #   [8] <reserved-05C8>..<reserved-05CF>
05EB..05EE    ; Cn #   [4] <reserved-05EB>..<reserved-05EE>
05F5..05FF    ; Cn #  [11] <reserved-05F5>..<reserved-05FF>
070E          ; Cn #       <reserved-070E>
074B..074C    ; Cn #   [2] <reserved-074B>..<reserved-074C>
07B2..07BF    ; Cn #  [14] <reserved-07B2>..<reserved-07BF>
07FB..07FC    ; Cn #   [2] <reserved-07FB>..<reserved-07FC>
082E..082F    ; Cn #   [2] <reserved-082E>..<reserved-082F>
083F          ; Cn #       <reserved-083F>
085C..085D    ; Cn #   [2] <reserved-085C>..<reserved-085D>
085F          ; Cn #       <reserved-085F>
086B..086F    ; Cn #   [5] <reserved-086B>..<reserved-086F>
088F          ; Cn #       <reserved-088F>
0892..0896    ; Cn #   [5] <reserved-0892>..<reserved-0896>
0984          ; Cn #       <reserved-0984>
098D..098E    ; Cn #   [2] <reserved-098D>..<reserved-098E>
0991..0992    ; Cn #   [2] <reserved-0991>..<reserved-0992>
09A9          ; Cn #       <reserved-09A9>
09B1          ; Cn #       <reserved-09B1>
09B3..09B5    ; Cn #   [3] <reserved-09B3>..<reserved-09B5>
09BA..09BB    ; Cn #   [2] <reserved-09BA>..<reserved-09BB>
09C5..09C6    ; Cn #   [2] <reserved-09C5>..<reserved-09C6>
09C9..09CA    ; Cn #   [2] <reserved-09C9>..<reserved-09CA>
09CF..09D6    ; Cn #   [8] <reserved-09CF>..<reserved-09D6>
09D8..09DB    ; Cn #   [4] <reserved-09D8>..<reserved-09DB>
09DE          ; Cn #       <reserved-09DE>
09E4..09E5    ; Cn #   [2] <reserved-09E4>..<reserved-09E5>
09FF..0A00    ; Cn #   [2] <reserved-09FF>..<reserved-0A00>
0A04          ; Cn #       <reserved-0A04>
0A0B..0A0E    ; Cn #   [4] <reserved-0A0B>..<reserved-0A0E>
0A11..0A12    ; Cn #   [2] <reserved-0A11>..<reserved-0A12>
0A29          ; Cn #       <reserved-0A29>
0A31          ; Cn #       <reserved-0A31>
0A34          ; Cn #       <reserved-0A34>
0A37          ; Cn #       <reserved-0A37>
0A3A..0A3B    ; Cn #   [2] <reserved-0A3A>..<reserved-0A3B>
0A3D          ; Cn #       <reserved-0A3D>
0A43..0A46    ; Cn #   [4] <reserved-0A43>..<reserved-0A46>
0A49..0A4A    ; Cn #   [2] <reserved-0A49>..<reserved-0A4A>
0A4E..0A50    ; Cn #   [3] <reserved-0A4E>..<reserved-0A50>
0A52..0A58    ; Cn #   [7] <reserved-0A52>..<reserved-0A58>
0A5D          ; Cn #       <reserved-0A5D>
0A5F..0A65    ; Cn #   [7] <reserved-0A5F>..<reserved-0A65>
0A77..0A80    ; Cn #  [10] <reserved-0A77>..<reserved-0A80>
0A84          ; Cn #       <reserved-0A84>
0A8E          ; Cn #       <reserved-0A8E>
0A92          ; Cn #       <reserved-0A92>
0AA9          ; Cn #       <reserved-0AA9>
0AB1          ; Cn #       <reserved-0AB1>
0AB4          ; Cn #       <reserved-0AB4>
0ABA..0ABB    ; Cn #   [2] <reserved-0ABA>..<reserved-0ABB>
0AC6          ; Cn #       <reserved-0AC6>
0ACA          ; Cn #       <reserved-0ACA>
0ACE..0ACF    ; Cn #   [2] <reserved-0ACE>..<reserved-0ACF>
0AD1..0ADF    ; Cn #  [15] <reserved-0AD1>..<reserved-0ADF>
0AE4..0AE5    ; Cn #   [2] <reserved-0AE4>..<reserved-0AE5>
0AF2..0AF8    ; Cn #   [7] <reserved-0AF2>..<reserved-0AF8>
0B00          ; Cn #       <reserved-0B00>
0B04          ; Cn #       <reserved-0B04>
0B0D..0B0E    ; Cn #   [2] <reserved-0B0D>..<reserved-0B0E>
0B11..0B12    ; Cn #   [2] <reserved-0B11>..<reserved-0B12>
0B29          ; Cn #       <reserved-0B29>
0B31          ; Cn #       <reserved-0B31>
0B34          ; Cn #       <reserved-0B34>
0B3A..0B3B    ; Cn #   [2] <reserved-0B3A>..<reserved-0B3B>
0B45..0B46    ; Cn #   [2] <reserved-0B45>..<reserved-0B46>
0B49..0B4A    ; Cn #   [2] <reserved-0B49>..<reserved-0B4A>
0B4E..0B54    ; Cn #   [7] <reserved-0B4E>..<reserved-0B54>
0B58..0B5B    ; Cn #   [4] <reserved-0B58>..<reserved-0B5B>
0B5E          ; Cn #       <reserved-0B5E>
0B64..0B65    ; Cn #   [2] <reserved-0B64>..<reserved-0B65>
0B78..0B81    ; Cn #  [10] <reserved-0B78>..<reserved-0B81>
0B84          ; Cn #       <reserved-0B84>
0B8B..0B8D    ; Cn #   [3] <reserved-0B8B>..<reserved-0B8D>
0B91          ; Cn #       <reserved-0B91>
0B96..0B98    ; Cn #   [3] <reserved-0B96>..<reserved-0B98>
0B9B          ; Cn #       <reserved-0B9B>
0B9D          ; Cn #       <reserved-0B9D>
0BA0..0BA2    ; Cn #   [3] <reserved-0BA0>..<reserved-0BA2>
0BA5..0BA7    ; Cn #   [3] <reserved-0BA5>..<reserved-0BA7>
0BAB..0BAD    ; Cn #   [3] <reserved-0BAB>..<reserved-0BAD>
0BBA..0BBD    ; Cn #   [4] <reserved-0BBA>..<reserved-0BBD>
0BC3..0BC5    ; Cn #   [3] <reserved-0BC3>..<reserved-0BC5>
0BC9          ; Cn #       <reserved-0BC9>
0BCE..0BCF    ; Cn #   [2] <reserved-0BCE>..<reserved-0BCF>
0BD1..0BD6    ; Cn #   [6] <reserved-0BD1>..<reserved-0BD6>
0BD8..0BE5    ; Cn #  [14] <reserved-0BD8>..<reserved-0BE5>
0BFB..0BFF    ; Cn #   [5] <reserved-0BFB>..<reserved-0BFF>
0C0D          ; Cn #       <reserved-0C0D>
0C11          ; Cn #       <reserved-0C11>
0C29          ; Cn #       <reserved-0C29>
0C3A..0C3B    ; Cn #   [2] <reserved-0C3A>..<reserved-0C3B>
0C45          ; Cn #       <reserved-0C45>
0C49          ; Cn #       <reserved-0C49>
0C4E..0C54    ; Cn #   [7] <reserved-0C4E>..<reserved-0C54>
0C57          ; Cn #       <reserved-0C57>
0C5B..0C5C    ; Cn #   [2] <reserved-0C5B>..<reserved-0C5C>
0C5E..0C5F    ; Cn #   [2] <reserved-0C5E>..<reserved-0C5F>
0C64..0C65    ; Cn #   [2] <reserved-0C64>..<reserved-0C65>
0C70..0C76    ; Cn #   [7] <reserved-0C70>..<reserved-0C76>
0C8D          ; Cn #       <reserved-0C8D>
0C91          ; Cn #       <reserved-0C91>
0CA9          ; Cn #       <reserved-0CA9>
0CB4          ; Cn #       <reserved-0CB4>
0CBA..0CBB    ; Cn #   [2] <reserved-0CBA>..<reserved-0CBB>
0CC5          ; Cn #       <reserved-0CC5>
0CC9          ; Cn #       <reserved-0CC9>
0CCE..0CD4    ; Cn #   [7] <reserved-0CCE>..<reserved-0CD4>
0CD7..0CDC    ; Cn #   [6] <reserved-0CD7>..<reserved-0CDC>
0CDF          ; Cn #       <reserved-0CDF>
0CE4..0CE5    ; Cn #   [2] <reserved-0CE4>..<reserved-0CE5>
0CF0          ; Cn #       <reserved-0CF0>
0CF4..0CFF    ; Cn #  [12] <reserved-0CF4>..<reserved-0CFF>
0D0D          ; Cn #       <reserved-0D0D>
0D11          ; Cn #       <reserved-0D11>
0D45          ; Cn #       <reserved-0D45>
0D49          ; Cn #       <reserved-0D49>
0D50..0D53    ; Cn #   [4] <reserved-0D50>..<reserved-0D53>
0D64..0D65    ; Cn #   [2] <reserved-0D64>..<reserved-0D65>
0D80          ; Cn #       <reserved-0D80>
0D84          ; Cn #       <reserved-0D84>
0D97..0D99    ; Cn #   [3] <reserved-0D97>..<reserved-0D99>
0DB2          ; Cn #       <reserved-0DB2>
0DBC          ; Cn #       <reserved-0DBC>
0DBE..0DBF    ; Cn #   [2] <reserved-0DBE>..<reserved-0DBF>
0DC7..0DC9    ; Cn #   [3] <reserved-0DC7>..<reserved-0DC9>
0DCB..0DCE    ; Cn #   [4] <reserved-0DCB>..<reserved-0DCE>
0DD5          ; Cn #       <reserved-0DD5>
0DD7          ; Cn #       <reserved-0DD7>
0DE0..0DE5    ; Cn #   [6] <reserved-0DE0>..<reserved-0DE5>
0DF0..0DF1    ; Cn #   [2] <reserved-0DF0>..<reserved-0DF1>
0DF5..0E00    ; Cn #  [12] <reserved-0DF5>..<reserved-0E00>
0E3B..0E3E    ; Cn #   [4] <reserved-0E3B>..<reserved-0E3E>
0E5C..0E80    ; Cn #  [37] <reserved-0E5C>..<reserved-0E80>
0E83          ; Cn #       <reserved-0E83>
0E85          ; Cn #       <reserved-0E85>
0E8B          ; Cn #       <reserved-0E8B>
0EA4          ; Cn #       <reserved-0EA4>
0EA6          ; Cn #       <reserved-0EA6>
0EBE..0EBF    ; Cn #   [2] <reserved-0EBE>..<reserved-0EBF>
0EC5          ; Cn #       <reserved-0EC5>
0EC7          ; Cn #       <reserved-0EC7>
0ECF          ; Cn #       <reserved-0ECF>
0EDA..0EDB    ; Cn #   [2] <reserved-0EDA>..<reserved-0EDB>
0EE0..0EFF    ; Cn #  [32] <reserved-0EE0>..<reserved-0EFF>
0F48          ; Cn #       <reserved-0F48>
0F6D..0F70    ; Cn #   [4] <reserved-0F6D>..<reserved-0F70>
0F98          ; Cn #       <reserved-0F98>
0FBD          ; Cn #       <reserved-0FBD>
0FCD          ; Cn #       <reserved-0FCD>
0FDB..0FFF    ; Cn #  [37] <reserved-0FDB>..<reserved-0FFF>
10C6          ; Cn #       <reserved-10C6>
10C8..10CC    ; Cn #   [5] <reserved-10C8>..<reserved-10CC>
10CE..10CF    ; Cn #   [2] <reserved-10CE>..<reserved-10CF>
1249          ; Cn #       <reserved-1249>
124E..124F    ; Cn #   [2] <reserved-124E>..<reserved-124F>
1257          ; Cn #       <reserved-1257>
1259          ; Cn #       <reserved-1259>
125E..125F    ; Cn #   [2] <reserved-125E>..<reserved-125F>
1289          ; Cn #       <reserved-1289>
128E..128F    ; Cn #   [2] <reserved-128E>..<reserved-128F>
12B1          ; Cn #       <reserved-12B1>
12B6..12B7    ; Cn #   [2] <reserved-12B6>..<reserved-12B7>
12BF          ; Cn #       <reserved-12BF>
12C1          ; Cn #       <reserved-12C1>
12C6..12C7    ; Cn #   [2] <reserved-12C6>..<reserved-12C7>
12D7          ; Cn #       <reserved-12D7>
1311          ; Cn #       <reserved-1311>
1316..1317    ; Cn #   [2] <reserved-1316>..<reserved-1317>
135B..135C    ; Cn #   [2] <reserved-135B>..<reserved-135C>
137D..137F    ; Cn #   [3] <reserved-137D>..<reserved-137F>
139A..139F    ; Cn #   [6] <reserved-139A>..<reserved-139F>
13F6..13F7    ; Cn #   [2] <reserved-13F6>..<reserved-13F7>
13FE..13FF    ; Cn #   [2] <reserved-13FE>..<reserved-13FF>
169D..169F    ; Cn #   [3] <reserved-169D>..<reserved-169F>
16F9..16FF    ; Cn #   [7] <reserved-16F9>..<reserved-16FF>
1716..171E    ; Cn #   [9] <reserved-1716>..<reserved-171E>
1737..173F    ; Cn #   [9] <reserved-1737>..<reserved-173F>
1754..175F    ; Cn #  [12] <reserved-1754>..<reserved-175F>
176D          ; Cn #       <reserved-176D>
1771          ; Cn #       <reserved-1771>
1774..177F    ; Cn #  [12] <reserved-1774>..<reserved-177F>
17DE..17DF    ; Cn #   [2] <reserved-17DE>..<reserved-17DF>
17EA..17EF    ; Cn #   [6] <reserved-17EA>..<reserved-17EF>
17FA..17FF    ; Cn #   [6] <reserved-17FA>..<reserved-17FF>
181A..181F    ; Cn #   [6] <reserved-181A>..<reserved-181F>
1879..187F    ; Cn #   [7] <reserved-1879>..<reserved-187F>
18AB..18AF    ; Cn #   [5] <reserved-18AB>..<reserved-18AF>
18F6..18FF    ; Cn #  [10] <reserved-18F6>..<reserved-18FF>
191F          ; Cn #       <reserved-191F>
192C..192F    ; Cn #   [4] <reserved-192C>..<reserved-192F>
193C..193F    ; Cn #   [4] <reserved-193C>..<reserved-193F>
1941..1943    ; Cn #   [3] <reserved-1941>..<reserved-1943>
196E..196F    ; Cn #   [2] <reserved-196E>..<reserved-196F>
1975..197F    ; Cn #  [11] <reserved-1975>..<reserved-197F>
19AC..19AF    ; Cn #   [4] <reserved-19AC>..<reserved-19AF>
19CA..19CF    ; Cn #   [6] <reserved-19CA>..<reserved-19CF>
19DB..19DD    ; Cn #   [3] <reserved-19DB>..<reserved-19DD>
1A1C..1A1D    ; Cn #   [2] <reserved-1A1C>..<reserved-1A1D>
1A5F          ; Cn #       <reserved-1A5F>
1A7D..1A7E    ; Cn #   [2] <reserved-1A7D>..<reserved-1A7E>
1A8A..1A8F    ; Cn #   [6] <reserved-1A8A>..<reserved-1A8F>
1A9A..1A9F    ; Cn #   [6] <reserved-1A9A>..<reserved-1A9F>
1AAE..1AAF    ; Cn #   [2] <reserved-1AAE>..<reserved-1AAF>
1ACF..1AFF    ; Cn #  [49] <reserved-1ACF>..<reserved-1AFF>
1B4D..1B4F    ; Cn #   [3] <reserved-1B4D>..<reserved-1B4F>
1B7F          ; Cn #       <reserved-1B7F>
1BF4..1BFB    ; Cn #   [8] <reserved-1BF4>..<reserved-1BFB>
1C38..1C3A    ; Cn #   [3] <reserved-1C38>..<reserved-1C3A>
1C4A..1C4C    ; Cn #   [3] <reserved-1C4A>..<reserved-1C4C>
1C89..1C8F    ; Cn #   [7] <reserved-1C89>..<reserved-1C8F>
1CBB..1CBC    ; Cn #   [2] <reserved-1CBB>..<reserved-1CBC>
1CC8..1CCF    ; Cn #   [8] <reserved-1CC8>..<reserved-1CCF>
1CFB..1CFF    ; Cn #   [5] <reserved-1CFB>..<reserved-1CFF>
1F16..1F17    ; Cn #   [2] <reserved-1F16>..<reserved-1F17>
1F1E..1F1F    ; Cn #   [2] <reserved-1F1E>..<reserved-1F1F>
1F46..1F47    ; Cn #   [2] <reserved-1F46>..<reserved-1F47>
1F4E..1F4F    ; Cn #   [2] <reserved-1F4E>..<reserved-1F4F>
1F58          ; Cn #       <reserved-1F58>
1F5A          ; Cn #       <reserved-1F5A>
1F5C          ; Cn #       <reserved-1F5C>
1F5E          ; Cn #       <reserved-1F5E>
1F7E..1F7F    ; Cn #   [2] <reserved-1F7E>..<reserved-1F7F>
1FB5          ; Cn #       <reserved-1FB5>
1FC5          ; Cn #       <reserved-1FC5>
1FD4..1FD5    ; Cn #   [2] <reserved-1FD4>..<reserved-1FD5>
1FDC          ; Cn #       <reserved-1FDC>
1FF0..1FF1    ; Cn #   [2] <reserved-1FF0>..<reserved-1FF1>
1FF5          ; Cn #       <reserved-1FF5>
1FFF          ; Cn #       <reserved-1FFF>
2065          ; Cn #       <reserved-2065>
2072..2073    ; Cn #   [2] <reserved-2072>..<reserved-2073>
208F          ; Cn #       <reserved-208F>
209D..209F    ; Cn #   [3] <reserved-209D>..<reserved-209F>
20C1..20CF    ; Cn #  [15] <reserved-20C1>..<reserved-20CF>
20F1..20FF    ; Cn #  [15] <reserved-20F1>..<reserved-20FF>
218C..218F    ; Cn #   [4] <reserved-218C>..<reserved-218F>
2427..243F    ; Cn #  [25] <reserved-2427>..<reserved-243F>
244B..245F    ; Cn #  [21] <reserved-244B>..<reserved-245F>
2B74..2B75    ; Cn #   [2] <reserved-2B74>..<reserved-2B75>
2B96          ; Cn #       <reserved-2B96>
2CF4..2CF8    ; Cn #   [5] <reserved-2CF4>..<reserved-2CF8>
2D26          ; Cn #       <reserved-2D26>
2D28..2D2C    ; Cn #   [5] <reserved-2D28>..<reserved-2D2C>
2D2E..2D2F    ; Cn #   [2] <reserved-2D2E>..<reserved-2D2F>
2D68..2D6E    ; Cn #   [7] <reserved-2D68>..<reserved-2D6E>
2D71..2D7E    ; Cn #  [14] <reserved-2D71>..<reserved-2D7E>
2D97..2D9F    ; Cn #   [9] <reserved-2D97>..<reserved-2D9F>
2DA7          ; Cn #       <reserved-2DA7>
2DAF          ; Cn #       <reserved-2DAF>
2DB7          ; Cn #       <reserved-2DB7>
2DBF          ; Cn #       <reserved-2DBF>
2DC7          ; Cn #       <reserved-2DC7>
2DCF          ; Cn #       <reserved-2DCF>
2DD7          ; Cn #       <reserved-2DD7>
2DDF          ; Cn #       <reserved-2DDF>
2E5E..2E7F    ; Cn #  [34] <reserved-2E5E>..<reserved-2E7F>
2E9A          ; Cn #       <reserved-2E9A>
2EF4..2EFF    ; Cn #  [12] <reserved-2EF4>..<reserved-2EFF>
2FD6..2FEF    ; Cn #  [26] <reserved-2FD6>..<reserved-2FEF>
3040          ; Cn #       <reserved-3040>
3097..3098    ; Cn #   [2] <reserved-3097>..<reserved-3098>
3100..3104    ; Cn #   [5] <reserved-3100>..<reserved-3104>
3130          ; Cn #       <reserved-3130>
318F          ; Cn #       <reserved-318F>
31E4..31EE    ; Cn #  [11] <reserved-31E4>..<reserved-31EE>
321F          ; Cn #       <reserved-321F>
A48D..A48F    ; Cn #   [3] <reserved-A48D>..<reserved-A48F>
A4C7..A4CF    ; Cn #   [9] <reserved-A4C7>..<reserved-A4CF>
A62C..A63F    ; Cn #  [20] <reserved-A62C>..<reserved-A63F>
A6F8..A6FF    ; Cn #   [8] <reserved-A6F8>..<reserved-A6FF>
A7CB..A7CF    ; Cn #   [5] <reserved-A7CB>..<reserved-A7CF>
A7D2          ; Cn #       <reserved-A7D2>
A7D4          ; Cn #       <reserved-A7D4>
A7DA..A7F1    ; Cn #  [24] <reserved-A7DA>..<reserved-A7F1>
A82D..A82F    ; Cn #   [3] <reserved-A82D>..<reserved-A82F>
A83A..A83F    ; Cn #   [6] <reserved-A83A>..<reserved-A83F>
A878..A87F    ; Cn #   [8] <reserved-A878>..<reserved-A87F>
A8C6..A8CD    ; Cn #   [8] <reserved-A8C6>..<reserved-A8CD>
A8DA..A8DF    ; Cn #   [6] <reserved-A8DA>..<reserved-A8DF>
A954..A95E    ; Cn #  [11] <reserved-A954>..<reserved-A95E>
A97D..A97F    ; Cn #   [3] <reserved-A97D>..<reserved-A97F>
A9CE          ; Cn #       <reserved-A9CE>
A9DA..A9DD    ; Cn #   [4] <reserved-A9DA>..<reserved-A9DD>
A9FF          ; Cn #       <reserved-A9FF>
AA37..AA3F    ; Cn #   [9] <reserved-AA37>..<reserved-AA3F>
AA4E..AA4F    ; Cn #   [2] <reserved-AA4E>..<reserved-AA4F>
AA5A..AA5B    ; Cn #   [2] <reserved-AA5A>..<reserved-AA5B>
AAC3..AADA    ; Cn #  [24] <reserved-AAC3>..<reserved-AADA>
AAF7..AB00    ; Cn #  [10] <reserved-AAF7>..<reserved-AB00>
AB07..AB08    ; Cn #   [2] <reserved-AB07>..<reserved-AB08>
AB0F..AB10    ; Cn #   [2] <reserved-AB0F>..<reserved-AB10>
AB17..AB1F    ; Cn #   [9] <reserved-AB17>..<reserved-AB1F>
AB27          ; Cn #       <reserved-AB27>
AB2F          ; Cn #       <reserved-AB2F>
AB6C..AB6F    ; Cn #   [4] <reserved-AB6C>..<reserved-AB6F>
ABEE..ABEF    ; Cn #   [2] <reserved-ABEE>..<reserved-ABEF>
ABFA..ABFF    ; Cn #   [6] <reserved-ABFA>..<reserved-ABFF>
D7A4..D7AF    ; Cn #  [12] <reserved-D7A4>..<reserved-D7AF>
D7C7..D7CA    ; Cn #   [4] <reserved-D7C7>..<reserved-D7CA>
D7FC..D7FF    ; Cn #   [4] <reserved-D7FC>..<reserved-D7FF>
FA6E..FA6F    ; Cn #   [2] <reserved-FA6E>..<reserved-FA6F>
FADA..FAFF    ; Cn #  [38] <reserved-FADA>..<reserved-FAFF>
FB07..FB12    ; Cn #  [12] <reserved-FB07>..<reserved-FB12>
FB18..FB1C    ; Cn #   [5] <reserved-FB18>..<reserved-FB1C>
FB37          ; Cn #       <reserved-FB37>
FB3D          ; Cn #       <reserved-FB3D>
FB3F          ; Cn #       <reserved-FB3F>
FB42          ; Cn #       <reserved-FB42>
FB45          ; Cn #       <reserved-FB45>
FBC3..FBD2    ; Cn #  [16] <reserved-FBC3>..<reserved-FBD2>
FD90..FD91    ; Cn #   [2] <reserved-FD90>..<reserved-FD91>
FDC8..FDCE    ; Cn #   [7] <reserved-FDC8>..<reserved-FDCE>
FDD0..FDEF    ; Cn #  [32] <noncharacter-FDD0>..<noncharacter-FDEF>
FE1A..FE1F    ; Cn #   [6] <reserved-FE1A>..<reserved-FE1F>
FE53          ; Cn #       <reserved-FE53>
FE67          ; Cn #       <reserved-FE67>
FE6C..FE6F    ; Cn #   [4] <reserved-FE6C>..<reserved-FE6F>
FE75          ; Cn #       <reserved-FE75>
FEFD..FEFE    ; Cn #   [2] <reserved-FEFD>..<reserved-FEFE>
FF00          ; Cn #       <reserved-FF00>
FFBF..FFC1    ; Cn #   [3] <reserved-FFBF>..<reserved-FFC1>
FFC8..FFC9    ; Cn #   [2] <reserved-FFC8>..<reserved-FFC9>
FFD0..FFD1    ; Cn #   [2] <reserved-FFD0>..<reserved-FFD1>
FFD8..FFD9    ; Cn #   [2] <reserved-FFD8>..<reserved-FFD9>
FFDD..FFDF    ; Cn #   [3] <reserved-FFDD>..<reserved-FFDF>
FFE7          ; Cn #       <reserved-FFE7>
FFEF..FFF8    ; Cn #  [10] <reserved-FFEF>..<reserved-FFF8>
FFFE..FFFF    ; Cn #   [2] <noncharacter-FFFE>..<noncharacter-FFFF>
1000C         ; Cn #       <reserved-1000C>
10027         ; Cn #       <reserved-10027>
1003B         ; Cn #       <reserved-1003B>
1003E         ; Cn #       <reserved-1003E>
1004E..1004F  ; Cn #   [2] <reserved-1004E>..<reserved-1004F>
1005E..1007F  ; Cn #  [34] <reserved-1005E>..<reserved-1007F>
100FB..100FF  ; Cn #   [5] <reserved-100FB>..<reserved-100FF>
10103..10106  ; Cn #   [4] <reserved-10103>..<reserved-10106>
10134..10136  ; Cn #   [3] <reserved-10134>..<reserved-10136>
1018F         ; Cn #       <reserved-1018F>
1019D..1019F  ; Cn #   [3] <reserved-1019D>..<reserved-1019F>
101A1..101CF  ; Cn #  [47] <reserved-101A1>..<reserved-101CF>
101FE..1027F  ; Cn # [130] <reserved-101FE>..<reserved-1027F>
1029D..1029F  ; Cn #   [3] <reserved-1029D>..<reserved-1029F>
102D1..102DF  ; Cn #  [15] <reserved-102D1>..<reserved-102DF>
102FC..102FF  ; Cn #   [4] <reserved-102FC>..<reserved-102FF>
10324..1032C  ; Cn #   [9] <reserved-10324>..<reserved-1032C>
1034B..1034F  ; Cn #   [5] <reserved-1034B>..<reserved-1034F>
1037B..1037F  ; Cn #   [5] <reserved-1037B>..<reserved-1037F>
1039E         ; Cn #       <reserved-1039E>
103C4..103C7  ; Cn #   [4] <reserved-103C4>..<reserved-103C7>
103D6..103FF  ; Cn #  [42] <reserved-103D6>..<reserved-103FF>
1049E..1049F  ; Cn #   [2] <reserved-1049E>..<reserved-1049F>
104AA..104AF  ; Cn #   [6] <reserved-104AA>..<reserved-104AF>
104D4..104D7  ; Cn #   [4] <reserved-104D4>..<reserved-104D7>
104FC..104FF  ; Cn #   [4] <reserved-104FC>..<reserved-104FF>
10528..1052F  ; Cn #   [8] <reserved-10528>..<reserved-1052F>
10564..1056E  ; Cn #  [11] <reserved-10564>..<reserved-1056E>
1057B         ; Cn #       <reserved-1057B>
1058B         ; Cn #       <reserved-1058B>
10593         ; Cn #       <reserved-10593>
10596         ; Cn #       <reserved-10596>
105A2         ; Cn #       <reserved-105A2>
105B2         ; Cn #       <reserved-105B2>
105BA         ; Cn #       <reserved-105BA>
105BD..105FF  ; Cn #  [67] <reserved-105BD>..<reserved-105FF>
10737..1073F  ; Cn #   [9] <reserved-10737>..<reserved-1073F>
10756..1075F  ; Cn #  [10] <reserved-10756>..<reserved-1075F>
10768..1077F  ; Cn #  [24] <reserved-10768>..<reserved-1077F>
10786         ; Cn #       <reserved-10786>
107B1         ; Cn #       <reserved-107B1>
107BB..107FF  ; Cn #  [69] <reserved-107BB>..<reserved-107FF>
10806..10807  ; Cn #   [2] <reserved-10806>..<reserved-10807>
10809         ; Cn #       <reserved-10809>
10836         ; Cn #       <reserved-10836>
10839..1083B  ; Cn #   [3] <reserved-10839>..<reserved-1083B>
1083D..1083E  ; Cn #   [2] <reserved-1083D>..<reserved-1083E>
10856         ; Cn #       <reserved-10856>
1089F..108A6  ; Cn #   [8] <reserved-1089F>..<reserved-108A6>
108B0..108DF  ; Cn #  [48] <reserved-108B0>..<reserved-108DF>
108F3         ; Cn #       <reserved-108F3>
108F6..108FA  ; Cn #   [5] <reserved-108F6>..<reserved-108FA>
1091C..1091E  ; Cn #   [3] <reserved-1091C>..<reserved-1091E>
1093A..1093E  ; Cn #   [5] <reserved-1093A>..<reserved-1093E>
10940..1097F  ; Cn #  [64] <reserved-10940>..<reserved-1097F>
109B8..109BB  ; Cn #   [4] <reserved-109B8>..<reserved-109BB>
109D0..109D1  ; Cn #   [2] <reserved-109D0>..<reserved-109D1>
10A04         ; Cn #       <reserved-10A04>
10A07..10A0B  ; Cn #   [5] <reserved-10A07>..<reserved-10A0B>
10A14         ; Cn #       <reserved-10A14>
10A18         ; Cn #       <reserved-10A18>
10A36..10A37  ; Cn #   [2] <reserved-10A36>..<reserved-10A37>
10A3B..10A3E  ; Cn #   [4] <reserved-10A3B>..<reserved-10A3E>
10A49..10A4F  ; Cn #   [7] <reserved-10A49>..<reserved-10A4F>
10A59..10A5F  ; Cn #   [7] <reserved-10A59>..<reserved-10A5F>
10AA0..10ABF  ; Cn #  [32] <reserved-10AA0>..<reserved-10ABF>
10AE7..10AEA  ; Cn #   [4] <reserved-10AE7>..<reserved-10AEA>
10AF7..10AFF  ; Cn #   [9] <reserved-10AF7>..<reserved-10AFF>
10B36..10B38  ; Cn #   [3] <reserved-10B36>..<reserved-10B38>
10B56..10B57  ; Cn #   [2] <reserved-10B56>..<reserved-10B57>
10B73..10B77  ; Cn #   [5] <reserved-10B73>..<reserved-10B77>
10B92..10B98  ; Cn #   [7] <reserved-10B92>..<reserved-10B98>
10B9D..10BA8  ; Cn #  [12] <reserved-10B9D>..<reserved-10BA8>
10BB0..10BFF  ; Cn #  [80] <reserved-10BB0>..<reserved-10BFF>
10C49..10C7F  ; Cn #  [55] <reserved-10C49>..<reserved-10C7F>
10CB3..10CBF  ; Cn #  [13] <reserved-10CB3>..<reserved-10CBF>
10CF3..10CF9  ; Cn #   [7] <reserved-10CF3>..<reserved-10CF9>
10D28..10D2F  ; Cn #   [8] <reserved-10D28>..<reserved-10D2F>
10D3A..10E5F  ; Cn # [294] <reserved-10D3A>..<reserved-10E5F>
10E7F         ; Cn #       <reserved-10E7F>
10EAA         ; Cn #       <reserved-10EAA>
10EAE..10EAF  ; Cn #   [2] <reserved-10EAE>..<reserved-10EAF>
10EB2..10EC1  ; Cn #  [16] <reserved-10EB2>..<reserved-10EC1>
10EC5..10EFC  ; Cn #  [56] <reserved-10EC5>..<reserved-10EFC>
10F28..10F2F  ; Cn #   [8] <reserved-10F28>..<reserved-10F2F>
10F5A..10F6F  ; Cn #  [22] <reserved-10F5A>..<reserved-10F6F>
10F8A..10FAF  ; Cn #  [38] <reserved-10F8A>..<reserved-10FAF>
10FCC..10FDF  ; Cn #  [20] <reserved-10FCC>..<reserved-10FDF>
10FF7..10FFF  ; Cn #   [9] <reserved-10FF7>..<reserved-10FFF>
1104E..11051  ; Cn #   [4] <reserved-1104E>..<reserved-11051>
11076..1107E  ; Cn #   [9] <reserved-11076>..<reserved-1107E>
110C3..110CC  ; Cn #  [10] <reserved-110C3>..<reserved-110CC>
110CE..110CF  ; Cn #   [2] <reserved-110CE>..<reserved-110CF>
110E9..110EF  ; Cn #   [7] <reserved-110E9>..<reserved-110EF>
110FA..110FF  ; Cn #   [6] <reserved-110FA>..<reserved-110FF>
11135         ; Cn #       <reserved-11135>
11148..1114F  ; Cn #   [8] <reserved-11148>..<reserved-1114F>
11177..1117F  ; Cn #   [9] <reserved-11177>..<reserved-1117F>
111E0         ; Cn #       <reserved-111E0>
111F5..111FF  ; Cn #  [11] <reserved-111F5>..<reserved-111FF>
11212         ; Cn #       <reserved-11212>
11242..1127F  ; Cn #  [62] <reserved-11242>..<reserved-1127F>
11287         ; Cn #       <reserved-11287>
11289         ; Cn #       <reserved-11289>
1128E         ; Cn #       <reserved-1128E>
1129E         ; Cn #       <reserved-1129E>
112AA..112AF  ; Cn #   [6] <reserved-112AA>..<reserved-112AF>
112EB..112EF  ; Cn #   [5] <reserved-112EB>..<reserved-112EF>
112FA..112FF  ; Cn #   [6] <reserved-112FA>..<reserved-112FF>
11304         ; Cn #       <reserved-11304>
1130D..1130E  ; Cn #   [2] <reserved-1130D>..<reserved-1130E>
11311..11312  ; Cn #   [2] <reserved-11311>..<reserved-11312>
11329         ; Cn #       <reserved-11329>
11331         ; Cn #       <reserved-11331>
11334         ; Cn #       <reserved-11334>
1133A         ; Cn #       <reserved-1133A>
11345..11346  ; Cn #   [2] <reserved-11345>..<reserved-11346>
11349..1134A  ; Cn #   [2] <reserved-11349>..<reserved-1134A>
1134E..1134F  ; Cn #   [2] <reserved-1134E>..<reserved-1134F>
11351..11356  ; Cn #   [6] <reserved-11351>..<reserved-11356>
11358..1135C  ; Cn #   [5] <reserved-11358>..<reserved-1135C>
11364..11365  ; Cn #   [2] <reserved-11364>..<reserved-11365>
1136D..1136F  ; Cn #   [3] <reserved-1136D>..<reserved-1136F>
11375..1137F  ; Cn #  [11] <reserved-11375>..<reserved-1137F>
1138A         ; Cn #       <reserved-1138A>
1138C..1138D  ; Cn #   [2] <reserved-1138C>..<reserved-1138D>
1138F         ; Cn #       <reserved-1138F>
113B6         ; Cn #       <reserved-113B6>
113C1         ; Cn #       <reserved-113C1>
113C3..113C4  ; Cn #   [2] <reserved-113C3>..<reserved-113C4>
113C6         ; Cn #       <reserved-113C6>
113CB         ; Cn #       <reserved-113CB>
113D2..113D3  ; Cn #   [2] <reserved-113D2>..<reserved-113D3>
113D6         ; Cn #       <reserved-113D6>
113D9..113E0  ; Cn #   [8] <reserved-113D9>..<reserved-113E0>
113E3..113FF  ; Cn #  [29] <reserved-113E3>..<reserved-113FF>
1145C         ; Cn #       <reserved-1145C>
11462..1147F  ; Cn #  [30] <reserved-11462>..<reserved-1147F>
114C8..114CF  ; Cn #   [8] <reserved-114C8>..<reserved-114CF>
114DA..1157F  ; Cn # [166] <reserved-114DA>..<reserved-1157F>
115B6..115B7  ; Cn #   [2] <reserved-115B6>..<reserved-115B7>
115DE..115FF  ; Cn #  [34] <reserved-115DE>..<reserved-115FF>
11645..1164F  ; Cn #  [11] <reserved-11645>..<reserved-1164F>
1165A..1165F  ; Cn #   [6] <reserved-1165A>..<reserved-1165F>
1166D..1167F  ; Cn #  [19] <reserved-1166D>..<reserved-1167F>
116BA..116BF  ; Cn #   [6] <reserved-116BA>..<reserved-116BF>
116CA..116FF  ; Cn #  [54] <reserved-116CA>..<reserved-116FF>
1171B..1171C  ; Cn #   [2] <reserved-1171B>..<reserved-1171C>
1172C..1172F  ; Cn #   [4] <reserved-1172C>..<reserved-1172F>
11747..117FF  ; Cn # [185] <reserved-11747>..<reserved-117FF>
1183C..1189F  ; Cn # [100] <reserved-1183C>..<reserved-1189F>
118F3..118FE  ; Cn #  [12] <reserved-118F3>..<reserved-118FE>
11907..11908  ; Cn #   [2] <reserved-11907>..<reserved-11908>
1190A..1190B  ; Cn #   [2] <reserved-1190A>..<reserved-1190B>
11914         ; Cn #       <reserved-11914>
11917         ; Cn #       <reserved-11917>
11936         ; Cn #       <reserved-11936>
11939..1193A  ; Cn #   [2] <reserved-11939>..<reserved-1193A>
11947..1194F  ; Cn #   [9] <reserved-11947>..<reserved-1194F>
1195A..1199F  ; Cn #  [70] <reserved-1195A>..<reserved-1199F>
119A8..119A9  ; Cn #   [2] <reserved-119A8>..<reserved-119A9>
119D8..119D9  ; Cn #   [2] <reserved-119D8>..<reserved-119D9>
119E5..119FF  ; Cn #  [27] <reserved-119E5>..<reserved-119FF>
11A48..11A4F  ; Cn #   [8] <reserved-11A48>..<reserved-11A4F>
11AA3..11AAF  ; Cn #  [13] <reserved-11AA3>..<reserved-11AAF>
11AF9..11AFF  ; Cn #   [7] <reserved-11AF9>..<reserved-11AFF>
11B0A..11BFF  ; Cn # [246] <reserved-11B0A>..<reserved-11BFF>
11C09         ; Cn #       <reserved-11C09>
11C37         ; Cn #       <reserved-11C37>
11C46..11C4F  ; Cn #  [10] <reserved-11C46>..<reserved-11C4F>
11C6D..11C6F  ; Cn #   [3] <reserved-11C6D>..<reserved-11C6F>
11C90..11C91  ; Cn #   [2] <reserved-11C90>..<reserved-11C91>
11CA8         ; Cn #       <reserved-11CA8>
11CB7..11CFF  ; Cn #  [73] <reserved-11CB7>..<reserved-11CFF>
11D07         ; Cn #       <reserved-11D07>
11D0A         ; Cn #       <reserved-11D0A>
11D37..11D39  ; Cn #   [3] <reserved-11D37>..<reserved-11D39>
11D3B         ; Cn #       <reserved-11D3B>
11D3E         ; Cn #       <reserved-11D3E>
11D48..11D4F  ; Cn #   [8] <reserved-11D48>..<reserved-11D4F>
11D5A..11D5F  ; Cn #   [6] <reserved-11D5A>..<reserved-11D5F>
11D66         ; Cn #       <reserved-11D66>
11D69         ; Cn #       <reserved-11D69>
11D8F         ; Cn #       <reserved-11D8F>
11D92         ; Cn #       <reserved-11D92>
11D99..11D9F  ; Cn #   [7] <reserved-11D99>..<reserved-11D9F>
11DAA..11EDF  ; Cn # [310] <reserved-11DAA>..<reserved-11EDF>
11EF9..11EFF  ; Cn #   [7] <reserved-11EF9>..<reserved-11EFF>
11F11         ; Cn #       <reserved-11F11>
11F3B..11F3D  ; Cn #   [3] <reserved-11F3B>..<reserved-11F3D>
11F5A..11FAF  ; Cn #  [86] <reserved-11F5A>..<reserved-11FAF>
11FB1..11FBF  ; Cn #  [15] <reserved-11FB1>..<reserved-11FBF>
11FF2..11FFE  ; Cn #  [13] <reserved-11FF2>..<reserved-11FFE>
1239A..123FF  ; Cn # [102] <reserved-1239A>..<reserved-123FF>
1246F         ; Cn #       <reserved-1246F>
12475..1247F  ; Cn #  [11] <reserved-12475>..<reserved-1247F>
12544..12F8F  ; Cn # [2636] <reserved-12544>..<reserved-12F8F>
12FF3..12FFF  ; Cn #  [13] <reserved-12FF3>..<reserved-12FFF>
13456..143FF  ; Cn # [4010] <reserved-13456>..<reserved-143FF>
14647..167FF  ; Cn # [8633] <reserved-14647>..<reserved-167FF>
16A39..16A3F  ; Cn #   [7] <reserved-16A39>..<reserved-16A3F>
16A5F         ; Cn #       <reserved-16A5F>
16A6A..16A6D  ; Cn #   [4] <reserved-16A6A>..<reserved-16A6D>
16ABF         ; Cn #       <reserved-16ABF>
16ACA..16ACF  ; Cn #   [6] <reserved-16ACA>..<reserved-16ACF>
16AEE..16AEF  ; Cn #   [2] <reserved-16AEE>..<reserved-16AEF>
16AF6..16AFF  ; Cn #  [10] <reserved-16AF6>..<reserved-16AFF>
16B46..16B4F  ; Cn #  [10] <reserved-16B46>..<reserved-16B4F>
16B5A         ; Cn #       <reserved-16B5A>
16B62         ; Cn #       <reserved-16B62>
16B78..16B7C  ; Cn #   [5] <reserved-16B78>..<reserved-16B7C>
16B90..16E3F  ; Cn # [688] <reserved-16B90>..<reserved-16E3F>
16E9B..16EFF  ; Cn # [101] <reserved-16E9B>..<reserved-16EFF>
16F4B..16F4E  ; Cn #   [4] <reserved-16F4B>..<reserved-16F4E>
16F88..16F8E  ; Cn #   [7] <reserved-16F88>..<reserved-16F8E>
16FA0..16FDF  ; Cn #  [64] <reserved-16FA0>..<reserved-16FDF>
16FE5..16FEF  ; Cn #  [11] <reserved-16FE5>..<reserved-16FEF>
16FF2..16FFF  ; Cn #  [14] <reserved-16FF2>..<reserved-16FFF>
187F8..187FF  ; Cn #   [8] <reserved-187F8>..<reserved-187FF>
18CD6..18CFF  ; Cn #  [42] <reserved-18CD6>..<reserved-18CFF>
18D09..1AFEF  ; Cn # [8935] <reserved-18D09>..<reserved-1AFEF>
1AFF4         ; Cn #       <reserved-1AFF4>
1AFFC         ; Cn #       <reserved-1AFFC>
1AFFF         ; Cn #       <reserved-1AFFF>
1B123..1B131  ; Cn #  [15] <reserved-1B123>..<reserved-1B131>
1B133..1B14F  ; Cn #  [29] <reserved-1B133>..<reserved-1B14F>
1B153..1B154  ; Cn #   [2] <reserved-1B153>..<reserved-1B154>
1B156..1B163  ; Cn #  [14] <reserved-1B156>..<reserved-1B163>
1B168..1B16F  ; Cn #   [8] <reserved-1B168>..<reserved-1B16F>
1B2FC..1BBFF  ; Cn # [2308] <reserved-1B2FC>..<reserved-1BBFF>
1BC6B..1BC6F  ; Cn #   [5] <reserved-1BC6B>..<reserved-1BC6F>
1BC7D..1BC7F  ; Cn #   [3] <reserved-1BC7D>..<reserved-1BC7F>
1BC89..1BC8F  ; Cn #   [7] <reserved-1BC89>..<reserved-1BC8F>
1BC9A..1BC9B  ; Cn #   [2] <reserved-1BC9A>..<reserved-1BC9B>
1BCA4..1CEFF  ; Cn # [4700] <reserved-1BCA4>..<reserved-1CEFF>
1CF2E..1CF2F  ; Cn #   [2] <reserved-1CF2E>..<reserved-1CF2F>
1CF47..1CF4F  ; Cn #   [9] <reserved-1CF47>..<reserved-1CF4F>
1CFC4..1CFFF  ; Cn #  [60] <reserved-1CFC4>..<reserved-1CFFF>
1D0F6..1D0FF  ; Cn #  [10] <reserved-1D0F6>..<reserved-1D0FF>
1D127..1D128  ; Cn #   [2] <reserved-1D127>..<reserved-1D128>
1D1EB..1D1FF  ; Cn #  [21] <reserved-1D1EB>..<reserved-1D1FF>
1D246..1D2BF  ; Cn # [122] <reserved-1D246>..<reserved-1D2BF>
1D2D4..1D2DF  ; Cn #  [12] <reserved-1D2D4>..<reserved-1D2DF>
1D2F4..1D2FF  ; Cn #  [12] <reserved-1D2F4>..<reserved-1D2FF>
1D357..1D35F  ; Cn #   [9] <reserved-1D357>..<reserved-1D35F>
1D379..1D3FF  ; Cn # [135] <reserved-1D379>..<reserved-1D3FF>
1D455         ; Cn #       <reserved-1D455>
1D49D         ; Cn #       <reserved-1D49D>
1D4A0..1D4A1  ; Cn #   [2] <reserved-1D4A0>..<reserved-1D4A1>
1D4A3..1D4A4  ; Cn #   [2] <reserved-1D4A3>..<reserved-1D4A4>
1D4A7..1D4A8  ; Cn #   [2] <reserved-1D4A7>..<reserved-1D4A8>
1D4AD         ; Cn #       <reserved-1D4AD>
1D4BA         ; Cn #       <reserved-1D4BA>
1D4BC         ; Cn #       <reserved-1D4BC>
1D4C4         ; Cn #       <reserved-1D4C4>
1D506         ; Cn #       <reserved-1D506>
1D50B..1D50C  ; Cn #   [2] <reserved-1D50B>..<reserved-1D50C>
1D515         ; Cn #       <reserved-1D515>
1D51D         ; Cn #       <reserved-1D51D>
1D53A         ; Cn #       <reserved-1D53A>
1D53F         ; Cn #       <reserved-1D53F>
1D545         ; Cn #       <reserved-1D545>
1D547..1D549  ; Cn #   [3] <reserved-1D547>..<reserved-1D549>
1D551         ; Cn #       <reserved-1D551>
1D6A6..1D6A7  ; Cn #   [2] <reserved-1D6A6>..<reserved-1D6A7>
1D7CC..1D7CD  ; Cn #   [2] <reserved-1D7CC>..<reserved-1D7CD>
1DA8C..1DA9A  ; Cn #  [15] <reserved-1DA8C>..<reserved-1DA9A>
1DAA0         ; Cn #       <reserved-1DAA0>
1DAB0..1DEFF  ; Cn # [1104] <reserved-1DAB0>..<reserved-1DEFF>
1DF1F..1DF24  ; Cn #   [6] <reserved-1DF1F>..<reserved-1DF24>
1DF2B..1DFFF  ; Cn # [213] <reserved-1DF2B>..<reserved-1DFFF>
1E007         ; Cn #       <reserved-1E007>
1E019..1E01A  ; Cn #   [2] <reserved-1E019>..<reserved-1E01A>
1E022         ; Cn #       <reserved-1E022>
1E025         ; Cn #       <reserved-1E025>
1E02B..1E02F  ; Cn #   [5] <reserved-1E02B>..<reserved-1E02F>
1E06E..1E08E  ; Cn #  [33] <reserved-1E06E>..<reserved-1E08E>
1E090..1E0FF  ; Cn # [112] <reserved-1E090>..<reserved-1E0FF>
1E12D..1E12F  ; Cn #   [3] <reserved-1E12D>..<reserved-1E12F>
1E13E..1E13F  ; Cn #   [2] <reserved-1E13E>..<reserved-1E13F>
1E14A..1E14D  ; Cn #   [4] <reserved-1E14A>..<reserved-1E14D>
1E150..1E28F  ; Cn # [320] <reserved-1E150>..<reserved-1E28F>
1E2AF..1E2BF  ; Cn #  [17] <reserved-1E2AF>..<reserved-1E2BF>
1E2FA..1E2FE  ; Cn #   [5] <reserved-1E2FA>..<reserved-1E2FE>
1E300..1E4CF  ; Cn # [464] <reserved-1E300>..<reserved-1E4CF>
1E4FA..1E7DF  ; Cn # [742] <reserved-1E4FA>..<reserved-1E7DF>
1E7E7         ; Cn #       <reserved-1E7E7>
1E7EC         ; Cn #       <reserved-1E7EC>
1E7EF         ; Cn #       <reserved-1E7EF>
1E7FF         ; Cn #       <reserved-1E7FF>
1E8C5..1E8C6  ; Cn #   [2] <reserved-1E8C5>..<reserved-1E8C6>
1E8D7..1E8FF  ; Cn #  [41] <reserved-1E8D7>..<reserved-1E8FF>
1E94C..1E94F  ; Cn #   [4] <reserved-1E94C>..<reserved-1E94F>
1E95A..1E95D  ; Cn #   [4] <reserved-1E95A>..<reserved-1E95D>
1E960..1EC70  ; Cn # [785] <reserved-1E960>..<reserved-1EC70>
1ECB5..1ED00  ; Cn #  [76] <reserved-1ECB5>..<reserved-1ED00>
1ED3E..1EDFF  ; Cn # [194] <reserved-1ED3E>..<reserved-1EDFF>
1EE04         ; Cn #       <reserved-1EE04>
1EE20         ; Cn #       <reserved-1EE20>
1EE23         ; Cn #       <reserved-1EE23>
1EE25..1EE26  ; Cn #   [2] <reserved-1EE25>..<reserved-1EE26>
1EE28         ; Cn #       <reserved-1EE28>
1EE33         ; Cn #       <reserved-1EE33>
1EE38         ; Cn #       <reserved-1EE38>
1EE3A         ; Cn #       <reserved-1EE3A>
1EE3C..1EE41  ; Cn #   [6] <reserved-1EE3C>..<reserved-1EE41>
1EE43..1EE46  ; Cn #   [4] <reserved-1EE43>..<reserved-1EE46>
1EE48         ; Cn #       <reserved-1EE48>
1EE4A         ; Cn #       <reserved-1EE4A>
1EE4C         ; Cn #       <reserved-1EE4C>
1EE50         ; Cn #       <reserved-1EE50>
1EE53         ; Cn #       <reserved-1EE53>
1EE55..1EE56  ; Cn #   [2] <reserved-1EE55>..<reserved-1EE56>
1EE58         ; Cn #       <reserved-1EE58>
1EE5A         ; Cn #       <reserved-1EE5A>
1EE5C         ; Cn #       <reserved-1EE5C>
1EE5E         ; Cn #       <reserved-1EE5E>
1EE60         ; Cn #       <reserved-1EE60>
1EE63         ; Cn #       <reserved-1EE63>
1EE65..1EE66  ; Cn #   [2] <reserved-1EE65>..<reserved-1EE66>
1EE6B         ; Cn #       <reserved-1EE6B>
1EE73         ; Cn #       <reserved-1EE73>
1EE78         ; Cn #       <reserved-1EE78>
1EE7D         ; Cn #       <reserved-1EE7D>
1EE7F         ; Cn #       <reserved-1EE7F>
1EE8A         ; Cn #       <reserved-1EE8A>
1EE9C..1EEA0  ; Cn #   [5] <reserved-1EE9C>..<reserved-1EEA0>
1EEA4         ; Cn #       <reserved-1EEA4>
1EEAA         ; Cn #       <reserved-1EEAA>
1EEBC..1EEEF  ; Cn #  [52] <reserved-1EEBC>..<reserved-1EEEF>
1EEF2..1EFFF  ; Cn # [270] <reserved-1EEF2>..<reserved-1EFFF>
1F02C..1F02F  ; Cn #   [4] <reserved-1F02C>..<reserved-1F02F>
1F094..1F09F  ; Cn #  [12] <reserved-1F094>..<reserved-1F09F>
1F0AF..1F0B0  ; Cn #   [2] <reserved-1F0AF>..<reserved-1F0B0>
1F0C0         ; Cn #       <reserved-1F0C0>
1F0D0         ; Cn #       <reserved-1F0D0>
1F0F6..1F0FF  ; Cn #  [10] <reserved-1F0F6>..<reserved-1F0FF>
1F1AE..1F1E5  ; Cn #  [56] <reserved-1F1AE>..<reserved-1F1E5>
1F203..1F20F  ; Cn #  [13] <reserved-1F203>..<reserved-1F20F>
1F23C..1F23F  ; Cn #   [4] <reserved-1F23C>..<reserved-1F23F>
1F249..1F24F  ; Cn #   [7] <reserved-1F249>..<reserved-1F24F>
1F252..1F25F  ; Cn #  [14] <reserved-1F252>..<reserved-1F25F>
1F266..1F2FF  ; Cn # [154] <reserved-1F266>..<reserved-1F2FF>
1F6D8..1F6DB  ; Cn #   [4] <reserved-1F6D8>..<reserved-1F6DB>
1F6ED..1F6EF  ; Cn #   [3] <reserved-1F6ED>..<reserved-1F6EF>
1F6FD..1F6FF  ; Cn #   [3] <reserved-1F6FD>..<reserved-1F6FF>
1F777..1F77A  ; Cn #   [4] <reserved-1F777>..<reserved-1F77A>
1F7DA..1F7DF  ; Cn #   [6] <reserved-1F7DA>..<reserved-1F7DF>
1F7EC..1F7EF  ; Cn #   [4] <reserved-1F7EC>..<reserved-1F7EF>
1F7F1..1F7FF  ; Cn #  [15] <reserved-1F7F1>..<reserved-1F7FF>
1F80C..1F80F  ; Cn #   [4] <reserved-1F80C>..<reserved-1F80F>
1F848..1F84F  ; Cn #   [8] <reserved-1F848>..<reserved-1F84F>
1F85A..1F85F  ; Cn #   [6] <reserved-1F85A>..<reserved-1F85F>
1F888..1F88F  ; Cn #   [8] <reserved-1F888>..<reserved-1F88F>
1F8AE..1F8AF  ; Cn #   [2] <reserved-1F8AE>..<reserved-1F8AF>
1F8B2..1F8FF  ; Cn #  [78] <reserved-1F8B2>..<reserved-1F8FF>
1FA54..1FA5F  ; Cn #  [12] <reserved-1FA54>..<reserved-1FA5F>
1FA6E..1FA6F  ; Cn #   [2] <reserved-1FA6E>..<reserved-1FA6F>
1FA7D..1FA7F  ; Cn #   [3] <reserved-1FA7D>..<reserved-1FA7F>
1FA89..1FA8F  ; Cn #   [7] <reserved-1FA89>..<reserved-1FA8F>
1FABE         ; Cn #       <reserved-1FABE>
1FAC6..1FACD  ; Cn #   [8] <reserved-1FAC6>..<reserved-1FACD>
1FADC..1FADF  ; Cn #   [4] <reserved-1FADC>..<reserved-1FADF>
1FAE9..1FAEF  ; Cn #   [7] <reserved-1FAE9>..<reserved-1FAEF>
1FAF9..1FAFF  ; Cn #   [7] <reserved-1FAF9>..<reserved-1FAFF>
1FB93         ; Cn #       <reserved-1FB93>
1FBCB..1FBEF  ; Cn #  [37] <reserved-1FBCB>..<reserved-1FBEF>
1FBFA..1FFFF  ; Cn # [1030] <reserved-1FBFA>..<noncharacter-1FFFF>
2A6E0..2A6FF  ; Cn #  [32] <reserved-2A6E0>..<reserved-2A6FF>
2B73A..2B73F  ; Cn #   [6] <reserved-2B73A>..<reserved-2B73F>
2B81E..2B81F  ; Cn #   [2] <reserved-2B81E>..<reserved-2B81F>
2CEA2..2CEAF  ; Cn #  [14] <reserved-2CEA2>..<reserved-2CEAF>
2EBE1..2EBEF  ; Cn #  [15] <reserved-2EBE1>..<reserved-2EBEF>
2EE5E..2F7FF  ; Cn # [2466] <reserved-2EE5E>..<reserved-2F7FF>
2FA1E..2FFFF  ; Cn # [1506] <reserved-2FA1E>..<noncharacter-2FFFF>
3134B..3134F  ; Cn #   [5] <reserved-3134B>..<reserved-3134F>
323B0..E0000  ; Cn # [711761] <reserved-323B0>..<reserved-E0000>
E0002..E001F  ; Cn #  [30] <reserved-E0002>..<reserved-E001F>
E0080..E00FF  ; Cn # [128] <reserved-E0080>..<reserved-E00FF>
E01F0..EFFFF  ; Cn # [65040] <reserved-E01F0>..<noncharacter-EFFFF>
FFFFE..FFFFF  ; Cn #   [2] <noncharacter-FFFFE>..<noncharacter-FFFFF>
10FFFE..10FFFF; Cn #   [2] <noncharacter-10FFFE>..<noncharacter-10FFFF>

<<<<<<< HEAD
# Total code points: 824640
=======
# Total code points: 824714
>>>>>>> b94e39e3

# ================================================

# General_Category=Uppercase_Letter

0041..005A    ; Lu #  [26] LATIN CAPITAL LETTER A..LATIN CAPITAL LETTER Z
00C0..00D6    ; Lu #  [23] LATIN CAPITAL LETTER A WITH GRAVE..LATIN CAPITAL LETTER O WITH DIAERESIS
00D8..00DE    ; Lu #   [7] LATIN CAPITAL LETTER O WITH STROKE..LATIN CAPITAL LETTER THORN
0100          ; Lu #       LATIN CAPITAL LETTER A WITH MACRON
0102          ; Lu #       LATIN CAPITAL LETTER A WITH BREVE
0104          ; Lu #       LATIN CAPITAL LETTER A WITH OGONEK
0106          ; Lu #       LATIN CAPITAL LETTER C WITH ACUTE
0108          ; Lu #       LATIN CAPITAL LETTER C WITH CIRCUMFLEX
010A          ; Lu #       LATIN CAPITAL LETTER C WITH DOT ABOVE
010C          ; Lu #       LATIN CAPITAL LETTER C WITH CARON
010E          ; Lu #       LATIN CAPITAL LETTER D WITH CARON
0110          ; Lu #       LATIN CAPITAL LETTER D WITH STROKE
0112          ; Lu #       LATIN CAPITAL LETTER E WITH MACRON
0114          ; Lu #       LATIN CAPITAL LETTER E WITH BREVE
0116          ; Lu #       LATIN CAPITAL LETTER E WITH DOT ABOVE
0118          ; Lu #       LATIN CAPITAL LETTER E WITH OGONEK
011A          ; Lu #       LATIN CAPITAL LETTER E WITH CARON
011C          ; Lu #       LATIN CAPITAL LETTER G WITH CIRCUMFLEX
011E          ; Lu #       LATIN CAPITAL LETTER G WITH BREVE
0120          ; Lu #       LATIN CAPITAL LETTER G WITH DOT ABOVE
0122          ; Lu #       LATIN CAPITAL LETTER G WITH CEDILLA
0124          ; Lu #       LATIN CAPITAL LETTER H WITH CIRCUMFLEX
0126          ; Lu #       LATIN CAPITAL LETTER H WITH STROKE
0128          ; Lu #       LATIN CAPITAL LETTER I WITH TILDE
012A          ; Lu #       LATIN CAPITAL LETTER I WITH MACRON
012C          ; Lu #       LATIN CAPITAL LETTER I WITH BREVE
012E          ; Lu #       LATIN CAPITAL LETTER I WITH OGONEK
0130          ; Lu #       LATIN CAPITAL LETTER I WITH DOT ABOVE
0132          ; Lu #       LATIN CAPITAL LIGATURE IJ
0134          ; Lu #       LATIN CAPITAL LETTER J WITH CIRCUMFLEX
0136          ; Lu #       LATIN CAPITAL LETTER K WITH CEDILLA
0139          ; Lu #       LATIN CAPITAL LETTER L WITH ACUTE
013B          ; Lu #       LATIN CAPITAL LETTER L WITH CEDILLA
013D          ; Lu #       LATIN CAPITAL LETTER L WITH CARON
013F          ; Lu #       LATIN CAPITAL LETTER L WITH MIDDLE DOT
0141          ; Lu #       LATIN CAPITAL LETTER L WITH STROKE
0143          ; Lu #       LATIN CAPITAL LETTER N WITH ACUTE
0145          ; Lu #       LATIN CAPITAL LETTER N WITH CEDILLA
0147          ; Lu #       LATIN CAPITAL LETTER N WITH CARON
014A          ; Lu #       LATIN CAPITAL LETTER ENG
014C          ; Lu #       LATIN CAPITAL LETTER O WITH MACRON
014E          ; Lu #       LATIN CAPITAL LETTER O WITH BREVE
0150          ; Lu #       LATIN CAPITAL LETTER O WITH DOUBLE ACUTE
0152          ; Lu #       LATIN CAPITAL LIGATURE OE
0154          ; Lu #       LATIN CAPITAL LETTER R WITH ACUTE
0156          ; Lu #       LATIN CAPITAL LETTER R WITH CEDILLA
0158          ; Lu #       LATIN CAPITAL LETTER R WITH CARON
015A          ; Lu #       LATIN CAPITAL LETTER S WITH ACUTE
015C          ; Lu #       LATIN CAPITAL LETTER S WITH CIRCUMFLEX
015E          ; Lu #       LATIN CAPITAL LETTER S WITH CEDILLA
0160          ; Lu #       LATIN CAPITAL LETTER S WITH CARON
0162          ; Lu #       LATIN CAPITAL LETTER T WITH CEDILLA
0164          ; Lu #       LATIN CAPITAL LETTER T WITH CARON
0166          ; Lu #       LATIN CAPITAL LETTER T WITH STROKE
0168          ; Lu #       LATIN CAPITAL LETTER U WITH TILDE
016A          ; Lu #       LATIN CAPITAL LETTER U WITH MACRON
016C          ; Lu #       LATIN CAPITAL LETTER U WITH BREVE
016E          ; Lu #       LATIN CAPITAL LETTER U WITH RING ABOVE
0170          ; Lu #       LATIN CAPITAL LETTER U WITH DOUBLE ACUTE
0172          ; Lu #       LATIN CAPITAL LETTER U WITH OGONEK
0174          ; Lu #       LATIN CAPITAL LETTER W WITH CIRCUMFLEX
0176          ; Lu #       LATIN CAPITAL LETTER Y WITH CIRCUMFLEX
0178..0179    ; Lu #   [2] LATIN CAPITAL LETTER Y WITH DIAERESIS..LATIN CAPITAL LETTER Z WITH ACUTE
017B          ; Lu #       LATIN CAPITAL LETTER Z WITH DOT ABOVE
017D          ; Lu #       LATIN CAPITAL LETTER Z WITH CARON
0181..0182    ; Lu #   [2] LATIN CAPITAL LETTER B WITH HOOK..LATIN CAPITAL LETTER B WITH TOPBAR
0184          ; Lu #       LATIN CAPITAL LETTER TONE SIX
0186..0187    ; Lu #   [2] LATIN CAPITAL LETTER OPEN O..LATIN CAPITAL LETTER C WITH HOOK
0189..018B    ; Lu #   [3] LATIN CAPITAL LETTER AFRICAN D..LATIN CAPITAL LETTER D WITH TOPBAR
018E..0191    ; Lu #   [4] LATIN CAPITAL LETTER REVERSED E..LATIN CAPITAL LETTER F WITH HOOK
0193..0194    ; Lu #   [2] LATIN CAPITAL LETTER G WITH HOOK..LATIN CAPITAL LETTER GAMMA
0196..0198    ; Lu #   [3] LATIN CAPITAL LETTER IOTA..LATIN CAPITAL LETTER K WITH HOOK
019C..019D    ; Lu #   [2] LATIN CAPITAL LETTER TURNED M..LATIN CAPITAL LETTER N WITH LEFT HOOK
019F..01A0    ; Lu #   [2] LATIN CAPITAL LETTER O WITH MIDDLE TILDE..LATIN CAPITAL LETTER O WITH HORN
01A2          ; Lu #       LATIN CAPITAL LETTER OI
01A4          ; Lu #       LATIN CAPITAL LETTER P WITH HOOK
01A6..01A7    ; Lu #   [2] LATIN LETTER YR..LATIN CAPITAL LETTER TONE TWO
01A9          ; Lu #       LATIN CAPITAL LETTER ESH
01AC          ; Lu #       LATIN CAPITAL LETTER T WITH HOOK
01AE..01AF    ; Lu #   [2] LATIN CAPITAL LETTER T WITH RETROFLEX HOOK..LATIN CAPITAL LETTER U WITH HORN
01B1..01B3    ; Lu #   [3] LATIN CAPITAL LETTER UPSILON..LATIN CAPITAL LETTER Y WITH HOOK
01B5          ; Lu #       LATIN CAPITAL LETTER Z WITH STROKE
01B7..01B8    ; Lu #   [2] LATIN CAPITAL LETTER EZH..LATIN CAPITAL LETTER EZH REVERSED
01BC          ; Lu #       LATIN CAPITAL LETTER TONE FIVE
01C4          ; Lu #       LATIN CAPITAL LETTER DZ WITH CARON
01C7          ; Lu #       LATIN CAPITAL LETTER LJ
01CA          ; Lu #       LATIN CAPITAL LETTER NJ
01CD          ; Lu #       LATIN CAPITAL LETTER A WITH CARON
01CF          ; Lu #       LATIN CAPITAL LETTER I WITH CARON
01D1          ; Lu #       LATIN CAPITAL LETTER O WITH CARON
01D3          ; Lu #       LATIN CAPITAL LETTER U WITH CARON
01D5          ; Lu #       LATIN CAPITAL LETTER U WITH DIAERESIS AND MACRON
01D7          ; Lu #       LATIN CAPITAL LETTER U WITH DIAERESIS AND ACUTE
01D9          ; Lu #       LATIN CAPITAL LETTER U WITH DIAERESIS AND CARON
01DB          ; Lu #       LATIN CAPITAL LETTER U WITH DIAERESIS AND GRAVE
01DE          ; Lu #       LATIN CAPITAL LETTER A WITH DIAERESIS AND MACRON
01E0          ; Lu #       LATIN CAPITAL LETTER A WITH DOT ABOVE AND MACRON
01E2          ; Lu #       LATIN CAPITAL LETTER AE WITH MACRON
01E4          ; Lu #       LATIN CAPITAL LETTER G WITH STROKE
01E6          ; Lu #       LATIN CAPITAL LETTER G WITH CARON
01E8          ; Lu #       LATIN CAPITAL LETTER K WITH CARON
01EA          ; Lu #       LATIN CAPITAL LETTER O WITH OGONEK
01EC          ; Lu #       LATIN CAPITAL LETTER O WITH OGONEK AND MACRON
01EE          ; Lu #       LATIN CAPITAL LETTER EZH WITH CARON
01F1          ; Lu #       LATIN CAPITAL LETTER DZ
01F4          ; Lu #       LATIN CAPITAL LETTER G WITH ACUTE
01F6..01F8    ; Lu #   [3] LATIN CAPITAL LETTER HWAIR..LATIN CAPITAL LETTER N WITH GRAVE
01FA          ; Lu #       LATIN CAPITAL LETTER A WITH RING ABOVE AND ACUTE
01FC          ; Lu #       LATIN CAPITAL LETTER AE WITH ACUTE
01FE          ; Lu #       LATIN CAPITAL LETTER O WITH STROKE AND ACUTE
0200          ; Lu #       LATIN CAPITAL LETTER A WITH DOUBLE GRAVE
0202          ; Lu #       LATIN CAPITAL LETTER A WITH INVERTED BREVE
0204          ; Lu #       LATIN CAPITAL LETTER E WITH DOUBLE GRAVE
0206          ; Lu #       LATIN CAPITAL LETTER E WITH INVERTED BREVE
0208          ; Lu #       LATIN CAPITAL LETTER I WITH DOUBLE GRAVE
020A          ; Lu #       LATIN CAPITAL LETTER I WITH INVERTED BREVE
020C          ; Lu #       LATIN CAPITAL LETTER O WITH DOUBLE GRAVE
020E          ; Lu #       LATIN CAPITAL LETTER O WITH INVERTED BREVE
0210          ; Lu #       LATIN CAPITAL LETTER R WITH DOUBLE GRAVE
0212          ; Lu #       LATIN CAPITAL LETTER R WITH INVERTED BREVE
0214          ; Lu #       LATIN CAPITAL LETTER U WITH DOUBLE GRAVE
0216          ; Lu #       LATIN CAPITAL LETTER U WITH INVERTED BREVE
0218          ; Lu #       LATIN CAPITAL LETTER S WITH COMMA BELOW
021A          ; Lu #       LATIN CAPITAL LETTER T WITH COMMA BELOW
021C          ; Lu #       LATIN CAPITAL LETTER YOGH
021E          ; Lu #       LATIN CAPITAL LETTER H WITH CARON
0220          ; Lu #       LATIN CAPITAL LETTER N WITH LONG RIGHT LEG
0222          ; Lu #       LATIN CAPITAL LETTER OU
0224          ; Lu #       LATIN CAPITAL LETTER Z WITH HOOK
0226          ; Lu #       LATIN CAPITAL LETTER A WITH DOT ABOVE
0228          ; Lu #       LATIN CAPITAL LETTER E WITH CEDILLA
022A          ; Lu #       LATIN CAPITAL LETTER O WITH DIAERESIS AND MACRON
022C          ; Lu #       LATIN CAPITAL LETTER O WITH TILDE AND MACRON
022E          ; Lu #       LATIN CAPITAL LETTER O WITH DOT ABOVE
0230          ; Lu #       LATIN CAPITAL LETTER O WITH DOT ABOVE AND MACRON
0232          ; Lu #       LATIN CAPITAL LETTER Y WITH MACRON
023A..023B    ; Lu #   [2] LATIN CAPITAL LETTER A WITH STROKE..LATIN CAPITAL LETTER C WITH STROKE
023D..023E    ; Lu #   [2] LATIN CAPITAL LETTER L WITH BAR..LATIN CAPITAL LETTER T WITH DIAGONAL STROKE
0241          ; Lu #       LATIN CAPITAL LETTER GLOTTAL STOP
0243..0246    ; Lu #   [4] LATIN CAPITAL LETTER B WITH STROKE..LATIN CAPITAL LETTER E WITH STROKE
0248          ; Lu #       LATIN CAPITAL LETTER J WITH STROKE
024A          ; Lu #       LATIN CAPITAL LETTER SMALL Q WITH HOOK TAIL
024C          ; Lu #       LATIN CAPITAL LETTER R WITH STROKE
024E          ; Lu #       LATIN CAPITAL LETTER Y WITH STROKE
0370          ; Lu #       GREEK CAPITAL LETTER HETA
0372          ; Lu #       GREEK CAPITAL LETTER ARCHAIC SAMPI
0376          ; Lu #       GREEK CAPITAL LETTER PAMPHYLIAN DIGAMMA
037F          ; Lu #       GREEK CAPITAL LETTER YOT
0386          ; Lu #       GREEK CAPITAL LETTER ALPHA WITH TONOS
0388..038A    ; Lu #   [3] GREEK CAPITAL LETTER EPSILON WITH TONOS..GREEK CAPITAL LETTER IOTA WITH TONOS
038C          ; Lu #       GREEK CAPITAL LETTER OMICRON WITH TONOS
038E..038F    ; Lu #   [2] GREEK CAPITAL LETTER UPSILON WITH TONOS..GREEK CAPITAL LETTER OMEGA WITH TONOS
0391..03A1    ; Lu #  [17] GREEK CAPITAL LETTER ALPHA..GREEK CAPITAL LETTER RHO
03A3..03AB    ; Lu #   [9] GREEK CAPITAL LETTER SIGMA..GREEK CAPITAL LETTER UPSILON WITH DIALYTIKA
03CF          ; Lu #       GREEK CAPITAL KAI SYMBOL
03D2..03D4    ; Lu #   [3] GREEK UPSILON WITH HOOK SYMBOL..GREEK UPSILON WITH DIAERESIS AND HOOK SYMBOL
03D8          ; Lu #       GREEK LETTER ARCHAIC KOPPA
03DA          ; Lu #       GREEK LETTER STIGMA
03DC          ; Lu #       GREEK LETTER DIGAMMA
03DE          ; Lu #       GREEK LETTER KOPPA
03E0          ; Lu #       GREEK LETTER SAMPI
03E2          ; Lu #       COPTIC CAPITAL LETTER SHEI
03E4          ; Lu #       COPTIC CAPITAL LETTER FEI
03E6          ; Lu #       COPTIC CAPITAL LETTER KHEI
03E8          ; Lu #       COPTIC CAPITAL LETTER HORI
03EA          ; Lu #       COPTIC CAPITAL LETTER GANGIA
03EC          ; Lu #       COPTIC CAPITAL LETTER SHIMA
03EE          ; Lu #       COPTIC CAPITAL LETTER DEI
03F4          ; Lu #       GREEK CAPITAL THETA SYMBOL
03F7          ; Lu #       GREEK CAPITAL LETTER SHO
03F9..03FA    ; Lu #   [2] GREEK CAPITAL LUNATE SIGMA SYMBOL..GREEK CAPITAL LETTER SAN
03FD..042F    ; Lu #  [51] GREEK CAPITAL REVERSED LUNATE SIGMA SYMBOL..CYRILLIC CAPITAL LETTER YA
0460          ; Lu #       CYRILLIC CAPITAL LETTER OMEGA
0462          ; Lu #       CYRILLIC CAPITAL LETTER YAT
0464          ; Lu #       CYRILLIC CAPITAL LETTER IOTIFIED E
0466          ; Lu #       CYRILLIC CAPITAL LETTER LITTLE YUS
0468          ; Lu #       CYRILLIC CAPITAL LETTER IOTIFIED LITTLE YUS
046A          ; Lu #       CYRILLIC CAPITAL LETTER BIG YUS
046C          ; Lu #       CYRILLIC CAPITAL LETTER IOTIFIED BIG YUS
046E          ; Lu #       CYRILLIC CAPITAL LETTER KSI
0470          ; Lu #       CYRILLIC CAPITAL LETTER PSI
0472          ; Lu #       CYRILLIC CAPITAL LETTER FITA
0474          ; Lu #       CYRILLIC CAPITAL LETTER IZHITSA
0476          ; Lu #       CYRILLIC CAPITAL LETTER IZHITSA WITH DOUBLE GRAVE ACCENT
0478          ; Lu #       CYRILLIC CAPITAL LETTER UK
047A          ; Lu #       CYRILLIC CAPITAL LETTER ROUND OMEGA
047C          ; Lu #       CYRILLIC CAPITAL LETTER OMEGA WITH TITLO
047E          ; Lu #       CYRILLIC CAPITAL LETTER OT
0480          ; Lu #       CYRILLIC CAPITAL LETTER KOPPA
048A          ; Lu #       CYRILLIC CAPITAL LETTER SHORT I WITH TAIL
048C          ; Lu #       CYRILLIC CAPITAL LETTER SEMISOFT SIGN
048E          ; Lu #       CYRILLIC CAPITAL LETTER ER WITH TICK
0490          ; Lu #       CYRILLIC CAPITAL LETTER GHE WITH UPTURN
0492          ; Lu #       CYRILLIC CAPITAL LETTER GHE WITH STROKE
0494          ; Lu #       CYRILLIC CAPITAL LETTER GHE WITH MIDDLE HOOK
0496          ; Lu #       CYRILLIC CAPITAL LETTER ZHE WITH DESCENDER
0498          ; Lu #       CYRILLIC CAPITAL LETTER ZE WITH DESCENDER
049A          ; Lu #       CYRILLIC CAPITAL LETTER KA WITH DESCENDER
049C          ; Lu #       CYRILLIC CAPITAL LETTER KA WITH VERTICAL STROKE
049E          ; Lu #       CYRILLIC CAPITAL LETTER KA WITH STROKE
04A0          ; Lu #       CYRILLIC CAPITAL LETTER BASHKIR KA
04A2          ; Lu #       CYRILLIC CAPITAL LETTER EN WITH DESCENDER
04A4          ; Lu #       CYRILLIC CAPITAL LIGATURE EN GHE
04A6          ; Lu #       CYRILLIC CAPITAL LETTER PE WITH MIDDLE HOOK
04A8          ; Lu #       CYRILLIC CAPITAL LETTER ABKHASIAN HA
04AA          ; Lu #       CYRILLIC CAPITAL LETTER ES WITH DESCENDER
04AC          ; Lu #       CYRILLIC CAPITAL LETTER TE WITH DESCENDER
04AE          ; Lu #       CYRILLIC CAPITAL LETTER STRAIGHT U
04B0          ; Lu #       CYRILLIC CAPITAL LETTER STRAIGHT U WITH STROKE
04B2          ; Lu #       CYRILLIC CAPITAL LETTER HA WITH DESCENDER
04B4          ; Lu #       CYRILLIC CAPITAL LIGATURE TE TSE
04B6          ; Lu #       CYRILLIC CAPITAL LETTER CHE WITH DESCENDER
04B8          ; Lu #       CYRILLIC CAPITAL LETTER CHE WITH VERTICAL STROKE
04BA          ; Lu #       CYRILLIC CAPITAL LETTER SHHA
04BC          ; Lu #       CYRILLIC CAPITAL LETTER ABKHASIAN CHE
04BE          ; Lu #       CYRILLIC CAPITAL LETTER ABKHASIAN CHE WITH DESCENDER
04C0..04C1    ; Lu #   [2] CYRILLIC LETTER PALOCHKA..CYRILLIC CAPITAL LETTER ZHE WITH BREVE
04C3          ; Lu #       CYRILLIC CAPITAL LETTER KA WITH HOOK
04C5          ; Lu #       CYRILLIC CAPITAL LETTER EL WITH TAIL
04C7          ; Lu #       CYRILLIC CAPITAL LETTER EN WITH HOOK
04C9          ; Lu #       CYRILLIC CAPITAL LETTER EN WITH TAIL
04CB          ; Lu #       CYRILLIC CAPITAL LETTER KHAKASSIAN CHE
04CD          ; Lu #       CYRILLIC CAPITAL LETTER EM WITH TAIL
04D0          ; Lu #       CYRILLIC CAPITAL LETTER A WITH BREVE
04D2          ; Lu #       CYRILLIC CAPITAL LETTER A WITH DIAERESIS
04D4          ; Lu #       CYRILLIC CAPITAL LIGATURE A IE
04D6          ; Lu #       CYRILLIC CAPITAL LETTER IE WITH BREVE
04D8          ; Lu #       CYRILLIC CAPITAL LETTER SCHWA
04DA          ; Lu #       CYRILLIC CAPITAL LETTER SCHWA WITH DIAERESIS
04DC          ; Lu #       CYRILLIC CAPITAL LETTER ZHE WITH DIAERESIS
04DE          ; Lu #       CYRILLIC CAPITAL LETTER ZE WITH DIAERESIS
04E0          ; Lu #       CYRILLIC CAPITAL LETTER ABKHASIAN DZE
04E2          ; Lu #       CYRILLIC CAPITAL LETTER I WITH MACRON
04E4          ; Lu #       CYRILLIC CAPITAL LETTER I WITH DIAERESIS
04E6          ; Lu #       CYRILLIC CAPITAL LETTER O WITH DIAERESIS
04E8          ; Lu #       CYRILLIC CAPITAL LETTER BARRED O
04EA          ; Lu #       CYRILLIC CAPITAL LETTER BARRED O WITH DIAERESIS
04EC          ; Lu #       CYRILLIC CAPITAL LETTER E WITH DIAERESIS
04EE          ; Lu #       CYRILLIC CAPITAL LETTER U WITH MACRON
04F0          ; Lu #       CYRILLIC CAPITAL LETTER U WITH DIAERESIS
04F2          ; Lu #       CYRILLIC CAPITAL LETTER U WITH DOUBLE ACUTE
04F4          ; Lu #       CYRILLIC CAPITAL LETTER CHE WITH DIAERESIS
04F6          ; Lu #       CYRILLIC CAPITAL LETTER GHE WITH DESCENDER
04F8          ; Lu #       CYRILLIC CAPITAL LETTER YERU WITH DIAERESIS
04FA          ; Lu #       CYRILLIC CAPITAL LETTER GHE WITH STROKE AND HOOK
04FC          ; Lu #       CYRILLIC CAPITAL LETTER HA WITH HOOK
04FE          ; Lu #       CYRILLIC CAPITAL LETTER HA WITH STROKE
0500          ; Lu #       CYRILLIC CAPITAL LETTER KOMI DE
0502          ; Lu #       CYRILLIC CAPITAL LETTER KOMI DJE
0504          ; Lu #       CYRILLIC CAPITAL LETTER KOMI ZJE
0506          ; Lu #       CYRILLIC CAPITAL LETTER KOMI DZJE
0508          ; Lu #       CYRILLIC CAPITAL LETTER KOMI LJE
050A          ; Lu #       CYRILLIC CAPITAL LETTER KOMI NJE
050C          ; Lu #       CYRILLIC CAPITAL LETTER KOMI SJE
050E          ; Lu #       CYRILLIC CAPITAL LETTER KOMI TJE
0510          ; Lu #       CYRILLIC CAPITAL LETTER REVERSED ZE
0512          ; Lu #       CYRILLIC CAPITAL LETTER EL WITH HOOK
0514          ; Lu #       CYRILLIC CAPITAL LETTER LHA
0516          ; Lu #       CYRILLIC CAPITAL LETTER RHA
0518          ; Lu #       CYRILLIC CAPITAL LETTER YAE
051A          ; Lu #       CYRILLIC CAPITAL LETTER QA
051C          ; Lu #       CYRILLIC CAPITAL LETTER WE
051E          ; Lu #       CYRILLIC CAPITAL LETTER ALEUT KA
0520          ; Lu #       CYRILLIC CAPITAL LETTER EL WITH MIDDLE HOOK
0522          ; Lu #       CYRILLIC CAPITAL LETTER EN WITH MIDDLE HOOK
0524          ; Lu #       CYRILLIC CAPITAL LETTER PE WITH DESCENDER
0526          ; Lu #       CYRILLIC CAPITAL LETTER SHHA WITH DESCENDER
0528          ; Lu #       CYRILLIC CAPITAL LETTER EN WITH LEFT HOOK
052A          ; Lu #       CYRILLIC CAPITAL LETTER DZZHE
052C          ; Lu #       CYRILLIC CAPITAL LETTER DCHE
052E          ; Lu #       CYRILLIC CAPITAL LETTER EL WITH DESCENDER
0531..0556    ; Lu #  [38] ARMENIAN CAPITAL LETTER AYB..ARMENIAN CAPITAL LETTER FEH
10A0..10C5    ; Lu #  [38] GEORGIAN CAPITAL LETTER AN..GEORGIAN CAPITAL LETTER HOE
10C7          ; Lu #       GEORGIAN CAPITAL LETTER YN
10CD          ; Lu #       GEORGIAN CAPITAL LETTER AEN
13A0..13F5    ; Lu #  [86] CHEROKEE LETTER A..CHEROKEE LETTER MV
1C90..1CBA    ; Lu #  [43] GEORGIAN MTAVRULI CAPITAL LETTER AN..GEORGIAN MTAVRULI CAPITAL LETTER AIN
1CBD..1CBF    ; Lu #   [3] GEORGIAN MTAVRULI CAPITAL LETTER AEN..GEORGIAN MTAVRULI CAPITAL LETTER LABIAL SIGN
1E00          ; Lu #       LATIN CAPITAL LETTER A WITH RING BELOW
1E02          ; Lu #       LATIN CAPITAL LETTER B WITH DOT ABOVE
1E04          ; Lu #       LATIN CAPITAL LETTER B WITH DOT BELOW
1E06          ; Lu #       LATIN CAPITAL LETTER B WITH LINE BELOW
1E08          ; Lu #       LATIN CAPITAL LETTER C WITH CEDILLA AND ACUTE
1E0A          ; Lu #       LATIN CAPITAL LETTER D WITH DOT ABOVE
1E0C          ; Lu #       LATIN CAPITAL LETTER D WITH DOT BELOW
1E0E          ; Lu #       LATIN CAPITAL LETTER D WITH LINE BELOW
1E10          ; Lu #       LATIN CAPITAL LETTER D WITH CEDILLA
1E12          ; Lu #       LATIN CAPITAL LETTER D WITH CIRCUMFLEX BELOW
1E14          ; Lu #       LATIN CAPITAL LETTER E WITH MACRON AND GRAVE
1E16          ; Lu #       LATIN CAPITAL LETTER E WITH MACRON AND ACUTE
1E18          ; Lu #       LATIN CAPITAL LETTER E WITH CIRCUMFLEX BELOW
1E1A          ; Lu #       LATIN CAPITAL LETTER E WITH TILDE BELOW
1E1C          ; Lu #       LATIN CAPITAL LETTER E WITH CEDILLA AND BREVE
1E1E          ; Lu #       LATIN CAPITAL LETTER F WITH DOT ABOVE
1E20          ; Lu #       LATIN CAPITAL LETTER G WITH MACRON
1E22          ; Lu #       LATIN CAPITAL LETTER H WITH DOT ABOVE
1E24          ; Lu #       LATIN CAPITAL LETTER H WITH DOT BELOW
1E26          ; Lu #       LATIN CAPITAL LETTER H WITH DIAERESIS
1E28          ; Lu #       LATIN CAPITAL LETTER H WITH CEDILLA
1E2A          ; Lu #       LATIN CAPITAL LETTER H WITH BREVE BELOW
1E2C          ; Lu #       LATIN CAPITAL LETTER I WITH TILDE BELOW
1E2E          ; Lu #       LATIN CAPITAL LETTER I WITH DIAERESIS AND ACUTE
1E30          ; Lu #       LATIN CAPITAL LETTER K WITH ACUTE
1E32          ; Lu #       LATIN CAPITAL LETTER K WITH DOT BELOW
1E34          ; Lu #       LATIN CAPITAL LETTER K WITH LINE BELOW
1E36          ; Lu #       LATIN CAPITAL LETTER L WITH DOT BELOW
1E38          ; Lu #       LATIN CAPITAL LETTER L WITH DOT BELOW AND MACRON
1E3A          ; Lu #       LATIN CAPITAL LETTER L WITH LINE BELOW
1E3C          ; Lu #       LATIN CAPITAL LETTER L WITH CIRCUMFLEX BELOW
1E3E          ; Lu #       LATIN CAPITAL LETTER M WITH ACUTE
1E40          ; Lu #       LATIN CAPITAL LETTER M WITH DOT ABOVE
1E42          ; Lu #       LATIN CAPITAL LETTER M WITH DOT BELOW
1E44          ; Lu #       LATIN CAPITAL LETTER N WITH DOT ABOVE
1E46          ; Lu #       LATIN CAPITAL LETTER N WITH DOT BELOW
1E48          ; Lu #       LATIN CAPITAL LETTER N WITH LINE BELOW
1E4A          ; Lu #       LATIN CAPITAL LETTER N WITH CIRCUMFLEX BELOW
1E4C          ; Lu #       LATIN CAPITAL LETTER O WITH TILDE AND ACUTE
1E4E          ; Lu #       LATIN CAPITAL LETTER O WITH TILDE AND DIAERESIS
1E50          ; Lu #       LATIN CAPITAL LETTER O WITH MACRON AND GRAVE
1E52          ; Lu #       LATIN CAPITAL LETTER O WITH MACRON AND ACUTE
1E54          ; Lu #       LATIN CAPITAL LETTER P WITH ACUTE
1E56          ; Lu #       LATIN CAPITAL LETTER P WITH DOT ABOVE
1E58          ; Lu #       LATIN CAPITAL LETTER R WITH DOT ABOVE
1E5A          ; Lu #       LATIN CAPITAL LETTER R WITH DOT BELOW
1E5C          ; Lu #       LATIN CAPITAL LETTER R WITH DOT BELOW AND MACRON
1E5E          ; Lu #       LATIN CAPITAL LETTER R WITH LINE BELOW
1E60          ; Lu #       LATIN CAPITAL LETTER S WITH DOT ABOVE
1E62          ; Lu #       LATIN CAPITAL LETTER S WITH DOT BELOW
1E64          ; Lu #       LATIN CAPITAL LETTER S WITH ACUTE AND DOT ABOVE
1E66          ; Lu #       LATIN CAPITAL LETTER S WITH CARON AND DOT ABOVE
1E68          ; Lu #       LATIN CAPITAL LETTER S WITH DOT BELOW AND DOT ABOVE
1E6A          ; Lu #       LATIN CAPITAL LETTER T WITH DOT ABOVE
1E6C          ; Lu #       LATIN CAPITAL LETTER T WITH DOT BELOW
1E6E          ; Lu #       LATIN CAPITAL LETTER T WITH LINE BELOW
1E70          ; Lu #       LATIN CAPITAL LETTER T WITH CIRCUMFLEX BELOW
1E72          ; Lu #       LATIN CAPITAL LETTER U WITH DIAERESIS BELOW
1E74          ; Lu #       LATIN CAPITAL LETTER U WITH TILDE BELOW
1E76          ; Lu #       LATIN CAPITAL LETTER U WITH CIRCUMFLEX BELOW
1E78          ; Lu #       LATIN CAPITAL LETTER U WITH TILDE AND ACUTE
1E7A          ; Lu #       LATIN CAPITAL LETTER U WITH MACRON AND DIAERESIS
1E7C          ; Lu #       LATIN CAPITAL LETTER V WITH TILDE
1E7E          ; Lu #       LATIN CAPITAL LETTER V WITH DOT BELOW
1E80          ; Lu #       LATIN CAPITAL LETTER W WITH GRAVE
1E82          ; Lu #       LATIN CAPITAL LETTER W WITH ACUTE
1E84          ; Lu #       LATIN CAPITAL LETTER W WITH DIAERESIS
1E86          ; Lu #       LATIN CAPITAL LETTER W WITH DOT ABOVE
1E88          ; Lu #       LATIN CAPITAL LETTER W WITH DOT BELOW
1E8A          ; Lu #       LATIN CAPITAL LETTER X WITH DOT ABOVE
1E8C          ; Lu #       LATIN CAPITAL LETTER X WITH DIAERESIS
1E8E          ; Lu #       LATIN CAPITAL LETTER Y WITH DOT ABOVE
1E90          ; Lu #       LATIN CAPITAL LETTER Z WITH CIRCUMFLEX
1E92          ; Lu #       LATIN CAPITAL LETTER Z WITH DOT BELOW
1E94          ; Lu #       LATIN CAPITAL LETTER Z WITH LINE BELOW
1E9E          ; Lu #       LATIN CAPITAL LETTER SHARP S
1EA0          ; Lu #       LATIN CAPITAL LETTER A WITH DOT BELOW
1EA2          ; Lu #       LATIN CAPITAL LETTER A WITH HOOK ABOVE
1EA4          ; Lu #       LATIN CAPITAL LETTER A WITH CIRCUMFLEX AND ACUTE
1EA6          ; Lu #       LATIN CAPITAL LETTER A WITH CIRCUMFLEX AND GRAVE
1EA8          ; Lu #       LATIN CAPITAL LETTER A WITH CIRCUMFLEX AND HOOK ABOVE
1EAA          ; Lu #       LATIN CAPITAL LETTER A WITH CIRCUMFLEX AND TILDE
1EAC          ; Lu #       LATIN CAPITAL LETTER A WITH CIRCUMFLEX AND DOT BELOW
1EAE          ; Lu #       LATIN CAPITAL LETTER A WITH BREVE AND ACUTE
1EB0          ; Lu #       LATIN CAPITAL LETTER A WITH BREVE AND GRAVE
1EB2          ; Lu #       LATIN CAPITAL LETTER A WITH BREVE AND HOOK ABOVE
1EB4          ; Lu #       LATIN CAPITAL LETTER A WITH BREVE AND TILDE
1EB6          ; Lu #       LATIN CAPITAL LETTER A WITH BREVE AND DOT BELOW
1EB8          ; Lu #       LATIN CAPITAL LETTER E WITH DOT BELOW
1EBA          ; Lu #       LATIN CAPITAL LETTER E WITH HOOK ABOVE
1EBC          ; Lu #       LATIN CAPITAL LETTER E WITH TILDE
1EBE          ; Lu #       LATIN CAPITAL LETTER E WITH CIRCUMFLEX AND ACUTE
1EC0          ; Lu #       LATIN CAPITAL LETTER E WITH CIRCUMFLEX AND GRAVE
1EC2          ; Lu #       LATIN CAPITAL LETTER E WITH CIRCUMFLEX AND HOOK ABOVE
1EC4          ; Lu #       LATIN CAPITAL LETTER E WITH CIRCUMFLEX AND TILDE
1EC6          ; Lu #       LATIN CAPITAL LETTER E WITH CIRCUMFLEX AND DOT BELOW
1EC8          ; Lu #       LATIN CAPITAL LETTER I WITH HOOK ABOVE
1ECA          ; Lu #       LATIN CAPITAL LETTER I WITH DOT BELOW
1ECC          ; Lu #       LATIN CAPITAL LETTER O WITH DOT BELOW
1ECE          ; Lu #       LATIN CAPITAL LETTER O WITH HOOK ABOVE
1ED0          ; Lu #       LATIN CAPITAL LETTER O WITH CIRCUMFLEX AND ACUTE
1ED2          ; Lu #       LATIN CAPITAL LETTER O WITH CIRCUMFLEX AND GRAVE
1ED4          ; Lu #       LATIN CAPITAL LETTER O WITH CIRCUMFLEX AND HOOK ABOVE
1ED6          ; Lu #       LATIN CAPITAL LETTER O WITH CIRCUMFLEX AND TILDE
1ED8          ; Lu #       LATIN CAPITAL LETTER O WITH CIRCUMFLEX AND DOT BELOW
1EDA          ; Lu #       LATIN CAPITAL LETTER O WITH HORN AND ACUTE
1EDC          ; Lu #       LATIN CAPITAL LETTER O WITH HORN AND GRAVE
1EDE          ; Lu #       LATIN CAPITAL LETTER O WITH HORN AND HOOK ABOVE
1EE0          ; Lu #       LATIN CAPITAL LETTER O WITH HORN AND TILDE
1EE2          ; Lu #       LATIN CAPITAL LETTER O WITH HORN AND DOT BELOW
1EE4          ; Lu #       LATIN CAPITAL LETTER U WITH DOT BELOW
1EE6          ; Lu #       LATIN CAPITAL LETTER U WITH HOOK ABOVE
1EE8          ; Lu #       LATIN CAPITAL LETTER U WITH HORN AND ACUTE
1EEA          ; Lu #       LATIN CAPITAL LETTER U WITH HORN AND GRAVE
1EEC          ; Lu #       LATIN CAPITAL LETTER U WITH HORN AND HOOK ABOVE
1EEE          ; Lu #       LATIN CAPITAL LETTER U WITH HORN AND TILDE
1EF0          ; Lu #       LATIN CAPITAL LETTER U WITH HORN AND DOT BELOW
1EF2          ; Lu #       LATIN CAPITAL LETTER Y WITH GRAVE
1EF4          ; Lu #       LATIN CAPITAL LETTER Y WITH DOT BELOW
1EF6          ; Lu #       LATIN CAPITAL LETTER Y WITH HOOK ABOVE
1EF8          ; Lu #       LATIN CAPITAL LETTER Y WITH TILDE
1EFA          ; Lu #       LATIN CAPITAL LETTER MIDDLE-WELSH LL
1EFC          ; Lu #       LATIN CAPITAL LETTER MIDDLE-WELSH V
1EFE          ; Lu #       LATIN CAPITAL LETTER Y WITH LOOP
1F08..1F0F    ; Lu #   [8] GREEK CAPITAL LETTER ALPHA WITH PSILI..GREEK CAPITAL LETTER ALPHA WITH DASIA AND PERISPOMENI
1F18..1F1D    ; Lu #   [6] GREEK CAPITAL LETTER EPSILON WITH PSILI..GREEK CAPITAL LETTER EPSILON WITH DASIA AND OXIA
1F28..1F2F    ; Lu #   [8] GREEK CAPITAL LETTER ETA WITH PSILI..GREEK CAPITAL LETTER ETA WITH DASIA AND PERISPOMENI
1F38..1F3F    ; Lu #   [8] GREEK CAPITAL LETTER IOTA WITH PSILI..GREEK CAPITAL LETTER IOTA WITH DASIA AND PERISPOMENI
1F48..1F4D    ; Lu #   [6] GREEK CAPITAL LETTER OMICRON WITH PSILI..GREEK CAPITAL LETTER OMICRON WITH DASIA AND OXIA
1F59          ; Lu #       GREEK CAPITAL LETTER UPSILON WITH DASIA
1F5B          ; Lu #       GREEK CAPITAL LETTER UPSILON WITH DASIA AND VARIA
1F5D          ; Lu #       GREEK CAPITAL LETTER UPSILON WITH DASIA AND OXIA
1F5F          ; Lu #       GREEK CAPITAL LETTER UPSILON WITH DASIA AND PERISPOMENI
1F68..1F6F    ; Lu #   [8] GREEK CAPITAL LETTER OMEGA WITH PSILI..GREEK CAPITAL LETTER OMEGA WITH DASIA AND PERISPOMENI
1FB8..1FBB    ; Lu #   [4] GREEK CAPITAL LETTER ALPHA WITH VRACHY..GREEK CAPITAL LETTER ALPHA WITH OXIA
1FC8..1FCB    ; Lu #   [4] GREEK CAPITAL LETTER EPSILON WITH VARIA..GREEK CAPITAL LETTER ETA WITH OXIA
1FD8..1FDB    ; Lu #   [4] GREEK CAPITAL LETTER IOTA WITH VRACHY..GREEK CAPITAL LETTER IOTA WITH OXIA
1FE8..1FEC    ; Lu #   [5] GREEK CAPITAL LETTER UPSILON WITH VRACHY..GREEK CAPITAL LETTER RHO WITH DASIA
1FF8..1FFB    ; Lu #   [4] GREEK CAPITAL LETTER OMICRON WITH VARIA..GREEK CAPITAL LETTER OMEGA WITH OXIA
2102          ; Lu #       DOUBLE-STRUCK CAPITAL C
2107          ; Lu #       EULER CONSTANT
210B..210D    ; Lu #   [3] SCRIPT CAPITAL H..DOUBLE-STRUCK CAPITAL H
2110..2112    ; Lu #   [3] SCRIPT CAPITAL I..SCRIPT CAPITAL L
2115          ; Lu #       DOUBLE-STRUCK CAPITAL N
2119..211D    ; Lu #   [5] DOUBLE-STRUCK CAPITAL P..DOUBLE-STRUCK CAPITAL R
2124          ; Lu #       DOUBLE-STRUCK CAPITAL Z
2126          ; Lu #       OHM SIGN
2128          ; Lu #       BLACK-LETTER CAPITAL Z
212A..212D    ; Lu #   [4] KELVIN SIGN..BLACK-LETTER CAPITAL C
2130..2133    ; Lu #   [4] SCRIPT CAPITAL E..SCRIPT CAPITAL M
213E..213F    ; Lu #   [2] DOUBLE-STRUCK CAPITAL GAMMA..DOUBLE-STRUCK CAPITAL PI
2145          ; Lu #       DOUBLE-STRUCK ITALIC CAPITAL D
2183          ; Lu #       ROMAN NUMERAL REVERSED ONE HUNDRED
2C00..2C2F    ; Lu #  [48] GLAGOLITIC CAPITAL LETTER AZU..GLAGOLITIC CAPITAL LETTER CAUDATE CHRIVI
2C60          ; Lu #       LATIN CAPITAL LETTER L WITH DOUBLE BAR
2C62..2C64    ; Lu #   [3] LATIN CAPITAL LETTER L WITH MIDDLE TILDE..LATIN CAPITAL LETTER R WITH TAIL
2C67          ; Lu #       LATIN CAPITAL LETTER H WITH DESCENDER
2C69          ; Lu #       LATIN CAPITAL LETTER K WITH DESCENDER
2C6B          ; Lu #       LATIN CAPITAL LETTER Z WITH DESCENDER
2C6D..2C70    ; Lu #   [4] LATIN CAPITAL LETTER ALPHA..LATIN CAPITAL LETTER TURNED ALPHA
2C72          ; Lu #       LATIN CAPITAL LETTER W WITH HOOK
2C75          ; Lu #       LATIN CAPITAL LETTER HALF H
2C7E..2C80    ; Lu #   [3] LATIN CAPITAL LETTER S WITH SWASH TAIL..COPTIC CAPITAL LETTER ALFA
2C82          ; Lu #       COPTIC CAPITAL LETTER VIDA
2C84          ; Lu #       COPTIC CAPITAL LETTER GAMMA
2C86          ; Lu #       COPTIC CAPITAL LETTER DALDA
2C88          ; Lu #       COPTIC CAPITAL LETTER EIE
2C8A          ; Lu #       COPTIC CAPITAL LETTER SOU
2C8C          ; Lu #       COPTIC CAPITAL LETTER ZATA
2C8E          ; Lu #       COPTIC CAPITAL LETTER HATE
2C90          ; Lu #       COPTIC CAPITAL LETTER THETHE
2C92          ; Lu #       COPTIC CAPITAL LETTER IAUDA
2C94          ; Lu #       COPTIC CAPITAL LETTER KAPA
2C96          ; Lu #       COPTIC CAPITAL LETTER LAULA
2C98          ; Lu #       COPTIC CAPITAL LETTER MI
2C9A          ; Lu #       COPTIC CAPITAL LETTER NI
2C9C          ; Lu #       COPTIC CAPITAL LETTER KSI
2C9E          ; Lu #       COPTIC CAPITAL LETTER O
2CA0          ; Lu #       COPTIC CAPITAL LETTER PI
2CA2          ; Lu #       COPTIC CAPITAL LETTER RO
2CA4          ; Lu #       COPTIC CAPITAL LETTER SIMA
2CA6          ; Lu #       COPTIC CAPITAL LETTER TAU
2CA8          ; Lu #       COPTIC CAPITAL LETTER UA
2CAA          ; Lu #       COPTIC CAPITAL LETTER FI
2CAC          ; Lu #       COPTIC CAPITAL LETTER KHI
2CAE          ; Lu #       COPTIC CAPITAL LETTER PSI
2CB0          ; Lu #       COPTIC CAPITAL LETTER OOU
2CB2          ; Lu #       COPTIC CAPITAL LETTER DIALECT-P ALEF
2CB4          ; Lu #       COPTIC CAPITAL LETTER OLD COPTIC AIN
2CB6          ; Lu #       COPTIC CAPITAL LETTER CRYPTOGRAMMIC EIE
2CB8          ; Lu #       COPTIC CAPITAL LETTER DIALECT-P KAPA
2CBA          ; Lu #       COPTIC CAPITAL LETTER DIALECT-P NI
2CBC          ; Lu #       COPTIC CAPITAL LETTER CRYPTOGRAMMIC NI
2CBE          ; Lu #       COPTIC CAPITAL LETTER OLD COPTIC OOU
2CC0          ; Lu #       COPTIC CAPITAL LETTER SAMPI
2CC2          ; Lu #       COPTIC CAPITAL LETTER CROSSED SHEI
2CC4          ; Lu #       COPTIC CAPITAL LETTER OLD COPTIC SHEI
2CC6          ; Lu #       COPTIC CAPITAL LETTER OLD COPTIC ESH
2CC8          ; Lu #       COPTIC CAPITAL LETTER AKHMIMIC KHEI
2CCA          ; Lu #       COPTIC CAPITAL LETTER DIALECT-P HORI
2CCC          ; Lu #       COPTIC CAPITAL LETTER OLD COPTIC HORI
2CCE          ; Lu #       COPTIC CAPITAL LETTER OLD COPTIC HA
2CD0          ; Lu #       COPTIC CAPITAL LETTER L-SHAPED HA
2CD2          ; Lu #       COPTIC CAPITAL LETTER OLD COPTIC HEI
2CD4          ; Lu #       COPTIC CAPITAL LETTER OLD COPTIC HAT
2CD6          ; Lu #       COPTIC CAPITAL LETTER OLD COPTIC GANGIA
2CD8          ; Lu #       COPTIC CAPITAL LETTER OLD COPTIC DJA
2CDA          ; Lu #       COPTIC CAPITAL LETTER OLD COPTIC SHIMA
2CDC          ; Lu #       COPTIC CAPITAL LETTER OLD NUBIAN SHIMA
2CDE          ; Lu #       COPTIC CAPITAL LETTER OLD NUBIAN NGI
2CE0          ; Lu #       COPTIC CAPITAL LETTER OLD NUBIAN NYI
2CE2          ; Lu #       COPTIC CAPITAL LETTER OLD NUBIAN WAU
2CEB          ; Lu #       COPTIC CAPITAL LETTER CRYPTOGRAMMIC SHEI
2CED          ; Lu #       COPTIC CAPITAL LETTER CRYPTOGRAMMIC GANGIA
2CF2          ; Lu #       COPTIC CAPITAL LETTER BOHAIRIC KHEI
A640          ; Lu #       CYRILLIC CAPITAL LETTER ZEMLYA
A642          ; Lu #       CYRILLIC CAPITAL LETTER DZELO
A644          ; Lu #       CYRILLIC CAPITAL LETTER REVERSED DZE
A646          ; Lu #       CYRILLIC CAPITAL LETTER IOTA
A648          ; Lu #       CYRILLIC CAPITAL LETTER DJERV
A64A          ; Lu #       CYRILLIC CAPITAL LETTER MONOGRAPH UK
A64C          ; Lu #       CYRILLIC CAPITAL LETTER BROAD OMEGA
A64E          ; Lu #       CYRILLIC CAPITAL LETTER NEUTRAL YER
A650          ; Lu #       CYRILLIC CAPITAL LETTER YERU WITH BACK YER
A652          ; Lu #       CYRILLIC CAPITAL LETTER IOTIFIED YAT
A654          ; Lu #       CYRILLIC CAPITAL LETTER REVERSED YU
A656          ; Lu #       CYRILLIC CAPITAL LETTER IOTIFIED A
A658          ; Lu #       CYRILLIC CAPITAL LETTER CLOSED LITTLE YUS
A65A          ; Lu #       CYRILLIC CAPITAL LETTER BLENDED YUS
A65C          ; Lu #       CYRILLIC CAPITAL LETTER IOTIFIED CLOSED LITTLE YUS
A65E          ; Lu #       CYRILLIC CAPITAL LETTER YN
A660          ; Lu #       CYRILLIC CAPITAL LETTER REVERSED TSE
A662          ; Lu #       CYRILLIC CAPITAL LETTER SOFT DE
A664          ; Lu #       CYRILLIC CAPITAL LETTER SOFT EL
A666          ; Lu #       CYRILLIC CAPITAL LETTER SOFT EM
A668          ; Lu #       CYRILLIC CAPITAL LETTER MONOCULAR O
A66A          ; Lu #       CYRILLIC CAPITAL LETTER BINOCULAR O
A66C          ; Lu #       CYRILLIC CAPITAL LETTER DOUBLE MONOCULAR O
A680          ; Lu #       CYRILLIC CAPITAL LETTER DWE
A682          ; Lu #       CYRILLIC CAPITAL LETTER DZWE
A684          ; Lu #       CYRILLIC CAPITAL LETTER ZHWE
A686          ; Lu #       CYRILLIC CAPITAL LETTER CCHE
A688          ; Lu #       CYRILLIC CAPITAL LETTER DZZE
A68A          ; Lu #       CYRILLIC CAPITAL LETTER TE WITH MIDDLE HOOK
A68C          ; Lu #       CYRILLIC CAPITAL LETTER TWE
A68E          ; Lu #       CYRILLIC CAPITAL LETTER TSWE
A690          ; Lu #       CYRILLIC CAPITAL LETTER TSSE
A692          ; Lu #       CYRILLIC CAPITAL LETTER TCHE
A694          ; Lu #       CYRILLIC CAPITAL LETTER HWE
A696          ; Lu #       CYRILLIC CAPITAL LETTER SHWE
A698          ; Lu #       CYRILLIC CAPITAL LETTER DOUBLE O
A69A          ; Lu #       CYRILLIC CAPITAL LETTER CROSSED O
A722          ; Lu #       LATIN CAPITAL LETTER EGYPTOLOGICAL ALEF
A724          ; Lu #       LATIN CAPITAL LETTER EGYPTOLOGICAL AIN
A726          ; Lu #       LATIN CAPITAL LETTER HENG
A728          ; Lu #       LATIN CAPITAL LETTER TZ
A72A          ; Lu #       LATIN CAPITAL LETTER TRESILLO
A72C          ; Lu #       LATIN CAPITAL LETTER CUATRILLO
A72E          ; Lu #       LATIN CAPITAL LETTER CUATRILLO WITH COMMA
A732          ; Lu #       LATIN CAPITAL LETTER AA
A734          ; Lu #       LATIN CAPITAL LETTER AO
A736          ; Lu #       LATIN CAPITAL LETTER AU
A738          ; Lu #       LATIN CAPITAL LETTER AV
A73A          ; Lu #       LATIN CAPITAL LETTER AV WITH HORIZONTAL BAR
A73C          ; Lu #       LATIN CAPITAL LETTER AY
A73E          ; Lu #       LATIN CAPITAL LETTER REVERSED C WITH DOT
A740          ; Lu #       LATIN CAPITAL LETTER K WITH STROKE
A742          ; Lu #       LATIN CAPITAL LETTER K WITH DIAGONAL STROKE
A744          ; Lu #       LATIN CAPITAL LETTER K WITH STROKE AND DIAGONAL STROKE
A746          ; Lu #       LATIN CAPITAL LETTER BROKEN L
A748          ; Lu #       LATIN CAPITAL LETTER L WITH HIGH STROKE
A74A          ; Lu #       LATIN CAPITAL LETTER O WITH LONG STROKE OVERLAY
A74C          ; Lu #       LATIN CAPITAL LETTER O WITH LOOP
A74E          ; Lu #       LATIN CAPITAL LETTER OO
A750          ; Lu #       LATIN CAPITAL LETTER P WITH STROKE THROUGH DESCENDER
A752          ; Lu #       LATIN CAPITAL LETTER P WITH FLOURISH
A754          ; Lu #       LATIN CAPITAL LETTER P WITH SQUIRREL TAIL
A756          ; Lu #       LATIN CAPITAL LETTER Q WITH STROKE THROUGH DESCENDER
A758          ; Lu #       LATIN CAPITAL LETTER Q WITH DIAGONAL STROKE
A75A          ; Lu #       LATIN CAPITAL LETTER R ROTUNDA
A75C          ; Lu #       LATIN CAPITAL LETTER RUM ROTUNDA
A75E          ; Lu #       LATIN CAPITAL LETTER V WITH DIAGONAL STROKE
A760          ; Lu #       LATIN CAPITAL LETTER VY
A762          ; Lu #       LATIN CAPITAL LETTER VISIGOTHIC Z
A764          ; Lu #       LATIN CAPITAL LETTER THORN WITH STROKE
A766          ; Lu #       LATIN CAPITAL LETTER THORN WITH STROKE THROUGH DESCENDER
A768          ; Lu #       LATIN CAPITAL LETTER VEND
A76A          ; Lu #       LATIN CAPITAL LETTER ET
A76C          ; Lu #       LATIN CAPITAL LETTER IS
A76E          ; Lu #       LATIN CAPITAL LETTER CON
A779          ; Lu #       LATIN CAPITAL LETTER INSULAR D
A77B          ; Lu #       LATIN CAPITAL LETTER INSULAR F
A77D..A77E    ; Lu #   [2] LATIN CAPITAL LETTER INSULAR G..LATIN CAPITAL LETTER TURNED INSULAR G
A780          ; Lu #       LATIN CAPITAL LETTER TURNED L
A782          ; Lu #       LATIN CAPITAL LETTER INSULAR R
A784          ; Lu #       LATIN CAPITAL LETTER INSULAR S
A786          ; Lu #       LATIN CAPITAL LETTER INSULAR T
A78B          ; Lu #       LATIN CAPITAL LETTER SALTILLO
A78D          ; Lu #       LATIN CAPITAL LETTER TURNED H
A790          ; Lu #       LATIN CAPITAL LETTER N WITH DESCENDER
A792          ; Lu #       LATIN CAPITAL LETTER C WITH BAR
A796          ; Lu #       LATIN CAPITAL LETTER B WITH FLOURISH
A798          ; Lu #       LATIN CAPITAL LETTER F WITH STROKE
A79A          ; Lu #       LATIN CAPITAL LETTER VOLAPUK AE
A79C          ; Lu #       LATIN CAPITAL LETTER VOLAPUK OE
A79E          ; Lu #       LATIN CAPITAL LETTER VOLAPUK UE
A7A0          ; Lu #       LATIN CAPITAL LETTER G WITH OBLIQUE STROKE
A7A2          ; Lu #       LATIN CAPITAL LETTER K WITH OBLIQUE STROKE
A7A4          ; Lu #       LATIN CAPITAL LETTER N WITH OBLIQUE STROKE
A7A6          ; Lu #       LATIN CAPITAL LETTER R WITH OBLIQUE STROKE
A7A8          ; Lu #       LATIN CAPITAL LETTER S WITH OBLIQUE STROKE
A7AA..A7AE    ; Lu #   [5] LATIN CAPITAL LETTER H WITH HOOK..LATIN CAPITAL LETTER SMALL CAPITAL I
A7B0..A7B4    ; Lu #   [5] LATIN CAPITAL LETTER TURNED K..LATIN CAPITAL LETTER BETA
A7B6          ; Lu #       LATIN CAPITAL LETTER OMEGA
A7B8          ; Lu #       LATIN CAPITAL LETTER U WITH STROKE
A7BA          ; Lu #       LATIN CAPITAL LETTER GLOTTAL A
A7BC          ; Lu #       LATIN CAPITAL LETTER GLOTTAL I
A7BE          ; Lu #       LATIN CAPITAL LETTER GLOTTAL U
A7C0          ; Lu #       LATIN CAPITAL LETTER OLD POLISH O
A7C2          ; Lu #       LATIN CAPITAL LETTER ANGLICANA W
A7C4..A7C7    ; Lu #   [4] LATIN CAPITAL LETTER C WITH PALATAL HOOK..LATIN CAPITAL LETTER D WITH SHORT STROKE OVERLAY
A7C9          ; Lu #       LATIN CAPITAL LETTER S WITH SHORT STROKE OVERLAY
A7D0          ; Lu #       LATIN CAPITAL LETTER CLOSED INSULAR G
A7D6          ; Lu #       LATIN CAPITAL LETTER MIDDLE SCOTS S
A7D8          ; Lu #       LATIN CAPITAL LETTER SIGMOID S
A7F5          ; Lu #       LATIN CAPITAL LETTER REVERSED HALF H
FF21..FF3A    ; Lu #  [26] FULLWIDTH LATIN CAPITAL LETTER A..FULLWIDTH LATIN CAPITAL LETTER Z
10400..10427  ; Lu #  [40] DESERET CAPITAL LETTER LONG I..DESERET CAPITAL LETTER EW
104B0..104D3  ; Lu #  [36] OSAGE CAPITAL LETTER A..OSAGE CAPITAL LETTER ZHA
10570..1057A  ; Lu #  [11] VITHKUQI CAPITAL LETTER A..VITHKUQI CAPITAL LETTER GA
1057C..1058A  ; Lu #  [15] VITHKUQI CAPITAL LETTER HA..VITHKUQI CAPITAL LETTER RE
1058C..10592  ; Lu #   [7] VITHKUQI CAPITAL LETTER SE..VITHKUQI CAPITAL LETTER XE
10594..10595  ; Lu #   [2] VITHKUQI CAPITAL LETTER Y..VITHKUQI CAPITAL LETTER ZE
10C80..10CB2  ; Lu #  [51] OLD HUNGARIAN CAPITAL LETTER A..OLD HUNGARIAN CAPITAL LETTER US
118A0..118BF  ; Lu #  [32] WARANG CITI CAPITAL LETTER NGAA..WARANG CITI CAPITAL LETTER VIYO
16E40..16E5F  ; Lu #  [32] MEDEFAIDRIN CAPITAL LETTER M..MEDEFAIDRIN CAPITAL LETTER Y
1D400..1D419  ; Lu #  [26] MATHEMATICAL BOLD CAPITAL A..MATHEMATICAL BOLD CAPITAL Z
1D434..1D44D  ; Lu #  [26] MATHEMATICAL ITALIC CAPITAL A..MATHEMATICAL ITALIC CAPITAL Z
1D468..1D481  ; Lu #  [26] MATHEMATICAL BOLD ITALIC CAPITAL A..MATHEMATICAL BOLD ITALIC CAPITAL Z
1D49C         ; Lu #       MATHEMATICAL SCRIPT CAPITAL A
1D49E..1D49F  ; Lu #   [2] MATHEMATICAL SCRIPT CAPITAL C..MATHEMATICAL SCRIPT CAPITAL D
1D4A2         ; Lu #       MATHEMATICAL SCRIPT CAPITAL G
1D4A5..1D4A6  ; Lu #   [2] MATHEMATICAL SCRIPT CAPITAL J..MATHEMATICAL SCRIPT CAPITAL K
1D4A9..1D4AC  ; Lu #   [4] MATHEMATICAL SCRIPT CAPITAL N..MATHEMATICAL SCRIPT CAPITAL Q
1D4AE..1D4B5  ; Lu #   [8] MATHEMATICAL SCRIPT CAPITAL S..MATHEMATICAL SCRIPT CAPITAL Z
1D4D0..1D4E9  ; Lu #  [26] MATHEMATICAL BOLD SCRIPT CAPITAL A..MATHEMATICAL BOLD SCRIPT CAPITAL Z
1D504..1D505  ; Lu #   [2] MATHEMATICAL FRAKTUR CAPITAL A..MATHEMATICAL FRAKTUR CAPITAL B
1D507..1D50A  ; Lu #   [4] MATHEMATICAL FRAKTUR CAPITAL D..MATHEMATICAL FRAKTUR CAPITAL G
1D50D..1D514  ; Lu #   [8] MATHEMATICAL FRAKTUR CAPITAL J..MATHEMATICAL FRAKTUR CAPITAL Q
1D516..1D51C  ; Lu #   [7] MATHEMATICAL FRAKTUR CAPITAL S..MATHEMATICAL FRAKTUR CAPITAL Y
1D538..1D539  ; Lu #   [2] MATHEMATICAL DOUBLE-STRUCK CAPITAL A..MATHEMATICAL DOUBLE-STRUCK CAPITAL B
1D53B..1D53E  ; Lu #   [4] MATHEMATICAL DOUBLE-STRUCK CAPITAL D..MATHEMATICAL DOUBLE-STRUCK CAPITAL G
1D540..1D544  ; Lu #   [5] MATHEMATICAL DOUBLE-STRUCK CAPITAL I..MATHEMATICAL DOUBLE-STRUCK CAPITAL M
1D546         ; Lu #       MATHEMATICAL DOUBLE-STRUCK CAPITAL O
1D54A..1D550  ; Lu #   [7] MATHEMATICAL DOUBLE-STRUCK CAPITAL S..MATHEMATICAL DOUBLE-STRUCK CAPITAL Y
1D56C..1D585  ; Lu #  [26] MATHEMATICAL BOLD FRAKTUR CAPITAL A..MATHEMATICAL BOLD FRAKTUR CAPITAL Z
1D5A0..1D5B9  ; Lu #  [26] MATHEMATICAL SANS-SERIF CAPITAL A..MATHEMATICAL SANS-SERIF CAPITAL Z
1D5D4..1D5ED  ; Lu #  [26] MATHEMATICAL SANS-SERIF BOLD CAPITAL A..MATHEMATICAL SANS-SERIF BOLD CAPITAL Z
1D608..1D621  ; Lu #  [26] MATHEMATICAL SANS-SERIF ITALIC CAPITAL A..MATHEMATICAL SANS-SERIF ITALIC CAPITAL Z
1D63C..1D655  ; Lu #  [26] MATHEMATICAL SANS-SERIF BOLD ITALIC CAPITAL A..MATHEMATICAL SANS-SERIF BOLD ITALIC CAPITAL Z
1D670..1D689  ; Lu #  [26] MATHEMATICAL MONOSPACE CAPITAL A..MATHEMATICAL MONOSPACE CAPITAL Z
1D6A8..1D6C0  ; Lu #  [25] MATHEMATICAL BOLD CAPITAL ALPHA..MATHEMATICAL BOLD CAPITAL OMEGA
1D6E2..1D6FA  ; Lu #  [25] MATHEMATICAL ITALIC CAPITAL ALPHA..MATHEMATICAL ITALIC CAPITAL OMEGA
1D71C..1D734  ; Lu #  [25] MATHEMATICAL BOLD ITALIC CAPITAL ALPHA..MATHEMATICAL BOLD ITALIC CAPITAL OMEGA
1D756..1D76E  ; Lu #  [25] MATHEMATICAL SANS-SERIF BOLD CAPITAL ALPHA..MATHEMATICAL SANS-SERIF BOLD CAPITAL OMEGA
1D790..1D7A8  ; Lu #  [25] MATHEMATICAL SANS-SERIF BOLD ITALIC CAPITAL ALPHA..MATHEMATICAL SANS-SERIF BOLD ITALIC CAPITAL OMEGA
1D7CA         ; Lu #       MATHEMATICAL BOLD CAPITAL DIGAMMA
1E900..1E921  ; Lu #  [34] ADLAM CAPITAL LETTER ALIF..ADLAM CAPITAL LETTER SHA

# Total code points: 1831

# ================================================

# General_Category=Lowercase_Letter

0061..007A    ; Ll #  [26] LATIN SMALL LETTER A..LATIN SMALL LETTER Z
00B5          ; Ll #       MICRO SIGN
00DF..00F6    ; Ll #  [24] LATIN SMALL LETTER SHARP S..LATIN SMALL LETTER O WITH DIAERESIS
00F8..00FF    ; Ll #   [8] LATIN SMALL LETTER O WITH STROKE..LATIN SMALL LETTER Y WITH DIAERESIS
0101          ; Ll #       LATIN SMALL LETTER A WITH MACRON
0103          ; Ll #       LATIN SMALL LETTER A WITH BREVE
0105          ; Ll #       LATIN SMALL LETTER A WITH OGONEK
0107          ; Ll #       LATIN SMALL LETTER C WITH ACUTE
0109          ; Ll #       LATIN SMALL LETTER C WITH CIRCUMFLEX
010B          ; Ll #       LATIN SMALL LETTER C WITH DOT ABOVE
010D          ; Ll #       LATIN SMALL LETTER C WITH CARON
010F          ; Ll #       LATIN SMALL LETTER D WITH CARON
0111          ; Ll #       LATIN SMALL LETTER D WITH STROKE
0113          ; Ll #       LATIN SMALL LETTER E WITH MACRON
0115          ; Ll #       LATIN SMALL LETTER E WITH BREVE
0117          ; Ll #       LATIN SMALL LETTER E WITH DOT ABOVE
0119          ; Ll #       LATIN SMALL LETTER E WITH OGONEK
011B          ; Ll #       LATIN SMALL LETTER E WITH CARON
011D          ; Ll #       LATIN SMALL LETTER G WITH CIRCUMFLEX
011F          ; Ll #       LATIN SMALL LETTER G WITH BREVE
0121          ; Ll #       LATIN SMALL LETTER G WITH DOT ABOVE
0123          ; Ll #       LATIN SMALL LETTER G WITH CEDILLA
0125          ; Ll #       LATIN SMALL LETTER H WITH CIRCUMFLEX
0127          ; Ll #       LATIN SMALL LETTER H WITH STROKE
0129          ; Ll #       LATIN SMALL LETTER I WITH TILDE
012B          ; Ll #       LATIN SMALL LETTER I WITH MACRON
012D          ; Ll #       LATIN SMALL LETTER I WITH BREVE
012F          ; Ll #       LATIN SMALL LETTER I WITH OGONEK
0131          ; Ll #       LATIN SMALL LETTER DOTLESS I
0133          ; Ll #       LATIN SMALL LIGATURE IJ
0135          ; Ll #       LATIN SMALL LETTER J WITH CIRCUMFLEX
0137..0138    ; Ll #   [2] LATIN SMALL LETTER K WITH CEDILLA..LATIN SMALL LETTER KRA
013A          ; Ll #       LATIN SMALL LETTER L WITH ACUTE
013C          ; Ll #       LATIN SMALL LETTER L WITH CEDILLA
013E          ; Ll #       LATIN SMALL LETTER L WITH CARON
0140          ; Ll #       LATIN SMALL LETTER L WITH MIDDLE DOT
0142          ; Ll #       LATIN SMALL LETTER L WITH STROKE
0144          ; Ll #       LATIN SMALL LETTER N WITH ACUTE
0146          ; Ll #       LATIN SMALL LETTER N WITH CEDILLA
0148..0149    ; Ll #   [2] LATIN SMALL LETTER N WITH CARON..LATIN SMALL LETTER N PRECEDED BY APOSTROPHE
014B          ; Ll #       LATIN SMALL LETTER ENG
014D          ; Ll #       LATIN SMALL LETTER O WITH MACRON
014F          ; Ll #       LATIN SMALL LETTER O WITH BREVE
0151          ; Ll #       LATIN SMALL LETTER O WITH DOUBLE ACUTE
0153          ; Ll #       LATIN SMALL LIGATURE OE
0155          ; Ll #       LATIN SMALL LETTER R WITH ACUTE
0157          ; Ll #       LATIN SMALL LETTER R WITH CEDILLA
0159          ; Ll #       LATIN SMALL LETTER R WITH CARON
015B          ; Ll #       LATIN SMALL LETTER S WITH ACUTE
015D          ; Ll #       LATIN SMALL LETTER S WITH CIRCUMFLEX
015F          ; Ll #       LATIN SMALL LETTER S WITH CEDILLA
0161          ; Ll #       LATIN SMALL LETTER S WITH CARON
0163          ; Ll #       LATIN SMALL LETTER T WITH CEDILLA
0165          ; Ll #       LATIN SMALL LETTER T WITH CARON
0167          ; Ll #       LATIN SMALL LETTER T WITH STROKE
0169          ; Ll #       LATIN SMALL LETTER U WITH TILDE
016B          ; Ll #       LATIN SMALL LETTER U WITH MACRON
016D          ; Ll #       LATIN SMALL LETTER U WITH BREVE
016F          ; Ll #       LATIN SMALL LETTER U WITH RING ABOVE
0171          ; Ll #       LATIN SMALL LETTER U WITH DOUBLE ACUTE
0173          ; Ll #       LATIN SMALL LETTER U WITH OGONEK
0175          ; Ll #       LATIN SMALL LETTER W WITH CIRCUMFLEX
0177          ; Ll #       LATIN SMALL LETTER Y WITH CIRCUMFLEX
017A          ; Ll #       LATIN SMALL LETTER Z WITH ACUTE
017C          ; Ll #       LATIN SMALL LETTER Z WITH DOT ABOVE
017E..0180    ; Ll #   [3] LATIN SMALL LETTER Z WITH CARON..LATIN SMALL LETTER B WITH STROKE
0183          ; Ll #       LATIN SMALL LETTER B WITH TOPBAR
0185          ; Ll #       LATIN SMALL LETTER TONE SIX
0188          ; Ll #       LATIN SMALL LETTER C WITH HOOK
018C..018D    ; Ll #   [2] LATIN SMALL LETTER D WITH TOPBAR..LATIN SMALL LETTER TURNED DELTA
0192          ; Ll #       LATIN SMALL LETTER F WITH HOOK
0195          ; Ll #       LATIN SMALL LETTER HV
0199..019B    ; Ll #   [3] LATIN SMALL LETTER K WITH HOOK..LATIN SMALL LETTER LAMBDA WITH STROKE
019E          ; Ll #       LATIN SMALL LETTER N WITH LONG RIGHT LEG
01A1          ; Ll #       LATIN SMALL LETTER O WITH HORN
01A3          ; Ll #       LATIN SMALL LETTER OI
01A5          ; Ll #       LATIN SMALL LETTER P WITH HOOK
01A8          ; Ll #       LATIN SMALL LETTER TONE TWO
01AA..01AB    ; Ll #   [2] LATIN LETTER REVERSED ESH LOOP..LATIN SMALL LETTER T WITH PALATAL HOOK
01AD          ; Ll #       LATIN SMALL LETTER T WITH HOOK
01B0          ; Ll #       LATIN SMALL LETTER U WITH HORN
01B4          ; Ll #       LATIN SMALL LETTER Y WITH HOOK
01B6          ; Ll #       LATIN SMALL LETTER Z WITH STROKE
01B9..01BA    ; Ll #   [2] LATIN SMALL LETTER EZH REVERSED..LATIN SMALL LETTER EZH WITH TAIL
01BD..01BF    ; Ll #   [3] LATIN SMALL LETTER TONE FIVE..LATIN LETTER WYNN
01C6          ; Ll #       LATIN SMALL LETTER DZ WITH CARON
01C9          ; Ll #       LATIN SMALL LETTER LJ
01CC          ; Ll #       LATIN SMALL LETTER NJ
01CE          ; Ll #       LATIN SMALL LETTER A WITH CARON
01D0          ; Ll #       LATIN SMALL LETTER I WITH CARON
01D2          ; Ll #       LATIN SMALL LETTER O WITH CARON
01D4          ; Ll #       LATIN SMALL LETTER U WITH CARON
01D6          ; Ll #       LATIN SMALL LETTER U WITH DIAERESIS AND MACRON
01D8          ; Ll #       LATIN SMALL LETTER U WITH DIAERESIS AND ACUTE
01DA          ; Ll #       LATIN SMALL LETTER U WITH DIAERESIS AND CARON
01DC..01DD    ; Ll #   [2] LATIN SMALL LETTER U WITH DIAERESIS AND GRAVE..LATIN SMALL LETTER TURNED E
01DF          ; Ll #       LATIN SMALL LETTER A WITH DIAERESIS AND MACRON
01E1          ; Ll #       LATIN SMALL LETTER A WITH DOT ABOVE AND MACRON
01E3          ; Ll #       LATIN SMALL LETTER AE WITH MACRON
01E5          ; Ll #       LATIN SMALL LETTER G WITH STROKE
01E7          ; Ll #       LATIN SMALL LETTER G WITH CARON
01E9          ; Ll #       LATIN SMALL LETTER K WITH CARON
01EB          ; Ll #       LATIN SMALL LETTER O WITH OGONEK
01ED          ; Ll #       LATIN SMALL LETTER O WITH OGONEK AND MACRON
01EF..01F0    ; Ll #   [2] LATIN SMALL LETTER EZH WITH CARON..LATIN SMALL LETTER J WITH CARON
01F3          ; Ll #       LATIN SMALL LETTER DZ
01F5          ; Ll #       LATIN SMALL LETTER G WITH ACUTE
01F9          ; Ll #       LATIN SMALL LETTER N WITH GRAVE
01FB          ; Ll #       LATIN SMALL LETTER A WITH RING ABOVE AND ACUTE
01FD          ; Ll #       LATIN SMALL LETTER AE WITH ACUTE
01FF          ; Ll #       LATIN SMALL LETTER O WITH STROKE AND ACUTE
0201          ; Ll #       LATIN SMALL LETTER A WITH DOUBLE GRAVE
0203          ; Ll #       LATIN SMALL LETTER A WITH INVERTED BREVE
0205          ; Ll #       LATIN SMALL LETTER E WITH DOUBLE GRAVE
0207          ; Ll #       LATIN SMALL LETTER E WITH INVERTED BREVE
0209          ; Ll #       LATIN SMALL LETTER I WITH DOUBLE GRAVE
020B          ; Ll #       LATIN SMALL LETTER I WITH INVERTED BREVE
020D          ; Ll #       LATIN SMALL LETTER O WITH DOUBLE GRAVE
020F          ; Ll #       LATIN SMALL LETTER O WITH INVERTED BREVE
0211          ; Ll #       LATIN SMALL LETTER R WITH DOUBLE GRAVE
0213          ; Ll #       LATIN SMALL LETTER R WITH INVERTED BREVE
0215          ; Ll #       LATIN SMALL LETTER U WITH DOUBLE GRAVE
0217          ; Ll #       LATIN SMALL LETTER U WITH INVERTED BREVE
0219          ; Ll #       LATIN SMALL LETTER S WITH COMMA BELOW
021B          ; Ll #       LATIN SMALL LETTER T WITH COMMA BELOW
021D          ; Ll #       LATIN SMALL LETTER YOGH
021F          ; Ll #       LATIN SMALL LETTER H WITH CARON
0221          ; Ll #       LATIN SMALL LETTER D WITH CURL
0223          ; Ll #       LATIN SMALL LETTER OU
0225          ; Ll #       LATIN SMALL LETTER Z WITH HOOK
0227          ; Ll #       LATIN SMALL LETTER A WITH DOT ABOVE
0229          ; Ll #       LATIN SMALL LETTER E WITH CEDILLA
022B          ; Ll #       LATIN SMALL LETTER O WITH DIAERESIS AND MACRON
022D          ; Ll #       LATIN SMALL LETTER O WITH TILDE AND MACRON
022F          ; Ll #       LATIN SMALL LETTER O WITH DOT ABOVE
0231          ; Ll #       LATIN SMALL LETTER O WITH DOT ABOVE AND MACRON
0233..0239    ; Ll #   [7] LATIN SMALL LETTER Y WITH MACRON..LATIN SMALL LETTER QP DIGRAPH
023C          ; Ll #       LATIN SMALL LETTER C WITH STROKE
023F..0240    ; Ll #   [2] LATIN SMALL LETTER S WITH SWASH TAIL..LATIN SMALL LETTER Z WITH SWASH TAIL
0242          ; Ll #       LATIN SMALL LETTER GLOTTAL STOP
0247          ; Ll #       LATIN SMALL LETTER E WITH STROKE
0249          ; Ll #       LATIN SMALL LETTER J WITH STROKE
024B          ; Ll #       LATIN SMALL LETTER Q WITH HOOK TAIL
024D          ; Ll #       LATIN SMALL LETTER R WITH STROKE
024F..0293    ; Ll #  [69] LATIN SMALL LETTER Y WITH STROKE..LATIN SMALL LETTER EZH WITH CURL
0295..02AF    ; Ll #  [27] LATIN LETTER PHARYNGEAL VOICED FRICATIVE..LATIN SMALL LETTER TURNED H WITH FISHHOOK AND TAIL
0371          ; Ll #       GREEK SMALL LETTER HETA
0373          ; Ll #       GREEK SMALL LETTER ARCHAIC SAMPI
0377          ; Ll #       GREEK SMALL LETTER PAMPHYLIAN DIGAMMA
037B..037D    ; Ll #   [3] GREEK SMALL REVERSED LUNATE SIGMA SYMBOL..GREEK SMALL REVERSED DOTTED LUNATE SIGMA SYMBOL
0390          ; Ll #       GREEK SMALL LETTER IOTA WITH DIALYTIKA AND TONOS
03AC..03CE    ; Ll #  [35] GREEK SMALL LETTER ALPHA WITH TONOS..GREEK SMALL LETTER OMEGA WITH TONOS
03D0..03D1    ; Ll #   [2] GREEK BETA SYMBOL..GREEK THETA SYMBOL
03D5..03D7    ; Ll #   [3] GREEK PHI SYMBOL..GREEK KAI SYMBOL
03D9          ; Ll #       GREEK SMALL LETTER ARCHAIC KOPPA
03DB          ; Ll #       GREEK SMALL LETTER STIGMA
03DD          ; Ll #       GREEK SMALL LETTER DIGAMMA
03DF          ; Ll #       GREEK SMALL LETTER KOPPA
03E1          ; Ll #       GREEK SMALL LETTER SAMPI
03E3          ; Ll #       COPTIC SMALL LETTER SHEI
03E5          ; Ll #       COPTIC SMALL LETTER FEI
03E7          ; Ll #       COPTIC SMALL LETTER KHEI
03E9          ; Ll #       COPTIC SMALL LETTER HORI
03EB          ; Ll #       COPTIC SMALL LETTER GANGIA
03ED          ; Ll #       COPTIC SMALL LETTER SHIMA
03EF..03F3    ; Ll #   [5] COPTIC SMALL LETTER DEI..GREEK LETTER YOT
03F5          ; Ll #       GREEK LUNATE EPSILON SYMBOL
03F8          ; Ll #       GREEK SMALL LETTER SHO
03FB..03FC    ; Ll #   [2] GREEK SMALL LETTER SAN..GREEK RHO WITH STROKE SYMBOL
0430..045F    ; Ll #  [48] CYRILLIC SMALL LETTER A..CYRILLIC SMALL LETTER DZHE
0461          ; Ll #       CYRILLIC SMALL LETTER OMEGA
0463          ; Ll #       CYRILLIC SMALL LETTER YAT
0465          ; Ll #       CYRILLIC SMALL LETTER IOTIFIED E
0467          ; Ll #       CYRILLIC SMALL LETTER LITTLE YUS
0469          ; Ll #       CYRILLIC SMALL LETTER IOTIFIED LITTLE YUS
046B          ; Ll #       CYRILLIC SMALL LETTER BIG YUS
046D          ; Ll #       CYRILLIC SMALL LETTER IOTIFIED BIG YUS
046F          ; Ll #       CYRILLIC SMALL LETTER KSI
0471          ; Ll #       CYRILLIC SMALL LETTER PSI
0473          ; Ll #       CYRILLIC SMALL LETTER FITA
0475          ; Ll #       CYRILLIC SMALL LETTER IZHITSA
0477          ; Ll #       CYRILLIC SMALL LETTER IZHITSA WITH DOUBLE GRAVE ACCENT
0479          ; Ll #       CYRILLIC SMALL LETTER UK
047B          ; Ll #       CYRILLIC SMALL LETTER ROUND OMEGA
047D          ; Ll #       CYRILLIC SMALL LETTER OMEGA WITH TITLO
047F          ; Ll #       CYRILLIC SMALL LETTER OT
0481          ; Ll #       CYRILLIC SMALL LETTER KOPPA
048B          ; Ll #       CYRILLIC SMALL LETTER SHORT I WITH TAIL
048D          ; Ll #       CYRILLIC SMALL LETTER SEMISOFT SIGN
048F          ; Ll #       CYRILLIC SMALL LETTER ER WITH TICK
0491          ; Ll #       CYRILLIC SMALL LETTER GHE WITH UPTURN
0493          ; Ll #       CYRILLIC SMALL LETTER GHE WITH STROKE
0495          ; Ll #       CYRILLIC SMALL LETTER GHE WITH MIDDLE HOOK
0497          ; Ll #       CYRILLIC SMALL LETTER ZHE WITH DESCENDER
0499          ; Ll #       CYRILLIC SMALL LETTER ZE WITH DESCENDER
049B          ; Ll #       CYRILLIC SMALL LETTER KA WITH DESCENDER
049D          ; Ll #       CYRILLIC SMALL LETTER KA WITH VERTICAL STROKE
049F          ; Ll #       CYRILLIC SMALL LETTER KA WITH STROKE
04A1          ; Ll #       CYRILLIC SMALL LETTER BASHKIR KA
04A3          ; Ll #       CYRILLIC SMALL LETTER EN WITH DESCENDER
04A5          ; Ll #       CYRILLIC SMALL LIGATURE EN GHE
04A7          ; Ll #       CYRILLIC SMALL LETTER PE WITH MIDDLE HOOK
04A9          ; Ll #       CYRILLIC SMALL LETTER ABKHASIAN HA
04AB          ; Ll #       CYRILLIC SMALL LETTER ES WITH DESCENDER
04AD          ; Ll #       CYRILLIC SMALL LETTER TE WITH DESCENDER
04AF          ; Ll #       CYRILLIC SMALL LETTER STRAIGHT U
04B1          ; Ll #       CYRILLIC SMALL LETTER STRAIGHT U WITH STROKE
04B3          ; Ll #       CYRILLIC SMALL LETTER HA WITH DESCENDER
04B5          ; Ll #       CYRILLIC SMALL LIGATURE TE TSE
04B7          ; Ll #       CYRILLIC SMALL LETTER CHE WITH DESCENDER
04B9          ; Ll #       CYRILLIC SMALL LETTER CHE WITH VERTICAL STROKE
04BB          ; Ll #       CYRILLIC SMALL LETTER SHHA
04BD          ; Ll #       CYRILLIC SMALL LETTER ABKHASIAN CHE
04BF          ; Ll #       CYRILLIC SMALL LETTER ABKHASIAN CHE WITH DESCENDER
04C2          ; Ll #       CYRILLIC SMALL LETTER ZHE WITH BREVE
04C4          ; Ll #       CYRILLIC SMALL LETTER KA WITH HOOK
04C6          ; Ll #       CYRILLIC SMALL LETTER EL WITH TAIL
04C8          ; Ll #       CYRILLIC SMALL LETTER EN WITH HOOK
04CA          ; Ll #       CYRILLIC SMALL LETTER EN WITH TAIL
04CC          ; Ll #       CYRILLIC SMALL LETTER KHAKASSIAN CHE
04CE..04CF    ; Ll #   [2] CYRILLIC SMALL LETTER EM WITH TAIL..CYRILLIC SMALL LETTER PALOCHKA
04D1          ; Ll #       CYRILLIC SMALL LETTER A WITH BREVE
04D3          ; Ll #       CYRILLIC SMALL LETTER A WITH DIAERESIS
04D5          ; Ll #       CYRILLIC SMALL LIGATURE A IE
04D7          ; Ll #       CYRILLIC SMALL LETTER IE WITH BREVE
04D9          ; Ll #       CYRILLIC SMALL LETTER SCHWA
04DB          ; Ll #       CYRILLIC SMALL LETTER SCHWA WITH DIAERESIS
04DD          ; Ll #       CYRILLIC SMALL LETTER ZHE WITH DIAERESIS
04DF          ; Ll #       CYRILLIC SMALL LETTER ZE WITH DIAERESIS
04E1          ; Ll #       CYRILLIC SMALL LETTER ABKHASIAN DZE
04E3          ; Ll #       CYRILLIC SMALL LETTER I WITH MACRON
04E5          ; Ll #       CYRILLIC SMALL LETTER I WITH DIAERESIS
04E7          ; Ll #       CYRILLIC SMALL LETTER O WITH DIAERESIS
04E9          ; Ll #       CYRILLIC SMALL LETTER BARRED O
04EB          ; Ll #       CYRILLIC SMALL LETTER BARRED O WITH DIAERESIS
04ED          ; Ll #       CYRILLIC SMALL LETTER E WITH DIAERESIS
04EF          ; Ll #       CYRILLIC SMALL LETTER U WITH MACRON
04F1          ; Ll #       CYRILLIC SMALL LETTER U WITH DIAERESIS
04F3          ; Ll #       CYRILLIC SMALL LETTER U WITH DOUBLE ACUTE
04F5          ; Ll #       CYRILLIC SMALL LETTER CHE WITH DIAERESIS
04F7          ; Ll #       CYRILLIC SMALL LETTER GHE WITH DESCENDER
04F9          ; Ll #       CYRILLIC SMALL LETTER YERU WITH DIAERESIS
04FB          ; Ll #       CYRILLIC SMALL LETTER GHE WITH STROKE AND HOOK
04FD          ; Ll #       CYRILLIC SMALL LETTER HA WITH HOOK
04FF          ; Ll #       CYRILLIC SMALL LETTER HA WITH STROKE
0501          ; Ll #       CYRILLIC SMALL LETTER KOMI DE
0503          ; Ll #       CYRILLIC SMALL LETTER KOMI DJE
0505          ; Ll #       CYRILLIC SMALL LETTER KOMI ZJE
0507          ; Ll #       CYRILLIC SMALL LETTER KOMI DZJE
0509          ; Ll #       CYRILLIC SMALL LETTER KOMI LJE
050B          ; Ll #       CYRILLIC SMALL LETTER KOMI NJE
050D          ; Ll #       CYRILLIC SMALL LETTER KOMI SJE
050F          ; Ll #       CYRILLIC SMALL LETTER KOMI TJE
0511          ; Ll #       CYRILLIC SMALL LETTER REVERSED ZE
0513          ; Ll #       CYRILLIC SMALL LETTER EL WITH HOOK
0515          ; Ll #       CYRILLIC SMALL LETTER LHA
0517          ; Ll #       CYRILLIC SMALL LETTER RHA
0519          ; Ll #       CYRILLIC SMALL LETTER YAE
051B          ; Ll #       CYRILLIC SMALL LETTER QA
051D          ; Ll #       CYRILLIC SMALL LETTER WE
051F          ; Ll #       CYRILLIC SMALL LETTER ALEUT KA
0521          ; Ll #       CYRILLIC SMALL LETTER EL WITH MIDDLE HOOK
0523          ; Ll #       CYRILLIC SMALL LETTER EN WITH MIDDLE HOOK
0525          ; Ll #       CYRILLIC SMALL LETTER PE WITH DESCENDER
0527          ; Ll #       CYRILLIC SMALL LETTER SHHA WITH DESCENDER
0529          ; Ll #       CYRILLIC SMALL LETTER EN WITH LEFT HOOK
052B          ; Ll #       CYRILLIC SMALL LETTER DZZHE
052D          ; Ll #       CYRILLIC SMALL LETTER DCHE
052F          ; Ll #       CYRILLIC SMALL LETTER EL WITH DESCENDER
0560..0588    ; Ll #  [41] ARMENIAN SMALL LETTER TURNED AYB..ARMENIAN SMALL LETTER YI WITH STROKE
10D0..10FA    ; Ll #  [43] GEORGIAN LETTER AN..GEORGIAN LETTER AIN
10FD..10FF    ; Ll #   [3] GEORGIAN LETTER AEN..GEORGIAN LETTER LABIAL SIGN
13F8..13FD    ; Ll #   [6] CHEROKEE SMALL LETTER YE..CHEROKEE SMALL LETTER MV
1C80..1C88    ; Ll #   [9] CYRILLIC SMALL LETTER ROUNDED VE..CYRILLIC SMALL LETTER UNBLENDED UK
1D00..1D2B    ; Ll #  [44] LATIN LETTER SMALL CAPITAL A..CYRILLIC LETTER SMALL CAPITAL EL
1D6B..1D77    ; Ll #  [13] LATIN SMALL LETTER UE..LATIN SMALL LETTER TURNED G
1D79..1D9A    ; Ll #  [34] LATIN SMALL LETTER INSULAR G..LATIN SMALL LETTER EZH WITH RETROFLEX HOOK
1E01          ; Ll #       LATIN SMALL LETTER A WITH RING BELOW
1E03          ; Ll #       LATIN SMALL LETTER B WITH DOT ABOVE
1E05          ; Ll #       LATIN SMALL LETTER B WITH DOT BELOW
1E07          ; Ll #       LATIN SMALL LETTER B WITH LINE BELOW
1E09          ; Ll #       LATIN SMALL LETTER C WITH CEDILLA AND ACUTE
1E0B          ; Ll #       LATIN SMALL LETTER D WITH DOT ABOVE
1E0D          ; Ll #       LATIN SMALL LETTER D WITH DOT BELOW
1E0F          ; Ll #       LATIN SMALL LETTER D WITH LINE BELOW
1E11          ; Ll #       LATIN SMALL LETTER D WITH CEDILLA
1E13          ; Ll #       LATIN SMALL LETTER D WITH CIRCUMFLEX BELOW
1E15          ; Ll #       LATIN SMALL LETTER E WITH MACRON AND GRAVE
1E17          ; Ll #       LATIN SMALL LETTER E WITH MACRON AND ACUTE
1E19          ; Ll #       LATIN SMALL LETTER E WITH CIRCUMFLEX BELOW
1E1B          ; Ll #       LATIN SMALL LETTER E WITH TILDE BELOW
1E1D          ; Ll #       LATIN SMALL LETTER E WITH CEDILLA AND BREVE
1E1F          ; Ll #       LATIN SMALL LETTER F WITH DOT ABOVE
1E21          ; Ll #       LATIN SMALL LETTER G WITH MACRON
1E23          ; Ll #       LATIN SMALL LETTER H WITH DOT ABOVE
1E25          ; Ll #       LATIN SMALL LETTER H WITH DOT BELOW
1E27          ; Ll #       LATIN SMALL LETTER H WITH DIAERESIS
1E29          ; Ll #       LATIN SMALL LETTER H WITH CEDILLA
1E2B          ; Ll #       LATIN SMALL LETTER H WITH BREVE BELOW
1E2D          ; Ll #       LATIN SMALL LETTER I WITH TILDE BELOW
1E2F          ; Ll #       LATIN SMALL LETTER I WITH DIAERESIS AND ACUTE
1E31          ; Ll #       LATIN SMALL LETTER K WITH ACUTE
1E33          ; Ll #       LATIN SMALL LETTER K WITH DOT BELOW
1E35          ; Ll #       LATIN SMALL LETTER K WITH LINE BELOW
1E37          ; Ll #       LATIN SMALL LETTER L WITH DOT BELOW
1E39          ; Ll #       LATIN SMALL LETTER L WITH DOT BELOW AND MACRON
1E3B          ; Ll #       LATIN SMALL LETTER L WITH LINE BELOW
1E3D          ; Ll #       LATIN SMALL LETTER L WITH CIRCUMFLEX BELOW
1E3F          ; Ll #       LATIN SMALL LETTER M WITH ACUTE
1E41          ; Ll #       LATIN SMALL LETTER M WITH DOT ABOVE
1E43          ; Ll #       LATIN SMALL LETTER M WITH DOT BELOW
1E45          ; Ll #       LATIN SMALL LETTER N WITH DOT ABOVE
1E47          ; Ll #       LATIN SMALL LETTER N WITH DOT BELOW
1E49          ; Ll #       LATIN SMALL LETTER N WITH LINE BELOW
1E4B          ; Ll #       LATIN SMALL LETTER N WITH CIRCUMFLEX BELOW
1E4D          ; Ll #       LATIN SMALL LETTER O WITH TILDE AND ACUTE
1E4F          ; Ll #       LATIN SMALL LETTER O WITH TILDE AND DIAERESIS
1E51          ; Ll #       LATIN SMALL LETTER O WITH MACRON AND GRAVE
1E53          ; Ll #       LATIN SMALL LETTER O WITH MACRON AND ACUTE
1E55          ; Ll #       LATIN SMALL LETTER P WITH ACUTE
1E57          ; Ll #       LATIN SMALL LETTER P WITH DOT ABOVE
1E59          ; Ll #       LATIN SMALL LETTER R WITH DOT ABOVE
1E5B          ; Ll #       LATIN SMALL LETTER R WITH DOT BELOW
1E5D          ; Ll #       LATIN SMALL LETTER R WITH DOT BELOW AND MACRON
1E5F          ; Ll #       LATIN SMALL LETTER R WITH LINE BELOW
1E61          ; Ll #       LATIN SMALL LETTER S WITH DOT ABOVE
1E63          ; Ll #       LATIN SMALL LETTER S WITH DOT BELOW
1E65          ; Ll #       LATIN SMALL LETTER S WITH ACUTE AND DOT ABOVE
1E67          ; Ll #       LATIN SMALL LETTER S WITH CARON AND DOT ABOVE
1E69          ; Ll #       LATIN SMALL LETTER S WITH DOT BELOW AND DOT ABOVE
1E6B          ; Ll #       LATIN SMALL LETTER T WITH DOT ABOVE
1E6D          ; Ll #       LATIN SMALL LETTER T WITH DOT BELOW
1E6F          ; Ll #       LATIN SMALL LETTER T WITH LINE BELOW
1E71          ; Ll #       LATIN SMALL LETTER T WITH CIRCUMFLEX BELOW
1E73          ; Ll #       LATIN SMALL LETTER U WITH DIAERESIS BELOW
1E75          ; Ll #       LATIN SMALL LETTER U WITH TILDE BELOW
1E77          ; Ll #       LATIN SMALL LETTER U WITH CIRCUMFLEX BELOW
1E79          ; Ll #       LATIN SMALL LETTER U WITH TILDE AND ACUTE
1E7B          ; Ll #       LATIN SMALL LETTER U WITH MACRON AND DIAERESIS
1E7D          ; Ll #       LATIN SMALL LETTER V WITH TILDE
1E7F          ; Ll #       LATIN SMALL LETTER V WITH DOT BELOW
1E81          ; Ll #       LATIN SMALL LETTER W WITH GRAVE
1E83          ; Ll #       LATIN SMALL LETTER W WITH ACUTE
1E85          ; Ll #       LATIN SMALL LETTER W WITH DIAERESIS
1E87          ; Ll #       LATIN SMALL LETTER W WITH DOT ABOVE
1E89          ; Ll #       LATIN SMALL LETTER W WITH DOT BELOW
1E8B          ; Ll #       LATIN SMALL LETTER X WITH DOT ABOVE
1E8D          ; Ll #       LATIN SMALL LETTER X WITH DIAERESIS
1E8F          ; Ll #       LATIN SMALL LETTER Y WITH DOT ABOVE
1E91          ; Ll #       LATIN SMALL LETTER Z WITH CIRCUMFLEX
1E93          ; Ll #       LATIN SMALL LETTER Z WITH DOT BELOW
1E95..1E9D    ; Ll #   [9] LATIN SMALL LETTER Z WITH LINE BELOW..LATIN SMALL LETTER LONG S WITH HIGH STROKE
1E9F          ; Ll #       LATIN SMALL LETTER DELTA
1EA1          ; Ll #       LATIN SMALL LETTER A WITH DOT BELOW
1EA3          ; Ll #       LATIN SMALL LETTER A WITH HOOK ABOVE
1EA5          ; Ll #       LATIN SMALL LETTER A WITH CIRCUMFLEX AND ACUTE
1EA7          ; Ll #       LATIN SMALL LETTER A WITH CIRCUMFLEX AND GRAVE
1EA9          ; Ll #       LATIN SMALL LETTER A WITH CIRCUMFLEX AND HOOK ABOVE
1EAB          ; Ll #       LATIN SMALL LETTER A WITH CIRCUMFLEX AND TILDE
1EAD          ; Ll #       LATIN SMALL LETTER A WITH CIRCUMFLEX AND DOT BELOW
1EAF          ; Ll #       LATIN SMALL LETTER A WITH BREVE AND ACUTE
1EB1          ; Ll #       LATIN SMALL LETTER A WITH BREVE AND GRAVE
1EB3          ; Ll #       LATIN SMALL LETTER A WITH BREVE AND HOOK ABOVE
1EB5          ; Ll #       LATIN SMALL LETTER A WITH BREVE AND TILDE
1EB7          ; Ll #       LATIN SMALL LETTER A WITH BREVE AND DOT BELOW
1EB9          ; Ll #       LATIN SMALL LETTER E WITH DOT BELOW
1EBB          ; Ll #       LATIN SMALL LETTER E WITH HOOK ABOVE
1EBD          ; Ll #       LATIN SMALL LETTER E WITH TILDE
1EBF          ; Ll #       LATIN SMALL LETTER E WITH CIRCUMFLEX AND ACUTE
1EC1          ; Ll #       LATIN SMALL LETTER E WITH CIRCUMFLEX AND GRAVE
1EC3          ; Ll #       LATIN SMALL LETTER E WITH CIRCUMFLEX AND HOOK ABOVE
1EC5          ; Ll #       LATIN SMALL LETTER E WITH CIRCUMFLEX AND TILDE
1EC7          ; Ll #       LATIN SMALL LETTER E WITH CIRCUMFLEX AND DOT BELOW
1EC9          ; Ll #       LATIN SMALL LETTER I WITH HOOK ABOVE
1ECB          ; Ll #       LATIN SMALL LETTER I WITH DOT BELOW
1ECD          ; Ll #       LATIN SMALL LETTER O WITH DOT BELOW
1ECF          ; Ll #       LATIN SMALL LETTER O WITH HOOK ABOVE
1ED1          ; Ll #       LATIN SMALL LETTER O WITH CIRCUMFLEX AND ACUTE
1ED3          ; Ll #       LATIN SMALL LETTER O WITH CIRCUMFLEX AND GRAVE
1ED5          ; Ll #       LATIN SMALL LETTER O WITH CIRCUMFLEX AND HOOK ABOVE
1ED7          ; Ll #       LATIN SMALL LETTER O WITH CIRCUMFLEX AND TILDE
1ED9          ; Ll #       LATIN SMALL LETTER O WITH CIRCUMFLEX AND DOT BELOW
1EDB          ; Ll #       LATIN SMALL LETTER O WITH HORN AND ACUTE
1EDD          ; Ll #       LATIN SMALL LETTER O WITH HORN AND GRAVE
1EDF          ; Ll #       LATIN SMALL LETTER O WITH HORN AND HOOK ABOVE
1EE1          ; Ll #       LATIN SMALL LETTER O WITH HORN AND TILDE
1EE3          ; Ll #       LATIN SMALL LETTER O WITH HORN AND DOT BELOW
1EE5          ; Ll #       LATIN SMALL LETTER U WITH DOT BELOW
1EE7          ; Ll #       LATIN SMALL LETTER U WITH HOOK ABOVE
1EE9          ; Ll #       LATIN SMALL LETTER U WITH HORN AND ACUTE
1EEB          ; Ll #       LATIN SMALL LETTER U WITH HORN AND GRAVE
1EED          ; Ll #       LATIN SMALL LETTER U WITH HORN AND HOOK ABOVE
1EEF          ; Ll #       LATIN SMALL LETTER U WITH HORN AND TILDE
1EF1          ; Ll #       LATIN SMALL LETTER U WITH HORN AND DOT BELOW
1EF3          ; Ll #       LATIN SMALL LETTER Y WITH GRAVE
1EF5          ; Ll #       LATIN SMALL LETTER Y WITH DOT BELOW
1EF7          ; Ll #       LATIN SMALL LETTER Y WITH HOOK ABOVE
1EF9          ; Ll #       LATIN SMALL LETTER Y WITH TILDE
1EFB          ; Ll #       LATIN SMALL LETTER MIDDLE-WELSH LL
1EFD          ; Ll #       LATIN SMALL LETTER MIDDLE-WELSH V
1EFF..1F07    ; Ll #   [9] LATIN SMALL LETTER Y WITH LOOP..GREEK SMALL LETTER ALPHA WITH DASIA AND PERISPOMENI
1F10..1F15    ; Ll #   [6] GREEK SMALL LETTER EPSILON WITH PSILI..GREEK SMALL LETTER EPSILON WITH DASIA AND OXIA
1F20..1F27    ; Ll #   [8] GREEK SMALL LETTER ETA WITH PSILI..GREEK SMALL LETTER ETA WITH DASIA AND PERISPOMENI
1F30..1F37    ; Ll #   [8] GREEK SMALL LETTER IOTA WITH PSILI..GREEK SMALL LETTER IOTA WITH DASIA AND PERISPOMENI
1F40..1F45    ; Ll #   [6] GREEK SMALL LETTER OMICRON WITH PSILI..GREEK SMALL LETTER OMICRON WITH DASIA AND OXIA
1F50..1F57    ; Ll #   [8] GREEK SMALL LETTER UPSILON WITH PSILI..GREEK SMALL LETTER UPSILON WITH DASIA AND PERISPOMENI
1F60..1F67    ; Ll #   [8] GREEK SMALL LETTER OMEGA WITH PSILI..GREEK SMALL LETTER OMEGA WITH DASIA AND PERISPOMENI
1F70..1F7D    ; Ll #  [14] GREEK SMALL LETTER ALPHA WITH VARIA..GREEK SMALL LETTER OMEGA WITH OXIA
1F80..1F87    ; Ll #   [8] GREEK SMALL LETTER ALPHA WITH PSILI AND YPOGEGRAMMENI..GREEK SMALL LETTER ALPHA WITH DASIA AND PERISPOMENI AND YPOGEGRAMMENI
1F90..1F97    ; Ll #   [8] GREEK SMALL LETTER ETA WITH PSILI AND YPOGEGRAMMENI..GREEK SMALL LETTER ETA WITH DASIA AND PERISPOMENI AND YPOGEGRAMMENI
1FA0..1FA7    ; Ll #   [8] GREEK SMALL LETTER OMEGA WITH PSILI AND YPOGEGRAMMENI..GREEK SMALL LETTER OMEGA WITH DASIA AND PERISPOMENI AND YPOGEGRAMMENI
1FB0..1FB4    ; Ll #   [5] GREEK SMALL LETTER ALPHA WITH VRACHY..GREEK SMALL LETTER ALPHA WITH OXIA AND YPOGEGRAMMENI
1FB6..1FB7    ; Ll #   [2] GREEK SMALL LETTER ALPHA WITH PERISPOMENI..GREEK SMALL LETTER ALPHA WITH PERISPOMENI AND YPOGEGRAMMENI
1FBE          ; Ll #       GREEK PROSGEGRAMMENI
1FC2..1FC4    ; Ll #   [3] GREEK SMALL LETTER ETA WITH VARIA AND YPOGEGRAMMENI..GREEK SMALL LETTER ETA WITH OXIA AND YPOGEGRAMMENI
1FC6..1FC7    ; Ll #   [2] GREEK SMALL LETTER ETA WITH PERISPOMENI..GREEK SMALL LETTER ETA WITH PERISPOMENI AND YPOGEGRAMMENI
1FD0..1FD3    ; Ll #   [4] GREEK SMALL LETTER IOTA WITH VRACHY..GREEK SMALL LETTER IOTA WITH DIALYTIKA AND OXIA
1FD6..1FD7    ; Ll #   [2] GREEK SMALL LETTER IOTA WITH PERISPOMENI..GREEK SMALL LETTER IOTA WITH DIALYTIKA AND PERISPOMENI
1FE0..1FE7    ; Ll #   [8] GREEK SMALL LETTER UPSILON WITH VRACHY..GREEK SMALL LETTER UPSILON WITH DIALYTIKA AND PERISPOMENI
1FF2..1FF4    ; Ll #   [3] GREEK SMALL LETTER OMEGA WITH VARIA AND YPOGEGRAMMENI..GREEK SMALL LETTER OMEGA WITH OXIA AND YPOGEGRAMMENI
1FF6..1FF7    ; Ll #   [2] GREEK SMALL LETTER OMEGA WITH PERISPOMENI..GREEK SMALL LETTER OMEGA WITH PERISPOMENI AND YPOGEGRAMMENI
210A          ; Ll #       SCRIPT SMALL G
210E..210F    ; Ll #   [2] PLANCK CONSTANT..PLANCK CONSTANT OVER TWO PI
2113          ; Ll #       SCRIPT SMALL L
212F          ; Ll #       SCRIPT SMALL E
2134          ; Ll #       SCRIPT SMALL O
2139          ; Ll #       INFORMATION SOURCE
213C..213D    ; Ll #   [2] DOUBLE-STRUCK SMALL PI..DOUBLE-STRUCK SMALL GAMMA
2146..2149    ; Ll #   [4] DOUBLE-STRUCK ITALIC SMALL D..DOUBLE-STRUCK ITALIC SMALL J
214E          ; Ll #       TURNED SMALL F
2184          ; Ll #       LATIN SMALL LETTER REVERSED C
2C30..2C5F    ; Ll #  [48] GLAGOLITIC SMALL LETTER AZU..GLAGOLITIC SMALL LETTER CAUDATE CHRIVI
2C61          ; Ll #       LATIN SMALL LETTER L WITH DOUBLE BAR
2C65..2C66    ; Ll #   [2] LATIN SMALL LETTER A WITH STROKE..LATIN SMALL LETTER T WITH DIAGONAL STROKE
2C68          ; Ll #       LATIN SMALL LETTER H WITH DESCENDER
2C6A          ; Ll #       LATIN SMALL LETTER K WITH DESCENDER
2C6C          ; Ll #       LATIN SMALL LETTER Z WITH DESCENDER
2C71          ; Ll #       LATIN SMALL LETTER V WITH RIGHT HOOK
2C73..2C74    ; Ll #   [2] LATIN SMALL LETTER W WITH HOOK..LATIN SMALL LETTER V WITH CURL
2C76..2C7B    ; Ll #   [6] LATIN SMALL LETTER HALF H..LATIN LETTER SMALL CAPITAL TURNED E
2C81          ; Ll #       COPTIC SMALL LETTER ALFA
2C83          ; Ll #       COPTIC SMALL LETTER VIDA
2C85          ; Ll #       COPTIC SMALL LETTER GAMMA
2C87          ; Ll #       COPTIC SMALL LETTER DALDA
2C89          ; Ll #       COPTIC SMALL LETTER EIE
2C8B          ; Ll #       COPTIC SMALL LETTER SOU
2C8D          ; Ll #       COPTIC SMALL LETTER ZATA
2C8F          ; Ll #       COPTIC SMALL LETTER HATE
2C91          ; Ll #       COPTIC SMALL LETTER THETHE
2C93          ; Ll #       COPTIC SMALL LETTER IAUDA
2C95          ; Ll #       COPTIC SMALL LETTER KAPA
2C97          ; Ll #       COPTIC SMALL LETTER LAULA
2C99          ; Ll #       COPTIC SMALL LETTER MI
2C9B          ; Ll #       COPTIC SMALL LETTER NI
2C9D          ; Ll #       COPTIC SMALL LETTER KSI
2C9F          ; Ll #       COPTIC SMALL LETTER O
2CA1          ; Ll #       COPTIC SMALL LETTER PI
2CA3          ; Ll #       COPTIC SMALL LETTER RO
2CA5          ; Ll #       COPTIC SMALL LETTER SIMA
2CA7          ; Ll #       COPTIC SMALL LETTER TAU
2CA9          ; Ll #       COPTIC SMALL LETTER UA
2CAB          ; Ll #       COPTIC SMALL LETTER FI
2CAD          ; Ll #       COPTIC SMALL LETTER KHI
2CAF          ; Ll #       COPTIC SMALL LETTER PSI
2CB1          ; Ll #       COPTIC SMALL LETTER OOU
2CB3          ; Ll #       COPTIC SMALL LETTER DIALECT-P ALEF
2CB5          ; Ll #       COPTIC SMALL LETTER OLD COPTIC AIN
2CB7          ; Ll #       COPTIC SMALL LETTER CRYPTOGRAMMIC EIE
2CB9          ; Ll #       COPTIC SMALL LETTER DIALECT-P KAPA
2CBB          ; Ll #       COPTIC SMALL LETTER DIALECT-P NI
2CBD          ; Ll #       COPTIC SMALL LETTER CRYPTOGRAMMIC NI
2CBF          ; Ll #       COPTIC SMALL LETTER OLD COPTIC OOU
2CC1          ; Ll #       COPTIC SMALL LETTER SAMPI
2CC3          ; Ll #       COPTIC SMALL LETTER CROSSED SHEI
2CC5          ; Ll #       COPTIC SMALL LETTER OLD COPTIC SHEI
2CC7          ; Ll #       COPTIC SMALL LETTER OLD COPTIC ESH
2CC9          ; Ll #       COPTIC SMALL LETTER AKHMIMIC KHEI
2CCB          ; Ll #       COPTIC SMALL LETTER DIALECT-P HORI
2CCD          ; Ll #       COPTIC SMALL LETTER OLD COPTIC HORI
2CCF          ; Ll #       COPTIC SMALL LETTER OLD COPTIC HA
2CD1          ; Ll #       COPTIC SMALL LETTER L-SHAPED HA
2CD3          ; Ll #       COPTIC SMALL LETTER OLD COPTIC HEI
2CD5          ; Ll #       COPTIC SMALL LETTER OLD COPTIC HAT
2CD7          ; Ll #       COPTIC SMALL LETTER OLD COPTIC GANGIA
2CD9          ; Ll #       COPTIC SMALL LETTER OLD COPTIC DJA
2CDB          ; Ll #       COPTIC SMALL LETTER OLD COPTIC SHIMA
2CDD          ; Ll #       COPTIC SMALL LETTER OLD NUBIAN SHIMA
2CDF          ; Ll #       COPTIC SMALL LETTER OLD NUBIAN NGI
2CE1          ; Ll #       COPTIC SMALL LETTER OLD NUBIAN NYI
2CE3..2CE4    ; Ll #   [2] COPTIC SMALL LETTER OLD NUBIAN WAU..COPTIC SYMBOL KAI
2CEC          ; Ll #       COPTIC SMALL LETTER CRYPTOGRAMMIC SHEI
2CEE          ; Ll #       COPTIC SMALL LETTER CRYPTOGRAMMIC GANGIA
2CF3          ; Ll #       COPTIC SMALL LETTER BOHAIRIC KHEI
2D00..2D25    ; Ll #  [38] GEORGIAN SMALL LETTER AN..GEORGIAN SMALL LETTER HOE
2D27          ; Ll #       GEORGIAN SMALL LETTER YN
2D2D          ; Ll #       GEORGIAN SMALL LETTER AEN
A641          ; Ll #       CYRILLIC SMALL LETTER ZEMLYA
A643          ; Ll #       CYRILLIC SMALL LETTER DZELO
A645          ; Ll #       CYRILLIC SMALL LETTER REVERSED DZE
A647          ; Ll #       CYRILLIC SMALL LETTER IOTA
A649          ; Ll #       CYRILLIC SMALL LETTER DJERV
A64B          ; Ll #       CYRILLIC SMALL LETTER MONOGRAPH UK
A64D          ; Ll #       CYRILLIC SMALL LETTER BROAD OMEGA
A64F          ; Ll #       CYRILLIC SMALL LETTER NEUTRAL YER
A651          ; Ll #       CYRILLIC SMALL LETTER YERU WITH BACK YER
A653          ; Ll #       CYRILLIC SMALL LETTER IOTIFIED YAT
A655          ; Ll #       CYRILLIC SMALL LETTER REVERSED YU
A657          ; Ll #       CYRILLIC SMALL LETTER IOTIFIED A
A659          ; Ll #       CYRILLIC SMALL LETTER CLOSED LITTLE YUS
A65B          ; Ll #       CYRILLIC SMALL LETTER BLENDED YUS
A65D          ; Ll #       CYRILLIC SMALL LETTER IOTIFIED CLOSED LITTLE YUS
A65F          ; Ll #       CYRILLIC SMALL LETTER YN
A661          ; Ll #       CYRILLIC SMALL LETTER REVERSED TSE
A663          ; Ll #       CYRILLIC SMALL LETTER SOFT DE
A665          ; Ll #       CYRILLIC SMALL LETTER SOFT EL
A667          ; Ll #       CYRILLIC SMALL LETTER SOFT EM
A669          ; Ll #       CYRILLIC SMALL LETTER MONOCULAR O
A66B          ; Ll #       CYRILLIC SMALL LETTER BINOCULAR O
A66D          ; Ll #       CYRILLIC SMALL LETTER DOUBLE MONOCULAR O
A681          ; Ll #       CYRILLIC SMALL LETTER DWE
A683          ; Ll #       CYRILLIC SMALL LETTER DZWE
A685          ; Ll #       CYRILLIC SMALL LETTER ZHWE
A687          ; Ll #       CYRILLIC SMALL LETTER CCHE
A689          ; Ll #       CYRILLIC SMALL LETTER DZZE
A68B          ; Ll #       CYRILLIC SMALL LETTER TE WITH MIDDLE HOOK
A68D          ; Ll #       CYRILLIC SMALL LETTER TWE
A68F          ; Ll #       CYRILLIC SMALL LETTER TSWE
A691          ; Ll #       CYRILLIC SMALL LETTER TSSE
A693          ; Ll #       CYRILLIC SMALL LETTER TCHE
A695          ; Ll #       CYRILLIC SMALL LETTER HWE
A697          ; Ll #       CYRILLIC SMALL LETTER SHWE
A699          ; Ll #       CYRILLIC SMALL LETTER DOUBLE O
A69B          ; Ll #       CYRILLIC SMALL LETTER CROSSED O
A723          ; Ll #       LATIN SMALL LETTER EGYPTOLOGICAL ALEF
A725          ; Ll #       LATIN SMALL LETTER EGYPTOLOGICAL AIN
A727          ; Ll #       LATIN SMALL LETTER HENG
A729          ; Ll #       LATIN SMALL LETTER TZ
A72B          ; Ll #       LATIN SMALL LETTER TRESILLO
A72D          ; Ll #       LATIN SMALL LETTER CUATRILLO
A72F..A731    ; Ll #   [3] LATIN SMALL LETTER CUATRILLO WITH COMMA..LATIN LETTER SMALL CAPITAL S
A733          ; Ll #       LATIN SMALL LETTER AA
A735          ; Ll #       LATIN SMALL LETTER AO
A737          ; Ll #       LATIN SMALL LETTER AU
A739          ; Ll #       LATIN SMALL LETTER AV
A73B          ; Ll #       LATIN SMALL LETTER AV WITH HORIZONTAL BAR
A73D          ; Ll #       LATIN SMALL LETTER AY
A73F          ; Ll #       LATIN SMALL LETTER REVERSED C WITH DOT
A741          ; Ll #       LATIN SMALL LETTER K WITH STROKE
A743          ; Ll #       LATIN SMALL LETTER K WITH DIAGONAL STROKE
A745          ; Ll #       LATIN SMALL LETTER K WITH STROKE AND DIAGONAL STROKE
A747          ; Ll #       LATIN SMALL LETTER BROKEN L
A749          ; Ll #       LATIN SMALL LETTER L WITH HIGH STROKE
A74B          ; Ll #       LATIN SMALL LETTER O WITH LONG STROKE OVERLAY
A74D          ; Ll #       LATIN SMALL LETTER O WITH LOOP
A74F          ; Ll #       LATIN SMALL LETTER OO
A751          ; Ll #       LATIN SMALL LETTER P WITH STROKE THROUGH DESCENDER
A753          ; Ll #       LATIN SMALL LETTER P WITH FLOURISH
A755          ; Ll #       LATIN SMALL LETTER P WITH SQUIRREL TAIL
A757          ; Ll #       LATIN SMALL LETTER Q WITH STROKE THROUGH DESCENDER
A759          ; Ll #       LATIN SMALL LETTER Q WITH DIAGONAL STROKE
A75B          ; Ll #       LATIN SMALL LETTER R ROTUNDA
A75D          ; Ll #       LATIN SMALL LETTER RUM ROTUNDA
A75F          ; Ll #       LATIN SMALL LETTER V WITH DIAGONAL STROKE
A761          ; Ll #       LATIN SMALL LETTER VY
A763          ; Ll #       LATIN SMALL LETTER VISIGOTHIC Z
A765          ; Ll #       LATIN SMALL LETTER THORN WITH STROKE
A767          ; Ll #       LATIN SMALL LETTER THORN WITH STROKE THROUGH DESCENDER
A769          ; Ll #       LATIN SMALL LETTER VEND
A76B          ; Ll #       LATIN SMALL LETTER ET
A76D          ; Ll #       LATIN SMALL LETTER IS
A76F          ; Ll #       LATIN SMALL LETTER CON
A771..A778    ; Ll #   [8] LATIN SMALL LETTER DUM..LATIN SMALL LETTER UM
A77A          ; Ll #       LATIN SMALL LETTER INSULAR D
A77C          ; Ll #       LATIN SMALL LETTER INSULAR F
A77F          ; Ll #       LATIN SMALL LETTER TURNED INSULAR G
A781          ; Ll #       LATIN SMALL LETTER TURNED L
A783          ; Ll #       LATIN SMALL LETTER INSULAR R
A785          ; Ll #       LATIN SMALL LETTER INSULAR S
A787          ; Ll #       LATIN SMALL LETTER INSULAR T
A78C          ; Ll #       LATIN SMALL LETTER SALTILLO
A78E          ; Ll #       LATIN SMALL LETTER L WITH RETROFLEX HOOK AND BELT
A791          ; Ll #       LATIN SMALL LETTER N WITH DESCENDER
A793..A795    ; Ll #   [3] LATIN SMALL LETTER C WITH BAR..LATIN SMALL LETTER H WITH PALATAL HOOK
A797          ; Ll #       LATIN SMALL LETTER B WITH FLOURISH
A799          ; Ll #       LATIN SMALL LETTER F WITH STROKE
A79B          ; Ll #       LATIN SMALL LETTER VOLAPUK AE
A79D          ; Ll #       LATIN SMALL LETTER VOLAPUK OE
A79F          ; Ll #       LATIN SMALL LETTER VOLAPUK UE
A7A1          ; Ll #       LATIN SMALL LETTER G WITH OBLIQUE STROKE
A7A3          ; Ll #       LATIN SMALL LETTER K WITH OBLIQUE STROKE
A7A5          ; Ll #       LATIN SMALL LETTER N WITH OBLIQUE STROKE
A7A7          ; Ll #       LATIN SMALL LETTER R WITH OBLIQUE STROKE
A7A9          ; Ll #       LATIN SMALL LETTER S WITH OBLIQUE STROKE
A7AF          ; Ll #       LATIN LETTER SMALL CAPITAL Q
A7B5          ; Ll #       LATIN SMALL LETTER BETA
A7B7          ; Ll #       LATIN SMALL LETTER OMEGA
A7B9          ; Ll #       LATIN SMALL LETTER U WITH STROKE
A7BB          ; Ll #       LATIN SMALL LETTER GLOTTAL A
A7BD          ; Ll #       LATIN SMALL LETTER GLOTTAL I
A7BF          ; Ll #       LATIN SMALL LETTER GLOTTAL U
A7C1          ; Ll #       LATIN SMALL LETTER OLD POLISH O
A7C3          ; Ll #       LATIN SMALL LETTER ANGLICANA W
A7C8          ; Ll #       LATIN SMALL LETTER D WITH SHORT STROKE OVERLAY
A7CA          ; Ll #       LATIN SMALL LETTER S WITH SHORT STROKE OVERLAY
A7D1          ; Ll #       LATIN SMALL LETTER CLOSED INSULAR G
A7D3          ; Ll #       LATIN SMALL LETTER DOUBLE THORN
A7D5          ; Ll #       LATIN SMALL LETTER DOUBLE WYNN
A7D7          ; Ll #       LATIN SMALL LETTER MIDDLE SCOTS S
A7D9          ; Ll #       LATIN SMALL LETTER SIGMOID S
A7F6          ; Ll #       LATIN SMALL LETTER REVERSED HALF H
A7FA          ; Ll #       LATIN LETTER SMALL CAPITAL TURNED M
AB30..AB5A    ; Ll #  [43] LATIN SMALL LETTER BARRED ALPHA..LATIN SMALL LETTER Y WITH SHORT RIGHT LEG
AB60..AB68    ; Ll #   [9] LATIN SMALL LETTER SAKHA YAT..LATIN SMALL LETTER TURNED R WITH MIDDLE TILDE
AB70..ABBF    ; Ll #  [80] CHEROKEE SMALL LETTER A..CHEROKEE SMALL LETTER YA
FB00..FB06    ; Ll #   [7] LATIN SMALL LIGATURE FF..LATIN SMALL LIGATURE ST
FB13..FB17    ; Ll #   [5] ARMENIAN SMALL LIGATURE MEN NOW..ARMENIAN SMALL LIGATURE MEN XEH
FF41..FF5A    ; Ll #  [26] FULLWIDTH LATIN SMALL LETTER A..FULLWIDTH LATIN SMALL LETTER Z
10428..1044F  ; Ll #  [40] DESERET SMALL LETTER LONG I..DESERET SMALL LETTER EW
104D8..104FB  ; Ll #  [36] OSAGE SMALL LETTER A..OSAGE SMALL LETTER ZHA
10597..105A1  ; Ll #  [11] VITHKUQI SMALL LETTER A..VITHKUQI SMALL LETTER GA
105A3..105B1  ; Ll #  [15] VITHKUQI SMALL LETTER HA..VITHKUQI SMALL LETTER RE
105B3..105B9  ; Ll #   [7] VITHKUQI SMALL LETTER SE..VITHKUQI SMALL LETTER XE
105BB..105BC  ; Ll #   [2] VITHKUQI SMALL LETTER Y..VITHKUQI SMALL LETTER ZE
10CC0..10CF2  ; Ll #  [51] OLD HUNGARIAN SMALL LETTER A..OLD HUNGARIAN SMALL LETTER US
118C0..118DF  ; Ll #  [32] WARANG CITI SMALL LETTER NGAA..WARANG CITI SMALL LETTER VIYO
16E60..16E7F  ; Ll #  [32] MEDEFAIDRIN SMALL LETTER M..MEDEFAIDRIN SMALL LETTER Y
1D41A..1D433  ; Ll #  [26] MATHEMATICAL BOLD SMALL A..MATHEMATICAL BOLD SMALL Z
1D44E..1D454  ; Ll #   [7] MATHEMATICAL ITALIC SMALL A..MATHEMATICAL ITALIC SMALL G
1D456..1D467  ; Ll #  [18] MATHEMATICAL ITALIC SMALL I..MATHEMATICAL ITALIC SMALL Z
1D482..1D49B  ; Ll #  [26] MATHEMATICAL BOLD ITALIC SMALL A..MATHEMATICAL BOLD ITALIC SMALL Z
1D4B6..1D4B9  ; Ll #   [4] MATHEMATICAL SCRIPT SMALL A..MATHEMATICAL SCRIPT SMALL D
1D4BB         ; Ll #       MATHEMATICAL SCRIPT SMALL F
1D4BD..1D4C3  ; Ll #   [7] MATHEMATICAL SCRIPT SMALL H..MATHEMATICAL SCRIPT SMALL N
1D4C5..1D4CF  ; Ll #  [11] MATHEMATICAL SCRIPT SMALL P..MATHEMATICAL SCRIPT SMALL Z
1D4EA..1D503  ; Ll #  [26] MATHEMATICAL BOLD SCRIPT SMALL A..MATHEMATICAL BOLD SCRIPT SMALL Z
1D51E..1D537  ; Ll #  [26] MATHEMATICAL FRAKTUR SMALL A..MATHEMATICAL FRAKTUR SMALL Z
1D552..1D56B  ; Ll #  [26] MATHEMATICAL DOUBLE-STRUCK SMALL A..MATHEMATICAL DOUBLE-STRUCK SMALL Z
1D586..1D59F  ; Ll #  [26] MATHEMATICAL BOLD FRAKTUR SMALL A..MATHEMATICAL BOLD FRAKTUR SMALL Z
1D5BA..1D5D3  ; Ll #  [26] MATHEMATICAL SANS-SERIF SMALL A..MATHEMATICAL SANS-SERIF SMALL Z
1D5EE..1D607  ; Ll #  [26] MATHEMATICAL SANS-SERIF BOLD SMALL A..MATHEMATICAL SANS-SERIF BOLD SMALL Z
1D622..1D63B  ; Ll #  [26] MATHEMATICAL SANS-SERIF ITALIC SMALL A..MATHEMATICAL SANS-SERIF ITALIC SMALL Z
1D656..1D66F  ; Ll #  [26] MATHEMATICAL SANS-SERIF BOLD ITALIC SMALL A..MATHEMATICAL SANS-SERIF BOLD ITALIC SMALL Z
1D68A..1D6A5  ; Ll #  [28] MATHEMATICAL MONOSPACE SMALL A..MATHEMATICAL ITALIC SMALL DOTLESS J
1D6C2..1D6DA  ; Ll #  [25] MATHEMATICAL BOLD SMALL ALPHA..MATHEMATICAL BOLD SMALL OMEGA
1D6DC..1D6E1  ; Ll #   [6] MATHEMATICAL BOLD EPSILON SYMBOL..MATHEMATICAL BOLD PI SYMBOL
1D6FC..1D714  ; Ll #  [25] MATHEMATICAL ITALIC SMALL ALPHA..MATHEMATICAL ITALIC SMALL OMEGA
1D716..1D71B  ; Ll #   [6] MATHEMATICAL ITALIC EPSILON SYMBOL..MATHEMATICAL ITALIC PI SYMBOL
1D736..1D74E  ; Ll #  [25] MATHEMATICAL BOLD ITALIC SMALL ALPHA..MATHEMATICAL BOLD ITALIC SMALL OMEGA
1D750..1D755  ; Ll #   [6] MATHEMATICAL BOLD ITALIC EPSILON SYMBOL..MATHEMATICAL BOLD ITALIC PI SYMBOL
1D770..1D788  ; Ll #  [25] MATHEMATICAL SANS-SERIF BOLD SMALL ALPHA..MATHEMATICAL SANS-SERIF BOLD SMALL OMEGA
1D78A..1D78F  ; Ll #   [6] MATHEMATICAL SANS-SERIF BOLD EPSILON SYMBOL..MATHEMATICAL SANS-SERIF BOLD PI SYMBOL
1D7AA..1D7C2  ; Ll #  [25] MATHEMATICAL SANS-SERIF BOLD ITALIC SMALL ALPHA..MATHEMATICAL SANS-SERIF BOLD ITALIC SMALL OMEGA
1D7C4..1D7C9  ; Ll #   [6] MATHEMATICAL SANS-SERIF BOLD ITALIC EPSILON SYMBOL..MATHEMATICAL SANS-SERIF BOLD ITALIC PI SYMBOL
1D7CB         ; Ll #       MATHEMATICAL BOLD SMALL DIGAMMA
1DF00..1DF09  ; Ll #  [10] LATIN SMALL LETTER FENG DIGRAPH WITH TRILL..LATIN SMALL LETTER T WITH HOOK AND RETROFLEX HOOK
1DF0B..1DF1E  ; Ll #  [20] LATIN SMALL LETTER ESH WITH DOUBLE BAR..LATIN SMALL LETTER S WITH CURL
1DF25..1DF2A  ; Ll #   [6] LATIN SMALL LETTER D WITH MID-HEIGHT LEFT HOOK..LATIN SMALL LETTER T WITH MID-HEIGHT LEFT HOOK
1E922..1E943  ; Ll #  [34] ADLAM SMALL LETTER ALIF..ADLAM SMALL LETTER SHA

# Total code points: 2233

# ================================================

# General_Category=Titlecase_Letter

01C5          ; Lt #       LATIN CAPITAL LETTER D WITH SMALL LETTER Z WITH CARON
01C8          ; Lt #       LATIN CAPITAL LETTER L WITH SMALL LETTER J
01CB          ; Lt #       LATIN CAPITAL LETTER N WITH SMALL LETTER J
01F2          ; Lt #       LATIN CAPITAL LETTER D WITH SMALL LETTER Z
1F88..1F8F    ; Lt #   [8] GREEK CAPITAL LETTER ALPHA WITH PSILI AND PROSGEGRAMMENI..GREEK CAPITAL LETTER ALPHA WITH DASIA AND PERISPOMENI AND PROSGEGRAMMENI
1F98..1F9F    ; Lt #   [8] GREEK CAPITAL LETTER ETA WITH PSILI AND PROSGEGRAMMENI..GREEK CAPITAL LETTER ETA WITH DASIA AND PERISPOMENI AND PROSGEGRAMMENI
1FA8..1FAF    ; Lt #   [8] GREEK CAPITAL LETTER OMEGA WITH PSILI AND PROSGEGRAMMENI..GREEK CAPITAL LETTER OMEGA WITH DASIA AND PERISPOMENI AND PROSGEGRAMMENI
1FBC          ; Lt #       GREEK CAPITAL LETTER ALPHA WITH PROSGEGRAMMENI
1FCC          ; Lt #       GREEK CAPITAL LETTER ETA WITH PROSGEGRAMMENI
1FFC          ; Lt #       GREEK CAPITAL LETTER OMEGA WITH PROSGEGRAMMENI

# Total code points: 31

# ================================================

# General_Category=Modifier_Letter

02B0..02C1    ; Lm #  [18] MODIFIER LETTER SMALL H..MODIFIER LETTER REVERSED GLOTTAL STOP
02C6..02D1    ; Lm #  [12] MODIFIER LETTER CIRCUMFLEX ACCENT..MODIFIER LETTER HALF TRIANGULAR COLON
02E0..02E4    ; Lm #   [5] MODIFIER LETTER SMALL GAMMA..MODIFIER LETTER SMALL REVERSED GLOTTAL STOP
02EC          ; Lm #       MODIFIER LETTER VOICING
02EE          ; Lm #       MODIFIER LETTER DOUBLE APOSTROPHE
0374          ; Lm #       GREEK NUMERAL SIGN
037A          ; Lm #       GREEK YPOGEGRAMMENI
0559          ; Lm #       ARMENIAN MODIFIER LETTER LEFT HALF RING
0640          ; Lm #       ARABIC TATWEEL
06E5..06E6    ; Lm #   [2] ARABIC SMALL WAW..ARABIC SMALL YEH
07F4..07F5    ; Lm #   [2] NKO HIGH TONE APOSTROPHE..NKO LOW TONE APOSTROPHE
07FA          ; Lm #       NKO LAJANYALAN
081A          ; Lm #       SAMARITAN MODIFIER LETTER EPENTHETIC YUT
0824          ; Lm #       SAMARITAN MODIFIER LETTER SHORT A
0828          ; Lm #       SAMARITAN MODIFIER LETTER I
08C9          ; Lm #       ARABIC SMALL FARSI YEH
0971          ; Lm #       DEVANAGARI SIGN HIGH SPACING DOT
0E46          ; Lm #       THAI CHARACTER MAIYAMOK
0EC6          ; Lm #       LAO KO LA
10FC          ; Lm #       MODIFIER LETTER GEORGIAN NAR
17D7          ; Lm #       KHMER SIGN LEK TOO
1843          ; Lm #       MONGOLIAN LETTER TODO LONG VOWEL SIGN
1AA7          ; Lm #       TAI THAM SIGN MAI YAMOK
1C78..1C7D    ; Lm #   [6] OL CHIKI MU TTUDDAG..OL CHIKI AHAD
1D2C..1D6A    ; Lm #  [63] MODIFIER LETTER CAPITAL A..GREEK SUBSCRIPT SMALL LETTER CHI
1D78          ; Lm #       MODIFIER LETTER CYRILLIC EN
1D9B..1DBF    ; Lm #  [37] MODIFIER LETTER SMALL TURNED ALPHA..MODIFIER LETTER SMALL THETA
2071          ; Lm #       SUPERSCRIPT LATIN SMALL LETTER I
207F          ; Lm #       SUPERSCRIPT LATIN SMALL LETTER N
2090..209C    ; Lm #  [13] LATIN SUBSCRIPT SMALL LETTER A..LATIN SUBSCRIPT SMALL LETTER T
2C7C..2C7D    ; Lm #   [2] LATIN SUBSCRIPT SMALL LETTER J..MODIFIER LETTER CAPITAL V
2D6F          ; Lm #       TIFINAGH MODIFIER LETTER LABIALIZATION MARK
2E2F          ; Lm #       VERTICAL TILDE
3005          ; Lm #       IDEOGRAPHIC ITERATION MARK
3031..3035    ; Lm #   [5] VERTICAL KANA REPEAT MARK..VERTICAL KANA REPEAT MARK LOWER HALF
303B          ; Lm #       VERTICAL IDEOGRAPHIC ITERATION MARK
309D..309E    ; Lm #   [2] HIRAGANA ITERATION MARK..HIRAGANA VOICED ITERATION MARK
30FC..30FE    ; Lm #   [3] KATAKANA-HIRAGANA PROLONGED SOUND MARK..KATAKANA VOICED ITERATION MARK
A015          ; Lm #       YI SYLLABLE WU
A4F8..A4FD    ; Lm #   [6] LISU LETTER TONE MYA TI..LISU LETTER TONE MYA JEU
A60C          ; Lm #       VAI SYLLABLE LENGTHENER
A67F          ; Lm #       CYRILLIC PAYEROK
A69C..A69D    ; Lm #   [2] MODIFIER LETTER CYRILLIC HARD SIGN..MODIFIER LETTER CYRILLIC SOFT SIGN
A717..A71F    ; Lm #   [9] MODIFIER LETTER DOT VERTICAL BAR..MODIFIER LETTER LOW INVERTED EXCLAMATION MARK
A770          ; Lm #       MODIFIER LETTER US
A788          ; Lm #       MODIFIER LETTER LOW CIRCUMFLEX ACCENT
A7F2..A7F4    ; Lm #   [3] MODIFIER LETTER CAPITAL C..MODIFIER LETTER CAPITAL Q
A7F8..A7F9    ; Lm #   [2] MODIFIER LETTER CAPITAL H WITH STROKE..MODIFIER LETTER SMALL LIGATURE OE
A9CF          ; Lm #       JAVANESE PANGRANGKEP
A9E6          ; Lm #       MYANMAR MODIFIER LETTER SHAN REDUPLICATION
AA70          ; Lm #       MYANMAR MODIFIER LETTER KHAMTI REDUPLICATION
AADD          ; Lm #       TAI VIET SYMBOL SAM
AAF3..AAF4    ; Lm #   [2] MEETEI MAYEK SYLLABLE REPETITION MARK..MEETEI MAYEK WORD REPETITION MARK
AB5C..AB5F    ; Lm #   [4] MODIFIER LETTER SMALL HENG..MODIFIER LETTER SMALL U WITH LEFT HOOK
AB69          ; Lm #       MODIFIER LETTER SMALL TURNED W
FF70          ; Lm #       HALFWIDTH KATAKANA-HIRAGANA PROLONGED SOUND MARK
FF9E..FF9F    ; Lm #   [2] HALFWIDTH KATAKANA VOICED SOUND MARK..HALFWIDTH KATAKANA SEMI-VOICED SOUND MARK
10780..10785  ; Lm #   [6] MODIFIER LETTER SMALL CAPITAL AA..MODIFIER LETTER SMALL B WITH HOOK
10787..107B0  ; Lm #  [42] MODIFIER LETTER SMALL DZ DIGRAPH..MODIFIER LETTER SMALL V WITH RIGHT HOOK
107B2..107BA  ; Lm #   [9] MODIFIER LETTER SMALL CAPITAL Y..MODIFIER LETTER SMALL S WITH CURL
16B40..16B43  ; Lm #   [4] PAHAWH HMONG SIGN VOS SEEV..PAHAWH HMONG SIGN IB YAM
16F93..16F9F  ; Lm #  [13] MIAO LETTER TONE-2..MIAO LETTER REFORMED TONE-8
16FE0..16FE1  ; Lm #   [2] TANGUT ITERATION MARK..NUSHU ITERATION MARK
16FE3         ; Lm #       OLD CHINESE ITERATION MARK
1AFF0..1AFF3  ; Lm #   [4] KATAKANA LETTER MINNAN TONE-2..KATAKANA LETTER MINNAN TONE-5
1AFF5..1AFFB  ; Lm #   [7] KATAKANA LETTER MINNAN TONE-7..KATAKANA LETTER MINNAN NASALIZED TONE-5
1AFFD..1AFFE  ; Lm #   [2] KATAKANA LETTER MINNAN NASALIZED TONE-7..KATAKANA LETTER MINNAN NASALIZED TONE-8
1E030..1E06D  ; Lm #  [62] MODIFIER LETTER CYRILLIC SMALL A..MODIFIER LETTER CYRILLIC SMALL STRAIGHT U WITH STROKE
1E137..1E13D  ; Lm #   [7] NYIAKENG PUACHUE HMONG SIGN FOR PERSON..NYIAKENG PUACHUE HMONG SYLLABLE LENGTHENER
1E4EB         ; Lm #       NAG MUNDARI SIGN OJOD
1E94B         ; Lm #       ADLAM NASALIZATION MARK

# Total code points: 397

# ================================================

# General_Category=Other_Letter

00AA          ; Lo #       FEMININE ORDINAL INDICATOR
00BA          ; Lo #       MASCULINE ORDINAL INDICATOR
01BB          ; Lo #       LATIN LETTER TWO WITH STROKE
01C0..01C3    ; Lo #   [4] LATIN LETTER DENTAL CLICK..LATIN LETTER RETROFLEX CLICK
0294          ; Lo #       LATIN LETTER GLOTTAL STOP
05D0..05EA    ; Lo #  [27] HEBREW LETTER ALEF..HEBREW LETTER TAV
05EF..05F2    ; Lo #   [4] HEBREW YOD TRIANGLE..HEBREW LIGATURE YIDDISH DOUBLE YOD
0620..063F    ; Lo #  [32] ARABIC LETTER KASHMIRI YEH..ARABIC LETTER FARSI YEH WITH THREE DOTS ABOVE
0641..064A    ; Lo #  [10] ARABIC LETTER FEH..ARABIC LETTER YEH
066E..066F    ; Lo #   [2] ARABIC LETTER DOTLESS BEH..ARABIC LETTER DOTLESS QAF
0671..06D3    ; Lo #  [99] ARABIC LETTER ALEF WASLA..ARABIC LETTER YEH BARREE WITH HAMZA ABOVE
06D5          ; Lo #       ARABIC LETTER AE
06EE..06EF    ; Lo #   [2] ARABIC LETTER DAL WITH INVERTED V..ARABIC LETTER REH WITH INVERTED V
06FA..06FC    ; Lo #   [3] ARABIC LETTER SHEEN WITH DOT BELOW..ARABIC LETTER GHAIN WITH DOT BELOW
06FF          ; Lo #       ARABIC LETTER HEH WITH INVERTED V
0710          ; Lo #       SYRIAC LETTER ALAPH
0712..072F    ; Lo #  [30] SYRIAC LETTER BETH..SYRIAC LETTER PERSIAN DHALATH
074D..07A5    ; Lo #  [89] SYRIAC LETTER SOGDIAN ZHAIN..THAANA LETTER WAAVU
07B1          ; Lo #       THAANA LETTER NAA
07CA..07EA    ; Lo #  [33] NKO LETTER A..NKO LETTER JONA RA
0800..0815    ; Lo #  [22] SAMARITAN LETTER ALAF..SAMARITAN LETTER TAAF
0840..0858    ; Lo #  [25] MANDAIC LETTER HALQA..MANDAIC LETTER AIN
0860..086A    ; Lo #  [11] SYRIAC LETTER MALAYALAM NGA..SYRIAC LETTER MALAYALAM SSA
0870..0887    ; Lo #  [24] ARABIC LETTER ALEF WITH ATTACHED FATHA..ARABIC BASELINE ROUND DOT
0889..088E    ; Lo #   [6] ARABIC LETTER NOON WITH INVERTED SMALL V..ARABIC VERTICAL TAIL
08A0..08C8    ; Lo #  [41] ARABIC LETTER BEH WITH SMALL V BELOW..ARABIC LETTER GRAF
0904..0939    ; Lo #  [54] DEVANAGARI LETTER SHORT A..DEVANAGARI LETTER HA
093D          ; Lo #       DEVANAGARI SIGN AVAGRAHA
0950          ; Lo #       DEVANAGARI OM
0958..0961    ; Lo #  [10] DEVANAGARI LETTER QA..DEVANAGARI LETTER VOCALIC LL
0972..0980    ; Lo #  [15] DEVANAGARI LETTER CANDRA A..BENGALI ANJI
0985..098C    ; Lo #   [8] BENGALI LETTER A..BENGALI LETTER VOCALIC L
098F..0990    ; Lo #   [2] BENGALI LETTER E..BENGALI LETTER AI
0993..09A8    ; Lo #  [22] BENGALI LETTER O..BENGALI LETTER NA
09AA..09B0    ; Lo #   [7] BENGALI LETTER PA..BENGALI LETTER RA
09B2          ; Lo #       BENGALI LETTER LA
09B6..09B9    ; Lo #   [4] BENGALI LETTER SHA..BENGALI LETTER HA
09BD          ; Lo #       BENGALI SIGN AVAGRAHA
09CE          ; Lo #       BENGALI LETTER KHANDA TA
09DC..09DD    ; Lo #   [2] BENGALI LETTER RRA..BENGALI LETTER RHA
09DF..09E1    ; Lo #   [3] BENGALI LETTER YYA..BENGALI LETTER VOCALIC LL
09F0..09F1    ; Lo #   [2] BENGALI LETTER RA WITH MIDDLE DIAGONAL..BENGALI LETTER RA WITH LOWER DIAGONAL
09FC          ; Lo #       BENGALI LETTER VEDIC ANUSVARA
0A05..0A0A    ; Lo #   [6] GURMUKHI LETTER A..GURMUKHI LETTER UU
0A0F..0A10    ; Lo #   [2] GURMUKHI LETTER EE..GURMUKHI LETTER AI
0A13..0A28    ; Lo #  [22] GURMUKHI LETTER OO..GURMUKHI LETTER NA
0A2A..0A30    ; Lo #   [7] GURMUKHI LETTER PA..GURMUKHI LETTER RA
0A32..0A33    ; Lo #   [2] GURMUKHI LETTER LA..GURMUKHI LETTER LLA
0A35..0A36    ; Lo #   [2] GURMUKHI LETTER VA..GURMUKHI LETTER SHA
0A38..0A39    ; Lo #   [2] GURMUKHI LETTER SA..GURMUKHI LETTER HA
0A59..0A5C    ; Lo #   [4] GURMUKHI LETTER KHHA..GURMUKHI LETTER RRA
0A5E          ; Lo #       GURMUKHI LETTER FA
0A72..0A74    ; Lo #   [3] GURMUKHI IRI..GURMUKHI EK ONKAR
0A85..0A8D    ; Lo #   [9] GUJARATI LETTER A..GUJARATI VOWEL CANDRA E
0A8F..0A91    ; Lo #   [3] GUJARATI LETTER E..GUJARATI VOWEL CANDRA O
0A93..0AA8    ; Lo #  [22] GUJARATI LETTER O..GUJARATI LETTER NA
0AAA..0AB0    ; Lo #   [7] GUJARATI LETTER PA..GUJARATI LETTER RA
0AB2..0AB3    ; Lo #   [2] GUJARATI LETTER LA..GUJARATI LETTER LLA
0AB5..0AB9    ; Lo #   [5] GUJARATI LETTER VA..GUJARATI LETTER HA
0ABD          ; Lo #       GUJARATI SIGN AVAGRAHA
0AD0          ; Lo #       GUJARATI OM
0AE0..0AE1    ; Lo #   [2] GUJARATI LETTER VOCALIC RR..GUJARATI LETTER VOCALIC LL
0AF9          ; Lo #       GUJARATI LETTER ZHA
0B05..0B0C    ; Lo #   [8] ORIYA LETTER A..ORIYA LETTER VOCALIC L
0B0F..0B10    ; Lo #   [2] ORIYA LETTER E..ORIYA LETTER AI
0B13..0B28    ; Lo #  [22] ORIYA LETTER O..ORIYA LETTER NA
0B2A..0B30    ; Lo #   [7] ORIYA LETTER PA..ORIYA LETTER RA
0B32..0B33    ; Lo #   [2] ORIYA LETTER LA..ORIYA LETTER LLA
0B35..0B39    ; Lo #   [5] ORIYA LETTER VA..ORIYA LETTER HA
0B3D          ; Lo #       ORIYA SIGN AVAGRAHA
0B5C..0B5D    ; Lo #   [2] ORIYA LETTER RRA..ORIYA LETTER RHA
0B5F..0B61    ; Lo #   [3] ORIYA LETTER YYA..ORIYA LETTER VOCALIC LL
0B71          ; Lo #       ORIYA LETTER WA
0B83          ; Lo #       TAMIL SIGN VISARGA
0B85..0B8A    ; Lo #   [6] TAMIL LETTER A..TAMIL LETTER UU
0B8E..0B90    ; Lo #   [3] TAMIL LETTER E..TAMIL LETTER AI
0B92..0B95    ; Lo #   [4] TAMIL LETTER O..TAMIL LETTER KA
0B99..0B9A    ; Lo #   [2] TAMIL LETTER NGA..TAMIL LETTER CA
0B9C          ; Lo #       TAMIL LETTER JA
0B9E..0B9F    ; Lo #   [2] TAMIL LETTER NYA..TAMIL LETTER TTA
0BA3..0BA4    ; Lo #   [2] TAMIL LETTER NNA..TAMIL LETTER TA
0BA8..0BAA    ; Lo #   [3] TAMIL LETTER NA..TAMIL LETTER PA
0BAE..0BB9    ; Lo #  [12] TAMIL LETTER MA..TAMIL LETTER HA
0BD0          ; Lo #       TAMIL OM
0C05..0C0C    ; Lo #   [8] TELUGU LETTER A..TELUGU LETTER VOCALIC L
0C0E..0C10    ; Lo #   [3] TELUGU LETTER E..TELUGU LETTER AI
0C12..0C28    ; Lo #  [23] TELUGU LETTER O..TELUGU LETTER NA
0C2A..0C39    ; Lo #  [16] TELUGU LETTER PA..TELUGU LETTER HA
0C3D          ; Lo #       TELUGU SIGN AVAGRAHA
0C58..0C5A    ; Lo #   [3] TELUGU LETTER TSA..TELUGU LETTER RRRA
0C5D          ; Lo #       TELUGU LETTER NAKAARA POLLU
0C60..0C61    ; Lo #   [2] TELUGU LETTER VOCALIC RR..TELUGU LETTER VOCALIC LL
0C80          ; Lo #       KANNADA SIGN SPACING CANDRABINDU
0C85..0C8C    ; Lo #   [8] KANNADA LETTER A..KANNADA LETTER VOCALIC L
0C8E..0C90    ; Lo #   [3] KANNADA LETTER E..KANNADA LETTER AI
0C92..0CA8    ; Lo #  [23] KANNADA LETTER O..KANNADA LETTER NA
0CAA..0CB3    ; Lo #  [10] KANNADA LETTER PA..KANNADA LETTER LLA
0CB5..0CB9    ; Lo #   [5] KANNADA LETTER VA..KANNADA LETTER HA
0CBD          ; Lo #       KANNADA SIGN AVAGRAHA
0CDD..0CDE    ; Lo #   [2] KANNADA LETTER NAKAARA POLLU..KANNADA LETTER FA
0CE0..0CE1    ; Lo #   [2] KANNADA LETTER VOCALIC RR..KANNADA LETTER VOCALIC LL
0CF1..0CF2    ; Lo #   [2] KANNADA SIGN JIHVAMULIYA..KANNADA SIGN UPADHMANIYA
0D04..0D0C    ; Lo #   [9] MALAYALAM LETTER VEDIC ANUSVARA..MALAYALAM LETTER VOCALIC L
0D0E..0D10    ; Lo #   [3] MALAYALAM LETTER E..MALAYALAM LETTER AI
0D12..0D3A    ; Lo #  [41] MALAYALAM LETTER O..MALAYALAM LETTER TTTA
0D3D          ; Lo #       MALAYALAM SIGN AVAGRAHA
0D4E          ; Lo #       MALAYALAM LETTER DOT REPH
0D54..0D56    ; Lo #   [3] MALAYALAM LETTER CHILLU M..MALAYALAM LETTER CHILLU LLL
0D5F..0D61    ; Lo #   [3] MALAYALAM LETTER ARCHAIC II..MALAYALAM LETTER VOCALIC LL
0D7A..0D7F    ; Lo #   [6] MALAYALAM LETTER CHILLU NN..MALAYALAM LETTER CHILLU K
0D85..0D96    ; Lo #  [18] SINHALA LETTER AYANNA..SINHALA LETTER AUYANNA
0D9A..0DB1    ; Lo #  [24] SINHALA LETTER ALPAPRAANA KAYANNA..SINHALA LETTER DANTAJA NAYANNA
0DB3..0DBB    ; Lo #   [9] SINHALA LETTER SANYAKA DAYANNA..SINHALA LETTER RAYANNA
0DBD          ; Lo #       SINHALA LETTER DANTAJA LAYANNA
0DC0..0DC6    ; Lo #   [7] SINHALA LETTER VAYANNA..SINHALA LETTER FAYANNA
0E01..0E30    ; Lo #  [48] THAI CHARACTER KO KAI..THAI CHARACTER SARA A
0E32..0E33    ; Lo #   [2] THAI CHARACTER SARA AA..THAI CHARACTER SARA AM
0E40..0E45    ; Lo #   [6] THAI CHARACTER SARA E..THAI CHARACTER LAKKHANGYAO
0E81..0E82    ; Lo #   [2] LAO LETTER KO..LAO LETTER KHO SUNG
0E84          ; Lo #       LAO LETTER KHO TAM
0E86..0E8A    ; Lo #   [5] LAO LETTER PALI GHA..LAO LETTER SO TAM
0E8C..0EA3    ; Lo #  [24] LAO LETTER PALI JHA..LAO LETTER LO LING
0EA5          ; Lo #       LAO LETTER LO LOOT
0EA7..0EB0    ; Lo #  [10] LAO LETTER WO..LAO VOWEL SIGN A
0EB2..0EB3    ; Lo #   [2] LAO VOWEL SIGN AA..LAO VOWEL SIGN AM
0EBD          ; Lo #       LAO SEMIVOWEL SIGN NYO
0EC0..0EC4    ; Lo #   [5] LAO VOWEL SIGN E..LAO VOWEL SIGN AI
0EDC..0EDF    ; Lo #   [4] LAO HO NO..LAO LETTER KHMU NYO
0F00          ; Lo #       TIBETAN SYLLABLE OM
0F40..0F47    ; Lo #   [8] TIBETAN LETTER KA..TIBETAN LETTER JA
0F49..0F6C    ; Lo #  [36] TIBETAN LETTER NYA..TIBETAN LETTER RRA
0F88..0F8C    ; Lo #   [5] TIBETAN SIGN LCE TSA CAN..TIBETAN SIGN INVERTED MCHU CAN
1000..102A    ; Lo #  [43] MYANMAR LETTER KA..MYANMAR LETTER AU
103F          ; Lo #       MYANMAR LETTER GREAT SA
1050..1055    ; Lo #   [6] MYANMAR LETTER SHA..MYANMAR LETTER VOCALIC LL
105A..105D    ; Lo #   [4] MYANMAR LETTER MON NGA..MYANMAR LETTER MON BBE
1061          ; Lo #       MYANMAR LETTER SGAW KAREN SHA
1065..1066    ; Lo #   [2] MYANMAR LETTER WESTERN PWO KAREN THA..MYANMAR LETTER WESTERN PWO KAREN PWA
106E..1070    ; Lo #   [3] MYANMAR LETTER EASTERN PWO KAREN NNA..MYANMAR LETTER EASTERN PWO KAREN GHWA
1075..1081    ; Lo #  [13] MYANMAR LETTER SHAN KA..MYANMAR LETTER SHAN HA
108E          ; Lo #       MYANMAR LETTER RUMAI PALAUNG FA
1100..1248    ; Lo # [329] HANGUL CHOSEONG KIYEOK..ETHIOPIC SYLLABLE QWA
124A..124D    ; Lo #   [4] ETHIOPIC SYLLABLE QWI..ETHIOPIC SYLLABLE QWE
1250..1256    ; Lo #   [7] ETHIOPIC SYLLABLE QHA..ETHIOPIC SYLLABLE QHO
1258          ; Lo #       ETHIOPIC SYLLABLE QHWA
125A..125D    ; Lo #   [4] ETHIOPIC SYLLABLE QHWI..ETHIOPIC SYLLABLE QHWE
1260..1288    ; Lo #  [41] ETHIOPIC SYLLABLE BA..ETHIOPIC SYLLABLE XWA
128A..128D    ; Lo #   [4] ETHIOPIC SYLLABLE XWI..ETHIOPIC SYLLABLE XWE
1290..12B0    ; Lo #  [33] ETHIOPIC SYLLABLE NA..ETHIOPIC SYLLABLE KWA
12B2..12B5    ; Lo #   [4] ETHIOPIC SYLLABLE KWI..ETHIOPIC SYLLABLE KWE
12B8..12BE    ; Lo #   [7] ETHIOPIC SYLLABLE KXA..ETHIOPIC SYLLABLE KXO
12C0          ; Lo #       ETHIOPIC SYLLABLE KXWA
12C2..12C5    ; Lo #   [4] ETHIOPIC SYLLABLE KXWI..ETHIOPIC SYLLABLE KXWE
12C8..12D6    ; Lo #  [15] ETHIOPIC SYLLABLE WA..ETHIOPIC SYLLABLE PHARYNGEAL O
12D8..1310    ; Lo #  [57] ETHIOPIC SYLLABLE ZA..ETHIOPIC SYLLABLE GWA
1312..1315    ; Lo #   [4] ETHIOPIC SYLLABLE GWI..ETHIOPIC SYLLABLE GWE
1318..135A    ; Lo #  [67] ETHIOPIC SYLLABLE GGA..ETHIOPIC SYLLABLE FYA
1380..138F    ; Lo #  [16] ETHIOPIC SYLLABLE SEBATBEIT MWA..ETHIOPIC SYLLABLE PWE
1401..166C    ; Lo # [620] CANADIAN SYLLABICS E..CANADIAN SYLLABICS CARRIER TTSA
166F..167F    ; Lo #  [17] CANADIAN SYLLABICS QAI..CANADIAN SYLLABICS BLACKFOOT W
1681..169A    ; Lo #  [26] OGHAM LETTER BEITH..OGHAM LETTER PEITH
16A0..16EA    ; Lo #  [75] RUNIC LETTER FEHU FEOH FE F..RUNIC LETTER X
16F1..16F8    ; Lo #   [8] RUNIC LETTER K..RUNIC LETTER FRANKS CASKET AESC
1700..1711    ; Lo #  [18] TAGALOG LETTER A..TAGALOG LETTER HA
171F..1731    ; Lo #  [19] TAGALOG LETTER ARCHAIC RA..HANUNOO LETTER HA
1740..1751    ; Lo #  [18] BUHID LETTER A..BUHID LETTER HA
1760..176C    ; Lo #  [13] TAGBANWA LETTER A..TAGBANWA LETTER YA
176E..1770    ; Lo #   [3] TAGBANWA LETTER LA..TAGBANWA LETTER SA
1780..17B3    ; Lo #  [52] KHMER LETTER KA..KHMER INDEPENDENT VOWEL QAU
17DC          ; Lo #       KHMER SIGN AVAKRAHASANYA
1820..1842    ; Lo #  [35] MONGOLIAN LETTER A..MONGOLIAN LETTER CHI
1844..1878    ; Lo #  [53] MONGOLIAN LETTER TODO E..MONGOLIAN LETTER CHA WITH TWO DOTS
1880..1884    ; Lo #   [5] MONGOLIAN LETTER ALI GALI ANUSVARA ONE..MONGOLIAN LETTER ALI GALI INVERTED UBADAMA
1887..18A8    ; Lo #  [34] MONGOLIAN LETTER ALI GALI A..MONGOLIAN LETTER MANCHU ALI GALI BHA
18AA          ; Lo #       MONGOLIAN LETTER MANCHU ALI GALI LHA
18B0..18F5    ; Lo #  [70] CANADIAN SYLLABICS OY..CANADIAN SYLLABICS CARRIER DENTAL S
1900..191E    ; Lo #  [31] LIMBU VOWEL-CARRIER LETTER..LIMBU LETTER TRA
1950..196D    ; Lo #  [30] TAI LE LETTER KA..TAI LE LETTER AI
1970..1974    ; Lo #   [5] TAI LE LETTER TONE-2..TAI LE LETTER TONE-6
1980..19AB    ; Lo #  [44] NEW TAI LUE LETTER HIGH QA..NEW TAI LUE LETTER LOW SUA
19B0..19C9    ; Lo #  [26] NEW TAI LUE VOWEL SIGN VOWEL SHORTENER..NEW TAI LUE TONE MARK-2
1A00..1A16    ; Lo #  [23] BUGINESE LETTER KA..BUGINESE LETTER HA
1A20..1A54    ; Lo #  [53] TAI THAM LETTER HIGH KA..TAI THAM LETTER GREAT SA
1B05..1B33    ; Lo #  [47] BALINESE LETTER AKARA..BALINESE LETTER HA
1B45..1B4C    ; Lo #   [8] BALINESE LETTER KAF SASAK..BALINESE LETTER ARCHAIC JNYA
1B83..1BA0    ; Lo #  [30] SUNDANESE LETTER A..SUNDANESE LETTER HA
1BAE..1BAF    ; Lo #   [2] SUNDANESE LETTER KHA..SUNDANESE LETTER SYA
1BBA..1BE5    ; Lo #  [44] SUNDANESE AVAGRAHA..BATAK LETTER U
1C00..1C23    ; Lo #  [36] LEPCHA LETTER KA..LEPCHA LETTER A
1C4D..1C4F    ; Lo #   [3] LEPCHA LETTER TTA..LEPCHA LETTER DDA
1C5A..1C77    ; Lo #  [30] OL CHIKI LETTER LA..OL CHIKI LETTER OH
1CE9..1CEC    ; Lo #   [4] VEDIC SIGN ANUSVARA ANTARGOMUKHA..VEDIC SIGN ANUSVARA VAMAGOMUKHA WITH TAIL
1CEE..1CF3    ; Lo #   [6] VEDIC SIGN HEXIFORM LONG ANUSVARA..VEDIC SIGN ROTATED ARDHAVISARGA
1CF5..1CF6    ; Lo #   [2] VEDIC SIGN JIHVAMULIYA..VEDIC SIGN UPADHMANIYA
1CFA          ; Lo #       VEDIC SIGN DOUBLE ANUSVARA ANTARGOMUKHA
2135..2138    ; Lo #   [4] ALEF SYMBOL..DALET SYMBOL
2D30..2D67    ; Lo #  [56] TIFINAGH LETTER YA..TIFINAGH LETTER YO
2D80..2D96    ; Lo #  [23] ETHIOPIC SYLLABLE LOA..ETHIOPIC SYLLABLE GGWE
2DA0..2DA6    ; Lo #   [7] ETHIOPIC SYLLABLE SSA..ETHIOPIC SYLLABLE SSO
2DA8..2DAE    ; Lo #   [7] ETHIOPIC SYLLABLE CCA..ETHIOPIC SYLLABLE CCO
2DB0..2DB6    ; Lo #   [7] ETHIOPIC SYLLABLE ZZA..ETHIOPIC SYLLABLE ZZO
2DB8..2DBE    ; Lo #   [7] ETHIOPIC SYLLABLE CCHA..ETHIOPIC SYLLABLE CCHO
2DC0..2DC6    ; Lo #   [7] ETHIOPIC SYLLABLE QYA..ETHIOPIC SYLLABLE QYO
2DC8..2DCE    ; Lo #   [7] ETHIOPIC SYLLABLE KYA..ETHIOPIC SYLLABLE KYO
2DD0..2DD6    ; Lo #   [7] ETHIOPIC SYLLABLE XYA..ETHIOPIC SYLLABLE XYO
2DD8..2DDE    ; Lo #   [7] ETHIOPIC SYLLABLE GYA..ETHIOPIC SYLLABLE GYO
3006          ; Lo #       IDEOGRAPHIC CLOSING MARK
303C          ; Lo #       MASU MARK
3041..3096    ; Lo #  [86] HIRAGANA LETTER SMALL A..HIRAGANA LETTER SMALL KE
309F          ; Lo #       HIRAGANA DIGRAPH YORI
30A1..30FA    ; Lo #  [90] KATAKANA LETTER SMALL A..KATAKANA LETTER VO
30FF          ; Lo #       KATAKANA DIGRAPH KOTO
3105..312F    ; Lo #  [43] BOPOMOFO LETTER B..BOPOMOFO LETTER NN
3131..318E    ; Lo #  [94] HANGUL LETTER KIYEOK..HANGUL LETTER ARAEAE
31A0..31BF    ; Lo #  [32] BOPOMOFO LETTER BU..BOPOMOFO LETTER AH
31F0..31FF    ; Lo #  [16] KATAKANA LETTER SMALL KU..KATAKANA LETTER SMALL RO
3400..4DBF    ; Lo # [6592] CJK UNIFIED IDEOGRAPH-3400..CJK UNIFIED IDEOGRAPH-4DBF
4E00..A014    ; Lo # [21013] CJK UNIFIED IDEOGRAPH-4E00..YI SYLLABLE E
A016..A48C    ; Lo # [1143] YI SYLLABLE BIT..YI SYLLABLE YYR
A4D0..A4F7    ; Lo #  [40] LISU LETTER BA..LISU LETTER OE
A500..A60B    ; Lo # [268] VAI SYLLABLE EE..VAI SYLLABLE NG
A610..A61F    ; Lo #  [16] VAI SYLLABLE NDOLE FA..VAI SYMBOL JONG
A62A..A62B    ; Lo #   [2] VAI SYLLABLE NDOLE MA..VAI SYLLABLE NDOLE DO
A66E          ; Lo #       CYRILLIC LETTER MULTIOCULAR O
A6A0..A6E5    ; Lo #  [70] BAMUM LETTER A..BAMUM LETTER KI
A78F          ; Lo #       LATIN LETTER SINOLOGICAL DOT
A7F7          ; Lo #       LATIN EPIGRAPHIC LETTER SIDEWAYS I
A7FB..A801    ; Lo #   [7] LATIN EPIGRAPHIC LETTER REVERSED F..SYLOTI NAGRI LETTER I
A803..A805    ; Lo #   [3] SYLOTI NAGRI LETTER U..SYLOTI NAGRI LETTER O
A807..A80A    ; Lo #   [4] SYLOTI NAGRI LETTER KO..SYLOTI NAGRI LETTER GHO
A80C..A822    ; Lo #  [23] SYLOTI NAGRI LETTER CO..SYLOTI NAGRI LETTER HO
A840..A873    ; Lo #  [52] PHAGS-PA LETTER KA..PHAGS-PA LETTER CANDRABINDU
A882..A8B3    ; Lo #  [50] SAURASHTRA LETTER A..SAURASHTRA LETTER LLA
A8F2..A8F7    ; Lo #   [6] DEVANAGARI SIGN SPACING CANDRABINDU..DEVANAGARI SIGN CANDRABINDU AVAGRAHA
A8FB          ; Lo #       DEVANAGARI HEADSTROKE
A8FD..A8FE    ; Lo #   [2] DEVANAGARI JAIN OM..DEVANAGARI LETTER AY
A90A..A925    ; Lo #  [28] KAYAH LI LETTER KA..KAYAH LI LETTER OO
A930..A946    ; Lo #  [23] REJANG LETTER KA..REJANG LETTER A
A960..A97C    ; Lo #  [29] HANGUL CHOSEONG TIKEUT-MIEUM..HANGUL CHOSEONG SSANGYEORINHIEUH
A984..A9B2    ; Lo #  [47] JAVANESE LETTER A..JAVANESE LETTER HA
A9E0..A9E4    ; Lo #   [5] MYANMAR LETTER SHAN GHA..MYANMAR LETTER SHAN BHA
A9E7..A9EF    ; Lo #   [9] MYANMAR LETTER TAI LAING NYA..MYANMAR LETTER TAI LAING NNA
A9FA..A9FE    ; Lo #   [5] MYANMAR LETTER TAI LAING LLA..MYANMAR LETTER TAI LAING BHA
AA00..AA28    ; Lo #  [41] CHAM LETTER A..CHAM LETTER HA
AA40..AA42    ; Lo #   [3] CHAM LETTER FINAL K..CHAM LETTER FINAL NG
AA44..AA4B    ; Lo #   [8] CHAM LETTER FINAL CH..CHAM LETTER FINAL SS
AA60..AA6F    ; Lo #  [16] MYANMAR LETTER KHAMTI GA..MYANMAR LETTER KHAMTI FA
AA71..AA76    ; Lo #   [6] MYANMAR LETTER KHAMTI XA..MYANMAR LOGOGRAM KHAMTI HM
AA7A          ; Lo #       MYANMAR LETTER AITON RA
AA7E..AAAF    ; Lo #  [50] MYANMAR LETTER SHWE PALAUNG CHA..TAI VIET LETTER HIGH O
AAB1          ; Lo #       TAI VIET VOWEL AA
AAB5..AAB6    ; Lo #   [2] TAI VIET VOWEL E..TAI VIET VOWEL O
AAB9..AABD    ; Lo #   [5] TAI VIET VOWEL UEA..TAI VIET VOWEL AN
AAC0          ; Lo #       TAI VIET TONE MAI NUENG
AAC2          ; Lo #       TAI VIET TONE MAI SONG
AADB..AADC    ; Lo #   [2] TAI VIET SYMBOL KON..TAI VIET SYMBOL NUENG
AAE0..AAEA    ; Lo #  [11] MEETEI MAYEK LETTER E..MEETEI MAYEK LETTER SSA
AAF2          ; Lo #       MEETEI MAYEK ANJI
AB01..AB06    ; Lo #   [6] ETHIOPIC SYLLABLE TTHU..ETHIOPIC SYLLABLE TTHO
AB09..AB0E    ; Lo #   [6] ETHIOPIC SYLLABLE DDHU..ETHIOPIC SYLLABLE DDHO
AB11..AB16    ; Lo #   [6] ETHIOPIC SYLLABLE DZU..ETHIOPIC SYLLABLE DZO
AB20..AB26    ; Lo #   [7] ETHIOPIC SYLLABLE CCHHA..ETHIOPIC SYLLABLE CCHHO
AB28..AB2E    ; Lo #   [7] ETHIOPIC SYLLABLE BBA..ETHIOPIC SYLLABLE BBO
ABC0..ABE2    ; Lo #  [35] MEETEI MAYEK LETTER KOK..MEETEI MAYEK LETTER I LONSUM
AC00..D7A3    ; Lo # [11172] HANGUL SYLLABLE GA..HANGUL SYLLABLE HIH
D7B0..D7C6    ; Lo #  [23] HANGUL JUNGSEONG O-YEO..HANGUL JUNGSEONG ARAEA-E
D7CB..D7FB    ; Lo #  [49] HANGUL JONGSEONG NIEUN-RIEUL..HANGUL JONGSEONG PHIEUPH-THIEUTH
F900..FA6D    ; Lo # [366] CJK COMPATIBILITY IDEOGRAPH-F900..CJK COMPATIBILITY IDEOGRAPH-FA6D
FA70..FAD9    ; Lo # [106] CJK COMPATIBILITY IDEOGRAPH-FA70..CJK COMPATIBILITY IDEOGRAPH-FAD9
FB1D          ; Lo #       HEBREW LETTER YOD WITH HIRIQ
FB1F..FB28    ; Lo #  [10] HEBREW LIGATURE YIDDISH YOD YOD PATAH..HEBREW LETTER WIDE TAV
FB2A..FB36    ; Lo #  [13] HEBREW LETTER SHIN WITH SHIN DOT..HEBREW LETTER ZAYIN WITH DAGESH
FB38..FB3C    ; Lo #   [5] HEBREW LETTER TET WITH DAGESH..HEBREW LETTER LAMED WITH DAGESH
FB3E          ; Lo #       HEBREW LETTER MEM WITH DAGESH
FB40..FB41    ; Lo #   [2] HEBREW LETTER NUN WITH DAGESH..HEBREW LETTER SAMEKH WITH DAGESH
FB43..FB44    ; Lo #   [2] HEBREW LETTER FINAL PE WITH DAGESH..HEBREW LETTER PE WITH DAGESH
FB46..FBB1    ; Lo # [108] HEBREW LETTER TSADI WITH DAGESH..ARABIC LETTER YEH BARREE WITH HAMZA ABOVE FINAL FORM
FBD3..FD3D    ; Lo # [363] ARABIC LETTER NG ISOLATED FORM..ARABIC LIGATURE ALEF WITH FATHATAN ISOLATED FORM
FD50..FD8F    ; Lo #  [64] ARABIC LIGATURE TEH WITH JEEM WITH MEEM INITIAL FORM..ARABIC LIGATURE MEEM WITH KHAH WITH MEEM INITIAL FORM
FD92..FDC7    ; Lo #  [54] ARABIC LIGATURE MEEM WITH JEEM WITH KHAH INITIAL FORM..ARABIC LIGATURE NOON WITH JEEM WITH YEH FINAL FORM
FDF0..FDFB    ; Lo #  [12] ARABIC LIGATURE SALLA USED AS KORANIC STOP SIGN ISOLATED FORM..ARABIC LIGATURE JALLAJALALOUHOU
FE70..FE74    ; Lo #   [5] ARABIC FATHATAN ISOLATED FORM..ARABIC KASRATAN ISOLATED FORM
FE76..FEFC    ; Lo # [135] ARABIC FATHA ISOLATED FORM..ARABIC LIGATURE LAM WITH ALEF FINAL FORM
FF66..FF6F    ; Lo #  [10] HALFWIDTH KATAKANA LETTER WO..HALFWIDTH KATAKANA LETTER SMALL TU
FF71..FF9D    ; Lo #  [45] HALFWIDTH KATAKANA LETTER A..HALFWIDTH KATAKANA LETTER N
FFA0..FFBE    ; Lo #  [31] HALFWIDTH HANGUL FILLER..HALFWIDTH HANGUL LETTER HIEUH
FFC2..FFC7    ; Lo #   [6] HALFWIDTH HANGUL LETTER A..HALFWIDTH HANGUL LETTER E
FFCA..FFCF    ; Lo #   [6] HALFWIDTH HANGUL LETTER YEO..HALFWIDTH HANGUL LETTER OE
FFD2..FFD7    ; Lo #   [6] HALFWIDTH HANGUL LETTER YO..HALFWIDTH HANGUL LETTER YU
FFDA..FFDC    ; Lo #   [3] HALFWIDTH HANGUL LETTER EU..HALFWIDTH HANGUL LETTER I
10000..1000B  ; Lo #  [12] LINEAR B SYLLABLE B008 A..LINEAR B SYLLABLE B046 JE
1000D..10026  ; Lo #  [26] LINEAR B SYLLABLE B036 JO..LINEAR B SYLLABLE B032 QO
10028..1003A  ; Lo #  [19] LINEAR B SYLLABLE B060 RA..LINEAR B SYLLABLE B042 WO
1003C..1003D  ; Lo #   [2] LINEAR B SYLLABLE B017 ZA..LINEAR B SYLLABLE B074 ZE
1003F..1004D  ; Lo #  [15] LINEAR B SYLLABLE B020 ZO..LINEAR B SYLLABLE B091 TWO
10050..1005D  ; Lo #  [14] LINEAR B SYMBOL B018..LINEAR B SYMBOL B089
10080..100FA  ; Lo # [123] LINEAR B IDEOGRAM B100 MAN..LINEAR B IDEOGRAM VESSEL B305
10280..1029C  ; Lo #  [29] LYCIAN LETTER A..LYCIAN LETTER X
102A0..102D0  ; Lo #  [49] CARIAN LETTER A..CARIAN LETTER UUU3
10300..1031F  ; Lo #  [32] OLD ITALIC LETTER A..OLD ITALIC LETTER ESS
1032D..10340  ; Lo #  [20] OLD ITALIC LETTER YE..GOTHIC LETTER PAIRTHRA
10342..10349  ; Lo #   [8] GOTHIC LETTER RAIDA..GOTHIC LETTER OTHAL
10350..10375  ; Lo #  [38] OLD PERMIC LETTER AN..OLD PERMIC LETTER IA
10380..1039D  ; Lo #  [30] UGARITIC LETTER ALPA..UGARITIC LETTER SSU
103A0..103C3  ; Lo #  [36] OLD PERSIAN SIGN A..OLD PERSIAN SIGN HA
103C8..103CF  ; Lo #   [8] OLD PERSIAN SIGN AURAMAZDAA..OLD PERSIAN SIGN BUUMISH
10450..1049D  ; Lo #  [78] SHAVIAN LETTER PEEP..OSMANYA LETTER OO
10500..10527  ; Lo #  [40] ELBASAN LETTER A..ELBASAN LETTER KHE
10530..10563  ; Lo #  [52] CAUCASIAN ALBANIAN LETTER ALT..CAUCASIAN ALBANIAN LETTER KIW
10600..10736  ; Lo # [311] LINEAR A SIGN AB001..LINEAR A SIGN A664
10740..10755  ; Lo #  [22] LINEAR A SIGN A701 A..LINEAR A SIGN A732 JE
10760..10767  ; Lo #   [8] LINEAR A SIGN A800..LINEAR A SIGN A807
10800..10805  ; Lo #   [6] CYPRIOT SYLLABLE A..CYPRIOT SYLLABLE JA
10808         ; Lo #       CYPRIOT SYLLABLE JO
1080A..10835  ; Lo #  [44] CYPRIOT SYLLABLE KA..CYPRIOT SYLLABLE WO
10837..10838  ; Lo #   [2] CYPRIOT SYLLABLE XA..CYPRIOT SYLLABLE XE
1083C         ; Lo #       CYPRIOT SYLLABLE ZA
1083F..10855  ; Lo #  [23] CYPRIOT SYLLABLE ZO..IMPERIAL ARAMAIC LETTER TAW
10860..10876  ; Lo #  [23] PALMYRENE LETTER ALEPH..PALMYRENE LETTER TAW
10880..1089E  ; Lo #  [31] NABATAEAN LETTER FINAL ALEPH..NABATAEAN LETTER TAW
108E0..108F2  ; Lo #  [19] HATRAN LETTER ALEPH..HATRAN LETTER QOPH
108F4..108F5  ; Lo #   [2] HATRAN LETTER SHIN..HATRAN LETTER TAW
10900..10915  ; Lo #  [22] PHOENICIAN LETTER ALF..PHOENICIAN LETTER TAU
10920..10939  ; Lo #  [26] LYDIAN LETTER A..LYDIAN LETTER C
10980..109B7  ; Lo #  [56] MEROITIC HIEROGLYPHIC LETTER A..MEROITIC CURSIVE LETTER DA
109BE..109BF  ; Lo #   [2] MEROITIC CURSIVE LOGOGRAM RMT..MEROITIC CURSIVE LOGOGRAM IMN
10A00         ; Lo #       KHAROSHTHI LETTER A
10A10..10A13  ; Lo #   [4] KHAROSHTHI LETTER KA..KHAROSHTHI LETTER GHA
10A15..10A17  ; Lo #   [3] KHAROSHTHI LETTER CA..KHAROSHTHI LETTER JA
10A19..10A35  ; Lo #  [29] KHAROSHTHI LETTER NYA..KHAROSHTHI LETTER VHA
10A60..10A7C  ; Lo #  [29] OLD SOUTH ARABIAN LETTER HE..OLD SOUTH ARABIAN LETTER THETH
10A80..10A9C  ; Lo #  [29] OLD NORTH ARABIAN LETTER HEH..OLD NORTH ARABIAN LETTER ZAH
10AC0..10AC7  ; Lo #   [8] MANICHAEAN LETTER ALEPH..MANICHAEAN LETTER WAW
10AC9..10AE4  ; Lo #  [28] MANICHAEAN LETTER ZAYIN..MANICHAEAN LETTER TAW
10B00..10B35  ; Lo #  [54] AVESTAN LETTER A..AVESTAN LETTER HE
10B40..10B55  ; Lo #  [22] INSCRIPTIONAL PARTHIAN LETTER ALEPH..INSCRIPTIONAL PARTHIAN LETTER TAW
10B60..10B72  ; Lo #  [19] INSCRIPTIONAL PAHLAVI LETTER ALEPH..INSCRIPTIONAL PAHLAVI LETTER TAW
10B80..10B91  ; Lo #  [18] PSALTER PAHLAVI LETTER ALEPH..PSALTER PAHLAVI LETTER TAW
10C00..10C48  ; Lo #  [73] OLD TURKIC LETTER ORKHON A..OLD TURKIC LETTER ORKHON BASH
10D00..10D23  ; Lo #  [36] HANIFI ROHINGYA LETTER A..HANIFI ROHINGYA MARK NA KHONNA
10E80..10EA9  ; Lo #  [42] YEZIDI LETTER ELIF..YEZIDI LETTER ET
10EB0..10EB1  ; Lo #   [2] YEZIDI LETTER LAM WITH DOT ABOVE..YEZIDI LETTER YOT WITH CIRCUMFLEX ABOVE
10EC2..10EC4  ; Lo #   [3] ARABIC LETTER DAL WITH TWO DOTS VERTICALLY BELOW..ARABIC LETTER KAF WITH TWO DOTS VERTICALLY BELOW
10F00..10F1C  ; Lo #  [29] OLD SOGDIAN LETTER ALEPH..OLD SOGDIAN LETTER FINAL TAW WITH VERTICAL TAIL
10F27         ; Lo #       OLD SOGDIAN LIGATURE AYIN-DALETH
10F30..10F45  ; Lo #  [22] SOGDIAN LETTER ALEPH..SOGDIAN INDEPENDENT SHIN
10F70..10F81  ; Lo #  [18] OLD UYGHUR LETTER ALEPH..OLD UYGHUR LETTER LESH
10FB0..10FC4  ; Lo #  [21] CHORASMIAN LETTER ALEPH..CHORASMIAN LETTER TAW
10FE0..10FF6  ; Lo #  [23] ELYMAIC LETTER ALEPH..ELYMAIC LIGATURE ZAYIN-YODH
11003..11037  ; Lo #  [53] BRAHMI SIGN JIHVAMULIYA..BRAHMI LETTER OLD TAMIL NNNA
11071..11072  ; Lo #   [2] BRAHMI LETTER OLD TAMIL SHORT E..BRAHMI LETTER OLD TAMIL SHORT O
11075         ; Lo #       BRAHMI LETTER OLD TAMIL LLA
11083..110AF  ; Lo #  [45] KAITHI LETTER A..KAITHI LETTER HA
110D0..110E8  ; Lo #  [25] SORA SOMPENG LETTER SAH..SORA SOMPENG LETTER MAE
11103..11126  ; Lo #  [36] CHAKMA LETTER AA..CHAKMA LETTER HAA
11144         ; Lo #       CHAKMA LETTER LHAA
11147         ; Lo #       CHAKMA LETTER VAA
11150..11172  ; Lo #  [35] MAHAJANI LETTER A..MAHAJANI LETTER RRA
11176         ; Lo #       MAHAJANI LIGATURE SHRI
11183..111B2  ; Lo #  [48] SHARADA LETTER A..SHARADA LETTER HA
111C1..111C4  ; Lo #   [4] SHARADA SIGN AVAGRAHA..SHARADA OM
111DA         ; Lo #       SHARADA EKAM
111DC         ; Lo #       SHARADA HEADSTROKE
11200..11211  ; Lo #  [18] KHOJKI LETTER A..KHOJKI LETTER JJA
11213..1122B  ; Lo #  [25] KHOJKI LETTER NYA..KHOJKI LETTER LLA
1123F..11240  ; Lo #   [2] KHOJKI LETTER QA..KHOJKI LETTER SHORT I
11280..11286  ; Lo #   [7] MULTANI LETTER A..MULTANI LETTER GA
11288         ; Lo #       MULTANI LETTER GHA
1128A..1128D  ; Lo #   [4] MULTANI LETTER CA..MULTANI LETTER JJA
1128F..1129D  ; Lo #  [15] MULTANI LETTER NYA..MULTANI LETTER BA
1129F..112A8  ; Lo #  [10] MULTANI LETTER BHA..MULTANI LETTER RHA
112B0..112DE  ; Lo #  [47] KHUDAWADI LETTER A..KHUDAWADI LETTER HA
11305..1130C  ; Lo #   [8] GRANTHA LETTER A..GRANTHA LETTER VOCALIC L
1130F..11310  ; Lo #   [2] GRANTHA LETTER EE..GRANTHA LETTER AI
11313..11328  ; Lo #  [22] GRANTHA LETTER OO..GRANTHA LETTER NA
1132A..11330  ; Lo #   [7] GRANTHA LETTER PA..GRANTHA LETTER RA
11332..11333  ; Lo #   [2] GRANTHA LETTER LA..GRANTHA LETTER LLA
11335..11339  ; Lo #   [5] GRANTHA LETTER VA..GRANTHA LETTER HA
1133D         ; Lo #       GRANTHA SIGN AVAGRAHA
11350         ; Lo #       GRANTHA OM
1135D..11361  ; Lo #   [5] GRANTHA SIGN PLUTA..GRANTHA LETTER VOCALIC LL
11380..11389  ; Lo #  [10] TULU-TIGALARI LETTER A..TULU-TIGALARI LETTER VOCALIC LL
1138B         ; Lo #       TULU-TIGALARI LETTER EE
1138E         ; Lo #       TULU-TIGALARI LETTER AI
11390..113B5  ; Lo #  [38] TULU-TIGALARI LETTER OO..TULU-TIGALARI LETTER LLLA
113B7         ; Lo #       TULU-TIGALARI SIGN AVAGRAHA
113D1         ; Lo #       TULU-TIGALARI REPHA
11400..11434  ; Lo #  [53] NEWA LETTER A..NEWA LETTER HA
11447..1144A  ; Lo #   [4] NEWA SIGN AVAGRAHA..NEWA SIDDHI
1145F..11461  ; Lo #   [3] NEWA LETTER VEDIC ANUSVARA..NEWA SIGN UPADHMANIYA
11480..114AF  ; Lo #  [48] TIRHUTA ANJI..TIRHUTA LETTER HA
114C4..114C5  ; Lo #   [2] TIRHUTA SIGN AVAGRAHA..TIRHUTA GVANG
114C7         ; Lo #       TIRHUTA OM
11580..115AE  ; Lo #  [47] SIDDHAM LETTER A..SIDDHAM LETTER HA
115D8..115DB  ; Lo #   [4] SIDDHAM LETTER THREE-CIRCLE ALTERNATE I..SIDDHAM LETTER ALTERNATE U
11600..1162F  ; Lo #  [48] MODI LETTER A..MODI LETTER LLA
11644         ; Lo #       MODI SIGN HUVA
11680..116AA  ; Lo #  [43] TAKRI LETTER A..TAKRI LETTER RRA
116B8         ; Lo #       TAKRI LETTER ARCHAIC KHA
11700..1171A  ; Lo #  [27] AHOM LETTER KA..AHOM LETTER ALTERNATE BA
11740..11746  ; Lo #   [7] AHOM LETTER CA..AHOM LETTER LLA
11800..1182B  ; Lo #  [44] DOGRA LETTER A..DOGRA LETTER RRA
118FF..11906  ; Lo #   [8] WARANG CITI OM..DIVES AKURU LETTER E
11909         ; Lo #       DIVES AKURU LETTER O
1190C..11913  ; Lo #   [8] DIVES AKURU LETTER KA..DIVES AKURU LETTER JA
11915..11916  ; Lo #   [2] DIVES AKURU LETTER NYA..DIVES AKURU LETTER TTA
11918..1192F  ; Lo #  [24] DIVES AKURU LETTER DDA..DIVES AKURU LETTER ZA
1193F         ; Lo #       DIVES AKURU PREFIXED NASAL SIGN
11941         ; Lo #       DIVES AKURU INITIAL RA
119A0..119A7  ; Lo #   [8] NANDINAGARI LETTER A..NANDINAGARI LETTER VOCALIC RR
119AA..119D0  ; Lo #  [39] NANDINAGARI LETTER E..NANDINAGARI LETTER RRA
119E1         ; Lo #       NANDINAGARI SIGN AVAGRAHA
119E3         ; Lo #       NANDINAGARI HEADSTROKE
11A00         ; Lo #       ZANABAZAR SQUARE LETTER A
11A0B..11A32  ; Lo #  [40] ZANABAZAR SQUARE LETTER KA..ZANABAZAR SQUARE LETTER KSSA
11A3A         ; Lo #       ZANABAZAR SQUARE CLUSTER-INITIAL LETTER RA
11A50         ; Lo #       SOYOMBO LETTER A
11A5C..11A89  ; Lo #  [46] SOYOMBO LETTER KA..SOYOMBO CLUSTER-INITIAL LETTER SA
11A9D         ; Lo #       SOYOMBO MARK PLUTA
11AB0..11AF8  ; Lo #  [73] CANADIAN SYLLABICS NATTILIK HI..PAU CIN HAU GLOTTAL STOP FINAL
11C00..11C08  ; Lo #   [9] BHAIKSUKI LETTER A..BHAIKSUKI LETTER VOCALIC L
11C0A..11C2E  ; Lo #  [37] BHAIKSUKI LETTER E..BHAIKSUKI LETTER HA
11C40         ; Lo #       BHAIKSUKI SIGN AVAGRAHA
11C72..11C8F  ; Lo #  [30] MARCHEN LETTER KA..MARCHEN LETTER A
11D00..11D06  ; Lo #   [7] MASARAM GONDI LETTER A..MASARAM GONDI LETTER E
11D08..11D09  ; Lo #   [2] MASARAM GONDI LETTER AI..MASARAM GONDI LETTER O
11D0B..11D30  ; Lo #  [38] MASARAM GONDI LETTER AU..MASARAM GONDI LETTER TRA
11D46         ; Lo #       MASARAM GONDI REPHA
11D60..11D65  ; Lo #   [6] GUNJALA GONDI LETTER A..GUNJALA GONDI LETTER UU
11D67..11D68  ; Lo #   [2] GUNJALA GONDI LETTER EE..GUNJALA GONDI LETTER AI
11D6A..11D89  ; Lo #  [32] GUNJALA GONDI LETTER OO..GUNJALA GONDI LETTER SA
11D98         ; Lo #       GUNJALA GONDI OM
11EE0..11EF2  ; Lo #  [19] MAKASAR LETTER KA..MAKASAR ANGKA
11F02         ; Lo #       KAWI SIGN REPHA
11F04..11F10  ; Lo #  [13] KAWI LETTER A..KAWI LETTER O
11F12..11F33  ; Lo #  [34] KAWI LETTER KA..KAWI LETTER JNYA
11FB0         ; Lo #       LISU LETTER YHA
12000..12399  ; Lo # [922] CUNEIFORM SIGN A..CUNEIFORM SIGN U U
12480..12543  ; Lo # [196] CUNEIFORM SIGN AB TIMES NUN TENU..CUNEIFORM SIGN ZU5 TIMES THREE DISH TENU
12F90..12FF0  ; Lo #  [97] CYPRO-MINOAN SIGN CM001..CYPRO-MINOAN SIGN CM114
13000..1342F  ; Lo # [1072] EGYPTIAN HIEROGLYPH A001..EGYPTIAN HIEROGLYPH V011D
13441..13446  ; Lo #   [6] EGYPTIAN HIEROGLYPH FULL BLANK..EGYPTIAN HIEROGLYPH WIDE LOST SIGN
14400..14646  ; Lo # [583] ANATOLIAN HIEROGLYPH A001..ANATOLIAN HIEROGLYPH A530
16800..16A38  ; Lo # [569] BAMUM LETTER PHASE-A NGKUE MFON..BAMUM LETTER PHASE-F VUEQ
16A40..16A5E  ; Lo #  [31] MRO LETTER TA..MRO LETTER TEK
16A70..16ABE  ; Lo #  [79] TANGSA LETTER OZ..TANGSA LETTER ZA
16AD0..16AED  ; Lo #  [30] BASSA VAH LETTER ENNI..BASSA VAH LETTER I
16B00..16B2F  ; Lo #  [48] PAHAWH HMONG VOWEL KEEB..PAHAWH HMONG CONSONANT CAU
16B63..16B77  ; Lo #  [21] PAHAWH HMONG SIGN VOS LUB..PAHAWH HMONG SIGN CIM NRES TOS
16B7D..16B8F  ; Lo #  [19] PAHAWH HMONG CLAN SIGN TSHEEJ..PAHAWH HMONG CLAN SIGN VWJ
16F00..16F4A  ; Lo #  [75] MIAO LETTER PA..MIAO LETTER RTE
16F50         ; Lo #       MIAO LETTER NASALIZATION
17000..187F7  ; Lo # [6136] TANGUT IDEOGRAPH-17000..TANGUT IDEOGRAPH-187F7
18800..18CD5  ; Lo # [1238] TANGUT COMPONENT-001..KHITAN SMALL SCRIPT CHARACTER-18CD5
18D00..18D08  ; Lo #   [9] TANGUT IDEOGRAPH-18D00..TANGUT IDEOGRAPH-18D08
1B000..1B122  ; Lo # [291] KATAKANA LETTER ARCHAIC E..KATAKANA LETTER ARCHAIC WU
1B132         ; Lo #       HIRAGANA LETTER SMALL KO
1B150..1B152  ; Lo #   [3] HIRAGANA LETTER SMALL WI..HIRAGANA LETTER SMALL WO
1B155         ; Lo #       KATAKANA LETTER SMALL KO
1B164..1B167  ; Lo #   [4] KATAKANA LETTER SMALL WI..KATAKANA LETTER SMALL N
1B170..1B2FB  ; Lo # [396] NUSHU CHARACTER-1B170..NUSHU CHARACTER-1B2FB
1BC00..1BC6A  ; Lo # [107] DUPLOYAN LETTER H..DUPLOYAN LETTER VOCALIC M
1BC70..1BC7C  ; Lo #  [13] DUPLOYAN AFFIX LEFT HORIZONTAL SECANT..DUPLOYAN AFFIX ATTACHED TANGENT HOOK
1BC80..1BC88  ; Lo #   [9] DUPLOYAN AFFIX HIGH ACUTE..DUPLOYAN AFFIX HIGH VERTICAL
1BC90..1BC99  ; Lo #  [10] DUPLOYAN AFFIX LOW ACUTE..DUPLOYAN AFFIX LOW ARROW
1DF0A         ; Lo #       LATIN LETTER RETROFLEX CLICK WITH RETROFLEX HOOK
1E100..1E12C  ; Lo #  [45] NYIAKENG PUACHUE HMONG LETTER MA..NYIAKENG PUACHUE HMONG LETTER W
1E14E         ; Lo #       NYIAKENG PUACHUE HMONG LOGOGRAM NYAJ
1E290..1E2AD  ; Lo #  [30] TOTO LETTER PA..TOTO LETTER A
1E2C0..1E2EB  ; Lo #  [44] WANCHO LETTER AA..WANCHO LETTER YIH
1E4D0..1E4EA  ; Lo #  [27] NAG MUNDARI LETTER O..NAG MUNDARI LETTER ELL
1E7E0..1E7E6  ; Lo #   [7] ETHIOPIC SYLLABLE HHYA..ETHIOPIC SYLLABLE HHYO
1E7E8..1E7EB  ; Lo #   [4] ETHIOPIC SYLLABLE GURAGE HHWA..ETHIOPIC SYLLABLE HHWE
1E7ED..1E7EE  ; Lo #   [2] ETHIOPIC SYLLABLE GURAGE MWI..ETHIOPIC SYLLABLE GURAGE MWEE
1E7F0..1E7FE  ; Lo #  [15] ETHIOPIC SYLLABLE GURAGE QWI..ETHIOPIC SYLLABLE GURAGE PWEE
1E800..1E8C4  ; Lo # [197] MENDE KIKAKUI SYLLABLE M001 KI..MENDE KIKAKUI SYLLABLE M060 NYON
1EE00..1EE03  ; Lo #   [4] ARABIC MATHEMATICAL ALEF..ARABIC MATHEMATICAL DAL
1EE05..1EE1F  ; Lo #  [27] ARABIC MATHEMATICAL WAW..ARABIC MATHEMATICAL DOTLESS QAF
1EE21..1EE22  ; Lo #   [2] ARABIC MATHEMATICAL INITIAL BEH..ARABIC MATHEMATICAL INITIAL JEEM
1EE24         ; Lo #       ARABIC MATHEMATICAL INITIAL HEH
1EE27         ; Lo #       ARABIC MATHEMATICAL INITIAL HAH
1EE29..1EE32  ; Lo #  [10] ARABIC MATHEMATICAL INITIAL YEH..ARABIC MATHEMATICAL INITIAL QAF
1EE34..1EE37  ; Lo #   [4] ARABIC MATHEMATICAL INITIAL SHEEN..ARABIC MATHEMATICAL INITIAL KHAH
1EE39         ; Lo #       ARABIC MATHEMATICAL INITIAL DAD
1EE3B         ; Lo #       ARABIC MATHEMATICAL INITIAL GHAIN
1EE42         ; Lo #       ARABIC MATHEMATICAL TAILED JEEM
1EE47         ; Lo #       ARABIC MATHEMATICAL TAILED HAH
1EE49         ; Lo #       ARABIC MATHEMATICAL TAILED YEH
1EE4B         ; Lo #       ARABIC MATHEMATICAL TAILED LAM
1EE4D..1EE4F  ; Lo #   [3] ARABIC MATHEMATICAL TAILED NOON..ARABIC MATHEMATICAL TAILED AIN
1EE51..1EE52  ; Lo #   [2] ARABIC MATHEMATICAL TAILED SAD..ARABIC MATHEMATICAL TAILED QAF
1EE54         ; Lo #       ARABIC MATHEMATICAL TAILED SHEEN
1EE57         ; Lo #       ARABIC MATHEMATICAL TAILED KHAH
1EE59         ; Lo #       ARABIC MATHEMATICAL TAILED DAD
1EE5B         ; Lo #       ARABIC MATHEMATICAL TAILED GHAIN
1EE5D         ; Lo #       ARABIC MATHEMATICAL TAILED DOTLESS NOON
1EE5F         ; Lo #       ARABIC MATHEMATICAL TAILED DOTLESS QAF
1EE61..1EE62  ; Lo #   [2] ARABIC MATHEMATICAL STRETCHED BEH..ARABIC MATHEMATICAL STRETCHED JEEM
1EE64         ; Lo #       ARABIC MATHEMATICAL STRETCHED HEH
1EE67..1EE6A  ; Lo #   [4] ARABIC MATHEMATICAL STRETCHED HAH..ARABIC MATHEMATICAL STRETCHED KAF
1EE6C..1EE72  ; Lo #   [7] ARABIC MATHEMATICAL STRETCHED MEEM..ARABIC MATHEMATICAL STRETCHED QAF
1EE74..1EE77  ; Lo #   [4] ARABIC MATHEMATICAL STRETCHED SHEEN..ARABIC MATHEMATICAL STRETCHED KHAH
1EE79..1EE7C  ; Lo #   [4] ARABIC MATHEMATICAL STRETCHED DAD..ARABIC MATHEMATICAL STRETCHED DOTLESS BEH
1EE7E         ; Lo #       ARABIC MATHEMATICAL STRETCHED DOTLESS FEH
1EE80..1EE89  ; Lo #  [10] ARABIC MATHEMATICAL LOOPED ALEF..ARABIC MATHEMATICAL LOOPED YEH
1EE8B..1EE9B  ; Lo #  [17] ARABIC MATHEMATICAL LOOPED LAM..ARABIC MATHEMATICAL LOOPED GHAIN
1EEA1..1EEA3  ; Lo #   [3] ARABIC MATHEMATICAL DOUBLE-STRUCK BEH..ARABIC MATHEMATICAL DOUBLE-STRUCK DAL
1EEA5..1EEA9  ; Lo #   [5] ARABIC MATHEMATICAL DOUBLE-STRUCK WAW..ARABIC MATHEMATICAL DOUBLE-STRUCK YEH
1EEAB..1EEBB  ; Lo #  [17] ARABIC MATHEMATICAL DOUBLE-STRUCK LAM..ARABIC MATHEMATICAL DOUBLE-STRUCK GHAIN
20000..2A6DF  ; Lo # [42720] CJK UNIFIED IDEOGRAPH-20000..CJK UNIFIED IDEOGRAPH-2A6DF
2A700..2B739  ; Lo # [4154] CJK UNIFIED IDEOGRAPH-2A700..CJK UNIFIED IDEOGRAPH-2B739
2B740..2B81D  ; Lo # [222] CJK UNIFIED IDEOGRAPH-2B740..CJK UNIFIED IDEOGRAPH-2B81D
2B820..2CEA1  ; Lo # [5762] CJK UNIFIED IDEOGRAPH-2B820..CJK UNIFIED IDEOGRAPH-2CEA1
2CEB0..2EBE0  ; Lo # [7473] CJK UNIFIED IDEOGRAPH-2CEB0..CJK UNIFIED IDEOGRAPH-2EBE0
2EBF0..2EE5D  ; Lo # [622] CJK UNIFIED IDEOGRAPH-2EBF0..CJK UNIFIED IDEOGRAPH-2EE5D
2F800..2FA1D  ; Lo # [542] CJK COMPATIBILITY IDEOGRAPH-2F800..CJK COMPATIBILITY IDEOGRAPH-2FA1D
30000..3134A  ; Lo # [4939] CJK UNIFIED IDEOGRAPH-30000..CJK UNIFIED IDEOGRAPH-3134A
31350..323AF  ; Lo # [4192] CJK UNIFIED IDEOGRAPH-31350..CJK UNIFIED IDEOGRAPH-323AF

<<<<<<< HEAD
# Total code points: 132286
=======
# Total code points: 132237
>>>>>>> b94e39e3

# ================================================

# General_Category=Nonspacing_Mark

0300..036F    ; Mn # [112] COMBINING GRAVE ACCENT..COMBINING LATIN SMALL LETTER X
0483..0487    ; Mn #   [5] COMBINING CYRILLIC TITLO..COMBINING CYRILLIC POKRYTIE
0591..05BD    ; Mn #  [45] HEBREW ACCENT ETNAHTA..HEBREW POINT METEG
05BF          ; Mn #       HEBREW POINT RAFE
05C1..05C2    ; Mn #   [2] HEBREW POINT SHIN DOT..HEBREW POINT SIN DOT
05C4..05C5    ; Mn #   [2] HEBREW MARK UPPER DOT..HEBREW MARK LOWER DOT
05C7          ; Mn #       HEBREW POINT QAMATS QATAN
0610..061A    ; Mn #  [11] ARABIC SIGN SALLALLAHOU ALAYHE WASSALLAM..ARABIC SMALL KASRA
064B..065F    ; Mn #  [21] ARABIC FATHATAN..ARABIC WAVY HAMZA BELOW
0670          ; Mn #       ARABIC LETTER SUPERSCRIPT ALEF
06D6..06DC    ; Mn #   [7] ARABIC SMALL HIGH LIGATURE SAD WITH LAM WITH ALEF MAKSURA..ARABIC SMALL HIGH SEEN
06DF..06E4    ; Mn #   [6] ARABIC SMALL HIGH ROUNDED ZERO..ARABIC SMALL HIGH MADDA
06E7..06E8    ; Mn #   [2] ARABIC SMALL HIGH YEH..ARABIC SMALL HIGH NOON
06EA..06ED    ; Mn #   [4] ARABIC EMPTY CENTRE LOW STOP..ARABIC SMALL LOW MEEM
0711          ; Mn #       SYRIAC LETTER SUPERSCRIPT ALAPH
0730..074A    ; Mn #  [27] SYRIAC PTHAHA ABOVE..SYRIAC BARREKH
07A6..07B0    ; Mn #  [11] THAANA ABAFILI..THAANA SUKUN
07EB..07F3    ; Mn #   [9] NKO COMBINING SHORT HIGH TONE..NKO COMBINING DOUBLE DOT ABOVE
07FD          ; Mn #       NKO DANTAYALAN
0816..0819    ; Mn #   [4] SAMARITAN MARK IN..SAMARITAN MARK DAGESH
081B..0823    ; Mn #   [9] SAMARITAN MARK EPENTHETIC YUT..SAMARITAN VOWEL SIGN A
0825..0827    ; Mn #   [3] SAMARITAN VOWEL SIGN SHORT A..SAMARITAN VOWEL SIGN U
0829..082D    ; Mn #   [5] SAMARITAN VOWEL SIGN LONG I..SAMARITAN MARK NEQUDAA
0859..085B    ; Mn #   [3] MANDAIC AFFRICATION MARK..MANDAIC GEMINATION MARK
0897..089F    ; Mn #   [9] ARABIC PEPET..ARABIC HALF MADDA OVER MADDA
08CA..08E1    ; Mn #  [24] ARABIC SMALL HIGH FARSI YEH..ARABIC SMALL HIGH SIGN SAFHA
08E3..0902    ; Mn #  [32] ARABIC TURNED DAMMA BELOW..DEVANAGARI SIGN ANUSVARA
093A          ; Mn #       DEVANAGARI VOWEL SIGN OE
093C          ; Mn #       DEVANAGARI SIGN NUKTA
0941..0948    ; Mn #   [8] DEVANAGARI VOWEL SIGN U..DEVANAGARI VOWEL SIGN AI
094D          ; Mn #       DEVANAGARI SIGN VIRAMA
0951..0957    ; Mn #   [7] DEVANAGARI STRESS SIGN UDATTA..DEVANAGARI VOWEL SIGN UUE
0962..0963    ; Mn #   [2] DEVANAGARI VOWEL SIGN VOCALIC L..DEVANAGARI VOWEL SIGN VOCALIC LL
0981          ; Mn #       BENGALI SIGN CANDRABINDU
09BC          ; Mn #       BENGALI SIGN NUKTA
09C1..09C4    ; Mn #   [4] BENGALI VOWEL SIGN U..BENGALI VOWEL SIGN VOCALIC RR
09CD          ; Mn #       BENGALI SIGN VIRAMA
09E2..09E3    ; Mn #   [2] BENGALI VOWEL SIGN VOCALIC L..BENGALI VOWEL SIGN VOCALIC LL
09FE          ; Mn #       BENGALI SANDHI MARK
0A01..0A02    ; Mn #   [2] GURMUKHI SIGN ADAK BINDI..GURMUKHI SIGN BINDI
0A3C          ; Mn #       GURMUKHI SIGN NUKTA
0A41..0A42    ; Mn #   [2] GURMUKHI VOWEL SIGN U..GURMUKHI VOWEL SIGN UU
0A47..0A48    ; Mn #   [2] GURMUKHI VOWEL SIGN EE..GURMUKHI VOWEL SIGN AI
0A4B..0A4D    ; Mn #   [3] GURMUKHI VOWEL SIGN OO..GURMUKHI SIGN VIRAMA
0A51          ; Mn #       GURMUKHI SIGN UDAAT
0A70..0A71    ; Mn #   [2] GURMUKHI TIPPI..GURMUKHI ADDAK
0A75          ; Mn #       GURMUKHI SIGN YAKASH
0A81..0A82    ; Mn #   [2] GUJARATI SIGN CANDRABINDU..GUJARATI SIGN ANUSVARA
0ABC          ; Mn #       GUJARATI SIGN NUKTA
0AC1..0AC5    ; Mn #   [5] GUJARATI VOWEL SIGN U..GUJARATI VOWEL SIGN CANDRA E
0AC7..0AC8    ; Mn #   [2] GUJARATI VOWEL SIGN E..GUJARATI VOWEL SIGN AI
0ACD          ; Mn #       GUJARATI SIGN VIRAMA
0AE2..0AE3    ; Mn #   [2] GUJARATI VOWEL SIGN VOCALIC L..GUJARATI VOWEL SIGN VOCALIC LL
0AFA..0AFF    ; Mn #   [6] GUJARATI SIGN SUKUN..GUJARATI SIGN TWO-CIRCLE NUKTA ABOVE
0B01          ; Mn #       ORIYA SIGN CANDRABINDU
0B3C          ; Mn #       ORIYA SIGN NUKTA
0B3F          ; Mn #       ORIYA VOWEL SIGN I
0B41..0B44    ; Mn #   [4] ORIYA VOWEL SIGN U..ORIYA VOWEL SIGN VOCALIC RR
0B4D          ; Mn #       ORIYA SIGN VIRAMA
0B55..0B56    ; Mn #   [2] ORIYA SIGN OVERLINE..ORIYA AI LENGTH MARK
0B62..0B63    ; Mn #   [2] ORIYA VOWEL SIGN VOCALIC L..ORIYA VOWEL SIGN VOCALIC LL
0B82          ; Mn #       TAMIL SIGN ANUSVARA
0BC0          ; Mn #       TAMIL VOWEL SIGN II
0BCD          ; Mn #       TAMIL SIGN VIRAMA
0C00          ; Mn #       TELUGU SIGN COMBINING CANDRABINDU ABOVE
0C04          ; Mn #       TELUGU SIGN COMBINING ANUSVARA ABOVE
0C3C          ; Mn #       TELUGU SIGN NUKTA
0C3E..0C40    ; Mn #   [3] TELUGU VOWEL SIGN AA..TELUGU VOWEL SIGN II
0C46..0C48    ; Mn #   [3] TELUGU VOWEL SIGN E..TELUGU VOWEL SIGN AI
0C4A..0C4D    ; Mn #   [4] TELUGU VOWEL SIGN O..TELUGU SIGN VIRAMA
0C55..0C56    ; Mn #   [2] TELUGU LENGTH MARK..TELUGU AI LENGTH MARK
0C62..0C63    ; Mn #   [2] TELUGU VOWEL SIGN VOCALIC L..TELUGU VOWEL SIGN VOCALIC LL
0C81          ; Mn #       KANNADA SIGN CANDRABINDU
0CBC          ; Mn #       KANNADA SIGN NUKTA
0CBF          ; Mn #       KANNADA VOWEL SIGN I
0CC6          ; Mn #       KANNADA VOWEL SIGN E
0CCC..0CCD    ; Mn #   [2] KANNADA VOWEL SIGN AU..KANNADA SIGN VIRAMA
0CE2..0CE3    ; Mn #   [2] KANNADA VOWEL SIGN VOCALIC L..KANNADA VOWEL SIGN VOCALIC LL
0D00..0D01    ; Mn #   [2] MALAYALAM SIGN COMBINING ANUSVARA ABOVE..MALAYALAM SIGN CANDRABINDU
0D3B..0D3C    ; Mn #   [2] MALAYALAM SIGN VERTICAL BAR VIRAMA..MALAYALAM SIGN CIRCULAR VIRAMA
0D41..0D44    ; Mn #   [4] MALAYALAM VOWEL SIGN U..MALAYALAM VOWEL SIGN VOCALIC RR
0D4D          ; Mn #       MALAYALAM SIGN VIRAMA
0D62..0D63    ; Mn #   [2] MALAYALAM VOWEL SIGN VOCALIC L..MALAYALAM VOWEL SIGN VOCALIC LL
0D81          ; Mn #       SINHALA SIGN CANDRABINDU
0DCA          ; Mn #       SINHALA SIGN AL-LAKUNA
0DD2..0DD4    ; Mn #   [3] SINHALA VOWEL SIGN KETTI IS-PILLA..SINHALA VOWEL SIGN KETTI PAA-PILLA
0DD6          ; Mn #       SINHALA VOWEL SIGN DIGA PAA-PILLA
0E31          ; Mn #       THAI CHARACTER MAI HAN-AKAT
0E34..0E3A    ; Mn #   [7] THAI CHARACTER SARA I..THAI CHARACTER PHINTHU
0E47..0E4E    ; Mn #   [8] THAI CHARACTER MAITAIKHU..THAI CHARACTER YAMAKKAN
0EB1          ; Mn #       LAO VOWEL SIGN MAI KAN
0EB4..0EBC    ; Mn #   [9] LAO VOWEL SIGN I..LAO SEMIVOWEL SIGN LO
0EC8..0ECE    ; Mn #   [7] LAO TONE MAI EK..LAO YAMAKKAN
0F18..0F19    ; Mn #   [2] TIBETAN ASTROLOGICAL SIGN -KHYUD PA..TIBETAN ASTROLOGICAL SIGN SDONG TSHUGS
0F35          ; Mn #       TIBETAN MARK NGAS BZUNG NYI ZLA
0F37          ; Mn #       TIBETAN MARK NGAS BZUNG SGOR RTAGS
0F39          ; Mn #       TIBETAN MARK TSA -PHRU
0F71..0F7E    ; Mn #  [14] TIBETAN VOWEL SIGN AA..TIBETAN SIGN RJES SU NGA RO
0F80..0F84    ; Mn #   [5] TIBETAN VOWEL SIGN REVERSED I..TIBETAN MARK HALANTA
0F86..0F87    ; Mn #   [2] TIBETAN SIGN LCI RTAGS..TIBETAN SIGN YANG RTAGS
0F8D..0F97    ; Mn #  [11] TIBETAN SUBJOINED SIGN LCE TSA CAN..TIBETAN SUBJOINED LETTER JA
0F99..0FBC    ; Mn #  [36] TIBETAN SUBJOINED LETTER NYA..TIBETAN SUBJOINED LETTER FIXED-FORM RA
0FC6          ; Mn #       TIBETAN SYMBOL PADMA GDAN
102D..1030    ; Mn #   [4] MYANMAR VOWEL SIGN I..MYANMAR VOWEL SIGN UU
1032..1037    ; Mn #   [6] MYANMAR VOWEL SIGN AI..MYANMAR SIGN DOT BELOW
1039..103A    ; Mn #   [2] MYANMAR SIGN VIRAMA..MYANMAR SIGN ASAT
103D..103E    ; Mn #   [2] MYANMAR CONSONANT SIGN MEDIAL WA..MYANMAR CONSONANT SIGN MEDIAL HA
1058..1059    ; Mn #   [2] MYANMAR VOWEL SIGN VOCALIC L..MYANMAR VOWEL SIGN VOCALIC LL
105E..1060    ; Mn #   [3] MYANMAR CONSONANT SIGN MON MEDIAL NA..MYANMAR CONSONANT SIGN MON MEDIAL LA
1071..1074    ; Mn #   [4] MYANMAR VOWEL SIGN GEBA KAREN I..MYANMAR VOWEL SIGN KAYAH EE
1082          ; Mn #       MYANMAR CONSONANT SIGN SHAN MEDIAL WA
1085..1086    ; Mn #   [2] MYANMAR VOWEL SIGN SHAN E ABOVE..MYANMAR VOWEL SIGN SHAN FINAL Y
108D          ; Mn #       MYANMAR SIGN SHAN COUNCIL EMPHATIC TONE
109D          ; Mn #       MYANMAR VOWEL SIGN AITON AI
135D..135F    ; Mn #   [3] ETHIOPIC COMBINING GEMINATION AND VOWEL LENGTH MARK..ETHIOPIC COMBINING GEMINATION MARK
1712..1714    ; Mn #   [3] TAGALOG VOWEL SIGN I..TAGALOG SIGN VIRAMA
1732..1733    ; Mn #   [2] HANUNOO VOWEL SIGN I..HANUNOO VOWEL SIGN U
1752..1753    ; Mn #   [2] BUHID VOWEL SIGN I..BUHID VOWEL SIGN U
1772..1773    ; Mn #   [2] TAGBANWA VOWEL SIGN I..TAGBANWA VOWEL SIGN U
17B4..17B5    ; Mn #   [2] KHMER VOWEL INHERENT AQ..KHMER VOWEL INHERENT AA
17B7..17BD    ; Mn #   [7] KHMER VOWEL SIGN I..KHMER VOWEL SIGN UA
17C6          ; Mn #       KHMER SIGN NIKAHIT
17C9..17D3    ; Mn #  [11] KHMER SIGN MUUSIKATOAN..KHMER SIGN BATHAMASAT
17DD          ; Mn #       KHMER SIGN ATTHACAN
180B..180D    ; Mn #   [3] MONGOLIAN FREE VARIATION SELECTOR ONE..MONGOLIAN FREE VARIATION SELECTOR THREE
180F          ; Mn #       MONGOLIAN FREE VARIATION SELECTOR FOUR
1885..1886    ; Mn #   [2] MONGOLIAN LETTER ALI GALI BALUDA..MONGOLIAN LETTER ALI GALI THREE BALUDA
18A9          ; Mn #       MONGOLIAN LETTER ALI GALI DAGALGA
1920..1922    ; Mn #   [3] LIMBU VOWEL SIGN A..LIMBU VOWEL SIGN U
1927..1928    ; Mn #   [2] LIMBU VOWEL SIGN E..LIMBU VOWEL SIGN O
1932          ; Mn #       LIMBU SMALL LETTER ANUSVARA
1939..193B    ; Mn #   [3] LIMBU SIGN MUKPHRENG..LIMBU SIGN SA-I
1A17..1A18    ; Mn #   [2] BUGINESE VOWEL SIGN I..BUGINESE VOWEL SIGN U
1A1B          ; Mn #       BUGINESE VOWEL SIGN AE
1A56          ; Mn #       TAI THAM CONSONANT SIGN MEDIAL LA
1A58..1A5E    ; Mn #   [7] TAI THAM SIGN MAI KANG LAI..TAI THAM CONSONANT SIGN SA
1A60          ; Mn #       TAI THAM SIGN SAKOT
1A62          ; Mn #       TAI THAM VOWEL SIGN MAI SAT
1A65..1A6C    ; Mn #   [8] TAI THAM VOWEL SIGN I..TAI THAM VOWEL SIGN OA BELOW
1A73..1A7C    ; Mn #  [10] TAI THAM VOWEL SIGN OA ABOVE..TAI THAM SIGN KHUEN-LUE KARAN
1A7F          ; Mn #       TAI THAM COMBINING CRYPTOGRAMMIC DOT
1AB0..1ABD    ; Mn #  [14] COMBINING DOUBLED CIRCUMFLEX ACCENT..COMBINING PARENTHESES BELOW
1ABF..1ACE    ; Mn #  [16] COMBINING LATIN SMALL LETTER W BELOW..COMBINING LATIN SMALL LETTER INSULAR T
1B00..1B03    ; Mn #   [4] BALINESE SIGN ULU RICEM..BALINESE SIGN SURANG
1B34          ; Mn #       BALINESE SIGN REREKAN
1B36..1B3A    ; Mn #   [5] BALINESE VOWEL SIGN ULU..BALINESE VOWEL SIGN RA REPA
1B3C          ; Mn #       BALINESE VOWEL SIGN LA LENGA
1B42          ; Mn #       BALINESE VOWEL SIGN PEPET
1B6B..1B73    ; Mn #   [9] BALINESE MUSICAL SYMBOL COMBINING TEGEH..BALINESE MUSICAL SYMBOL COMBINING GONG
1B80..1B81    ; Mn #   [2] SUNDANESE SIGN PANYECEK..SUNDANESE SIGN PANGLAYAR
1BA2..1BA5    ; Mn #   [4] SUNDANESE CONSONANT SIGN PANYAKRA..SUNDANESE VOWEL SIGN PANYUKU
1BA8..1BA9    ; Mn #   [2] SUNDANESE VOWEL SIGN PAMEPET..SUNDANESE VOWEL SIGN PANEULEUNG
1BAB..1BAD    ; Mn #   [3] SUNDANESE SIGN VIRAMA..SUNDANESE CONSONANT SIGN PASANGAN WA
1BE6          ; Mn #       BATAK SIGN TOMPI
1BE8..1BE9    ; Mn #   [2] BATAK VOWEL SIGN PAKPAK E..BATAK VOWEL SIGN EE
1BED          ; Mn #       BATAK VOWEL SIGN KARO O
1BEF..1BF1    ; Mn #   [3] BATAK VOWEL SIGN U FOR SIMALUNGUN SA..BATAK CONSONANT SIGN H
1C2C..1C33    ; Mn #   [8] LEPCHA VOWEL SIGN E..LEPCHA CONSONANT SIGN T
1C36..1C37    ; Mn #   [2] LEPCHA SIGN RAN..LEPCHA SIGN NUKTA
1CD0..1CD2    ; Mn #   [3] VEDIC TONE KARSHANA..VEDIC TONE PRENKHA
1CD4..1CE0    ; Mn #  [13] VEDIC SIGN YAJURVEDIC MIDLINE SVARITA..VEDIC TONE RIGVEDIC KASHMIRI INDEPENDENT SVARITA
1CE2..1CE8    ; Mn #   [7] VEDIC SIGN VISARGA SVARITA..VEDIC SIGN VISARGA ANUDATTA WITH TAIL
1CED          ; Mn #       VEDIC SIGN TIRYAK
1CF4          ; Mn #       VEDIC TONE CANDRA ABOVE
1CF8..1CF9    ; Mn #   [2] VEDIC TONE RING ABOVE..VEDIC TONE DOUBLE RING ABOVE
1DC0..1DFF    ; Mn #  [64] COMBINING DOTTED GRAVE ACCENT..COMBINING RIGHT ARROWHEAD AND DOWN ARROWHEAD BELOW
20D0..20DC    ; Mn #  [13] COMBINING LEFT HARPOON ABOVE..COMBINING FOUR DOTS ABOVE
20E1          ; Mn #       COMBINING LEFT RIGHT ARROW ABOVE
20E5..20F0    ; Mn #  [12] COMBINING REVERSE SOLIDUS OVERLAY..COMBINING ASTERISK ABOVE
2CEF..2CF1    ; Mn #   [3] COPTIC COMBINING NI ABOVE..COPTIC COMBINING SPIRITUS LENIS
2D7F          ; Mn #       TIFINAGH CONSONANT JOINER
2DE0..2DFF    ; Mn #  [32] COMBINING CYRILLIC LETTER BE..COMBINING CYRILLIC LETTER IOTIFIED BIG YUS
302A..302D    ; Mn #   [4] IDEOGRAPHIC LEVEL TONE MARK..IDEOGRAPHIC ENTERING TONE MARK
3099..309A    ; Mn #   [2] COMBINING KATAKANA-HIRAGANA VOICED SOUND MARK..COMBINING KATAKANA-HIRAGANA SEMI-VOICED SOUND MARK
A66F          ; Mn #       COMBINING CYRILLIC VZMET
A674..A67D    ; Mn #  [10] COMBINING CYRILLIC LETTER UKRAINIAN IE..COMBINING CYRILLIC PAYEROK
A69E..A69F    ; Mn #   [2] COMBINING CYRILLIC LETTER EF..COMBINING CYRILLIC LETTER IOTIFIED E
A6F0..A6F1    ; Mn #   [2] BAMUM COMBINING MARK KOQNDON..BAMUM COMBINING MARK TUKWENTIS
A802          ; Mn #       SYLOTI NAGRI SIGN DVISVARA
A806          ; Mn #       SYLOTI NAGRI SIGN HASANTA
A80B          ; Mn #       SYLOTI NAGRI SIGN ANUSVARA
A825..A826    ; Mn #   [2] SYLOTI NAGRI VOWEL SIGN U..SYLOTI NAGRI VOWEL SIGN E
A82C          ; Mn #       SYLOTI NAGRI SIGN ALTERNATE HASANTA
A8C4..A8C5    ; Mn #   [2] SAURASHTRA SIGN VIRAMA..SAURASHTRA SIGN CANDRABINDU
A8E0..A8F1    ; Mn #  [18] COMBINING DEVANAGARI DIGIT ZERO..COMBINING DEVANAGARI SIGN AVAGRAHA
A8FF          ; Mn #       DEVANAGARI VOWEL SIGN AY
A926..A92D    ; Mn #   [8] KAYAH LI VOWEL UE..KAYAH LI TONE CALYA PLOPHU
A947..A951    ; Mn #  [11] REJANG VOWEL SIGN I..REJANG CONSONANT SIGN R
A980..A982    ; Mn #   [3] JAVANESE SIGN PANYANGGA..JAVANESE SIGN LAYAR
A9B3          ; Mn #       JAVANESE SIGN CECAK TELU
A9B6..A9B9    ; Mn #   [4] JAVANESE VOWEL SIGN WULU..JAVANESE VOWEL SIGN SUKU MENDUT
A9BC..A9BD    ; Mn #   [2] JAVANESE VOWEL SIGN PEPET..JAVANESE CONSONANT SIGN KERET
A9E5          ; Mn #       MYANMAR SIGN SHAN SAW
AA29..AA2E    ; Mn #   [6] CHAM VOWEL SIGN AA..CHAM VOWEL SIGN OE
AA31..AA32    ; Mn #   [2] CHAM VOWEL SIGN AU..CHAM VOWEL SIGN UE
AA35..AA36    ; Mn #   [2] CHAM CONSONANT SIGN LA..CHAM CONSONANT SIGN WA
AA43          ; Mn #       CHAM CONSONANT SIGN FINAL NG
AA4C          ; Mn #       CHAM CONSONANT SIGN FINAL M
AA7C          ; Mn #       MYANMAR SIGN TAI LAING TONE-2
AAB0          ; Mn #       TAI VIET MAI KANG
AAB2..AAB4    ; Mn #   [3] TAI VIET VOWEL I..TAI VIET VOWEL U
AAB7..AAB8    ; Mn #   [2] TAI VIET MAI KHIT..TAI VIET VOWEL IA
AABE..AABF    ; Mn #   [2] TAI VIET VOWEL AM..TAI VIET TONE MAI EK
AAC1          ; Mn #       TAI VIET TONE MAI THO
AAEC..AAED    ; Mn #   [2] MEETEI MAYEK VOWEL SIGN UU..MEETEI MAYEK VOWEL SIGN AAI
AAF6          ; Mn #       MEETEI MAYEK VIRAMA
ABE5          ; Mn #       MEETEI MAYEK VOWEL SIGN ANAP
ABE8          ; Mn #       MEETEI MAYEK VOWEL SIGN UNAP
ABED          ; Mn #       MEETEI MAYEK APUN IYEK
FB1E          ; Mn #       HEBREW POINT JUDEO-SPANISH VARIKA
FE00..FE0F    ; Mn #  [16] VARIATION SELECTOR-1..VARIATION SELECTOR-16
FE20..FE2F    ; Mn #  [16] COMBINING LIGATURE LEFT HALF..COMBINING CYRILLIC TITLO RIGHT HALF
101FD         ; Mn #       PHAISTOS DISC SIGN COMBINING OBLIQUE STROKE
102E0         ; Mn #       COPTIC EPACT THOUSANDS MARK
10376..1037A  ; Mn #   [5] COMBINING OLD PERMIC LETTER AN..COMBINING OLD PERMIC LETTER SII
10A01..10A03  ; Mn #   [3] KHAROSHTHI VOWEL SIGN I..KHAROSHTHI VOWEL SIGN VOCALIC R
10A05..10A06  ; Mn #   [2] KHAROSHTHI VOWEL SIGN E..KHAROSHTHI VOWEL SIGN O
10A0C..10A0F  ; Mn #   [4] KHAROSHTHI VOWEL LENGTH MARK..KHAROSHTHI SIGN VISARGA
10A38..10A3A  ; Mn #   [3] KHAROSHTHI SIGN BAR ABOVE..KHAROSHTHI SIGN DOT BELOW
10A3F         ; Mn #       KHAROSHTHI VIRAMA
10AE5..10AE6  ; Mn #   [2] MANICHAEAN ABBREVIATION MARK ABOVE..MANICHAEAN ABBREVIATION MARK BELOW
10D24..10D27  ; Mn #   [4] HANIFI ROHINGYA SIGN HARBAHAY..HANIFI ROHINGYA SIGN TASSI
10EAB..10EAC  ; Mn #   [2] YEZIDI COMBINING HAMZA MARK..YEZIDI COMBINING MADDA MARK
10EFD..10EFF  ; Mn #   [3] ARABIC SMALL LOW WORD SAKTA..ARABIC SMALL LOW WORD MADDA
10F46..10F50  ; Mn #  [11] SOGDIAN COMBINING DOT BELOW..SOGDIAN COMBINING STROKE BELOW
10F82..10F85  ; Mn #   [4] OLD UYGHUR COMBINING DOT ABOVE..OLD UYGHUR COMBINING TWO DOTS BELOW
11001         ; Mn #       BRAHMI SIGN ANUSVARA
11038..11046  ; Mn #  [15] BRAHMI VOWEL SIGN AA..BRAHMI VIRAMA
11070         ; Mn #       BRAHMI SIGN OLD TAMIL VIRAMA
11073..11074  ; Mn #   [2] BRAHMI VOWEL SIGN OLD TAMIL SHORT E..BRAHMI VOWEL SIGN OLD TAMIL SHORT O
1107F..11081  ; Mn #   [3] BRAHMI NUMBER JOINER..KAITHI SIGN ANUSVARA
110B3..110B6  ; Mn #   [4] KAITHI VOWEL SIGN U..KAITHI VOWEL SIGN AI
110B9..110BA  ; Mn #   [2] KAITHI SIGN VIRAMA..KAITHI SIGN NUKTA
110C2         ; Mn #       KAITHI VOWEL SIGN VOCALIC R
11100..11102  ; Mn #   [3] CHAKMA SIGN CANDRABINDU..CHAKMA SIGN VISARGA
11127..1112B  ; Mn #   [5] CHAKMA VOWEL SIGN A..CHAKMA VOWEL SIGN UU
1112D..11134  ; Mn #   [8] CHAKMA VOWEL SIGN AI..CHAKMA MAAYYAA
11173         ; Mn #       MAHAJANI SIGN NUKTA
11180..11181  ; Mn #   [2] SHARADA SIGN CANDRABINDU..SHARADA SIGN ANUSVARA
111B6..111BE  ; Mn #   [9] SHARADA VOWEL SIGN U..SHARADA VOWEL SIGN O
111C9..111CC  ; Mn #   [4] SHARADA SANDHI MARK..SHARADA EXTRA SHORT VOWEL MARK
111CF         ; Mn #       SHARADA SIGN INVERTED CANDRABINDU
1122F..11231  ; Mn #   [3] KHOJKI VOWEL SIGN U..KHOJKI VOWEL SIGN AI
11234         ; Mn #       KHOJKI SIGN ANUSVARA
11236..11237  ; Mn #   [2] KHOJKI SIGN NUKTA..KHOJKI SIGN SHADDA
1123E         ; Mn #       KHOJKI SIGN SUKUN
11241         ; Mn #       KHOJKI VOWEL SIGN VOCALIC R
112DF         ; Mn #       KHUDAWADI SIGN ANUSVARA
112E3..112EA  ; Mn #   [8] KHUDAWADI VOWEL SIGN U..KHUDAWADI SIGN VIRAMA
11300..11301  ; Mn #   [2] GRANTHA SIGN COMBINING ANUSVARA ABOVE..GRANTHA SIGN CANDRABINDU
1133B..1133C  ; Mn #   [2] COMBINING BINDU BELOW..GRANTHA SIGN NUKTA
11340         ; Mn #       GRANTHA VOWEL SIGN II
11366..1136C  ; Mn #   [7] COMBINING GRANTHA DIGIT ZERO..COMBINING GRANTHA DIGIT SIX
11370..11374  ; Mn #   [5] COMBINING GRANTHA LETTER A..COMBINING GRANTHA LETTER PA
113BB..113C0  ; Mn #   [6] TULU-TIGALARI VOWEL SIGN U..TULU-TIGALARI VOWEL SIGN VOCALIC LL
113CE         ; Mn #       TULU-TIGALARI SIGN VIRAMA
113D0         ; Mn #       TULU-TIGALARI CONJOINER
113E1..113E2  ; Mn #   [2] TULU-TIGALARI VEDIC TONE SVARITA..TULU-TIGALARI VEDIC TONE ANUDATTA
11438..1143F  ; Mn #   [8] NEWA VOWEL SIGN U..NEWA VOWEL SIGN AI
11442..11444  ; Mn #   [3] NEWA SIGN VIRAMA..NEWA SIGN ANUSVARA
11446         ; Mn #       NEWA SIGN NUKTA
1145E         ; Mn #       NEWA SANDHI MARK
114B3..114B8  ; Mn #   [6] TIRHUTA VOWEL SIGN U..TIRHUTA VOWEL SIGN VOCALIC LL
114BA         ; Mn #       TIRHUTA VOWEL SIGN SHORT E
114BF..114C0  ; Mn #   [2] TIRHUTA SIGN CANDRABINDU..TIRHUTA SIGN ANUSVARA
114C2..114C3  ; Mn #   [2] TIRHUTA SIGN VIRAMA..TIRHUTA SIGN NUKTA
115B2..115B5  ; Mn #   [4] SIDDHAM VOWEL SIGN U..SIDDHAM VOWEL SIGN VOCALIC RR
115BC..115BD  ; Mn #   [2] SIDDHAM SIGN CANDRABINDU..SIDDHAM SIGN ANUSVARA
115BF..115C0  ; Mn #   [2] SIDDHAM SIGN VIRAMA..SIDDHAM SIGN NUKTA
115DC..115DD  ; Mn #   [2] SIDDHAM VOWEL SIGN ALTERNATE U..SIDDHAM VOWEL SIGN ALTERNATE UU
11633..1163A  ; Mn #   [8] MODI VOWEL SIGN U..MODI VOWEL SIGN AI
1163D         ; Mn #       MODI SIGN ANUSVARA
1163F..11640  ; Mn #   [2] MODI SIGN VIRAMA..MODI SIGN ARDHACANDRA
116AB         ; Mn #       TAKRI SIGN ANUSVARA
116AD         ; Mn #       TAKRI VOWEL SIGN AA
116B0..116B5  ; Mn #   [6] TAKRI VOWEL SIGN U..TAKRI VOWEL SIGN AU
116B7         ; Mn #       TAKRI SIGN NUKTA
1171D..1171F  ; Mn #   [3] AHOM CONSONANT SIGN MEDIAL LA..AHOM CONSONANT SIGN MEDIAL LIGATING RA
11722..11725  ; Mn #   [4] AHOM VOWEL SIGN I..AHOM VOWEL SIGN UU
11727..1172B  ; Mn #   [5] AHOM VOWEL SIGN AW..AHOM SIGN KILLER
1182F..11837  ; Mn #   [9] DOGRA VOWEL SIGN U..DOGRA SIGN ANUSVARA
11839..1183A  ; Mn #   [2] DOGRA SIGN VIRAMA..DOGRA SIGN NUKTA
1193B..1193C  ; Mn #   [2] DIVES AKURU SIGN ANUSVARA..DIVES AKURU SIGN CANDRABINDU
1193E         ; Mn #       DIVES AKURU VIRAMA
11943         ; Mn #       DIVES AKURU SIGN NUKTA
119D4..119D7  ; Mn #   [4] NANDINAGARI VOWEL SIGN U..NANDINAGARI VOWEL SIGN VOCALIC RR
119DA..119DB  ; Mn #   [2] NANDINAGARI VOWEL SIGN E..NANDINAGARI VOWEL SIGN AI
119E0         ; Mn #       NANDINAGARI SIGN VIRAMA
11A01..11A0A  ; Mn #  [10] ZANABAZAR SQUARE VOWEL SIGN I..ZANABAZAR SQUARE VOWEL LENGTH MARK
11A33..11A38  ; Mn #   [6] ZANABAZAR SQUARE FINAL CONSONANT MARK..ZANABAZAR SQUARE SIGN ANUSVARA
11A3B..11A3E  ; Mn #   [4] ZANABAZAR SQUARE CLUSTER-FINAL LETTER YA..ZANABAZAR SQUARE CLUSTER-FINAL LETTER VA
11A47         ; Mn #       ZANABAZAR SQUARE SUBJOINER
11A51..11A56  ; Mn #   [6] SOYOMBO VOWEL SIGN I..SOYOMBO VOWEL SIGN OE
11A59..11A5B  ; Mn #   [3] SOYOMBO VOWEL SIGN VOCALIC R..SOYOMBO VOWEL LENGTH MARK
11A8A..11A96  ; Mn #  [13] SOYOMBO FINAL CONSONANT SIGN G..SOYOMBO SIGN ANUSVARA
11A98..11A99  ; Mn #   [2] SOYOMBO GEMINATION MARK..SOYOMBO SUBJOINER
11C30..11C36  ; Mn #   [7] BHAIKSUKI VOWEL SIGN I..BHAIKSUKI VOWEL SIGN VOCALIC L
11C38..11C3D  ; Mn #   [6] BHAIKSUKI VOWEL SIGN E..BHAIKSUKI SIGN ANUSVARA
11C3F         ; Mn #       BHAIKSUKI SIGN VIRAMA
11C92..11CA7  ; Mn #  [22] MARCHEN SUBJOINED LETTER KA..MARCHEN SUBJOINED LETTER ZA
11CAA..11CB0  ; Mn #   [7] MARCHEN SUBJOINED LETTER RA..MARCHEN VOWEL SIGN AA
11CB2..11CB3  ; Mn #   [2] MARCHEN VOWEL SIGN U..MARCHEN VOWEL SIGN E
11CB5..11CB6  ; Mn #   [2] MARCHEN SIGN ANUSVARA..MARCHEN SIGN CANDRABINDU
11D31..11D36  ; Mn #   [6] MASARAM GONDI VOWEL SIGN AA..MASARAM GONDI VOWEL SIGN VOCALIC R
11D3A         ; Mn #       MASARAM GONDI VOWEL SIGN E
11D3C..11D3D  ; Mn #   [2] MASARAM GONDI VOWEL SIGN AI..MASARAM GONDI VOWEL SIGN O
11D3F..11D45  ; Mn #   [7] MASARAM GONDI VOWEL SIGN AU..MASARAM GONDI VIRAMA
11D47         ; Mn #       MASARAM GONDI RA-KARA
11D90..11D91  ; Mn #   [2] GUNJALA GONDI VOWEL SIGN EE..GUNJALA GONDI VOWEL SIGN AI
11D95         ; Mn #       GUNJALA GONDI SIGN ANUSVARA
11D97         ; Mn #       GUNJALA GONDI VIRAMA
11EF3..11EF4  ; Mn #   [2] MAKASAR VOWEL SIGN I..MAKASAR VOWEL SIGN U
11F00..11F01  ; Mn #   [2] KAWI SIGN CANDRABINDU..KAWI SIGN ANUSVARA
11F36..11F3A  ; Mn #   [5] KAWI VOWEL SIGN I..KAWI VOWEL SIGN VOCALIC R
11F40         ; Mn #       KAWI VOWEL SIGN EU
11F42         ; Mn #       KAWI CONJOINER
13440         ; Mn #       EGYPTIAN HIEROGLYPH MIRROR HORIZONTALLY
13447..13455  ; Mn #  [15] EGYPTIAN HIEROGLYPH MODIFIER DAMAGED AT TOP START..EGYPTIAN HIEROGLYPH MODIFIER DAMAGED
16AF0..16AF4  ; Mn #   [5] BASSA VAH COMBINING HIGH TONE..BASSA VAH COMBINING HIGH-LOW TONE
16B30..16B36  ; Mn #   [7] PAHAWH HMONG MARK CIM TUB..PAHAWH HMONG MARK CIM TAUM
16F4F         ; Mn #       MIAO SIGN CONSONANT MODIFIER BAR
16F8F..16F92  ; Mn #   [4] MIAO TONE RIGHT..MIAO TONE BELOW
16FE4         ; Mn #       KHITAN SMALL SCRIPT FILLER
1BC9D..1BC9E  ; Mn #   [2] DUPLOYAN THICK LETTER SELECTOR..DUPLOYAN DOUBLE MARK
1CF00..1CF2D  ; Mn #  [46] ZNAMENNY COMBINING MARK GORAZDO NIZKO S KRYZHEM ON LEFT..ZNAMENNY COMBINING MARK KRYZH ON LEFT
1CF30..1CF46  ; Mn #  [23] ZNAMENNY COMBINING TONAL RANGE MARK MRACHNO..ZNAMENNY PRIZNAK MODIFIER ROG
1D167..1D169  ; Mn #   [3] MUSICAL SYMBOL COMBINING TREMOLO-1..MUSICAL SYMBOL COMBINING TREMOLO-3
1D17B..1D182  ; Mn #   [8] MUSICAL SYMBOL COMBINING ACCENT..MUSICAL SYMBOL COMBINING LOURE
1D185..1D18B  ; Mn #   [7] MUSICAL SYMBOL COMBINING DOIT..MUSICAL SYMBOL COMBINING TRIPLE TONGUE
1D1AA..1D1AD  ; Mn #   [4] MUSICAL SYMBOL COMBINING DOWN BOW..MUSICAL SYMBOL COMBINING SNAP PIZZICATO
1D242..1D244  ; Mn #   [3] COMBINING GREEK MUSICAL TRISEME..COMBINING GREEK MUSICAL PENTASEME
1DA00..1DA36  ; Mn #  [55] SIGNWRITING HEAD RIM..SIGNWRITING AIR SUCKING IN
1DA3B..1DA6C  ; Mn #  [50] SIGNWRITING MOUTH CLOSED NEUTRAL..SIGNWRITING EXCITEMENT
1DA75         ; Mn #       SIGNWRITING UPPER BODY TILTING FROM HIP JOINTS
1DA84         ; Mn #       SIGNWRITING LOCATION HEAD NECK
1DA9B..1DA9F  ; Mn #   [5] SIGNWRITING FILL MODIFIER-2..SIGNWRITING FILL MODIFIER-6
1DAA1..1DAAF  ; Mn #  [15] SIGNWRITING ROTATION MODIFIER-2..SIGNWRITING ROTATION MODIFIER-16
1E000..1E006  ; Mn #   [7] COMBINING GLAGOLITIC LETTER AZU..COMBINING GLAGOLITIC LETTER ZHIVETE
1E008..1E018  ; Mn #  [17] COMBINING GLAGOLITIC LETTER ZEMLJA..COMBINING GLAGOLITIC LETTER HERU
1E01B..1E021  ; Mn #   [7] COMBINING GLAGOLITIC LETTER SHTA..COMBINING GLAGOLITIC LETTER YATI
1E023..1E024  ; Mn #   [2] COMBINING GLAGOLITIC LETTER YU..COMBINING GLAGOLITIC LETTER SMALL YUS
1E026..1E02A  ; Mn #   [5] COMBINING GLAGOLITIC LETTER YO..COMBINING GLAGOLITIC LETTER FITA
1E08F         ; Mn #       COMBINING CYRILLIC SMALL LETTER BYELORUSSIAN-UKRAINIAN I
1E130..1E136  ; Mn #   [7] NYIAKENG PUACHUE HMONG TONE-B..NYIAKENG PUACHUE HMONG TONE-D
1E2AE         ; Mn #       TOTO SIGN RISING TONE
1E2EC..1E2EF  ; Mn #   [4] WANCHO TONE TUP..WANCHO TONE KOINI
1E4EC..1E4EF  ; Mn #   [4] NAG MUNDARI SIGN MUHOR..NAG MUNDARI SIGN SUTUH
1E8D0..1E8D6  ; Mn #   [7] MENDE KIKAKUI COMBINING NUMBER TEENS..MENDE KIKAKUI COMBINING NUMBER MILLIONS
1E944..1E94A  ; Mn #   [7] ADLAM ALIF LENGTHENER..ADLAM NUKTA
E0100..E01EF  ; Mn # [240] VARIATION SELECTOR-17..VARIATION SELECTOR-256

<<<<<<< HEAD
# Total code points: 1995
=======
# Total code points: 1986
>>>>>>> b94e39e3

# ================================================

# General_Category=Enclosing_Mark

0488..0489    ; Me #   [2] COMBINING CYRILLIC HUNDRED THOUSANDS SIGN..COMBINING CYRILLIC MILLIONS SIGN
1ABE          ; Me #       COMBINING PARENTHESES OVERLAY
20DD..20E0    ; Me #   [4] COMBINING ENCLOSING CIRCLE..COMBINING ENCLOSING CIRCLE BACKSLASH
20E2..20E4    ; Me #   [3] COMBINING ENCLOSING SCREEN..COMBINING ENCLOSING UPWARD POINTING TRIANGLE
A670..A672    ; Me #   [3] COMBINING CYRILLIC TEN MILLIONS SIGN..COMBINING CYRILLIC THOUSAND MILLIONS SIGN

# Total code points: 13

# ================================================

# General_Category=Spacing_Mark

0903          ; Mc #       DEVANAGARI SIGN VISARGA
093B          ; Mc #       DEVANAGARI VOWEL SIGN OOE
093E..0940    ; Mc #   [3] DEVANAGARI VOWEL SIGN AA..DEVANAGARI VOWEL SIGN II
0949..094C    ; Mc #   [4] DEVANAGARI VOWEL SIGN CANDRA O..DEVANAGARI VOWEL SIGN AU
094E..094F    ; Mc #   [2] DEVANAGARI VOWEL SIGN PRISHTHAMATRA E..DEVANAGARI VOWEL SIGN AW
0982..0983    ; Mc #   [2] BENGALI SIGN ANUSVARA..BENGALI SIGN VISARGA
09BE..09C0    ; Mc #   [3] BENGALI VOWEL SIGN AA..BENGALI VOWEL SIGN II
09C7..09C8    ; Mc #   [2] BENGALI VOWEL SIGN E..BENGALI VOWEL SIGN AI
09CB..09CC    ; Mc #   [2] BENGALI VOWEL SIGN O..BENGALI VOWEL SIGN AU
09D7          ; Mc #       BENGALI AU LENGTH MARK
0A03          ; Mc #       GURMUKHI SIGN VISARGA
0A3E..0A40    ; Mc #   [3] GURMUKHI VOWEL SIGN AA..GURMUKHI VOWEL SIGN II
0A83          ; Mc #       GUJARATI SIGN VISARGA
0ABE..0AC0    ; Mc #   [3] GUJARATI VOWEL SIGN AA..GUJARATI VOWEL SIGN II
0AC9          ; Mc #       GUJARATI VOWEL SIGN CANDRA O
0ACB..0ACC    ; Mc #   [2] GUJARATI VOWEL SIGN O..GUJARATI VOWEL SIGN AU
0B02..0B03    ; Mc #   [2] ORIYA SIGN ANUSVARA..ORIYA SIGN VISARGA
0B3E          ; Mc #       ORIYA VOWEL SIGN AA
0B40          ; Mc #       ORIYA VOWEL SIGN II
0B47..0B48    ; Mc #   [2] ORIYA VOWEL SIGN E..ORIYA VOWEL SIGN AI
0B4B..0B4C    ; Mc #   [2] ORIYA VOWEL SIGN O..ORIYA VOWEL SIGN AU
0B57          ; Mc #       ORIYA AU LENGTH MARK
0BBE..0BBF    ; Mc #   [2] TAMIL VOWEL SIGN AA..TAMIL VOWEL SIGN I
0BC1..0BC2    ; Mc #   [2] TAMIL VOWEL SIGN U..TAMIL VOWEL SIGN UU
0BC6..0BC8    ; Mc #   [3] TAMIL VOWEL SIGN E..TAMIL VOWEL SIGN AI
0BCA..0BCC    ; Mc #   [3] TAMIL VOWEL SIGN O..TAMIL VOWEL SIGN AU
0BD7          ; Mc #       TAMIL AU LENGTH MARK
0C01..0C03    ; Mc #   [3] TELUGU SIGN CANDRABINDU..TELUGU SIGN VISARGA
0C41..0C44    ; Mc #   [4] TELUGU VOWEL SIGN U..TELUGU VOWEL SIGN VOCALIC RR
0C82..0C83    ; Mc #   [2] KANNADA SIGN ANUSVARA..KANNADA SIGN VISARGA
0CBE          ; Mc #       KANNADA VOWEL SIGN AA
0CC0..0CC4    ; Mc #   [5] KANNADA VOWEL SIGN II..KANNADA VOWEL SIGN VOCALIC RR
0CC7..0CC8    ; Mc #   [2] KANNADA VOWEL SIGN EE..KANNADA VOWEL SIGN AI
0CCA..0CCB    ; Mc #   [2] KANNADA VOWEL SIGN O..KANNADA VOWEL SIGN OO
0CD5..0CD6    ; Mc #   [2] KANNADA LENGTH MARK..KANNADA AI LENGTH MARK
0CF3          ; Mc #       KANNADA SIGN COMBINING ANUSVARA ABOVE RIGHT
0D02..0D03    ; Mc #   [2] MALAYALAM SIGN ANUSVARA..MALAYALAM SIGN VISARGA
0D3E..0D40    ; Mc #   [3] MALAYALAM VOWEL SIGN AA..MALAYALAM VOWEL SIGN II
0D46..0D48    ; Mc #   [3] MALAYALAM VOWEL SIGN E..MALAYALAM VOWEL SIGN AI
0D4A..0D4C    ; Mc #   [3] MALAYALAM VOWEL SIGN O..MALAYALAM VOWEL SIGN AU
0D57          ; Mc #       MALAYALAM AU LENGTH MARK
0D82..0D83    ; Mc #   [2] SINHALA SIGN ANUSVARAYA..SINHALA SIGN VISARGAYA
0DCF..0DD1    ; Mc #   [3] SINHALA VOWEL SIGN AELA-PILLA..SINHALA VOWEL SIGN DIGA AEDA-PILLA
0DD8..0DDF    ; Mc #   [8] SINHALA VOWEL SIGN GAETTA-PILLA..SINHALA VOWEL SIGN GAYANUKITTA
0DF2..0DF3    ; Mc #   [2] SINHALA VOWEL SIGN DIGA GAETTA-PILLA..SINHALA VOWEL SIGN DIGA GAYANUKITTA
0F3E..0F3F    ; Mc #   [2] TIBETAN SIGN YAR TSHES..TIBETAN SIGN MAR TSHES
0F7F          ; Mc #       TIBETAN SIGN RNAM BCAD
102B..102C    ; Mc #   [2] MYANMAR VOWEL SIGN TALL AA..MYANMAR VOWEL SIGN AA
1031          ; Mc #       MYANMAR VOWEL SIGN E
1038          ; Mc #       MYANMAR SIGN VISARGA
103B..103C    ; Mc #   [2] MYANMAR CONSONANT SIGN MEDIAL YA..MYANMAR CONSONANT SIGN MEDIAL RA
1056..1057    ; Mc #   [2] MYANMAR VOWEL SIGN VOCALIC R..MYANMAR VOWEL SIGN VOCALIC RR
1062..1064    ; Mc #   [3] MYANMAR VOWEL SIGN SGAW KAREN EU..MYANMAR TONE MARK SGAW KAREN KE PHO
1067..106D    ; Mc #   [7] MYANMAR VOWEL SIGN WESTERN PWO KAREN EU..MYANMAR SIGN WESTERN PWO KAREN TONE-5
1083..1084    ; Mc #   [2] MYANMAR VOWEL SIGN SHAN AA..MYANMAR VOWEL SIGN SHAN E
1087..108C    ; Mc #   [6] MYANMAR SIGN SHAN TONE-2..MYANMAR SIGN SHAN COUNCIL TONE-3
108F          ; Mc #       MYANMAR SIGN RUMAI PALAUNG TONE-5
109A..109C    ; Mc #   [3] MYANMAR SIGN KHAMTI TONE-1..MYANMAR VOWEL SIGN AITON A
1715          ; Mc #       TAGALOG SIGN PAMUDPOD
1734          ; Mc #       HANUNOO SIGN PAMUDPOD
17B6          ; Mc #       KHMER VOWEL SIGN AA
17BE..17C5    ; Mc #   [8] KHMER VOWEL SIGN OE..KHMER VOWEL SIGN AU
17C7..17C8    ; Mc #   [2] KHMER SIGN REAHMUK..KHMER SIGN YUUKALEAPINTU
1923..1926    ; Mc #   [4] LIMBU VOWEL SIGN EE..LIMBU VOWEL SIGN AU
1929..192B    ; Mc #   [3] LIMBU SUBJOINED LETTER YA..LIMBU SUBJOINED LETTER WA
1930..1931    ; Mc #   [2] LIMBU SMALL LETTER KA..LIMBU SMALL LETTER NGA
1933..1938    ; Mc #   [6] LIMBU SMALL LETTER TA..LIMBU SMALL LETTER LA
1A19..1A1A    ; Mc #   [2] BUGINESE VOWEL SIGN E..BUGINESE VOWEL SIGN O
1A55          ; Mc #       TAI THAM CONSONANT SIGN MEDIAL RA
1A57          ; Mc #       TAI THAM CONSONANT SIGN LA TANG LAI
1A61          ; Mc #       TAI THAM VOWEL SIGN A
1A63..1A64    ; Mc #   [2] TAI THAM VOWEL SIGN AA..TAI THAM VOWEL SIGN TALL AA
1A6D..1A72    ; Mc #   [6] TAI THAM VOWEL SIGN OY..TAI THAM VOWEL SIGN THAM AI
1B04          ; Mc #       BALINESE SIGN BISAH
1B35          ; Mc #       BALINESE VOWEL SIGN TEDUNG
1B3B          ; Mc #       BALINESE VOWEL SIGN RA REPA TEDUNG
1B3D..1B41    ; Mc #   [5] BALINESE VOWEL SIGN LA LENGA TEDUNG..BALINESE VOWEL SIGN TALING REPA TEDUNG
1B43..1B44    ; Mc #   [2] BALINESE VOWEL SIGN PEPET TEDUNG..BALINESE ADEG ADEG
1B82          ; Mc #       SUNDANESE SIGN PANGWISAD
1BA1          ; Mc #       SUNDANESE CONSONANT SIGN PAMINGKAL
1BA6..1BA7    ; Mc #   [2] SUNDANESE VOWEL SIGN PANAELAENG..SUNDANESE VOWEL SIGN PANOLONG
1BAA          ; Mc #       SUNDANESE SIGN PAMAAEH
1BE7          ; Mc #       BATAK VOWEL SIGN E
1BEA..1BEC    ; Mc #   [3] BATAK VOWEL SIGN I..BATAK VOWEL SIGN O
1BEE          ; Mc #       BATAK VOWEL SIGN U
1BF2..1BF3    ; Mc #   [2] BATAK PANGOLAT..BATAK PANONGONAN
1C24..1C2B    ; Mc #   [8] LEPCHA SUBJOINED LETTER YA..LEPCHA VOWEL SIGN UU
1C34..1C35    ; Mc #   [2] LEPCHA CONSONANT SIGN NYIN-DO..LEPCHA CONSONANT SIGN KANG
1CE1          ; Mc #       VEDIC TONE ATHARVAVEDIC INDEPENDENT SVARITA
1CF7          ; Mc #       VEDIC SIGN ATIKRAMA
302E..302F    ; Mc #   [2] HANGUL SINGLE DOT TONE MARK..HANGUL DOUBLE DOT TONE MARK
A823..A824    ; Mc #   [2] SYLOTI NAGRI VOWEL SIGN A..SYLOTI NAGRI VOWEL SIGN I
A827          ; Mc #       SYLOTI NAGRI VOWEL SIGN OO
A880..A881    ; Mc #   [2] SAURASHTRA SIGN ANUSVARA..SAURASHTRA SIGN VISARGA
A8B4..A8C3    ; Mc #  [16] SAURASHTRA CONSONANT SIGN HAARU..SAURASHTRA VOWEL SIGN AU
A952..A953    ; Mc #   [2] REJANG CONSONANT SIGN H..REJANG VIRAMA
A983          ; Mc #       JAVANESE SIGN WIGNYAN
A9B4..A9B5    ; Mc #   [2] JAVANESE VOWEL SIGN TARUNG..JAVANESE VOWEL SIGN TOLONG
A9BA..A9BB    ; Mc #   [2] JAVANESE VOWEL SIGN TALING..JAVANESE VOWEL SIGN DIRGA MURE
A9BE..A9C0    ; Mc #   [3] JAVANESE CONSONANT SIGN PENGKAL..JAVANESE PANGKON
AA2F..AA30    ; Mc #   [2] CHAM VOWEL SIGN O..CHAM VOWEL SIGN AI
AA33..AA34    ; Mc #   [2] CHAM CONSONANT SIGN YA..CHAM CONSONANT SIGN RA
AA4D          ; Mc #       CHAM CONSONANT SIGN FINAL H
AA7B          ; Mc #       MYANMAR SIGN PAO KAREN TONE
AA7D          ; Mc #       MYANMAR SIGN TAI LAING TONE-5
AAEB          ; Mc #       MEETEI MAYEK VOWEL SIGN II
AAEE..AAEF    ; Mc #   [2] MEETEI MAYEK VOWEL SIGN AU..MEETEI MAYEK VOWEL SIGN AAU
AAF5          ; Mc #       MEETEI MAYEK VOWEL SIGN VISARGA
ABE3..ABE4    ; Mc #   [2] MEETEI MAYEK VOWEL SIGN ONAP..MEETEI MAYEK VOWEL SIGN INAP
ABE6..ABE7    ; Mc #   [2] MEETEI MAYEK VOWEL SIGN YENAP..MEETEI MAYEK VOWEL SIGN SOUNAP
ABE9..ABEA    ; Mc #   [2] MEETEI MAYEK VOWEL SIGN CHEINAP..MEETEI MAYEK VOWEL SIGN NUNG
ABEC          ; Mc #       MEETEI MAYEK LUM IYEK
11000         ; Mc #       BRAHMI SIGN CANDRABINDU
11002         ; Mc #       BRAHMI SIGN VISARGA
11082         ; Mc #       KAITHI SIGN VISARGA
110B0..110B2  ; Mc #   [3] KAITHI VOWEL SIGN AA..KAITHI VOWEL SIGN II
110B7..110B8  ; Mc #   [2] KAITHI VOWEL SIGN O..KAITHI VOWEL SIGN AU
1112C         ; Mc #       CHAKMA VOWEL SIGN E
11145..11146  ; Mc #   [2] CHAKMA VOWEL SIGN AA..CHAKMA VOWEL SIGN EI
11182         ; Mc #       SHARADA SIGN VISARGA
111B3..111B5  ; Mc #   [3] SHARADA VOWEL SIGN AA..SHARADA VOWEL SIGN II
111BF..111C0  ; Mc #   [2] SHARADA VOWEL SIGN AU..SHARADA SIGN VIRAMA
111CE         ; Mc #       SHARADA VOWEL SIGN PRISHTHAMATRA E
1122C..1122E  ; Mc #   [3] KHOJKI VOWEL SIGN AA..KHOJKI VOWEL SIGN II
11232..11233  ; Mc #   [2] KHOJKI VOWEL SIGN O..KHOJKI VOWEL SIGN AU
11235         ; Mc #       KHOJKI SIGN VIRAMA
112E0..112E2  ; Mc #   [3] KHUDAWADI VOWEL SIGN AA..KHUDAWADI VOWEL SIGN II
11302..11303  ; Mc #   [2] GRANTHA SIGN ANUSVARA..GRANTHA SIGN VISARGA
1133E..1133F  ; Mc #   [2] GRANTHA VOWEL SIGN AA..GRANTHA VOWEL SIGN I
11341..11344  ; Mc #   [4] GRANTHA VOWEL SIGN U..GRANTHA VOWEL SIGN VOCALIC RR
11347..11348  ; Mc #   [2] GRANTHA VOWEL SIGN EE..GRANTHA VOWEL SIGN AI
1134B..1134D  ; Mc #   [3] GRANTHA VOWEL SIGN OO..GRANTHA SIGN VIRAMA
11357         ; Mc #       GRANTHA AU LENGTH MARK
11362..11363  ; Mc #   [2] GRANTHA VOWEL SIGN VOCALIC L..GRANTHA VOWEL SIGN VOCALIC LL
113B8..113BA  ; Mc #   [3] TULU-TIGALARI VOWEL SIGN AA..TULU-TIGALARI VOWEL SIGN II
113C2         ; Mc #       TULU-TIGALARI VOWEL SIGN EE
113C5         ; Mc #       TULU-TIGALARI VOWEL SIGN AI
113C7..113CA  ; Mc #   [4] TULU-TIGALARI VOWEL SIGN OO..TULU-TIGALARI SIGN CANDRA ANUNASIKA
113CC..113CD  ; Mc #   [2] TULU-TIGALARI SIGN ANUSVARA..TULU-TIGALARI SIGN VISARGA
113CF         ; Mc #       TULU-TIGALARI SIGN LOOPED VIRAMA
11435..11437  ; Mc #   [3] NEWA VOWEL SIGN AA..NEWA VOWEL SIGN II
11440..11441  ; Mc #   [2] NEWA VOWEL SIGN O..NEWA VOWEL SIGN AU
11445         ; Mc #       NEWA SIGN VISARGA
114B0..114B2  ; Mc #   [3] TIRHUTA VOWEL SIGN AA..TIRHUTA VOWEL SIGN II
114B9         ; Mc #       TIRHUTA VOWEL SIGN E
114BB..114BE  ; Mc #   [4] TIRHUTA VOWEL SIGN AI..TIRHUTA VOWEL SIGN AU
114C1         ; Mc #       TIRHUTA SIGN VISARGA
115AF..115B1  ; Mc #   [3] SIDDHAM VOWEL SIGN AA..SIDDHAM VOWEL SIGN II
115B8..115BB  ; Mc #   [4] SIDDHAM VOWEL SIGN E..SIDDHAM VOWEL SIGN AU
115BE         ; Mc #       SIDDHAM SIGN VISARGA
11630..11632  ; Mc #   [3] MODI VOWEL SIGN AA..MODI VOWEL SIGN II
1163B..1163C  ; Mc #   [2] MODI VOWEL SIGN O..MODI VOWEL SIGN AU
1163E         ; Mc #       MODI SIGN VISARGA
116AC         ; Mc #       TAKRI SIGN VISARGA
116AE..116AF  ; Mc #   [2] TAKRI VOWEL SIGN I..TAKRI VOWEL SIGN II
116B6         ; Mc #       TAKRI SIGN VIRAMA
11720..11721  ; Mc #   [2] AHOM VOWEL SIGN A..AHOM VOWEL SIGN AA
11726         ; Mc #       AHOM VOWEL SIGN E
1182C..1182E  ; Mc #   [3] DOGRA VOWEL SIGN AA..DOGRA VOWEL SIGN II
11838         ; Mc #       DOGRA SIGN VISARGA
11930..11935  ; Mc #   [6] DIVES AKURU VOWEL SIGN AA..DIVES AKURU VOWEL SIGN E
11937..11938  ; Mc #   [2] DIVES AKURU VOWEL SIGN AI..DIVES AKURU VOWEL SIGN O
1193D         ; Mc #       DIVES AKURU SIGN HALANTA
11940         ; Mc #       DIVES AKURU MEDIAL YA
11942         ; Mc #       DIVES AKURU MEDIAL RA
119D1..119D3  ; Mc #   [3] NANDINAGARI VOWEL SIGN AA..NANDINAGARI VOWEL SIGN II
119DC..119DF  ; Mc #   [4] NANDINAGARI VOWEL SIGN O..NANDINAGARI SIGN VISARGA
119E4         ; Mc #       NANDINAGARI VOWEL SIGN PRISHTHAMATRA E
11A39         ; Mc #       ZANABAZAR SQUARE SIGN VISARGA
11A57..11A58  ; Mc #   [2] SOYOMBO VOWEL SIGN AI..SOYOMBO VOWEL SIGN AU
11A97         ; Mc #       SOYOMBO SIGN VISARGA
11C2F         ; Mc #       BHAIKSUKI VOWEL SIGN AA
11C3E         ; Mc #       BHAIKSUKI SIGN VISARGA
11CA9         ; Mc #       MARCHEN SUBJOINED LETTER YA
11CB1         ; Mc #       MARCHEN VOWEL SIGN I
11CB4         ; Mc #       MARCHEN VOWEL SIGN O
11D8A..11D8E  ; Mc #   [5] GUNJALA GONDI VOWEL SIGN AA..GUNJALA GONDI VOWEL SIGN UU
11D93..11D94  ; Mc #   [2] GUNJALA GONDI VOWEL SIGN OO..GUNJALA GONDI VOWEL SIGN AU
11D96         ; Mc #       GUNJALA GONDI SIGN VISARGA
11EF5..11EF6  ; Mc #   [2] MAKASAR VOWEL SIGN E..MAKASAR VOWEL SIGN O
11F03         ; Mc #       KAWI SIGN VISARGA
11F34..11F35  ; Mc #   [2] KAWI VOWEL SIGN AA..KAWI VOWEL SIGN ALTERNATE AA
11F3E..11F3F  ; Mc #   [2] KAWI VOWEL SIGN E..KAWI VOWEL SIGN AI
11F41         ; Mc #       KAWI SIGN KILLER
16F51..16F87  ; Mc #  [55] MIAO SIGN ASPIRATION..MIAO VOWEL SIGN UI
16FF0..16FF1  ; Mc #   [2] VIETNAMESE ALTERNATE READING MARK CA..VIETNAMESE ALTERNATE READING MARK NHAY
1D165..1D166  ; Mc #   [2] MUSICAL SYMBOL COMBINING STEM..MUSICAL SYMBOL COMBINING SPRECHGESANG STEM
1D16D..1D172  ; Mc #   [6] MUSICAL SYMBOL COMBINING AUGMENTATION DOT..MUSICAL SYMBOL COMBINING FLAG-5

# Total code points: 464

# ================================================

# General_Category=Decimal_Number

0030..0039    ; Nd #  [10] DIGIT ZERO..DIGIT NINE
0660..0669    ; Nd #  [10] ARABIC-INDIC DIGIT ZERO..ARABIC-INDIC DIGIT NINE
06F0..06F9    ; Nd #  [10] EXTENDED ARABIC-INDIC DIGIT ZERO..EXTENDED ARABIC-INDIC DIGIT NINE
07C0..07C9    ; Nd #  [10] NKO DIGIT ZERO..NKO DIGIT NINE
0966..096F    ; Nd #  [10] DEVANAGARI DIGIT ZERO..DEVANAGARI DIGIT NINE
09E6..09EF    ; Nd #  [10] BENGALI DIGIT ZERO..BENGALI DIGIT NINE
0A66..0A6F    ; Nd #  [10] GURMUKHI DIGIT ZERO..GURMUKHI DIGIT NINE
0AE6..0AEF    ; Nd #  [10] GUJARATI DIGIT ZERO..GUJARATI DIGIT NINE
0B66..0B6F    ; Nd #  [10] ORIYA DIGIT ZERO..ORIYA DIGIT NINE
0BE6..0BEF    ; Nd #  [10] TAMIL DIGIT ZERO..TAMIL DIGIT NINE
0C66..0C6F    ; Nd #  [10] TELUGU DIGIT ZERO..TELUGU DIGIT NINE
0CE6..0CEF    ; Nd #  [10] KANNADA DIGIT ZERO..KANNADA DIGIT NINE
0D66..0D6F    ; Nd #  [10] MALAYALAM DIGIT ZERO..MALAYALAM DIGIT NINE
0DE6..0DEF    ; Nd #  [10] SINHALA LITH DIGIT ZERO..SINHALA LITH DIGIT NINE
0E50..0E59    ; Nd #  [10] THAI DIGIT ZERO..THAI DIGIT NINE
0ED0..0ED9    ; Nd #  [10] LAO DIGIT ZERO..LAO DIGIT NINE
0F20..0F29    ; Nd #  [10] TIBETAN DIGIT ZERO..TIBETAN DIGIT NINE
1040..1049    ; Nd #  [10] MYANMAR DIGIT ZERO..MYANMAR DIGIT NINE
1090..1099    ; Nd #  [10] MYANMAR SHAN DIGIT ZERO..MYANMAR SHAN DIGIT NINE
17E0..17E9    ; Nd #  [10] KHMER DIGIT ZERO..KHMER DIGIT NINE
1810..1819    ; Nd #  [10] MONGOLIAN DIGIT ZERO..MONGOLIAN DIGIT NINE
1946..194F    ; Nd #  [10] LIMBU DIGIT ZERO..LIMBU DIGIT NINE
19D0..19D9    ; Nd #  [10] NEW TAI LUE DIGIT ZERO..NEW TAI LUE DIGIT NINE
1A80..1A89    ; Nd #  [10] TAI THAM HORA DIGIT ZERO..TAI THAM HORA DIGIT NINE
1A90..1A99    ; Nd #  [10] TAI THAM THAM DIGIT ZERO..TAI THAM THAM DIGIT NINE
1B50..1B59    ; Nd #  [10] BALINESE DIGIT ZERO..BALINESE DIGIT NINE
1BB0..1BB9    ; Nd #  [10] SUNDANESE DIGIT ZERO..SUNDANESE DIGIT NINE
1C40..1C49    ; Nd #  [10] LEPCHA DIGIT ZERO..LEPCHA DIGIT NINE
1C50..1C59    ; Nd #  [10] OL CHIKI DIGIT ZERO..OL CHIKI DIGIT NINE
A620..A629    ; Nd #  [10] VAI DIGIT ZERO..VAI DIGIT NINE
A8D0..A8D9    ; Nd #  [10] SAURASHTRA DIGIT ZERO..SAURASHTRA DIGIT NINE
A900..A909    ; Nd #  [10] KAYAH LI DIGIT ZERO..KAYAH LI DIGIT NINE
A9D0..A9D9    ; Nd #  [10] JAVANESE DIGIT ZERO..JAVANESE DIGIT NINE
A9F0..A9F9    ; Nd #  [10] MYANMAR TAI LAING DIGIT ZERO..MYANMAR TAI LAING DIGIT NINE
AA50..AA59    ; Nd #  [10] CHAM DIGIT ZERO..CHAM DIGIT NINE
ABF0..ABF9    ; Nd #  [10] MEETEI MAYEK DIGIT ZERO..MEETEI MAYEK DIGIT NINE
FF10..FF19    ; Nd #  [10] FULLWIDTH DIGIT ZERO..FULLWIDTH DIGIT NINE
104A0..104A9  ; Nd #  [10] OSMANYA DIGIT ZERO..OSMANYA DIGIT NINE
10D30..10D39  ; Nd #  [10] HANIFI ROHINGYA DIGIT ZERO..HANIFI ROHINGYA DIGIT NINE
11066..1106F  ; Nd #  [10] BRAHMI DIGIT ZERO..BRAHMI DIGIT NINE
110F0..110F9  ; Nd #  [10] SORA SOMPENG DIGIT ZERO..SORA SOMPENG DIGIT NINE
11136..1113F  ; Nd #  [10] CHAKMA DIGIT ZERO..CHAKMA DIGIT NINE
111D0..111D9  ; Nd #  [10] SHARADA DIGIT ZERO..SHARADA DIGIT NINE
112F0..112F9  ; Nd #  [10] KHUDAWADI DIGIT ZERO..KHUDAWADI DIGIT NINE
11450..11459  ; Nd #  [10] NEWA DIGIT ZERO..NEWA DIGIT NINE
114D0..114D9  ; Nd #  [10] TIRHUTA DIGIT ZERO..TIRHUTA DIGIT NINE
11650..11659  ; Nd #  [10] MODI DIGIT ZERO..MODI DIGIT NINE
116C0..116C9  ; Nd #  [10] TAKRI DIGIT ZERO..TAKRI DIGIT NINE
11730..11739  ; Nd #  [10] AHOM DIGIT ZERO..AHOM DIGIT NINE
118E0..118E9  ; Nd #  [10] WARANG CITI DIGIT ZERO..WARANG CITI DIGIT NINE
11950..11959  ; Nd #  [10] DIVES AKURU DIGIT ZERO..DIVES AKURU DIGIT NINE
11C50..11C59  ; Nd #  [10] BHAIKSUKI DIGIT ZERO..BHAIKSUKI DIGIT NINE
11D50..11D59  ; Nd #  [10] MASARAM GONDI DIGIT ZERO..MASARAM GONDI DIGIT NINE
11DA0..11DA9  ; Nd #  [10] GUNJALA GONDI DIGIT ZERO..GUNJALA GONDI DIGIT NINE
11F50..11F59  ; Nd #  [10] KAWI DIGIT ZERO..KAWI DIGIT NINE
16A60..16A69  ; Nd #  [10] MRO DIGIT ZERO..MRO DIGIT NINE
16AC0..16AC9  ; Nd #  [10] TANGSA DIGIT ZERO..TANGSA DIGIT NINE
16B50..16B59  ; Nd #  [10] PAHAWH HMONG DIGIT ZERO..PAHAWH HMONG DIGIT NINE
1D7CE..1D7FF  ; Nd #  [50] MATHEMATICAL BOLD DIGIT ZERO..MATHEMATICAL MONOSPACE DIGIT NINE
1E140..1E149  ; Nd #  [10] NYIAKENG PUACHUE HMONG DIGIT ZERO..NYIAKENG PUACHUE HMONG DIGIT NINE
1E2F0..1E2F9  ; Nd #  [10] WANCHO DIGIT ZERO..WANCHO DIGIT NINE
1E4F0..1E4F9  ; Nd #  [10] NAG MUNDARI DIGIT ZERO..NAG MUNDARI DIGIT NINE
1E950..1E959  ; Nd #  [10] ADLAM DIGIT ZERO..ADLAM DIGIT NINE
1FBF0..1FBF9  ; Nd #  [10] SEGMENTED DIGIT ZERO..SEGMENTED DIGIT NINE

# Total code points: 680

# ================================================

# General_Category=Letter_Number

16EE..16F0    ; Nl #   [3] RUNIC ARLAUG SYMBOL..RUNIC BELGTHOR SYMBOL
2160..2182    ; Nl #  [35] ROMAN NUMERAL ONE..ROMAN NUMERAL TEN THOUSAND
2185..2188    ; Nl #   [4] ROMAN NUMERAL SIX LATE FORM..ROMAN NUMERAL ONE HUNDRED THOUSAND
3007          ; Nl #       IDEOGRAPHIC NUMBER ZERO
3021..3029    ; Nl #   [9] HANGZHOU NUMERAL ONE..HANGZHOU NUMERAL NINE
3038..303A    ; Nl #   [3] HANGZHOU NUMERAL TEN..HANGZHOU NUMERAL THIRTY
A6E6..A6EF    ; Nl #  [10] BAMUM LETTER MO..BAMUM LETTER KOGHOM
10140..10174  ; Nl #  [53] GREEK ACROPHONIC ATTIC ONE QUARTER..GREEK ACROPHONIC STRATIAN FIFTY MNAS
10341         ; Nl #       GOTHIC LETTER NINETY
1034A         ; Nl #       GOTHIC LETTER NINE HUNDRED
103D1..103D5  ; Nl #   [5] OLD PERSIAN NUMBER ONE..OLD PERSIAN NUMBER HUNDRED
12400..1246E  ; Nl # [111] CUNEIFORM NUMERIC SIGN TWO ASH..CUNEIFORM NUMERIC SIGN NINE U VARIANT FORM

# Total code points: 236

# ================================================

# General_Category=Other_Number

00B2..00B3    ; No #   [2] SUPERSCRIPT TWO..SUPERSCRIPT THREE
00B9          ; No #       SUPERSCRIPT ONE
00BC..00BE    ; No #   [3] VULGAR FRACTION ONE QUARTER..VULGAR FRACTION THREE QUARTERS
09F4..09F9    ; No #   [6] BENGALI CURRENCY NUMERATOR ONE..BENGALI CURRENCY DENOMINATOR SIXTEEN
0B72..0B77    ; No #   [6] ORIYA FRACTION ONE QUARTER..ORIYA FRACTION THREE SIXTEENTHS
0BF0..0BF2    ; No #   [3] TAMIL NUMBER TEN..TAMIL NUMBER ONE THOUSAND
0C78..0C7E    ; No #   [7] TELUGU FRACTION DIGIT ZERO FOR ODD POWERS OF FOUR..TELUGU FRACTION DIGIT THREE FOR EVEN POWERS OF FOUR
0D58..0D5E    ; No #   [7] MALAYALAM FRACTION ONE ONE-HUNDRED-AND-SIXTIETH..MALAYALAM FRACTION ONE FIFTH
0D70..0D78    ; No #   [9] MALAYALAM NUMBER TEN..MALAYALAM FRACTION THREE SIXTEENTHS
0F2A..0F33    ; No #  [10] TIBETAN DIGIT HALF ONE..TIBETAN DIGIT HALF ZERO
1369..137C    ; No #  [20] ETHIOPIC DIGIT ONE..ETHIOPIC NUMBER TEN THOUSAND
17F0..17F9    ; No #  [10] KHMER SYMBOL LEK ATTAK SON..KHMER SYMBOL LEK ATTAK PRAM-BUON
19DA          ; No #       NEW TAI LUE THAM DIGIT ONE
2070          ; No #       SUPERSCRIPT ZERO
2074..2079    ; No #   [6] SUPERSCRIPT FOUR..SUPERSCRIPT NINE
2080..2089    ; No #  [10] SUBSCRIPT ZERO..SUBSCRIPT NINE
2150..215F    ; No #  [16] VULGAR FRACTION ONE SEVENTH..FRACTION NUMERATOR ONE
2189          ; No #       VULGAR FRACTION ZERO THIRDS
2460..249B    ; No #  [60] CIRCLED DIGIT ONE..NUMBER TWENTY FULL STOP
24EA..24FF    ; No #  [22] CIRCLED DIGIT ZERO..NEGATIVE CIRCLED DIGIT ZERO
2776..2793    ; No #  [30] DINGBAT NEGATIVE CIRCLED DIGIT ONE..DINGBAT NEGATIVE CIRCLED SANS-SERIF NUMBER TEN
2CFD          ; No #       COPTIC FRACTION ONE HALF
3192..3195    ; No #   [4] IDEOGRAPHIC ANNOTATION ONE MARK..IDEOGRAPHIC ANNOTATION FOUR MARK
3220..3229    ; No #  [10] PARENTHESIZED IDEOGRAPH ONE..PARENTHESIZED IDEOGRAPH TEN
3248..324F    ; No #   [8] CIRCLED NUMBER TEN ON BLACK SQUARE..CIRCLED NUMBER EIGHTY ON BLACK SQUARE
3251..325F    ; No #  [15] CIRCLED NUMBER TWENTY ONE..CIRCLED NUMBER THIRTY FIVE
3280..3289    ; No #  [10] CIRCLED IDEOGRAPH ONE..CIRCLED IDEOGRAPH TEN
32B1..32BF    ; No #  [15] CIRCLED NUMBER THIRTY SIX..CIRCLED NUMBER FIFTY
A830..A835    ; No #   [6] NORTH INDIC FRACTION ONE QUARTER..NORTH INDIC FRACTION THREE SIXTEENTHS
10107..10133  ; No #  [45] AEGEAN NUMBER ONE..AEGEAN NUMBER NINETY THOUSAND
10175..10178  ; No #   [4] GREEK ONE HALF SIGN..GREEK THREE QUARTERS SIGN
1018A..1018B  ; No #   [2] GREEK ZERO SIGN..GREEK ONE QUARTER SIGN
102E1..102FB  ; No #  [27] COPTIC EPACT DIGIT ONE..COPTIC EPACT NUMBER NINE HUNDRED
10320..10323  ; No #   [4] OLD ITALIC NUMERAL ONE..OLD ITALIC NUMERAL FIFTY
10858..1085F  ; No #   [8] IMPERIAL ARAMAIC NUMBER ONE..IMPERIAL ARAMAIC NUMBER TEN THOUSAND
10879..1087F  ; No #   [7] PALMYRENE NUMBER ONE..PALMYRENE NUMBER TWENTY
108A7..108AF  ; No #   [9] NABATAEAN NUMBER ONE..NABATAEAN NUMBER ONE HUNDRED
108FB..108FF  ; No #   [5] HATRAN NUMBER ONE..HATRAN NUMBER ONE HUNDRED
10916..1091B  ; No #   [6] PHOENICIAN NUMBER ONE..PHOENICIAN NUMBER THREE
109BC..109BD  ; No #   [2] MEROITIC CURSIVE FRACTION ELEVEN TWELFTHS..MEROITIC CURSIVE FRACTION ONE HALF
109C0..109CF  ; No #  [16] MEROITIC CURSIVE NUMBER ONE..MEROITIC CURSIVE NUMBER SEVENTY
109D2..109FF  ; No #  [46] MEROITIC CURSIVE NUMBER ONE HUNDRED..MEROITIC CURSIVE FRACTION TEN TWELFTHS
10A40..10A48  ; No #   [9] KHAROSHTHI DIGIT ONE..KHAROSHTHI FRACTION ONE HALF
10A7D..10A7E  ; No #   [2] OLD SOUTH ARABIAN NUMBER ONE..OLD SOUTH ARABIAN NUMBER FIFTY
10A9D..10A9F  ; No #   [3] OLD NORTH ARABIAN NUMBER ONE..OLD NORTH ARABIAN NUMBER TWENTY
10AEB..10AEF  ; No #   [5] MANICHAEAN NUMBER ONE..MANICHAEAN NUMBER ONE HUNDRED
10B58..10B5F  ; No #   [8] INSCRIPTIONAL PARTHIAN NUMBER ONE..INSCRIPTIONAL PARTHIAN NUMBER ONE THOUSAND
10B78..10B7F  ; No #   [8] INSCRIPTIONAL PAHLAVI NUMBER ONE..INSCRIPTIONAL PAHLAVI NUMBER ONE THOUSAND
10BA9..10BAF  ; No #   [7] PSALTER PAHLAVI NUMBER ONE..PSALTER PAHLAVI NUMBER ONE HUNDRED
10CFA..10CFF  ; No #   [6] OLD HUNGARIAN NUMBER ONE..OLD HUNGARIAN NUMBER ONE THOUSAND
10E60..10E7E  ; No #  [31] RUMI DIGIT ONE..RUMI FRACTION TWO THIRDS
10F1D..10F26  ; No #  [10] OLD SOGDIAN NUMBER ONE..OLD SOGDIAN FRACTION ONE HALF
10F51..10F54  ; No #   [4] SOGDIAN NUMBER ONE..SOGDIAN NUMBER ONE HUNDRED
10FC5..10FCB  ; No #   [7] CHORASMIAN NUMBER ONE..CHORASMIAN NUMBER ONE HUNDRED
11052..11065  ; No #  [20] BRAHMI NUMBER ONE..BRAHMI NUMBER ONE THOUSAND
111E1..111F4  ; No #  [20] SINHALA ARCHAIC DIGIT ONE..SINHALA ARCHAIC NUMBER ONE THOUSAND
1173A..1173B  ; No #   [2] AHOM NUMBER TEN..AHOM NUMBER TWENTY
118EA..118F2  ; No #   [9] WARANG CITI NUMBER TEN..WARANG CITI NUMBER NINETY
11C5A..11C6C  ; No #  [19] BHAIKSUKI NUMBER ONE..BHAIKSUKI HUNDREDS UNIT MARK
11FC0..11FD4  ; No #  [21] TAMIL FRACTION ONE THREE-HUNDRED-AND-TWENTIETH..TAMIL FRACTION DOWNSCALING FACTOR KIIZH
16B5B..16B61  ; No #   [7] PAHAWH HMONG NUMBER TENS..PAHAWH HMONG NUMBER TRILLIONS
16E80..16E96  ; No #  [23] MEDEFAIDRIN DIGIT ZERO..MEDEFAIDRIN DIGIT THREE ALTERNATE FORM
1D2C0..1D2D3  ; No #  [20] KAKTOVIK NUMERAL ZERO..KAKTOVIK NUMERAL NINETEEN
1D2E0..1D2F3  ; No #  [20] MAYAN NUMERAL ZERO..MAYAN NUMERAL NINETEEN
1D360..1D378  ; No #  [25] COUNTING ROD UNIT DIGIT ONE..TALLY MARK FIVE
1E8C7..1E8CF  ; No #   [9] MENDE KIKAKUI DIGIT ONE..MENDE KIKAKUI DIGIT NINE
1EC71..1ECAB  ; No #  [59] INDIC SIYAQ NUMBER ONE..INDIC SIYAQ NUMBER PREFIXED NINE
1ECAD..1ECAF  ; No #   [3] INDIC SIYAQ FRACTION ONE QUARTER..INDIC SIYAQ FRACTION THREE QUARTERS
1ECB1..1ECB4  ; No #   [4] INDIC SIYAQ NUMBER ALTERNATE ONE..INDIC SIYAQ ALTERNATE LAKH MARK
1ED01..1ED2D  ; No #  [45] OTTOMAN SIYAQ NUMBER ONE..OTTOMAN SIYAQ NUMBER NINETY THOUSAND
1ED2F..1ED3D  ; No #  [15] OTTOMAN SIYAQ ALTERNATE NUMBER TWO..OTTOMAN SIYAQ FRACTION ONE SIXTH
1F100..1F10C  ; No #  [13] DIGIT ZERO FULL STOP..DINGBAT NEGATIVE CIRCLED SANS-SERIF DIGIT ZERO

# Total code points: 915

# ================================================

# General_Category=Space_Separator

0020          ; Zs #       SPACE
00A0          ; Zs #       NO-BREAK SPACE
1680          ; Zs #       OGHAM SPACE MARK
2000..200A    ; Zs #  [11] EN QUAD..HAIR SPACE
202F          ; Zs #       NARROW NO-BREAK SPACE
205F          ; Zs #       MEDIUM MATHEMATICAL SPACE
3000          ; Zs #       IDEOGRAPHIC SPACE

# Total code points: 17

# ================================================

# General_Category=Line_Separator

2028          ; Zl #       LINE SEPARATOR

# Total code points: 1

# ================================================

# General_Category=Paragraph_Separator

2029          ; Zp #       PARAGRAPH SEPARATOR

# Total code points: 1

# ================================================

# General_Category=Control

0000..001F    ; Cc #  [32] <control-0000>..<control-001F>
007F..009F    ; Cc #  [33] <control-007F>..<control-009F>

# Total code points: 65

# ================================================

# General_Category=Format

00AD          ; Cf #       SOFT HYPHEN
0600..0605    ; Cf #   [6] ARABIC NUMBER SIGN..ARABIC NUMBER MARK ABOVE
061C          ; Cf #       ARABIC LETTER MARK
06DD          ; Cf #       ARABIC END OF AYAH
070F          ; Cf #       SYRIAC ABBREVIATION MARK
0890..0891    ; Cf #   [2] ARABIC POUND MARK ABOVE..ARABIC PIASTRE MARK ABOVE
08E2          ; Cf #       ARABIC DISPUTED END OF AYAH
180E          ; Cf #       MONGOLIAN VOWEL SEPARATOR
200B..200F    ; Cf #   [5] ZERO WIDTH SPACE..RIGHT-TO-LEFT MARK
202A..202E    ; Cf #   [5] LEFT-TO-RIGHT EMBEDDING..RIGHT-TO-LEFT OVERRIDE
2060..2064    ; Cf #   [5] WORD JOINER..INVISIBLE PLUS
2066..206F    ; Cf #  [10] LEFT-TO-RIGHT ISOLATE..NOMINAL DIGIT SHAPES
FEFF          ; Cf #       ZERO WIDTH NO-BREAK SPACE
FFF9..FFFB    ; Cf #   [3] INTERLINEAR ANNOTATION ANCHOR..INTERLINEAR ANNOTATION TERMINATOR
110BD         ; Cf #       KAITHI NUMBER SIGN
110CD         ; Cf #       KAITHI NUMBER SIGN ABOVE
13430..1343F  ; Cf #  [16] EGYPTIAN HIEROGLYPH VERTICAL JOINER..EGYPTIAN HIEROGLYPH END WALLED ENCLOSURE
1BCA0..1BCA3  ; Cf #   [4] SHORTHAND FORMAT LETTER OVERLAP..SHORTHAND FORMAT UP STEP
1D173..1D17A  ; Cf #   [8] MUSICAL SYMBOL BEGIN BEAM..MUSICAL SYMBOL END PHRASE
E0001         ; Cf #       LANGUAGE TAG
E0020..E007F  ; Cf #  [96] TAG SPACE..CANCEL TAG

# Total code points: 170

# ================================================

# General_Category=Private_Use

E000..F8FF    ; Co # [6400] <private-use-E000>..<private-use-F8FF>
F0000..FFFFD  ; Co # [65534] <private-use-F0000>..<private-use-FFFFD>
100000..10FFFD; Co # [65534] <private-use-100000>..<private-use-10FFFD>

# Total code points: 137468

# ================================================

# General_Category=Surrogate

D800..DFFF    ; Cs # [2048] <surrogate-D800>..<surrogate-DFFF>

# Total code points: 2048

# ================================================

# General_Category=Dash_Punctuation

002D          ; Pd #       HYPHEN-MINUS
058A          ; Pd #       ARMENIAN HYPHEN
05BE          ; Pd #       HEBREW PUNCTUATION MAQAF
1400          ; Pd #       CANADIAN SYLLABICS HYPHEN
1806          ; Pd #       MONGOLIAN TODO SOFT HYPHEN
2010..2015    ; Pd #   [6] HYPHEN..HORIZONTAL BAR
2E17          ; Pd #       DOUBLE OBLIQUE HYPHEN
2E1A          ; Pd #       HYPHEN WITH DIAERESIS
2E3A..2E3B    ; Pd #   [2] TWO-EM DASH..THREE-EM DASH
2E40          ; Pd #       DOUBLE HYPHEN
2E5D          ; Pd #       OBLIQUE HYPHEN
301C          ; Pd #       WAVE DASH
3030          ; Pd #       WAVY DASH
30A0          ; Pd #       KATAKANA-HIRAGANA DOUBLE HYPHEN
FE31..FE32    ; Pd #   [2] PRESENTATION FORM FOR VERTICAL EM DASH..PRESENTATION FORM FOR VERTICAL EN DASH
FE58          ; Pd #       SMALL EM DASH
FE63          ; Pd #       SMALL HYPHEN-MINUS
FF0D          ; Pd #       FULLWIDTH HYPHEN-MINUS
10EAD         ; Pd #       YEZIDI HYPHENATION MARK

# Total code points: 26

# ================================================

# General_Category=Open_Punctuation

0028          ; Ps #       LEFT PARENTHESIS
005B          ; Ps #       LEFT SQUARE BRACKET
007B          ; Ps #       LEFT CURLY BRACKET
0F3A          ; Ps #       TIBETAN MARK GUG RTAGS GYON
0F3C          ; Ps #       TIBETAN MARK ANG KHANG GYON
169B          ; Ps #       OGHAM FEATHER MARK
201A          ; Ps #       SINGLE LOW-9 QUOTATION MARK
201E          ; Ps #       DOUBLE LOW-9 QUOTATION MARK
2045          ; Ps #       LEFT SQUARE BRACKET WITH QUILL
207D          ; Ps #       SUPERSCRIPT LEFT PARENTHESIS
208D          ; Ps #       SUBSCRIPT LEFT PARENTHESIS
2308          ; Ps #       LEFT CEILING
230A          ; Ps #       LEFT FLOOR
2329          ; Ps #       LEFT-POINTING ANGLE BRACKET
2768          ; Ps #       MEDIUM LEFT PARENTHESIS ORNAMENT
276A          ; Ps #       MEDIUM FLATTENED LEFT PARENTHESIS ORNAMENT
276C          ; Ps #       MEDIUM LEFT-POINTING ANGLE BRACKET ORNAMENT
276E          ; Ps #       HEAVY LEFT-POINTING ANGLE QUOTATION MARK ORNAMENT
2770          ; Ps #       HEAVY LEFT-POINTING ANGLE BRACKET ORNAMENT
2772          ; Ps #       LIGHT LEFT TORTOISE SHELL BRACKET ORNAMENT
2774          ; Ps #       MEDIUM LEFT CURLY BRACKET ORNAMENT
27C5          ; Ps #       LEFT S-SHAPED BAG DELIMITER
27E6          ; Ps #       MATHEMATICAL LEFT WHITE SQUARE BRACKET
27E8          ; Ps #       MATHEMATICAL LEFT ANGLE BRACKET
27EA          ; Ps #       MATHEMATICAL LEFT DOUBLE ANGLE BRACKET
27EC          ; Ps #       MATHEMATICAL LEFT WHITE TORTOISE SHELL BRACKET
27EE          ; Ps #       MATHEMATICAL LEFT FLATTENED PARENTHESIS
2983          ; Ps #       LEFT WHITE CURLY BRACKET
2985          ; Ps #       LEFT WHITE PARENTHESIS
2987          ; Ps #       Z NOTATION LEFT IMAGE BRACKET
2989          ; Ps #       Z NOTATION LEFT BINDING BRACKET
298B          ; Ps #       LEFT SQUARE BRACKET WITH UNDERBAR
298D          ; Ps #       LEFT SQUARE BRACKET WITH TICK IN TOP CORNER
298F          ; Ps #       LEFT SQUARE BRACKET WITH TICK IN BOTTOM CORNER
2991          ; Ps #       LEFT ANGLE BRACKET WITH DOT
2993          ; Ps #       LEFT ARC LESS-THAN BRACKET
2995          ; Ps #       DOUBLE LEFT ARC GREATER-THAN BRACKET
2997          ; Ps #       LEFT BLACK TORTOISE SHELL BRACKET
29D8          ; Ps #       LEFT WIGGLY FENCE
29DA          ; Ps #       LEFT DOUBLE WIGGLY FENCE
29FC          ; Ps #       LEFT-POINTING CURVED ANGLE BRACKET
2E22          ; Ps #       TOP LEFT HALF BRACKET
2E24          ; Ps #       BOTTOM LEFT HALF BRACKET
2E26          ; Ps #       LEFT SIDEWAYS U BRACKET
2E28          ; Ps #       LEFT DOUBLE PARENTHESIS
2E42          ; Ps #       DOUBLE LOW-REVERSED-9 QUOTATION MARK
2E55          ; Ps #       LEFT SQUARE BRACKET WITH STROKE
2E57          ; Ps #       LEFT SQUARE BRACKET WITH DOUBLE STROKE
2E59          ; Ps #       TOP HALF LEFT PARENTHESIS
2E5B          ; Ps #       BOTTOM HALF LEFT PARENTHESIS
3008          ; Ps #       LEFT ANGLE BRACKET
300A          ; Ps #       LEFT DOUBLE ANGLE BRACKET
300C          ; Ps #       LEFT CORNER BRACKET
300E          ; Ps #       LEFT WHITE CORNER BRACKET
3010          ; Ps #       LEFT BLACK LENTICULAR BRACKET
3014          ; Ps #       LEFT TORTOISE SHELL BRACKET
3016          ; Ps #       LEFT WHITE LENTICULAR BRACKET
3018          ; Ps #       LEFT WHITE TORTOISE SHELL BRACKET
301A          ; Ps #       LEFT WHITE SQUARE BRACKET
301D          ; Ps #       REVERSED DOUBLE PRIME QUOTATION MARK
FD3F          ; Ps #       ORNATE RIGHT PARENTHESIS
FE17          ; Ps #       PRESENTATION FORM FOR VERTICAL LEFT WHITE LENTICULAR BRACKET
FE35          ; Ps #       PRESENTATION FORM FOR VERTICAL LEFT PARENTHESIS
FE37          ; Ps #       PRESENTATION FORM FOR VERTICAL LEFT CURLY BRACKET
FE39          ; Ps #       PRESENTATION FORM FOR VERTICAL LEFT TORTOISE SHELL BRACKET
FE3B          ; Ps #       PRESENTATION FORM FOR VERTICAL LEFT BLACK LENTICULAR BRACKET
FE3D          ; Ps #       PRESENTATION FORM FOR VERTICAL LEFT DOUBLE ANGLE BRACKET
FE3F          ; Ps #       PRESENTATION FORM FOR VERTICAL LEFT ANGLE BRACKET
FE41          ; Ps #       PRESENTATION FORM FOR VERTICAL LEFT CORNER BRACKET
FE43          ; Ps #       PRESENTATION FORM FOR VERTICAL LEFT WHITE CORNER BRACKET
FE47          ; Ps #       PRESENTATION FORM FOR VERTICAL LEFT SQUARE BRACKET
FE59          ; Ps #       SMALL LEFT PARENTHESIS
FE5B          ; Ps #       SMALL LEFT CURLY BRACKET
FE5D          ; Ps #       SMALL LEFT TORTOISE SHELL BRACKET
FF08          ; Ps #       FULLWIDTH LEFT PARENTHESIS
FF3B          ; Ps #       FULLWIDTH LEFT SQUARE BRACKET
FF5B          ; Ps #       FULLWIDTH LEFT CURLY BRACKET
FF5F          ; Ps #       FULLWIDTH LEFT WHITE PARENTHESIS
FF62          ; Ps #       HALFWIDTH LEFT CORNER BRACKET

# Total code points: 79

# ================================================

# General_Category=Close_Punctuation

0029          ; Pe #       RIGHT PARENTHESIS
005D          ; Pe #       RIGHT SQUARE BRACKET
007D          ; Pe #       RIGHT CURLY BRACKET
0F3B          ; Pe #       TIBETAN MARK GUG RTAGS GYAS
0F3D          ; Pe #       TIBETAN MARK ANG KHANG GYAS
169C          ; Pe #       OGHAM REVERSED FEATHER MARK
2046          ; Pe #       RIGHT SQUARE BRACKET WITH QUILL
207E          ; Pe #       SUPERSCRIPT RIGHT PARENTHESIS
208E          ; Pe #       SUBSCRIPT RIGHT PARENTHESIS
2309          ; Pe #       RIGHT CEILING
230B          ; Pe #       RIGHT FLOOR
232A          ; Pe #       RIGHT-POINTING ANGLE BRACKET
2769          ; Pe #       MEDIUM RIGHT PARENTHESIS ORNAMENT
276B          ; Pe #       MEDIUM FLATTENED RIGHT PARENTHESIS ORNAMENT
276D          ; Pe #       MEDIUM RIGHT-POINTING ANGLE BRACKET ORNAMENT
276F          ; Pe #       HEAVY RIGHT-POINTING ANGLE QUOTATION MARK ORNAMENT
2771          ; Pe #       HEAVY RIGHT-POINTING ANGLE BRACKET ORNAMENT
2773          ; Pe #       LIGHT RIGHT TORTOISE SHELL BRACKET ORNAMENT
2775          ; Pe #       MEDIUM RIGHT CURLY BRACKET ORNAMENT
27C6          ; Pe #       RIGHT S-SHAPED BAG DELIMITER
27E7          ; Pe #       MATHEMATICAL RIGHT WHITE SQUARE BRACKET
27E9          ; Pe #       MATHEMATICAL RIGHT ANGLE BRACKET
27EB          ; Pe #       MATHEMATICAL RIGHT DOUBLE ANGLE BRACKET
27ED          ; Pe #       MATHEMATICAL RIGHT WHITE TORTOISE SHELL BRACKET
27EF          ; Pe #       MATHEMATICAL RIGHT FLATTENED PARENTHESIS
2984          ; Pe #       RIGHT WHITE CURLY BRACKET
2986          ; Pe #       RIGHT WHITE PARENTHESIS
2988          ; Pe #       Z NOTATION RIGHT IMAGE BRACKET
298A          ; Pe #       Z NOTATION RIGHT BINDING BRACKET
298C          ; Pe #       RIGHT SQUARE BRACKET WITH UNDERBAR
298E          ; Pe #       RIGHT SQUARE BRACKET WITH TICK IN BOTTOM CORNER
2990          ; Pe #       RIGHT SQUARE BRACKET WITH TICK IN TOP CORNER
2992          ; Pe #       RIGHT ANGLE BRACKET WITH DOT
2994          ; Pe #       RIGHT ARC GREATER-THAN BRACKET
2996          ; Pe #       DOUBLE RIGHT ARC LESS-THAN BRACKET
2998          ; Pe #       RIGHT BLACK TORTOISE SHELL BRACKET
29D9          ; Pe #       RIGHT WIGGLY FENCE
29DB          ; Pe #       RIGHT DOUBLE WIGGLY FENCE
29FD          ; Pe #       RIGHT-POINTING CURVED ANGLE BRACKET
2E23          ; Pe #       TOP RIGHT HALF BRACKET
2E25          ; Pe #       BOTTOM RIGHT HALF BRACKET
2E27          ; Pe #       RIGHT SIDEWAYS U BRACKET
2E29          ; Pe #       RIGHT DOUBLE PARENTHESIS
2E56          ; Pe #       RIGHT SQUARE BRACKET WITH STROKE
2E58          ; Pe #       RIGHT SQUARE BRACKET WITH DOUBLE STROKE
2E5A          ; Pe #       TOP HALF RIGHT PARENTHESIS
2E5C          ; Pe #       BOTTOM HALF RIGHT PARENTHESIS
3009          ; Pe #       RIGHT ANGLE BRACKET
300B          ; Pe #       RIGHT DOUBLE ANGLE BRACKET
300D          ; Pe #       RIGHT CORNER BRACKET
300F          ; Pe #       RIGHT WHITE CORNER BRACKET
3011          ; Pe #       RIGHT BLACK LENTICULAR BRACKET
3015          ; Pe #       RIGHT TORTOISE SHELL BRACKET
3017          ; Pe #       RIGHT WHITE LENTICULAR BRACKET
3019          ; Pe #       RIGHT WHITE TORTOISE SHELL BRACKET
301B          ; Pe #       RIGHT WHITE SQUARE BRACKET
301E..301F    ; Pe #   [2] DOUBLE PRIME QUOTATION MARK..LOW DOUBLE PRIME QUOTATION MARK
FD3E          ; Pe #       ORNATE LEFT PARENTHESIS
FE18          ; Pe #       PRESENTATION FORM FOR VERTICAL RIGHT WHITE LENTICULAR BRAKCET
FE36          ; Pe #       PRESENTATION FORM FOR VERTICAL RIGHT PARENTHESIS
FE38          ; Pe #       PRESENTATION FORM FOR VERTICAL RIGHT CURLY BRACKET
FE3A          ; Pe #       PRESENTATION FORM FOR VERTICAL RIGHT TORTOISE SHELL BRACKET
FE3C          ; Pe #       PRESENTATION FORM FOR VERTICAL RIGHT BLACK LENTICULAR BRACKET
FE3E          ; Pe #       PRESENTATION FORM FOR VERTICAL RIGHT DOUBLE ANGLE BRACKET
FE40          ; Pe #       PRESENTATION FORM FOR VERTICAL RIGHT ANGLE BRACKET
FE42          ; Pe #       PRESENTATION FORM FOR VERTICAL RIGHT CORNER BRACKET
FE44          ; Pe #       PRESENTATION FORM FOR VERTICAL RIGHT WHITE CORNER BRACKET
FE48          ; Pe #       PRESENTATION FORM FOR VERTICAL RIGHT SQUARE BRACKET
FE5A          ; Pe #       SMALL RIGHT PARENTHESIS
FE5C          ; Pe #       SMALL RIGHT CURLY BRACKET
FE5E          ; Pe #       SMALL RIGHT TORTOISE SHELL BRACKET
FF09          ; Pe #       FULLWIDTH RIGHT PARENTHESIS
FF3D          ; Pe #       FULLWIDTH RIGHT SQUARE BRACKET
FF5D          ; Pe #       FULLWIDTH RIGHT CURLY BRACKET
FF60          ; Pe #       FULLWIDTH RIGHT WHITE PARENTHESIS
FF63          ; Pe #       HALFWIDTH RIGHT CORNER BRACKET

# Total code points: 77

# ================================================

# General_Category=Connector_Punctuation

005F          ; Pc #       LOW LINE
203F..2040    ; Pc #   [2] UNDERTIE..CHARACTER TIE
2054          ; Pc #       INVERTED UNDERTIE
FE33..FE34    ; Pc #   [2] PRESENTATION FORM FOR VERTICAL LOW LINE..PRESENTATION FORM FOR VERTICAL WAVY LOW LINE
FE4D..FE4F    ; Pc #   [3] DASHED LOW LINE..WAVY LOW LINE
FF3F          ; Pc #       FULLWIDTH LOW LINE

# Total code points: 10

# ================================================

# General_Category=Other_Punctuation

0021..0023    ; Po #   [3] EXCLAMATION MARK..NUMBER SIGN
0025..0027    ; Po #   [3] PERCENT SIGN..APOSTROPHE
002A          ; Po #       ASTERISK
002C          ; Po #       COMMA
002E..002F    ; Po #   [2] FULL STOP..SOLIDUS
003A..003B    ; Po #   [2] COLON..SEMICOLON
003F..0040    ; Po #   [2] QUESTION MARK..COMMERCIAL AT
005C          ; Po #       REVERSE SOLIDUS
00A1          ; Po #       INVERTED EXCLAMATION MARK
00A7          ; Po #       SECTION SIGN
00B6..00B7    ; Po #   [2] PILCROW SIGN..MIDDLE DOT
00BF          ; Po #       INVERTED QUESTION MARK
037E          ; Po #       GREEK QUESTION MARK
0387          ; Po #       GREEK ANO TELEIA
055A..055F    ; Po #   [6] ARMENIAN APOSTROPHE..ARMENIAN ABBREVIATION MARK
0589          ; Po #       ARMENIAN FULL STOP
05C0          ; Po #       HEBREW PUNCTUATION PASEQ
05C3          ; Po #       HEBREW PUNCTUATION SOF PASUQ
05C6          ; Po #       HEBREW PUNCTUATION NUN HAFUKHA
05F3..05F4    ; Po #   [2] HEBREW PUNCTUATION GERESH..HEBREW PUNCTUATION GERSHAYIM
0609..060A    ; Po #   [2] ARABIC-INDIC PER MILLE SIGN..ARABIC-INDIC PER TEN THOUSAND SIGN
060C..060D    ; Po #   [2] ARABIC COMMA..ARABIC DATE SEPARATOR
061B          ; Po #       ARABIC SEMICOLON
061D..061F    ; Po #   [3] ARABIC END OF TEXT MARK..ARABIC QUESTION MARK
066A..066D    ; Po #   [4] ARABIC PERCENT SIGN..ARABIC FIVE POINTED STAR
06D4          ; Po #       ARABIC FULL STOP
0700..070D    ; Po #  [14] SYRIAC END OF PARAGRAPH..SYRIAC HARKLEAN ASTERISCUS
07F7..07F9    ; Po #   [3] NKO SYMBOL GBAKURUNEN..NKO EXCLAMATION MARK
0830..083E    ; Po #  [15] SAMARITAN PUNCTUATION NEQUDAA..SAMARITAN PUNCTUATION ANNAAU
085E          ; Po #       MANDAIC PUNCTUATION
0964..0965    ; Po #   [2] DEVANAGARI DANDA..DEVANAGARI DOUBLE DANDA
0970          ; Po #       DEVANAGARI ABBREVIATION SIGN
09FD          ; Po #       BENGALI ABBREVIATION SIGN
0A76          ; Po #       GURMUKHI ABBREVIATION SIGN
0AF0          ; Po #       GUJARATI ABBREVIATION SIGN
0C77          ; Po #       TELUGU SIGN SIDDHAM
0C84          ; Po #       KANNADA SIGN SIDDHAM
0DF4          ; Po #       SINHALA PUNCTUATION KUNDDALIYA
0E4F          ; Po #       THAI CHARACTER FONGMAN
0E5A..0E5B    ; Po #   [2] THAI CHARACTER ANGKHANKHU..THAI CHARACTER KHOMUT
0F04..0F12    ; Po #  [15] TIBETAN MARK INITIAL YIG MGO MDUN MA..TIBETAN MARK RGYA GRAM SHAD
0F14          ; Po #       TIBETAN MARK GTER TSHEG
0F85          ; Po #       TIBETAN MARK PALUTA
0FD0..0FD4    ; Po #   [5] TIBETAN MARK BSKA- SHOG GI MGO RGYAN..TIBETAN MARK CLOSING BRDA RNYING YIG MGO SGAB MA
0FD9..0FDA    ; Po #   [2] TIBETAN MARK LEADING MCHAN RTAGS..TIBETAN MARK TRAILING MCHAN RTAGS
104A..104F    ; Po #   [6] MYANMAR SIGN LITTLE SECTION..MYANMAR SYMBOL GENITIVE
10FB          ; Po #       GEORGIAN PARAGRAPH SEPARATOR
1360..1368    ; Po #   [9] ETHIOPIC SECTION MARK..ETHIOPIC PARAGRAPH SEPARATOR
166E          ; Po #       CANADIAN SYLLABICS FULL STOP
16EB..16ED    ; Po #   [3] RUNIC SINGLE PUNCTUATION..RUNIC CROSS PUNCTUATION
1735..1736    ; Po #   [2] PHILIPPINE SINGLE PUNCTUATION..PHILIPPINE DOUBLE PUNCTUATION
17D4..17D6    ; Po #   [3] KHMER SIGN KHAN..KHMER SIGN CAMNUC PII KUUH
17D8..17DA    ; Po #   [3] KHMER SIGN BEYYAL..KHMER SIGN KOOMUUT
1800..1805    ; Po #   [6] MONGOLIAN BIRGA..MONGOLIAN FOUR DOTS
1807..180A    ; Po #   [4] MONGOLIAN SIBE SYLLABLE BOUNDARY MARKER..MONGOLIAN NIRUGU
1944..1945    ; Po #   [2] LIMBU EXCLAMATION MARK..LIMBU QUESTION MARK
1A1E..1A1F    ; Po #   [2] BUGINESE PALLAWA..BUGINESE END OF SECTION
1AA0..1AA6    ; Po #   [7] TAI THAM SIGN WIANG..TAI THAM SIGN REVERSED ROTATED RANA
1AA8..1AAD    ; Po #   [6] TAI THAM SIGN KAAN..TAI THAM SIGN CAANG
1B5A..1B60    ; Po #   [7] BALINESE PANTI..BALINESE PAMENENG
1B7D..1B7E    ; Po #   [2] BALINESE PANTI LANTANG..BALINESE PAMADA LANTANG
1BFC..1BFF    ; Po #   [4] BATAK SYMBOL BINDU NA METEK..BATAK SYMBOL BINDU PANGOLAT
1C3B..1C3F    ; Po #   [5] LEPCHA PUNCTUATION TA-ROL..LEPCHA PUNCTUATION TSHOOK
1C7E..1C7F    ; Po #   [2] OL CHIKI PUNCTUATION MUCAAD..OL CHIKI PUNCTUATION DOUBLE MUCAAD
1CC0..1CC7    ; Po #   [8] SUNDANESE PUNCTUATION BINDU SURYA..SUNDANESE PUNCTUATION BINDU BA SATANGA
1CD3          ; Po #       VEDIC SIGN NIHSHVASA
2016..2017    ; Po #   [2] DOUBLE VERTICAL LINE..DOUBLE LOW LINE
2020..2027    ; Po #   [8] DAGGER..HYPHENATION POINT
2030..2038    ; Po #   [9] PER MILLE SIGN..CARET
203B..203E    ; Po #   [4] REFERENCE MARK..OVERLINE
2041..2043    ; Po #   [3] CARET INSERTION POINT..HYPHEN BULLET
2047..2051    ; Po #  [11] DOUBLE QUESTION MARK..TWO ASTERISKS ALIGNED VERTICALLY
2053          ; Po #       SWUNG DASH
2055..205E    ; Po #  [10] FLOWER PUNCTUATION MARK..VERTICAL FOUR DOTS
2CF9..2CFC    ; Po #   [4] COPTIC OLD NUBIAN FULL STOP..COPTIC OLD NUBIAN VERSE DIVIDER
2CFE..2CFF    ; Po #   [2] COPTIC FULL STOP..COPTIC MORPHOLOGICAL DIVIDER
2D70          ; Po #       TIFINAGH SEPARATOR MARK
2E00..2E01    ; Po #   [2] RIGHT ANGLE SUBSTITUTION MARKER..RIGHT ANGLE DOTTED SUBSTITUTION MARKER
2E06..2E08    ; Po #   [3] RAISED INTERPOLATION MARKER..DOTTED TRANSPOSITION MARKER
2E0B          ; Po #       RAISED SQUARE
2E0E..2E16    ; Po #   [9] EDITORIAL CORONIS..DOTTED RIGHT-POINTING ANGLE
2E18..2E19    ; Po #   [2] INVERTED INTERROBANG..PALM BRANCH
2E1B          ; Po #       TILDE WITH RING ABOVE
2E1E..2E1F    ; Po #   [2] TILDE WITH DOT ABOVE..TILDE WITH DOT BELOW
2E2A..2E2E    ; Po #   [5] TWO DOTS OVER ONE DOT PUNCTUATION..REVERSED QUESTION MARK
2E30..2E39    ; Po #  [10] RING POINT..TOP HALF SECTION SIGN
2E3C..2E3F    ; Po #   [4] STENOGRAPHIC FULL STOP..CAPITULUM
2E41          ; Po #       REVERSED COMMA
2E43..2E4F    ; Po #  [13] DASH WITH LEFT UPTURN..CORNISH VERSE DIVIDER
2E52..2E54    ; Po #   [3] TIRONIAN SIGN CAPITAL ET..MEDIEVAL QUESTION MARK
3001..3003    ; Po #   [3] IDEOGRAPHIC COMMA..DITTO MARK
303D          ; Po #       PART ALTERNATION MARK
30FB          ; Po #       KATAKANA MIDDLE DOT
A4FE..A4FF    ; Po #   [2] LISU PUNCTUATION COMMA..LISU PUNCTUATION FULL STOP
A60D..A60F    ; Po #   [3] VAI COMMA..VAI QUESTION MARK
A673          ; Po #       SLAVONIC ASTERISK
A67E          ; Po #       CYRILLIC KAVYKA
A6F2..A6F7    ; Po #   [6] BAMUM NJAEMLI..BAMUM QUESTION MARK
A874..A877    ; Po #   [4] PHAGS-PA SINGLE HEAD MARK..PHAGS-PA MARK DOUBLE SHAD
A8CE..A8CF    ; Po #   [2] SAURASHTRA DANDA..SAURASHTRA DOUBLE DANDA
A8F8..A8FA    ; Po #   [3] DEVANAGARI SIGN PUSHPIKA..DEVANAGARI CARET
A8FC          ; Po #       DEVANAGARI SIGN SIDDHAM
A92E..A92F    ; Po #   [2] KAYAH LI SIGN CWI..KAYAH LI SIGN SHYA
A95F          ; Po #       REJANG SECTION MARK
A9C1..A9CD    ; Po #  [13] JAVANESE LEFT RERENGGAN..JAVANESE TURNED PADA PISELEH
A9DE..A9DF    ; Po #   [2] JAVANESE PADA TIRTA TUMETES..JAVANESE PADA ISEN-ISEN
AA5C..AA5F    ; Po #   [4] CHAM PUNCTUATION SPIRAL..CHAM PUNCTUATION TRIPLE DANDA
AADE..AADF    ; Po #   [2] TAI VIET SYMBOL HO HOI..TAI VIET SYMBOL KOI KOI
AAF0..AAF1    ; Po #   [2] MEETEI MAYEK CHEIKHAN..MEETEI MAYEK AHANG KHUDAM
ABEB          ; Po #       MEETEI MAYEK CHEIKHEI
FE10..FE16    ; Po #   [7] PRESENTATION FORM FOR VERTICAL COMMA..PRESENTATION FORM FOR VERTICAL QUESTION MARK
FE19          ; Po #       PRESENTATION FORM FOR VERTICAL HORIZONTAL ELLIPSIS
FE30          ; Po #       PRESENTATION FORM FOR VERTICAL TWO DOT LEADER
FE45..FE46    ; Po #   [2] SESAME DOT..WHITE SESAME DOT
FE49..FE4C    ; Po #   [4] DASHED OVERLINE..DOUBLE WAVY OVERLINE
FE50..FE52    ; Po #   [3] SMALL COMMA..SMALL FULL STOP
FE54..FE57    ; Po #   [4] SMALL SEMICOLON..SMALL EXCLAMATION MARK
FE5F..FE61    ; Po #   [3] SMALL NUMBER SIGN..SMALL ASTERISK
FE68          ; Po #       SMALL REVERSE SOLIDUS
FE6A..FE6B    ; Po #   [2] SMALL PERCENT SIGN..SMALL COMMERCIAL AT
FF01..FF03    ; Po #   [3] FULLWIDTH EXCLAMATION MARK..FULLWIDTH NUMBER SIGN
FF05..FF07    ; Po #   [3] FULLWIDTH PERCENT SIGN..FULLWIDTH APOSTROPHE
FF0A          ; Po #       FULLWIDTH ASTERISK
FF0C          ; Po #       FULLWIDTH COMMA
FF0E..FF0F    ; Po #   [2] FULLWIDTH FULL STOP..FULLWIDTH SOLIDUS
FF1A..FF1B    ; Po #   [2] FULLWIDTH COLON..FULLWIDTH SEMICOLON
FF1F..FF20    ; Po #   [2] FULLWIDTH QUESTION MARK..FULLWIDTH COMMERCIAL AT
FF3C          ; Po #       FULLWIDTH REVERSE SOLIDUS
FF61          ; Po #       HALFWIDTH IDEOGRAPHIC FULL STOP
FF64..FF65    ; Po #   [2] HALFWIDTH IDEOGRAPHIC COMMA..HALFWIDTH KATAKANA MIDDLE DOT
10100..10102  ; Po #   [3] AEGEAN WORD SEPARATOR LINE..AEGEAN CHECK MARK
1039F         ; Po #       UGARITIC WORD DIVIDER
103D0         ; Po #       OLD PERSIAN WORD DIVIDER
1056F         ; Po #       CAUCASIAN ALBANIAN CITATION MARK
10857         ; Po #       IMPERIAL ARAMAIC SECTION SIGN
1091F         ; Po #       PHOENICIAN WORD SEPARATOR
1093F         ; Po #       LYDIAN TRIANGULAR MARK
10A50..10A58  ; Po #   [9] KHAROSHTHI PUNCTUATION DOT..KHAROSHTHI PUNCTUATION LINES
10A7F         ; Po #       OLD SOUTH ARABIAN NUMERIC INDICATOR
10AF0..10AF6  ; Po #   [7] MANICHAEAN PUNCTUATION STAR..MANICHAEAN PUNCTUATION LINE FILLER
10B39..10B3F  ; Po #   [7] AVESTAN ABBREVIATION MARK..LARGE ONE RING OVER TWO RINGS PUNCTUATION
10B99..10B9C  ; Po #   [4] PSALTER PAHLAVI SECTION MARK..PSALTER PAHLAVI FOUR DOTS WITH DOT
10F55..10F59  ; Po #   [5] SOGDIAN PUNCTUATION TWO VERTICAL BARS..SOGDIAN PUNCTUATION HALF CIRCLE WITH DOT
10F86..10F89  ; Po #   [4] OLD UYGHUR PUNCTUATION BAR..OLD UYGHUR PUNCTUATION FOUR DOTS
11047..1104D  ; Po #   [7] BRAHMI DANDA..BRAHMI PUNCTUATION LOTUS
110BB..110BC  ; Po #   [2] KAITHI ABBREVIATION SIGN..KAITHI ENUMERATION SIGN
110BE..110C1  ; Po #   [4] KAITHI SECTION MARK..KAITHI DOUBLE DANDA
11140..11143  ; Po #   [4] CHAKMA SECTION MARK..CHAKMA QUESTION MARK
11174..11175  ; Po #   [2] MAHAJANI ABBREVIATION SIGN..MAHAJANI SECTION MARK
111C5..111C8  ; Po #   [4] SHARADA DANDA..SHARADA SEPARATOR
111CD         ; Po #       SHARADA SUTRA MARK
111DB         ; Po #       SHARADA SIGN SIDDHAM
111DD..111DF  ; Po #   [3] SHARADA CONTINUATION SIGN..SHARADA SECTION MARK-2
11238..1123D  ; Po #   [6] KHOJKI DANDA..KHOJKI ABBREVIATION SIGN
112A9         ; Po #       MULTANI SECTION MARK
113D4..113D5  ; Po #   [2] TULU-TIGALARI DANDA..TULU-TIGALARI DOUBLE DANDA
113D7..113D8  ; Po #   [2] TULU-TIGALARI SIGN OM PUSHPIKA..TULU-TIGALARI SIGN SHRII PUSHPIKA
1144B..1144F  ; Po #   [5] NEWA DANDA..NEWA ABBREVIATION SIGN
1145A..1145B  ; Po #   [2] NEWA DOUBLE COMMA..NEWA PLACEHOLDER MARK
1145D         ; Po #       NEWA INSERTION SIGN
114C6         ; Po #       TIRHUTA ABBREVIATION SIGN
115C1..115D7  ; Po #  [23] SIDDHAM SIGN SIDDHAM..SIDDHAM SECTION MARK WITH CIRCLES AND FOUR ENCLOSURES
11641..11643  ; Po #   [3] MODI DANDA..MODI ABBREVIATION SIGN
11660..1166C  ; Po #  [13] MONGOLIAN BIRGA WITH ORNAMENT..MONGOLIAN TURNED SWIRL BIRGA WITH DOUBLE ORNAMENT
116B9         ; Po #       TAKRI ABBREVIATION SIGN
1173C..1173E  ; Po #   [3] AHOM SIGN SMALL SECTION..AHOM SIGN RULAI
1183B         ; Po #       DOGRA ABBREVIATION SIGN
11944..11946  ; Po #   [3] DIVES AKURU DOUBLE DANDA..DIVES AKURU END OF TEXT MARK
119E2         ; Po #       NANDINAGARI SIGN SIDDHAM
11A3F..11A46  ; Po #   [8] ZANABAZAR SQUARE INITIAL HEAD MARK..ZANABAZAR SQUARE CLOSING DOUBLE-LINED HEAD MARK
11A9A..11A9C  ; Po #   [3] SOYOMBO MARK TSHEG..SOYOMBO MARK DOUBLE SHAD
11A9E..11AA2  ; Po #   [5] SOYOMBO HEAD MARK WITH MOON AND SUN AND TRIPLE FLAME..SOYOMBO TERMINAL MARK-2
11B00..11B09  ; Po #  [10] DEVANAGARI HEAD MARK..DEVANAGARI SIGN MINDU
11C41..11C45  ; Po #   [5] BHAIKSUKI DANDA..BHAIKSUKI GAP FILLER-2
11C70..11C71  ; Po #   [2] MARCHEN HEAD MARK..MARCHEN MARK SHAD
11EF7..11EF8  ; Po #   [2] MAKASAR PASSIMBANG..MAKASAR END OF SECTION
11F43..11F4F  ; Po #  [13] KAWI DANDA..KAWI PUNCTUATION CLOSING SPIRAL
11FFF         ; Po #       TAMIL PUNCTUATION END OF TEXT
12470..12474  ; Po #   [5] CUNEIFORM PUNCTUATION SIGN OLD ASSYRIAN WORD DIVIDER..CUNEIFORM PUNCTUATION SIGN DIAGONAL QUADCOLON
12FF1..12FF2  ; Po #   [2] CYPRO-MINOAN SIGN CM301..CYPRO-MINOAN SIGN CM302
16A6E..16A6F  ; Po #   [2] MRO DANDA..MRO DOUBLE DANDA
16AF5         ; Po #       BASSA VAH FULL STOP
16B37..16B3B  ; Po #   [5] PAHAWH HMONG SIGN VOS THOM..PAHAWH HMONG SIGN VOS FEEM
16B44         ; Po #       PAHAWH HMONG SIGN XAUS
16E97..16E9A  ; Po #   [4] MEDEFAIDRIN COMMA..MEDEFAIDRIN EXCLAMATION OH
16FE2         ; Po #       OLD CHINESE HOOK MARK
1BC9F         ; Po #       DUPLOYAN PUNCTUATION CHINOOK FULL STOP
1DA87..1DA8B  ; Po #   [5] SIGNWRITING COMMA..SIGNWRITING PARENTHESIS
1E95E..1E95F  ; Po #   [2] ADLAM INITIAL EXCLAMATION MARK..ADLAM INITIAL QUESTION MARK

# Total code points: 632

# ================================================

# General_Category=Math_Symbol

002B          ; Sm #       PLUS SIGN
003C..003E    ; Sm #   [3] LESS-THAN SIGN..GREATER-THAN SIGN
007C          ; Sm #       VERTICAL LINE
007E          ; Sm #       TILDE
00AC          ; Sm #       NOT SIGN
00B1          ; Sm #       PLUS-MINUS SIGN
00D7          ; Sm #       MULTIPLICATION SIGN
00F7          ; Sm #       DIVISION SIGN
03F6          ; Sm #       GREEK REVERSED LUNATE EPSILON SYMBOL
0606..0608    ; Sm #   [3] ARABIC-INDIC CUBE ROOT..ARABIC RAY
2044          ; Sm #       FRACTION SLASH
2052          ; Sm #       COMMERCIAL MINUS SIGN
207A..207C    ; Sm #   [3] SUPERSCRIPT PLUS SIGN..SUPERSCRIPT EQUALS SIGN
208A..208C    ; Sm #   [3] SUBSCRIPT PLUS SIGN..SUBSCRIPT EQUALS SIGN
2118          ; Sm #       SCRIPT CAPITAL P
2140..2144    ; Sm #   [5] DOUBLE-STRUCK N-ARY SUMMATION..TURNED SANS-SERIF CAPITAL Y
214B          ; Sm #       TURNED AMPERSAND
2190..2194    ; Sm #   [5] LEFTWARDS ARROW..LEFT RIGHT ARROW
219A..219B    ; Sm #   [2] LEFTWARDS ARROW WITH STROKE..RIGHTWARDS ARROW WITH STROKE
21A0          ; Sm #       RIGHTWARDS TWO HEADED ARROW
21A3          ; Sm #       RIGHTWARDS ARROW WITH TAIL
21A6          ; Sm #       RIGHTWARDS ARROW FROM BAR
21AE          ; Sm #       LEFT RIGHT ARROW WITH STROKE
21CE..21CF    ; Sm #   [2] LEFT RIGHT DOUBLE ARROW WITH STROKE..RIGHTWARDS DOUBLE ARROW WITH STROKE
21D2          ; Sm #       RIGHTWARDS DOUBLE ARROW
21D4          ; Sm #       LEFT RIGHT DOUBLE ARROW
21F4..22FF    ; Sm # [268] RIGHT ARROW WITH SMALL CIRCLE..Z NOTATION BAG MEMBERSHIP
2320..2321    ; Sm #   [2] TOP HALF INTEGRAL..BOTTOM HALF INTEGRAL
237C          ; Sm #       RIGHT ANGLE WITH DOWNWARDS ZIGZAG ARROW
239B..23B3    ; Sm #  [25] LEFT PARENTHESIS UPPER HOOK..SUMMATION BOTTOM
23DC..23E1    ; Sm #   [6] TOP PARENTHESIS..BOTTOM TORTOISE SHELL BRACKET
25B7          ; Sm #       WHITE RIGHT-POINTING TRIANGLE
25C1          ; Sm #       WHITE LEFT-POINTING TRIANGLE
25F8..25FF    ; Sm #   [8] UPPER LEFT TRIANGLE..LOWER RIGHT TRIANGLE
266F          ; Sm #       MUSIC SHARP SIGN
27C0..27C4    ; Sm #   [5] THREE DIMENSIONAL ANGLE..OPEN SUPERSET
27C7..27E5    ; Sm #  [31] OR WITH DOT INSIDE..WHITE SQUARE WITH RIGHTWARDS TICK
27F0..27FF    ; Sm #  [16] UPWARDS QUADRUPLE ARROW..LONG RIGHTWARDS SQUIGGLE ARROW
2900..2982    ; Sm # [131] RIGHTWARDS TWO-HEADED ARROW WITH VERTICAL STROKE..Z NOTATION TYPE COLON
2999..29D7    ; Sm #  [63] DOTTED FENCE..BLACK HOURGLASS
29DC..29FB    ; Sm #  [32] INCOMPLETE INFINITY..TRIPLE PLUS
29FE..2AFF    ; Sm # [258] TINY..N-ARY WHITE VERTICAL BAR
2B30..2B44    ; Sm #  [21] LEFT ARROW WITH SMALL CIRCLE..RIGHTWARDS ARROW THROUGH SUPERSET
2B47..2B4C    ; Sm #   [6] REVERSE TILDE OPERATOR ABOVE RIGHTWARDS ARROW..RIGHTWARDS ARROW ABOVE REVERSE TILDE OPERATOR
FB29          ; Sm #       HEBREW LETTER ALTERNATIVE PLUS SIGN
FE62          ; Sm #       SMALL PLUS SIGN
FE64..FE66    ; Sm #   [3] SMALL LESS-THAN SIGN..SMALL EQUALS SIGN
FF0B          ; Sm #       FULLWIDTH PLUS SIGN
FF1C..FF1E    ; Sm #   [3] FULLWIDTH LESS-THAN SIGN..FULLWIDTH GREATER-THAN SIGN
FF5C          ; Sm #       FULLWIDTH VERTICAL LINE
FF5E          ; Sm #       FULLWIDTH TILDE
FFE2          ; Sm #       FULLWIDTH NOT SIGN
FFE9..FFEC    ; Sm #   [4] HALFWIDTH LEFTWARDS ARROW..HALFWIDTH DOWNWARDS ARROW
1D6C1         ; Sm #       MATHEMATICAL BOLD NABLA
1D6DB         ; Sm #       MATHEMATICAL BOLD PARTIAL DIFFERENTIAL
1D6FB         ; Sm #       MATHEMATICAL ITALIC NABLA
1D715         ; Sm #       MATHEMATICAL ITALIC PARTIAL DIFFERENTIAL
1D735         ; Sm #       MATHEMATICAL BOLD ITALIC NABLA
1D74F         ; Sm #       MATHEMATICAL BOLD ITALIC PARTIAL DIFFERENTIAL
1D76F         ; Sm #       MATHEMATICAL SANS-SERIF BOLD NABLA
1D789         ; Sm #       MATHEMATICAL SANS-SERIF BOLD PARTIAL DIFFERENTIAL
1D7A9         ; Sm #       MATHEMATICAL SANS-SERIF BOLD ITALIC NABLA
1D7C3         ; Sm #       MATHEMATICAL SANS-SERIF BOLD ITALIC PARTIAL DIFFERENTIAL
1EEF0..1EEF1  ; Sm #   [2] ARABIC MATHEMATICAL OPERATOR MEEM WITH HAH WITH TATWEEL..ARABIC MATHEMATICAL OPERATOR HAH WITH DAL

# Total code points: 948

# ================================================

# General_Category=Currency_Symbol

0024          ; Sc #       DOLLAR SIGN
00A2..00A5    ; Sc #   [4] CENT SIGN..YEN SIGN
058F          ; Sc #       ARMENIAN DRAM SIGN
060B          ; Sc #       AFGHANI SIGN
07FE..07FF    ; Sc #   [2] NKO DOROME SIGN..NKO TAMAN SIGN
09F2..09F3    ; Sc #   [2] BENGALI RUPEE MARK..BENGALI RUPEE SIGN
09FB          ; Sc #       BENGALI GANDA MARK
0AF1          ; Sc #       GUJARATI RUPEE SIGN
0BF9          ; Sc #       TAMIL RUPEE SIGN
0E3F          ; Sc #       THAI CURRENCY SYMBOL BAHT
17DB          ; Sc #       KHMER CURRENCY SYMBOL RIEL
20A0..20C0    ; Sc #  [33] EURO-CURRENCY SIGN..SOM SIGN
A838          ; Sc #       NORTH INDIC RUPEE MARK
FDFC          ; Sc #       RIAL SIGN
FE69          ; Sc #       SMALL DOLLAR SIGN
FF04          ; Sc #       FULLWIDTH DOLLAR SIGN
FFE0..FFE1    ; Sc #   [2] FULLWIDTH CENT SIGN..FULLWIDTH POUND SIGN
FFE5..FFE6    ; Sc #   [2] FULLWIDTH YEN SIGN..FULLWIDTH WON SIGN
11FDD..11FE0  ; Sc #   [4] TAMIL SIGN KAACU..TAMIL SIGN VARAAKAN
1E2FF         ; Sc #       WANCHO NGUN SIGN
1ECB0         ; Sc #       INDIC SIYAQ RUPEE MARK

# Total code points: 63

# ================================================

# General_Category=Modifier_Symbol

005E          ; Sk #       CIRCUMFLEX ACCENT
0060          ; Sk #       GRAVE ACCENT
00A8          ; Sk #       DIAERESIS
00AF          ; Sk #       MACRON
00B4          ; Sk #       ACUTE ACCENT
00B8          ; Sk #       CEDILLA
02C2..02C5    ; Sk #   [4] MODIFIER LETTER LEFT ARROWHEAD..MODIFIER LETTER DOWN ARROWHEAD
02D2..02DF    ; Sk #  [14] MODIFIER LETTER CENTRED RIGHT HALF RING..MODIFIER LETTER CROSS ACCENT
02E5..02EB    ; Sk #   [7] MODIFIER LETTER EXTRA-HIGH TONE BAR..MODIFIER LETTER YANG DEPARTING TONE MARK
02ED          ; Sk #       MODIFIER LETTER UNASPIRATED
02EF..02FF    ; Sk #  [17] MODIFIER LETTER LOW DOWN ARROWHEAD..MODIFIER LETTER LOW LEFT ARROW
0375          ; Sk #       GREEK LOWER NUMERAL SIGN
0384..0385    ; Sk #   [2] GREEK TONOS..GREEK DIALYTIKA TONOS
0888          ; Sk #       ARABIC RAISED ROUND DOT
1FBD          ; Sk #       GREEK KORONIS
1FBF..1FC1    ; Sk #   [3] GREEK PSILI..GREEK DIALYTIKA AND PERISPOMENI
1FCD..1FCF    ; Sk #   [3] GREEK PSILI AND VARIA..GREEK PSILI AND PERISPOMENI
1FDD..1FDF    ; Sk #   [3] GREEK DASIA AND VARIA..GREEK DASIA AND PERISPOMENI
1FED..1FEF    ; Sk #   [3] GREEK DIALYTIKA AND VARIA..GREEK VARIA
1FFD..1FFE    ; Sk #   [2] GREEK OXIA..GREEK DASIA
309B..309C    ; Sk #   [2] KATAKANA-HIRAGANA VOICED SOUND MARK..KATAKANA-HIRAGANA SEMI-VOICED SOUND MARK
A700..A716    ; Sk #  [23] MODIFIER LETTER CHINESE TONE YIN PING..MODIFIER LETTER EXTRA-LOW LEFT-STEM TONE BAR
A720..A721    ; Sk #   [2] MODIFIER LETTER STRESS AND HIGH TONE..MODIFIER LETTER STRESS AND LOW TONE
A789..A78A    ; Sk #   [2] MODIFIER LETTER COLON..MODIFIER LETTER SHORT EQUALS SIGN
AB5B          ; Sk #       MODIFIER BREVE WITH INVERTED BREVE
AB6A..AB6B    ; Sk #   [2] MODIFIER LETTER LEFT TACK..MODIFIER LETTER RIGHT TACK
FBB2..FBC2    ; Sk #  [17] ARABIC SYMBOL DOT ABOVE..ARABIC SYMBOL WASLA ABOVE
FF3E          ; Sk #       FULLWIDTH CIRCUMFLEX ACCENT
FF40          ; Sk #       FULLWIDTH GRAVE ACCENT
FFE3          ; Sk #       FULLWIDTH MACRON
1F3FB..1F3FF  ; Sk #   [5] EMOJI MODIFIER FITZPATRICK TYPE-1-2..EMOJI MODIFIER FITZPATRICK TYPE-6

# Total code points: 125

# ================================================

# General_Category=Other_Symbol

00A6          ; So #       BROKEN BAR
00A9          ; So #       COPYRIGHT SIGN
00AE          ; So #       REGISTERED SIGN
00B0          ; So #       DEGREE SIGN
0482          ; So #       CYRILLIC THOUSANDS SIGN
058D..058E    ; So #   [2] RIGHT-FACING ARMENIAN ETERNITY SIGN..LEFT-FACING ARMENIAN ETERNITY SIGN
060E..060F    ; So #   [2] ARABIC POETIC VERSE SIGN..ARABIC SIGN MISRA
06DE          ; So #       ARABIC START OF RUB EL HIZB
06E9          ; So #       ARABIC PLACE OF SAJDAH
06FD..06FE    ; So #   [2] ARABIC SIGN SINDHI AMPERSAND..ARABIC SIGN SINDHI POSTPOSITION MEN
07F6          ; So #       NKO SYMBOL OO DENNEN
09FA          ; So #       BENGALI ISSHAR
0B70          ; So #       ORIYA ISSHAR
0BF3..0BF8    ; So #   [6] TAMIL DAY SIGN..TAMIL AS ABOVE SIGN
0BFA          ; So #       TAMIL NUMBER SIGN
0C7F          ; So #       TELUGU SIGN TUUMU
0D4F          ; So #       MALAYALAM SIGN PARA
0D79          ; So #       MALAYALAM DATE MARK
0F01..0F03    ; So #   [3] TIBETAN MARK GTER YIG MGO TRUNCATED A..TIBETAN MARK GTER YIG MGO -UM GTER TSHEG MA
0F13          ; So #       TIBETAN MARK CARET -DZUD RTAGS ME LONG CAN
0F15..0F17    ; So #   [3] TIBETAN LOGOTYPE SIGN CHAD RTAGS..TIBETAN ASTROLOGICAL SIGN SGRA GCAN -CHAR RTAGS
0F1A..0F1F    ; So #   [6] TIBETAN SIGN RDEL DKAR GCIG..TIBETAN SIGN RDEL DKAR RDEL NAG
0F34          ; So #       TIBETAN MARK BSDUS RTAGS
0F36          ; So #       TIBETAN MARK CARET -DZUD RTAGS BZHI MIG CAN
0F38          ; So #       TIBETAN MARK CHE MGO
0FBE..0FC5    ; So #   [8] TIBETAN KU RU KHA..TIBETAN SYMBOL RDO RJE
0FC7..0FCC    ; So #   [6] TIBETAN SYMBOL RDO RJE RGYA GRAM..TIBETAN SYMBOL NOR BU BZHI -KHYIL
0FCE..0FCF    ; So #   [2] TIBETAN SIGN RDEL NAG RDEL DKAR..TIBETAN SIGN RDEL NAG GSUM
0FD5..0FD8    ; So #   [4] RIGHT-FACING SVASTI SIGN..LEFT-FACING SVASTI SIGN WITH DOTS
109E..109F    ; So #   [2] MYANMAR SYMBOL SHAN ONE..MYANMAR SYMBOL SHAN EXCLAMATION
1390..1399    ; So #  [10] ETHIOPIC TONAL MARK YIZET..ETHIOPIC TONAL MARK KURT
166D          ; So #       CANADIAN SYLLABICS CHI SIGN
1940          ; So #       LIMBU SIGN LOO
19DE..19FF    ; So #  [34] NEW TAI LUE SIGN LAE..KHMER SYMBOL DAP-PRAM ROC
1B61..1B6A    ; So #  [10] BALINESE MUSICAL SYMBOL DONG..BALINESE MUSICAL SYMBOL DANG GEDE
1B74..1B7C    ; So #   [9] BALINESE MUSICAL SYMBOL RIGHT-HAND OPEN DUG..BALINESE MUSICAL SYMBOL LEFT-HAND OPEN PING
2100..2101    ; So #   [2] ACCOUNT OF..ADDRESSED TO THE SUBJECT
2103..2106    ; So #   [4] DEGREE CELSIUS..CADA UNA
2108..2109    ; So #   [2] SCRUPLE..DEGREE FAHRENHEIT
2114          ; So #       L B BAR SYMBOL
2116..2117    ; So #   [2] NUMERO SIGN..SOUND RECORDING COPYRIGHT
211E..2123    ; So #   [6] PRESCRIPTION TAKE..VERSICLE
2125          ; So #       OUNCE SIGN
2127          ; So #       INVERTED OHM SIGN
2129          ; So #       TURNED GREEK SMALL LETTER IOTA
212E          ; So #       ESTIMATED SYMBOL
213A..213B    ; So #   [2] ROTATED CAPITAL Q..FACSIMILE SIGN
214A          ; So #       PROPERTY LINE
214C..214D    ; So #   [2] PER SIGN..AKTIESELSKAB
214F          ; So #       SYMBOL FOR SAMARITAN SOURCE
218A..218B    ; So #   [2] TURNED DIGIT TWO..TURNED DIGIT THREE
2195..2199    ; So #   [5] UP DOWN ARROW..SOUTH WEST ARROW
219C..219F    ; So #   [4] LEFTWARDS WAVE ARROW..UPWARDS TWO HEADED ARROW
21A1..21A2    ; So #   [2] DOWNWARDS TWO HEADED ARROW..LEFTWARDS ARROW WITH TAIL
21A4..21A5    ; So #   [2] LEFTWARDS ARROW FROM BAR..UPWARDS ARROW FROM BAR
21A7..21AD    ; So #   [7] DOWNWARDS ARROW FROM BAR..LEFT RIGHT WAVE ARROW
21AF..21CD    ; So #  [31] DOWNWARDS ZIGZAG ARROW..LEFTWARDS DOUBLE ARROW WITH STROKE
21D0..21D1    ; So #   [2] LEFTWARDS DOUBLE ARROW..UPWARDS DOUBLE ARROW
21D3          ; So #       DOWNWARDS DOUBLE ARROW
21D5..21F3    ; So #  [31] UP DOWN DOUBLE ARROW..UP DOWN WHITE ARROW
2300..2307    ; So #   [8] DIAMETER SIGN..WAVY LINE
230C..231F    ; So #  [20] BOTTOM RIGHT CROP..BOTTOM RIGHT CORNER
2322..2328    ; So #   [7] FROWN..KEYBOARD
232B..237B    ; So #  [81] ERASE TO THE LEFT..NOT CHECK MARK
237D..239A    ; So #  [30] SHOULDERED OPEN BOX..CLEAR SCREEN SYMBOL
23B4..23DB    ; So #  [40] TOP SQUARE BRACKET..FUSE
23E2..2426    ; So #  [69] WHITE TRAPEZIUM..SYMBOL FOR SUBSTITUTE FORM TWO
2440..244A    ; So #  [11] OCR HOOK..OCR DOUBLE BACKSLASH
249C..24E9    ; So #  [78] PARENTHESIZED LATIN SMALL LETTER A..CIRCLED LATIN SMALL LETTER Z
2500..25B6    ; So # [183] BOX DRAWINGS LIGHT HORIZONTAL..BLACK RIGHT-POINTING TRIANGLE
25B8..25C0    ; So #   [9] BLACK RIGHT-POINTING SMALL TRIANGLE..BLACK LEFT-POINTING TRIANGLE
25C2..25F7    ; So #  [54] BLACK LEFT-POINTING SMALL TRIANGLE..WHITE CIRCLE WITH UPPER RIGHT QUADRANT
2600..266E    ; So # [111] BLACK SUN WITH RAYS..MUSIC NATURAL SIGN
2670..2767    ; So # [248] WEST SYRIAC CROSS..ROTATED FLORAL HEART BULLET
2794..27BF    ; So #  [44] HEAVY WIDE-HEADED RIGHTWARDS ARROW..DOUBLE CURLY LOOP
2800..28FF    ; So # [256] BRAILLE PATTERN BLANK..BRAILLE PATTERN DOTS-12345678
2B00..2B2F    ; So #  [48] NORTH EAST WHITE ARROW..WHITE VERTICAL ELLIPSE
2B45..2B46    ; So #   [2] LEFTWARDS QUADRUPLE ARROW..RIGHTWARDS QUADRUPLE ARROW
2B4D..2B73    ; So #  [39] DOWNWARDS TRIANGLE-HEADED ZIGZAG ARROW..DOWNWARDS TRIANGLE-HEADED ARROW TO BAR
2B76..2B95    ; So #  [32] NORTH WEST TRIANGLE-HEADED ARROW TO BAR..RIGHTWARDS BLACK ARROW
2B97..2BFF    ; So # [105] SYMBOL FOR TYPE A ELECTRONICS..HELLSCHREIBER PAUSE SYMBOL
2CE5..2CEA    ; So #   [6] COPTIC SYMBOL MI RO..COPTIC SYMBOL SHIMA SIMA
2E50..2E51    ; So #   [2] CROSS PATTY WITH RIGHT CROSSBAR..CROSS PATTY WITH LEFT CROSSBAR
2E80..2E99    ; So #  [26] CJK RADICAL REPEAT..CJK RADICAL RAP
2E9B..2EF3    ; So #  [89] CJK RADICAL CHOKE..CJK RADICAL C-SIMPLIFIED TURTLE
2F00..2FD5    ; So # [214] KANGXI RADICAL ONE..KANGXI RADICAL FLUTE
2FF0..2FFF    ; So #  [16] IDEOGRAPHIC DESCRIPTION CHARACTER LEFT TO RIGHT..IDEOGRAPHIC DESCRIPTION CHARACTER ROTATION
3004          ; So #       JAPANESE INDUSTRIAL STANDARD SYMBOL
3012..3013    ; So #   [2] POSTAL MARK..GETA MARK
3020          ; So #       POSTAL MARK FACE
3036..3037    ; So #   [2] CIRCLED POSTAL MARK..IDEOGRAPHIC TELEGRAPH LINE FEED SEPARATOR SYMBOL
303E..303F    ; So #   [2] IDEOGRAPHIC VARIATION INDICATOR..IDEOGRAPHIC HALF FILL SPACE
3190..3191    ; So #   [2] IDEOGRAPHIC ANNOTATION LINKING MARK..IDEOGRAPHIC ANNOTATION REVERSE MARK
3196..319F    ; So #  [10] IDEOGRAPHIC ANNOTATION TOP MARK..IDEOGRAPHIC ANNOTATION MAN MARK
31C0..31E3    ; So #  [36] CJK STROKE T..CJK STROKE Q
31EF          ; So #       IDEOGRAPHIC DESCRIPTION CHARACTER SUBTRACTION
3200..321E    ; So #  [31] PARENTHESIZED HANGUL KIYEOK..PARENTHESIZED KOREAN CHARACTER O HU
322A..3247    ; So #  [30] PARENTHESIZED IDEOGRAPH MOON..CIRCLED IDEOGRAPH KOTO
3250          ; So #       PARTNERSHIP SIGN
3260..327F    ; So #  [32] CIRCLED HANGUL KIYEOK..KOREAN STANDARD SYMBOL
328A..32B0    ; So #  [39] CIRCLED IDEOGRAPH MOON..CIRCLED IDEOGRAPH NIGHT
32C0..33FF    ; So # [320] IDEOGRAPHIC TELEGRAPH SYMBOL FOR JANUARY..SQUARE GAL
4DC0..4DFF    ; So #  [64] HEXAGRAM FOR THE CREATIVE HEAVEN..HEXAGRAM FOR BEFORE COMPLETION
A490..A4C6    ; So #  [55] YI RADICAL QOT..YI RADICAL KE
A828..A82B    ; So #   [4] SYLOTI NAGRI POETRY MARK-1..SYLOTI NAGRI POETRY MARK-4
A836..A837    ; So #   [2] NORTH INDIC QUARTER MARK..NORTH INDIC PLACEHOLDER MARK
A839          ; So #       NORTH INDIC QUANTITY MARK
AA77..AA79    ; So #   [3] MYANMAR SYMBOL AITON EXCLAMATION..MYANMAR SYMBOL AITON TWO
FD40..FD4F    ; So #  [16] ARABIC LIGATURE RAHIMAHU ALLAAH..ARABIC LIGATURE RAHIMAHUM ALLAAH
FDCF          ; So #       ARABIC LIGATURE SALAAMUHU ALAYNAA
FDFD..FDFF    ; So #   [3] ARABIC LIGATURE BISMILLAH AR-RAHMAN AR-RAHEEM..ARABIC LIGATURE AZZA WA JALL
FFE4          ; So #       FULLWIDTH BROKEN BAR
FFE8          ; So #       HALFWIDTH FORMS LIGHT VERTICAL
FFED..FFEE    ; So #   [2] HALFWIDTH BLACK SQUARE..HALFWIDTH WHITE CIRCLE
FFFC..FFFD    ; So #   [2] OBJECT REPLACEMENT CHARACTER..REPLACEMENT CHARACTER
10137..1013F  ; So #   [9] AEGEAN WEIGHT BASE UNIT..AEGEAN MEASURE THIRD SUBUNIT
10179..10189  ; So #  [17] GREEK YEAR SIGN..GREEK TRYBLION BASE SIGN
1018C..1018E  ; So #   [3] GREEK SINUSOID SIGN..NOMISMA SIGN
10190..1019C  ; So #  [13] ROMAN SEXTANS SIGN..ASCIA SYMBOL
101A0         ; So #       GREEK SYMBOL TAU RHO
101D0..101FC  ; So #  [45] PHAISTOS DISC SIGN PEDESTRIAN..PHAISTOS DISC SIGN WAVY BAND
10877..10878  ; So #   [2] PALMYRENE LEFT-POINTING FLEURON..PALMYRENE RIGHT-POINTING FLEURON
10AC8         ; So #       MANICHAEAN SIGN UD
1173F         ; So #       AHOM SYMBOL VI
11FD5..11FDC  ; So #   [8] TAMIL SIGN NEL..TAMIL SIGN MUKKURUNI
11FE1..11FF1  ; So #  [17] TAMIL SIGN PAARAM..TAMIL SIGN VAKAIYARAA
16B3C..16B3F  ; So #   [4] PAHAWH HMONG SIGN XYEEM NTXIV..PAHAWH HMONG SIGN XYEEM FAIB
16B45         ; So #       PAHAWH HMONG SIGN CIM TSOV ROG
1BC9C         ; So #       DUPLOYAN SIGN O WITH CROSS
1CF50..1CFC3  ; So # [116] ZNAMENNY NEUME KRYUK..ZNAMENNY NEUME PAUK
1D000..1D0F5  ; So # [246] BYZANTINE MUSICAL SYMBOL PSILI..BYZANTINE MUSICAL SYMBOL GORGON NEO KATO
1D100..1D126  ; So #  [39] MUSICAL SYMBOL SINGLE BARLINE..MUSICAL SYMBOL DRUM CLEF-2
1D129..1D164  ; So #  [60] MUSICAL SYMBOL MULTIPLE MEASURE REST..MUSICAL SYMBOL ONE HUNDRED TWENTY-EIGHTH NOTE
1D16A..1D16C  ; So #   [3] MUSICAL SYMBOL FINGERED TREMOLO-1..MUSICAL SYMBOL FINGERED TREMOLO-3
1D183..1D184  ; So #   [2] MUSICAL SYMBOL ARPEGGIATO UP..MUSICAL SYMBOL ARPEGGIATO DOWN
1D18C..1D1A9  ; So #  [30] MUSICAL SYMBOL RINFORZANDO..MUSICAL SYMBOL DEGREE SLASH
1D1AE..1D1EA  ; So #  [61] MUSICAL SYMBOL PEDAL MARK..MUSICAL SYMBOL KORON
1D200..1D241  ; So #  [66] GREEK VOCAL NOTATION SYMBOL-1..GREEK INSTRUMENTAL NOTATION SYMBOL-54
1D245         ; So #       GREEK MUSICAL LEIMMA
1D300..1D356  ; So #  [87] MONOGRAM FOR EARTH..TETRAGRAM FOR FOSTERING
1D800..1D9FF  ; So # [512] SIGNWRITING HAND-FIST INDEX..SIGNWRITING HEAD
1DA37..1DA3A  ; So #   [4] SIGNWRITING AIR BLOW SMALL ROTATIONS..SIGNWRITING BREATH EXHALE
1DA6D..1DA74  ; So #   [8] SIGNWRITING SHOULDER HIP SPINE..SIGNWRITING TORSO-FLOORPLANE TWISTING
1DA76..1DA83  ; So #  [14] SIGNWRITING LIMB COMBINATION..SIGNWRITING LOCATION DEPTH
1DA85..1DA86  ; So #   [2] SIGNWRITING LOCATION TORSO..SIGNWRITING LOCATION LIMBS DIGITS
1E14F         ; So #       NYIAKENG PUACHUE HMONG CIRCLED CA
1ECAC         ; So #       INDIC SIYAQ PLACEHOLDER
1ED2E         ; So #       OTTOMAN SIYAQ MARRATAN
1F000..1F02B  ; So #  [44] MAHJONG TILE EAST WIND..MAHJONG TILE BACK
1F030..1F093  ; So # [100] DOMINO TILE HORIZONTAL BACK..DOMINO TILE VERTICAL-06-06
1F0A0..1F0AE  ; So #  [15] PLAYING CARD BACK..PLAYING CARD KING OF SPADES
1F0B1..1F0BF  ; So #  [15] PLAYING CARD ACE OF HEARTS..PLAYING CARD RED JOKER
1F0C1..1F0CF  ; So #  [15] PLAYING CARD ACE OF DIAMONDS..PLAYING CARD BLACK JOKER
1F0D1..1F0F5  ; So #  [37] PLAYING CARD ACE OF CLUBS..PLAYING CARD TRUMP-21
1F10D..1F1AD  ; So # [161] CIRCLED ZERO WITH SLASH..MASK WORK SYMBOL
1F1E6..1F202  ; So #  [29] REGIONAL INDICATOR SYMBOL LETTER A..SQUARED KATAKANA SA
1F210..1F23B  ; So #  [44] SQUARED CJK UNIFIED IDEOGRAPH-624B..SQUARED CJK UNIFIED IDEOGRAPH-914D
1F240..1F248  ; So #   [9] TORTOISE SHELL BRACKETED CJK UNIFIED IDEOGRAPH-672C..TORTOISE SHELL BRACKETED CJK UNIFIED IDEOGRAPH-6557
1F250..1F251  ; So #   [2] CIRCLED IDEOGRAPH ADVANTAGE..CIRCLED IDEOGRAPH ACCEPT
1F260..1F265  ; So #   [6] ROUNDED SYMBOL FOR FU..ROUNDED SYMBOL FOR CAI
1F300..1F3FA  ; So # [251] CYCLONE..AMPHORA
1F400..1F6D7  ; So # [728] RAT..ELEVATOR
1F6DC..1F6EC  ; So #  [17] WIRELESS..AIRPLANE ARRIVING
1F6F0..1F6FC  ; So #  [13] SATELLITE..ROLLER SKATE
1F700..1F776  ; So # [119] ALCHEMICAL SYMBOL FOR QUINTESSENCE..LUNAR ECLIPSE
1F77B..1F7D9  ; So #  [95] HAUMEA..NINE POINTED WHITE STAR
1F7E0..1F7EB  ; So #  [12] LARGE ORANGE CIRCLE..LARGE BROWN SQUARE
1F7F0         ; So #       HEAVY EQUALS SIGN
1F800..1F80B  ; So #  [12] LEFTWARDS ARROW WITH SMALL TRIANGLE ARROWHEAD..DOWNWARDS ARROW WITH LARGE TRIANGLE ARROWHEAD
1F810..1F847  ; So #  [56] LEFTWARDS ARROW WITH SMALL EQUILATERAL ARROWHEAD..DOWNWARDS HEAVY ARROW
1F850..1F859  ; So #  [10] LEFTWARDS SANS-SERIF ARROW..UP DOWN SANS-SERIF ARROW
1F860..1F887  ; So #  [40] WIDE-HEADED LEFTWARDS LIGHT BARB ARROW..WIDE-HEADED SOUTH WEST VERY HEAVY BARB ARROW
1F890..1F8AD  ; So #  [30] LEFTWARDS TRIANGLE ARROWHEAD..WHITE ARROW SHAFT WIDTH TWO THIRDS
1F8B0..1F8B1  ; So #   [2] ARROW POINTING UPWARDS THEN NORTH WEST..ARROW POINTING RIGHTWARDS THEN CURVING SOUTH WEST
1F900..1FA53  ; So # [340] CIRCLED CROSS FORMEE WITH FOUR DOTS..BLACK CHESS KNIGHT-BISHOP
1FA60..1FA6D  ; So #  [14] XIANGQI RED GENERAL..XIANGQI BLACK SOLDIER
1FA70..1FA7C  ; So #  [13] BALLET SHOES..CRUTCH
1FA80..1FA88  ; So #   [9] YO-YO..FLUTE
1FA90..1FABD  ; So #  [46] RINGED PLANET..WING
1FABF..1FAC5  ; So #   [7] GOOSE..PERSON WITH CROWN
1FACE..1FADB  ; So #  [14] MOOSE..PEA POD
1FAE0..1FAE8  ; So #   [9] MELTING FACE..SHAKING FACE
1FAF0..1FAF8  ; So #   [9] HAND WITH INDEX FINGER AND THUMB CROSSED..RIGHTWARDS PUSHING HAND
1FB00..1FB92  ; So # [147] BLOCK SEXTANT-1..UPPER HALF INVERSE MEDIUM SHADE AND LOWER HALF BLOCK
1FB94..1FBCA  ; So #  [55] LEFT HALF INVERSE MEDIUM SHADE AND RIGHT HALF BLOCK..WHITE UP-POINTING CHEVRON

# Total code points: 6639

# ================================================

# General_Category=Initial_Punctuation

00AB          ; Pi #       LEFT-POINTING DOUBLE ANGLE QUOTATION MARK
2018          ; Pi #       LEFT SINGLE QUOTATION MARK
201B..201C    ; Pi #   [2] SINGLE HIGH-REVERSED-9 QUOTATION MARK..LEFT DOUBLE QUOTATION MARK
201F          ; Pi #       DOUBLE HIGH-REVERSED-9 QUOTATION MARK
2039          ; Pi #       SINGLE LEFT-POINTING ANGLE QUOTATION MARK
2E02          ; Pi #       LEFT SUBSTITUTION BRACKET
2E04          ; Pi #       LEFT DOTTED SUBSTITUTION BRACKET
2E09          ; Pi #       LEFT TRANSPOSITION BRACKET
2E0C          ; Pi #       LEFT RAISED OMISSION BRACKET
2E1C          ; Pi #       LEFT LOW PARAPHRASE BRACKET
2E20          ; Pi #       LEFT VERTICAL BAR WITH QUILL

# Total code points: 12

# ================================================

# General_Category=Final_Punctuation

00BB          ; Pf #       RIGHT-POINTING DOUBLE ANGLE QUOTATION MARK
2019          ; Pf #       RIGHT SINGLE QUOTATION MARK
201D          ; Pf #       RIGHT DOUBLE QUOTATION MARK
203A          ; Pf #       SINGLE RIGHT-POINTING ANGLE QUOTATION MARK
2E03          ; Pf #       RIGHT SUBSTITUTION BRACKET
2E05          ; Pf #       RIGHT DOTTED SUBSTITUTION BRACKET
2E0A          ; Pf #       RIGHT TRANSPOSITION BRACKET
2E0D          ; Pf #       RIGHT RAISED OMISSION BRACKET
2E1D          ; Pf #       RIGHT LOW PARAPHRASE BRACKET
2E21          ; Pf #       RIGHT VERTICAL BAR WITH QUILL

# Total code points: 10

# EOF<|MERGE_RESOLUTION|>--- conflicted
+++ resolved
@@ -1,9 +1,5 @@
 # DerivedGeneralCategory-16.0.0.txt
-<<<<<<< HEAD
-# Date: 2023-10-02, 13:54:58 GMT
-=======
-# Date: 2023-10-02, 12:16:28 GMT
->>>>>>> b94e39e3
+# Date: 2023-10-09, 14:25:00 GMT
 # © 2023 Unicode®, Inc.
 # Unicode and the Unicode Logo are registered trademarks of Unicode, Inc. in the U.S. and other countries.
 # For terms of use, see https://www.unicode.org/terms_of_use.html
@@ -740,11 +736,7 @@
 FFFFE..FFFFF  ; Cn #   [2] <noncharacter-FFFFE>..<noncharacter-FFFFF>
 10FFFE..10FFFF; Cn #   [2] <noncharacter-10FFFE>..<noncharacter-10FFFF>
 
-<<<<<<< HEAD
-# Total code points: 824640
-=======
-# Total code points: 824714
->>>>>>> b94e39e3
+# Total code points: 824636
 
 # ================================================
 
@@ -2682,11 +2674,7 @@
 30000..3134A  ; Lo # [4939] CJK UNIFIED IDEOGRAPH-30000..CJK UNIFIED IDEOGRAPH-3134A
 31350..323AF  ; Lo # [4192] CJK UNIFIED IDEOGRAPH-31350..CJK UNIFIED IDEOGRAPH-323AF
 
-<<<<<<< HEAD
-# Total code points: 132286
-=======
-# Total code points: 132237
->>>>>>> b94e39e3
+# Total code points: 132289
 
 # ================================================
 
@@ -3043,11 +3031,7 @@
 1E944..1E94A  ; Mn #   [7] ADLAM ALIF LENGTHENER..ADLAM NUKTA
 E0100..E01EF  ; Mn # [240] VARIATION SELECTOR-17..VARIATION SELECTOR-256
 
-<<<<<<< HEAD
-# Total code points: 1995
-=======
-# Total code points: 1986
->>>>>>> b94e39e3
+# Total code points: 1996
 
 # ================================================
 

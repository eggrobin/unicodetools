--- conflicted
+++ resolved
@@ -1,9 +1,5 @@
 # DerivedGeneralCategory-15.1.0.txt
-<<<<<<< HEAD
-# Date: 2023-04-20, 20:02:47 GMT
-=======
-# Date: 2023-04-14, 13:17:06 GMT
->>>>>>> e089c69c
+# Date: 2023-04-20, 20:04:38 GMT
 # © 2023 Unicode®, Inc.
 # Unicode and the Unicode Logo are registered trademarks of Unicode, Inc. in the U.S. and other countries.
 # For terms of use, see https://www.unicode.org/terms_of_use.html
@@ -728,11 +724,7 @@
 FFFFE..FFFFF  ; Cn #   [2] <noncharacter-FFFFE>..<noncharacter-FFFFF>
 10FFFE..10FFFF; Cn #   [2] <noncharacter-10FFFE>..<noncharacter-10FFFF>
 
-<<<<<<< HEAD
-# Total code points: 824602
-=======
-# Total code points: 825336
->>>>>>> e089c69c
+# Total code points: 824598
 
 # ================================================
 
@@ -2663,11 +2655,7 @@
 30000..3134A  ; Lo # [4939] CJK UNIFIED IDEOGRAPH-30000..CJK UNIFIED IDEOGRAPH-3134A
 31350..323AF  ; Lo # [4192] CJK UNIFIED IDEOGRAPH-31350..CJK UNIFIED IDEOGRAPH-323AF
 
-<<<<<<< HEAD
-# Total code points: 131614
-=======
-# Total code points: 131615
->>>>>>> e089c69c
+# Total code points: 131617
 
 # ================================================
 

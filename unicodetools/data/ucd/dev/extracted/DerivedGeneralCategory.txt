# DerivedGeneralCategory-16.0.0.txt
<<<<<<< HEAD
# Date: 2023-11-10, 06:45:13 GMT
=======
# Date: 2023-11-10, 04:28:11 GMT
>>>>>>> 926ddff8
# © 2023 Unicode®, Inc.
# Unicode and the Unicode Logo are registered trademarks of Unicode, Inc. in the U.S. and other countries.
# For terms of use, see https://www.unicode.org/terms_of_use.html
#
# Unicode Character Database
#   For documentation, see https://www.unicode.org/reports/tr44/

# ================================================

# Property:	General_Category

# ================================================

# General_Category=Unassigned

0378..0379    ; Cn #   [2] <reserved-0378>..<reserved-0379>
0380..0383    ; Cn #   [4] <reserved-0380>..<reserved-0383>
038B          ; Cn #       <reserved-038B>
038D          ; Cn #       <reserved-038D>
03A2          ; Cn #       <reserved-03A2>
0530          ; Cn #       <reserved-0530>
0557..0558    ; Cn #   [2] <reserved-0557>..<reserved-0558>
058B..058C    ; Cn #   [2] <reserved-058B>..<reserved-058C>
0590          ; Cn #       <reserved-0590>
05C8..05CF    ; Cn #   [8] <reserved-05C8>..<reserved-05CF>
05EB..05EE    ; Cn #   [4] <reserved-05EB>..<reserved-05EE>
05F5..05FF    ; Cn #  [11] <reserved-05F5>..<reserved-05FF>
070E          ; Cn #       <reserved-070E>
074B..074C    ; Cn #   [2] <reserved-074B>..<reserved-074C>
07B2..07BF    ; Cn #  [14] <reserved-07B2>..<reserved-07BF>
07FB..07FC    ; Cn #   [2] <reserved-07FB>..<reserved-07FC>
082E..082F    ; Cn #   [2] <reserved-082E>..<reserved-082F>
083F          ; Cn #       <reserved-083F>
085C..085D    ; Cn #   [2] <reserved-085C>..<reserved-085D>
085F          ; Cn #       <reserved-085F>
086B..086F    ; Cn #   [5] <reserved-086B>..<reserved-086F>
088F          ; Cn #       <reserved-088F>
0892..0896    ; Cn #   [5] <reserved-0892>..<reserved-0896>
0984          ; Cn #       <reserved-0984>
098D..098E    ; Cn #   [2] <reserved-098D>..<reserved-098E>
0991..0992    ; Cn #   [2] <reserved-0991>..<reserved-0992>
09A9          ; Cn #       <reserved-09A9>
09B1          ; Cn #       <reserved-09B1>
09B3..09B5    ; Cn #   [3] <reserved-09B3>..<reserved-09B5>
09BA..09BB    ; Cn #   [2] <reserved-09BA>..<reserved-09BB>
09C5..09C6    ; Cn #   [2] <reserved-09C5>..<reserved-09C6>
09C9..09CA    ; Cn #   [2] <reserved-09C9>..<reserved-09CA>
09CF..09D6    ; Cn #   [8] <reserved-09CF>..<reserved-09D6>
09D8..09DB    ; Cn #   [4] <reserved-09D8>..<reserved-09DB>
09DE          ; Cn #       <reserved-09DE>
09E4..09E5    ; Cn #   [2] <reserved-09E4>..<reserved-09E5>
09FF..0A00    ; Cn #   [2] <reserved-09FF>..<reserved-0A00>
0A04          ; Cn #       <reserved-0A04>
0A0B..0A0E    ; Cn #   [4] <reserved-0A0B>..<reserved-0A0E>
0A11..0A12    ; Cn #   [2] <reserved-0A11>..<reserved-0A12>
0A29          ; Cn #       <reserved-0A29>
0A31          ; Cn #       <reserved-0A31>
0A34          ; Cn #       <reserved-0A34>
0A37          ; Cn #       <reserved-0A37>
0A3A..0A3B    ; Cn #   [2] <reserved-0A3A>..<reserved-0A3B>
0A3D          ; Cn #       <reserved-0A3D>
0A43..0A46    ; Cn #   [4] <reserved-0A43>..<reserved-0A46>
0A49..0A4A    ; Cn #   [2] <reserved-0A49>..<reserved-0A4A>
0A4E..0A50    ; Cn #   [3] <reserved-0A4E>..<reserved-0A50>
0A52..0A58    ; Cn #   [7] <reserved-0A52>..<reserved-0A58>
0A5D          ; Cn #       <reserved-0A5D>
0A5F..0A65    ; Cn #   [7] <reserved-0A5F>..<reserved-0A65>
0A77..0A80    ; Cn #  [10] <reserved-0A77>..<reserved-0A80>
0A84          ; Cn #       <reserved-0A84>
0A8E          ; Cn #       <reserved-0A8E>
0A92          ; Cn #       <reserved-0A92>
0AA9          ; Cn #       <reserved-0AA9>
0AB1          ; Cn #       <reserved-0AB1>
0AB4          ; Cn #       <reserved-0AB4>
0ABA..0ABB    ; Cn #   [2] <reserved-0ABA>..<reserved-0ABB>
0AC6          ; Cn #       <reserved-0AC6>
0ACA          ; Cn #       <reserved-0ACA>
0ACE..0ACF    ; Cn #   [2] <reserved-0ACE>..<reserved-0ACF>
0AD1..0ADF    ; Cn #  [15] <reserved-0AD1>..<reserved-0ADF>
0AE4..0AE5    ; Cn #   [2] <reserved-0AE4>..<reserved-0AE5>
0AF2..0AF8    ; Cn #   [7] <reserved-0AF2>..<reserved-0AF8>
0B00          ; Cn #       <reserved-0B00>
0B04          ; Cn #       <reserved-0B04>
0B0D..0B0E    ; Cn #   [2] <reserved-0B0D>..<reserved-0B0E>
0B11..0B12    ; Cn #   [2] <reserved-0B11>..<reserved-0B12>
0B29          ; Cn #       <reserved-0B29>
0B31          ; Cn #       <reserved-0B31>
0B34          ; Cn #       <reserved-0B34>
0B3A..0B3B    ; Cn #   [2] <reserved-0B3A>..<reserved-0B3B>
0B45..0B46    ; Cn #   [2] <reserved-0B45>..<reserved-0B46>
0B49..0B4A    ; Cn #   [2] <reserved-0B49>..<reserved-0B4A>
0B4E..0B54    ; Cn #   [7] <reserved-0B4E>..<reserved-0B54>
0B58..0B5B    ; Cn #   [4] <reserved-0B58>..<reserved-0B5B>
0B5E          ; Cn #       <reserved-0B5E>
0B64..0B65    ; Cn #   [2] <reserved-0B64>..<reserved-0B65>
0B78..0B81    ; Cn #  [10] <reserved-0B78>..<reserved-0B81>
0B84          ; Cn #       <reserved-0B84>
0B8B..0B8D    ; Cn #   [3] <reserved-0B8B>..<reserved-0B8D>
0B91          ; Cn #       <reserved-0B91>
0B96..0B98    ; Cn #   [3] <reserved-0B96>..<reserved-0B98>
0B9B          ; Cn #       <reserved-0B9B>
0B9D          ; Cn #       <reserved-0B9D>
0BA0..0BA2    ; Cn #   [3] <reserved-0BA0>..<reserved-0BA2>
0BA5..0BA7    ; Cn #   [3] <reserved-0BA5>..<reserved-0BA7>
0BAB..0BAD    ; Cn #   [3] <reserved-0BAB>..<reserved-0BAD>
0BBA..0BBD    ; Cn #   [4] <reserved-0BBA>..<reserved-0BBD>
0BC3..0BC5    ; Cn #   [3] <reserved-0BC3>..<reserved-0BC5>
0BC9          ; Cn #       <reserved-0BC9>
0BCE..0BCF    ; Cn #   [2] <reserved-0BCE>..<reserved-0BCF>
0BD1..0BD6    ; Cn #   [6] <reserved-0BD1>..<reserved-0BD6>
0BD8..0BE5    ; Cn #  [14] <reserved-0BD8>..<reserved-0BE5>
0BFB..0BFF    ; Cn #   [5] <reserved-0BFB>..<reserved-0BFF>
0C0D          ; Cn #       <reserved-0C0D>
0C11          ; Cn #       <reserved-0C11>
0C29          ; Cn #       <reserved-0C29>
0C3A..0C3B    ; Cn #   [2] <reserved-0C3A>..<reserved-0C3B>
0C45          ; Cn #       <reserved-0C45>
0C49          ; Cn #       <reserved-0C49>
0C4E..0C54    ; Cn #   [7] <reserved-0C4E>..<reserved-0C54>
0C57          ; Cn #       <reserved-0C57>
0C5B          ; Cn #       <reserved-0C5B>
0C5E..0C5F    ; Cn #   [2] <reserved-0C5E>..<reserved-0C5F>
0C64..0C65    ; Cn #   [2] <reserved-0C64>..<reserved-0C65>
0C70..0C76    ; Cn #   [7] <reserved-0C70>..<reserved-0C76>
0C8D          ; Cn #       <reserved-0C8D>
0C91          ; Cn #       <reserved-0C91>
0CA9          ; Cn #       <reserved-0CA9>
0CB4          ; Cn #       <reserved-0CB4>
0CBA..0CBB    ; Cn #   [2] <reserved-0CBA>..<reserved-0CBB>
0CC5          ; Cn #       <reserved-0CC5>
0CC9          ; Cn #       <reserved-0CC9>
0CCE..0CD4    ; Cn #   [7] <reserved-0CCE>..<reserved-0CD4>
0CD7..0CDB    ; Cn #   [5] <reserved-0CD7>..<reserved-0CDB>
0CDF          ; Cn #       <reserved-0CDF>
0CE4..0CE5    ; Cn #   [2] <reserved-0CE4>..<reserved-0CE5>
0CF0          ; Cn #       <reserved-0CF0>
0CF4..0CFF    ; Cn #  [12] <reserved-0CF4>..<reserved-0CFF>
0D0D          ; Cn #       <reserved-0D0D>
0D11          ; Cn #       <reserved-0D11>
0D45          ; Cn #       <reserved-0D45>
0D49          ; Cn #       <reserved-0D49>
0D50..0D53    ; Cn #   [4] <reserved-0D50>..<reserved-0D53>
0D64..0D65    ; Cn #   [2] <reserved-0D64>..<reserved-0D65>
0D80          ; Cn #       <reserved-0D80>
0D84          ; Cn #       <reserved-0D84>
0D97..0D99    ; Cn #   [3] <reserved-0D97>..<reserved-0D99>
0DB2          ; Cn #       <reserved-0DB2>
0DBC          ; Cn #       <reserved-0DBC>
0DBE..0DBF    ; Cn #   [2] <reserved-0DBE>..<reserved-0DBF>
0DC7..0DC9    ; Cn #   [3] <reserved-0DC7>..<reserved-0DC9>
0DCB..0DCE    ; Cn #   [4] <reserved-0DCB>..<reserved-0DCE>
0DD5          ; Cn #       <reserved-0DD5>
0DD7          ; Cn #       <reserved-0DD7>
0DE0..0DE5    ; Cn #   [6] <reserved-0DE0>..<reserved-0DE5>
0DF0..0DF1    ; Cn #   [2] <reserved-0DF0>..<reserved-0DF1>
0DF5..0E00    ; Cn #  [12] <reserved-0DF5>..<reserved-0E00>
0E3B..0E3E    ; Cn #   [4] <reserved-0E3B>..<reserved-0E3E>
0E5C..0E80    ; Cn #  [37] <reserved-0E5C>..<reserved-0E80>
0E83          ; Cn #       <reserved-0E83>
0E85          ; Cn #       <reserved-0E85>
0E8B          ; Cn #       <reserved-0E8B>
0EA4          ; Cn #       <reserved-0EA4>
0EA6          ; Cn #       <reserved-0EA6>
0EBE..0EBF    ; Cn #   [2] <reserved-0EBE>..<reserved-0EBF>
0EC5          ; Cn #       <reserved-0EC5>
0EC7          ; Cn #       <reserved-0EC7>
0ECF          ; Cn #       <reserved-0ECF>
0EDA..0EDB    ; Cn #   [2] <reserved-0EDA>..<reserved-0EDB>
0EE0..0EFF    ; Cn #  [32] <reserved-0EE0>..<reserved-0EFF>
0F48          ; Cn #       <reserved-0F48>
0F6D..0F70    ; Cn #   [4] <reserved-0F6D>..<reserved-0F70>
0F98          ; Cn #       <reserved-0F98>
0FBD          ; Cn #       <reserved-0FBD>
0FCD          ; Cn #       <reserved-0FCD>
0FDB..0FFF    ; Cn #  [37] <reserved-0FDB>..<reserved-0FFF>
10C6          ; Cn #       <reserved-10C6>
10C8..10CC    ; Cn #   [5] <reserved-10C8>..<reserved-10CC>
10CE..10CF    ; Cn #   [2] <reserved-10CE>..<reserved-10CF>
1249          ; Cn #       <reserved-1249>
124E..124F    ; Cn #   [2] <reserved-124E>..<reserved-124F>
1257          ; Cn #       <reserved-1257>
1259          ; Cn #       <reserved-1259>
125E..125F    ; Cn #   [2] <reserved-125E>..<reserved-125F>
1289          ; Cn #       <reserved-1289>
128E..128F    ; Cn #   [2] <reserved-128E>..<reserved-128F>
12B1          ; Cn #       <reserved-12B1>
12B6..12B7    ; Cn #   [2] <reserved-12B6>..<reserved-12B7>
12BF          ; Cn #       <reserved-12BF>
12C1          ; Cn #       <reserved-12C1>
12C6..12C7    ; Cn #   [2] <reserved-12C6>..<reserved-12C7>
12D7          ; Cn #       <reserved-12D7>
1311          ; Cn #       <reserved-1311>
1316..1317    ; Cn #   [2] <reserved-1316>..<reserved-1317>
135B..135C    ; Cn #   [2] <reserved-135B>..<reserved-135C>
137D..137F    ; Cn #   [3] <reserved-137D>..<reserved-137F>
139A..139F    ; Cn #   [6] <reserved-139A>..<reserved-139F>
13F6..13F7    ; Cn #   [2] <reserved-13F6>..<reserved-13F7>
13FE..13FF    ; Cn #   [2] <reserved-13FE>..<reserved-13FF>
169D..169F    ; Cn #   [3] <reserved-169D>..<reserved-169F>
16F9..16FF    ; Cn #   [7] <reserved-16F9>..<reserved-16FF>
1716..171E    ; Cn #   [9] <reserved-1716>..<reserved-171E>
1737..173F    ; Cn #   [9] <reserved-1737>..<reserved-173F>
1754..175F    ; Cn #  [12] <reserved-1754>..<reserved-175F>
176D          ; Cn #       <reserved-176D>
1771          ; Cn #       <reserved-1771>
1774..177F    ; Cn #  [12] <reserved-1774>..<reserved-177F>
17DE..17DF    ; Cn #   [2] <reserved-17DE>..<reserved-17DF>
17EA..17EF    ; Cn #   [6] <reserved-17EA>..<reserved-17EF>
17FA..17FF    ; Cn #   [6] <reserved-17FA>..<reserved-17FF>
181A..181F    ; Cn #   [6] <reserved-181A>..<reserved-181F>
1879..187F    ; Cn #   [7] <reserved-1879>..<reserved-187F>
18AB..18AF    ; Cn #   [5] <reserved-18AB>..<reserved-18AF>
18F6..18FF    ; Cn #  [10] <reserved-18F6>..<reserved-18FF>
191F          ; Cn #       <reserved-191F>
192C..192F    ; Cn #   [4] <reserved-192C>..<reserved-192F>
193C..193F    ; Cn #   [4] <reserved-193C>..<reserved-193F>
1941..1943    ; Cn #   [3] <reserved-1941>..<reserved-1943>
196E..196F    ; Cn #   [2] <reserved-196E>..<reserved-196F>
1975..197F    ; Cn #  [11] <reserved-1975>..<reserved-197F>
19AC..19AF    ; Cn #   [4] <reserved-19AC>..<reserved-19AF>
19CA..19CF    ; Cn #   [6] <reserved-19CA>..<reserved-19CF>
19DB..19DD    ; Cn #   [3] <reserved-19DB>..<reserved-19DD>
1A1C..1A1D    ; Cn #   [2] <reserved-1A1C>..<reserved-1A1D>
1A5F          ; Cn #       <reserved-1A5F>
1A7D..1A7E    ; Cn #   [2] <reserved-1A7D>..<reserved-1A7E>
1A8A..1A8F    ; Cn #   [6] <reserved-1A8A>..<reserved-1A8F>
1A9A..1A9F    ; Cn #   [6] <reserved-1A9A>..<reserved-1A9F>
1AAE..1AAF    ; Cn #   [2] <reserved-1AAE>..<reserved-1AAF>
1ACF..1AFF    ; Cn #  [49] <reserved-1ACF>..<reserved-1AFF>
1B4D..1B4F    ; Cn #   [3] <reserved-1B4D>..<reserved-1B4F>
1B7F          ; Cn #       <reserved-1B7F>
1BF4..1BFB    ; Cn #   [8] <reserved-1BF4>..<reserved-1BFB>
1C38..1C3A    ; Cn #   [3] <reserved-1C38>..<reserved-1C3A>
1C4A..1C4C    ; Cn #   [3] <reserved-1C4A>..<reserved-1C4C>
1C8B..1C8F    ; Cn #   [5] <reserved-1C8B>..<reserved-1C8F>
1CBB..1CBC    ; Cn #   [2] <reserved-1CBB>..<reserved-1CBC>
1CC8..1CCF    ; Cn #   [8] <reserved-1CC8>..<reserved-1CCF>
1CFB..1CFF    ; Cn #   [5] <reserved-1CFB>..<reserved-1CFF>
1F16..1F17    ; Cn #   [2] <reserved-1F16>..<reserved-1F17>
1F1E..1F1F    ; Cn #   [2] <reserved-1F1E>..<reserved-1F1F>
1F46..1F47    ; Cn #   [2] <reserved-1F46>..<reserved-1F47>
1F4E..1F4F    ; Cn #   [2] <reserved-1F4E>..<reserved-1F4F>
1F58          ; Cn #       <reserved-1F58>
1F5A          ; Cn #       <reserved-1F5A>
1F5C          ; Cn #       <reserved-1F5C>
1F5E          ; Cn #       <reserved-1F5E>
1F7E..1F7F    ; Cn #   [2] <reserved-1F7E>..<reserved-1F7F>
1FB5          ; Cn #       <reserved-1FB5>
1FC5          ; Cn #       <reserved-1FC5>
1FD4..1FD5    ; Cn #   [2] <reserved-1FD4>..<reserved-1FD5>
1FDC          ; Cn #       <reserved-1FDC>
1FF0..1FF1    ; Cn #   [2] <reserved-1FF0>..<reserved-1FF1>
1FF5          ; Cn #       <reserved-1FF5>
1FFF          ; Cn #       <reserved-1FFF>
2065          ; Cn #       <reserved-2065>
2072..2073    ; Cn #   [2] <reserved-2072>..<reserved-2073>
208F          ; Cn #       <reserved-208F>
209D..209F    ; Cn #   [3] <reserved-209D>..<reserved-209F>
20C1..20CF    ; Cn #  [15] <reserved-20C1>..<reserved-20CF>
20F1..20FF    ; Cn #  [15] <reserved-20F1>..<reserved-20FF>
218C..218F    ; Cn #   [4] <reserved-218C>..<reserved-218F>
242A..243F    ; Cn #  [22] <reserved-242A>..<reserved-243F>
244B..245F    ; Cn #  [21] <reserved-244B>..<reserved-245F>
2B74..2B75    ; Cn #   [2] <reserved-2B74>..<reserved-2B75>
2B96          ; Cn #       <reserved-2B96>
2CF4..2CF8    ; Cn #   [5] <reserved-2CF4>..<reserved-2CF8>
2D26          ; Cn #       <reserved-2D26>
2D28..2D2C    ; Cn #   [5] <reserved-2D28>..<reserved-2D2C>
2D2E..2D2F    ; Cn #   [2] <reserved-2D2E>..<reserved-2D2F>
2D68..2D6E    ; Cn #   [7] <reserved-2D68>..<reserved-2D6E>
2D71..2D7E    ; Cn #  [14] <reserved-2D71>..<reserved-2D7E>
2D97..2D9F    ; Cn #   [9] <reserved-2D97>..<reserved-2D9F>
2DA7          ; Cn #       <reserved-2DA7>
2DAF          ; Cn #       <reserved-2DAF>
2DB7          ; Cn #       <reserved-2DB7>
2DBF          ; Cn #       <reserved-2DBF>
2DC7          ; Cn #       <reserved-2DC7>
2DCF          ; Cn #       <reserved-2DCF>
2DD7          ; Cn #       <reserved-2DD7>
2DDF          ; Cn #       <reserved-2DDF>
2E5E..2E7F    ; Cn #  [34] <reserved-2E5E>..<reserved-2E7F>
2E9A          ; Cn #       <reserved-2E9A>
2EF4..2EFF    ; Cn #  [12] <reserved-2EF4>..<reserved-2EFF>
2FD6..2FEF    ; Cn #  [26] <reserved-2FD6>..<reserved-2FEF>
3040          ; Cn #       <reserved-3040>
3097..3098    ; Cn #   [2] <reserved-3097>..<reserved-3098>
3100..3104    ; Cn #   [5] <reserved-3100>..<reserved-3104>
3130          ; Cn #       <reserved-3130>
318F          ; Cn #       <reserved-318F>
31E6..31EE    ; Cn #   [9] <reserved-31E6>..<reserved-31EE>
321F          ; Cn #       <reserved-321F>
A48D..A48F    ; Cn #   [3] <reserved-A48D>..<reserved-A48F>
A4C7..A4CF    ; Cn #   [9] <reserved-A4C7>..<reserved-A4CF>
A62C..A63F    ; Cn #  [20] <reserved-A62C>..<reserved-A63F>
A6F8..A6FF    ; Cn #   [8] <reserved-A6F8>..<reserved-A6FF>
A7CE..A7CF    ; Cn #   [2] <reserved-A7CE>..<reserved-A7CF>
A7D2          ; Cn #       <reserved-A7D2>
A7D4          ; Cn #       <reserved-A7D4>
A7DD..A7F1    ; Cn #  [21] <reserved-A7DD>..<reserved-A7F1>
A82D..A82F    ; Cn #   [3] <reserved-A82D>..<reserved-A82F>
A83A..A83F    ; Cn #   [6] <reserved-A83A>..<reserved-A83F>
A878..A87F    ; Cn #   [8] <reserved-A878>..<reserved-A87F>
A8C6..A8CD    ; Cn #   [8] <reserved-A8C6>..<reserved-A8CD>
A8DA..A8DF    ; Cn #   [6] <reserved-A8DA>..<reserved-A8DF>
A954..A95E    ; Cn #  [11] <reserved-A954>..<reserved-A95E>
A97D..A97F    ; Cn #   [3] <reserved-A97D>..<reserved-A97F>
A9CE          ; Cn #       <reserved-A9CE>
A9DA..A9DD    ; Cn #   [4] <reserved-A9DA>..<reserved-A9DD>
A9FF          ; Cn #       <reserved-A9FF>
AA37..AA3F    ; Cn #   [9] <reserved-AA37>..<reserved-AA3F>
AA4E..AA4F    ; Cn #   [2] <reserved-AA4E>..<reserved-AA4F>
AA5A..AA5B    ; Cn #   [2] <reserved-AA5A>..<reserved-AA5B>
AAC3..AADA    ; Cn #  [24] <reserved-AAC3>..<reserved-AADA>
AAF7..AB00    ; Cn #  [10] <reserved-AAF7>..<reserved-AB00>
AB07..AB08    ; Cn #   [2] <reserved-AB07>..<reserved-AB08>
AB0F..AB10    ; Cn #   [2] <reserved-AB0F>..<reserved-AB10>
AB17..AB1F    ; Cn #   [9] <reserved-AB17>..<reserved-AB1F>
AB27          ; Cn #       <reserved-AB27>
AB2F          ; Cn #       <reserved-AB2F>
AB6C..AB6F    ; Cn #   [4] <reserved-AB6C>..<reserved-AB6F>
ABEE..ABEF    ; Cn #   [2] <reserved-ABEE>..<reserved-ABEF>
ABFA..ABFF    ; Cn #   [6] <reserved-ABFA>..<reserved-ABFF>
D7A4..D7AF    ; Cn #  [12] <reserved-D7A4>..<reserved-D7AF>
D7C7..D7CA    ; Cn #   [4] <reserved-D7C7>..<reserved-D7CA>
D7FC..D7FF    ; Cn #   [4] <reserved-D7FC>..<reserved-D7FF>
FA6E..FA6F    ; Cn #   [2] <reserved-FA6E>..<reserved-FA6F>
FADA..FAFF    ; Cn #  [38] <reserved-FADA>..<reserved-FAFF>
FB07..FB12    ; Cn #  [12] <reserved-FB07>..<reserved-FB12>
FB18..FB1C    ; Cn #   [5] <reserved-FB18>..<reserved-FB1C>
FB37          ; Cn #       <reserved-FB37>
FB3D          ; Cn #       <reserved-FB3D>
FB3F          ; Cn #       <reserved-FB3F>
FB42          ; Cn #       <reserved-FB42>
FB45          ; Cn #       <reserved-FB45>
FBC3..FBD2    ; Cn #  [16] <reserved-FBC3>..<reserved-FBD2>
FD90..FD91    ; Cn #   [2] <reserved-FD90>..<reserved-FD91>
FDC8..FDCE    ; Cn #   [7] <reserved-FDC8>..<reserved-FDCE>
FDD0..FDEF    ; Cn #  [32] <noncharacter-FDD0>..<noncharacter-FDEF>
FE1A..FE1F    ; Cn #   [6] <reserved-FE1A>..<reserved-FE1F>
FE53          ; Cn #       <reserved-FE53>
FE67          ; Cn #       <reserved-FE67>
FE6C..FE6F    ; Cn #   [4] <reserved-FE6C>..<reserved-FE6F>
FE75          ; Cn #       <reserved-FE75>
FEFD..FEFE    ; Cn #   [2] <reserved-FEFD>..<reserved-FEFE>
FF00          ; Cn #       <reserved-FF00>
FFBF..FFC1    ; Cn #   [3] <reserved-FFBF>..<reserved-FFC1>
FFC8..FFC9    ; Cn #   [2] <reserved-FFC8>..<reserved-FFC9>
FFD0..FFD1    ; Cn #   [2] <reserved-FFD0>..<reserved-FFD1>
FFD8..FFD9    ; Cn #   [2] <reserved-FFD8>..<reserved-FFD9>
FFDD..FFDF    ; Cn #   [3] <reserved-FFDD>..<reserved-FFDF>
FFE7          ; Cn #       <reserved-FFE7>
FFEF..FFF8    ; Cn #  [10] <reserved-FFEF>..<reserved-FFF8>
FFFE..FFFF    ; Cn #   [2] <noncharacter-FFFE>..<noncharacter-FFFF>
1000C         ; Cn #       <reserved-1000C>
10027         ; Cn #       <reserved-10027>
1003B         ; Cn #       <reserved-1003B>
1003E         ; Cn #       <reserved-1003E>
1004E..1004F  ; Cn #   [2] <reserved-1004E>..<reserved-1004F>
1005E..1007F  ; Cn #  [34] <reserved-1005E>..<reserved-1007F>
100FB..100FF  ; Cn #   [5] <reserved-100FB>..<reserved-100FF>
10103..10106  ; Cn #   [4] <reserved-10103>..<reserved-10106>
10134..10136  ; Cn #   [3] <reserved-10134>..<reserved-10136>
1018F         ; Cn #       <reserved-1018F>
1019D..1019F  ; Cn #   [3] <reserved-1019D>..<reserved-1019F>
101A1..101CF  ; Cn #  [47] <reserved-101A1>..<reserved-101CF>
101FE..1027F  ; Cn # [130] <reserved-101FE>..<reserved-1027F>
1029D..1029F  ; Cn #   [3] <reserved-1029D>..<reserved-1029F>
102D1..102DF  ; Cn #  [15] <reserved-102D1>..<reserved-102DF>
102FC..102FF  ; Cn #   [4] <reserved-102FC>..<reserved-102FF>
10324..1032C  ; Cn #   [9] <reserved-10324>..<reserved-1032C>
1034B..1034F  ; Cn #   [5] <reserved-1034B>..<reserved-1034F>
1037B..1037F  ; Cn #   [5] <reserved-1037B>..<reserved-1037F>
1039E         ; Cn #       <reserved-1039E>
103C4..103C7  ; Cn #   [4] <reserved-103C4>..<reserved-103C7>
103D6..103FF  ; Cn #  [42] <reserved-103D6>..<reserved-103FF>
1049E..1049F  ; Cn #   [2] <reserved-1049E>..<reserved-1049F>
104AA..104AF  ; Cn #   [6] <reserved-104AA>..<reserved-104AF>
104D4..104D7  ; Cn #   [4] <reserved-104D4>..<reserved-104D7>
104FC..104FF  ; Cn #   [4] <reserved-104FC>..<reserved-104FF>
10528..1052F  ; Cn #   [8] <reserved-10528>..<reserved-1052F>
10564..1056E  ; Cn #  [11] <reserved-10564>..<reserved-1056E>
1057B         ; Cn #       <reserved-1057B>
1058B         ; Cn #       <reserved-1058B>
10593         ; Cn #       <reserved-10593>
10596         ; Cn #       <reserved-10596>
105A2         ; Cn #       <reserved-105A2>
105B2         ; Cn #       <reserved-105B2>
105BA         ; Cn #       <reserved-105BA>
105BD..105BF  ; Cn #   [3] <reserved-105BD>..<reserved-105BF>
105F4..105FF  ; Cn #  [12] <reserved-105F4>..<reserved-105FF>
10737..1073F  ; Cn #   [9] <reserved-10737>..<reserved-1073F>
10756..1075F  ; Cn #  [10] <reserved-10756>..<reserved-1075F>
10768..1077F  ; Cn #  [24] <reserved-10768>..<reserved-1077F>
10786         ; Cn #       <reserved-10786>
107B1         ; Cn #       <reserved-107B1>
107BB..107FF  ; Cn #  [69] <reserved-107BB>..<reserved-107FF>
10806..10807  ; Cn #   [2] <reserved-10806>..<reserved-10807>
10809         ; Cn #       <reserved-10809>
10836         ; Cn #       <reserved-10836>
10839..1083B  ; Cn #   [3] <reserved-10839>..<reserved-1083B>
1083D..1083E  ; Cn #   [2] <reserved-1083D>..<reserved-1083E>
10856         ; Cn #       <reserved-10856>
1089F..108A6  ; Cn #   [8] <reserved-1089F>..<reserved-108A6>
108B0..108DF  ; Cn #  [48] <reserved-108B0>..<reserved-108DF>
108F3         ; Cn #       <reserved-108F3>
108F6..108FA  ; Cn #   [5] <reserved-108F6>..<reserved-108FA>
1091C..1091E  ; Cn #   [3] <reserved-1091C>..<reserved-1091E>
1093A..1093E  ; Cn #   [5] <reserved-1093A>..<reserved-1093E>
10940..1097F  ; Cn #  [64] <reserved-10940>..<reserved-1097F>
109B8..109BB  ; Cn #   [4] <reserved-109B8>..<reserved-109BB>
109D0..109D1  ; Cn #   [2] <reserved-109D0>..<reserved-109D1>
10A04         ; Cn #       <reserved-10A04>
10A07..10A0B  ; Cn #   [5] <reserved-10A07>..<reserved-10A0B>
10A14         ; Cn #       <reserved-10A14>
10A18         ; Cn #       <reserved-10A18>
10A36..10A37  ; Cn #   [2] <reserved-10A36>..<reserved-10A37>
10A3B..10A3E  ; Cn #   [4] <reserved-10A3B>..<reserved-10A3E>
10A49..10A4F  ; Cn #   [7] <reserved-10A49>..<reserved-10A4F>
10A59..10A5F  ; Cn #   [7] <reserved-10A59>..<reserved-10A5F>
10AA0..10ABF  ; Cn #  [32] <reserved-10AA0>..<reserved-10ABF>
10AE7..10AEA  ; Cn #   [4] <reserved-10AE7>..<reserved-10AEA>
10AF7..10AFF  ; Cn #   [9] <reserved-10AF7>..<reserved-10AFF>
10B36..10B38  ; Cn #   [3] <reserved-10B36>..<reserved-10B38>
10B56..10B57  ; Cn #   [2] <reserved-10B56>..<reserved-10B57>
10B73..10B77  ; Cn #   [5] <reserved-10B73>..<reserved-10B77>
10B92..10B98  ; Cn #   [7] <reserved-10B92>..<reserved-10B98>
10B9D..10BA8  ; Cn #  [12] <reserved-10B9D>..<reserved-10BA8>
10BB0..10BFF  ; Cn #  [80] <reserved-10BB0>..<reserved-10BFF>
10C49..10C7F  ; Cn #  [55] <reserved-10C49>..<reserved-10C7F>
10CB3..10CBF  ; Cn #  [13] <reserved-10CB3>..<reserved-10CBF>
10CF3..10CF9  ; Cn #   [7] <reserved-10CF3>..<reserved-10CF9>
10D28..10D2F  ; Cn #   [8] <reserved-10D28>..<reserved-10D2F>
10D3A..10D3F  ; Cn #   [6] <reserved-10D3A>..<reserved-10D3F>
10D66..10D68  ; Cn #   [3] <reserved-10D66>..<reserved-10D68>
10D86..10D8D  ; Cn #   [8] <reserved-10D86>..<reserved-10D8D>
10D90..10E5F  ; Cn # [208] <reserved-10D90>..<reserved-10E5F>
10E7F         ; Cn #       <reserved-10E7F>
10EAA         ; Cn #       <reserved-10EAA>
10EAE..10EAF  ; Cn #   [2] <reserved-10EAE>..<reserved-10EAF>
10EB2..10EC1  ; Cn #  [16] <reserved-10EB2>..<reserved-10EC1>
10EC5..10EFB  ; Cn #  [55] <reserved-10EC5>..<reserved-10EFB>
10F28..10F2F  ; Cn #   [8] <reserved-10F28>..<reserved-10F2F>
10F5A..10F6F  ; Cn #  [22] <reserved-10F5A>..<reserved-10F6F>
10F8A..10FAF  ; Cn #  [38] <reserved-10F8A>..<reserved-10FAF>
10FCC..10FDF  ; Cn #  [20] <reserved-10FCC>..<reserved-10FDF>
10FF7..10FFF  ; Cn #   [9] <reserved-10FF7>..<reserved-10FFF>
1104E..11051  ; Cn #   [4] <reserved-1104E>..<reserved-11051>
11076..1107E  ; Cn #   [9] <reserved-11076>..<reserved-1107E>
110C3..110CC  ; Cn #  [10] <reserved-110C3>..<reserved-110CC>
110CE..110CF  ; Cn #   [2] <reserved-110CE>..<reserved-110CF>
110E9..110EF  ; Cn #   [7] <reserved-110E9>..<reserved-110EF>
110FA..110FF  ; Cn #   [6] <reserved-110FA>..<reserved-110FF>
11135         ; Cn #       <reserved-11135>
11148..1114F  ; Cn #   [8] <reserved-11148>..<reserved-1114F>
11177..1117F  ; Cn #   [9] <reserved-11177>..<reserved-1117F>
111E0         ; Cn #       <reserved-111E0>
111F5..111FF  ; Cn #  [11] <reserved-111F5>..<reserved-111FF>
11212         ; Cn #       <reserved-11212>
11242..1127F  ; Cn #  [62] <reserved-11242>..<reserved-1127F>
11287         ; Cn #       <reserved-11287>
11289         ; Cn #       <reserved-11289>
1128E         ; Cn #       <reserved-1128E>
1129E         ; Cn #       <reserved-1129E>
112AA..112AF  ; Cn #   [6] <reserved-112AA>..<reserved-112AF>
112EB..112EF  ; Cn #   [5] <reserved-112EB>..<reserved-112EF>
112FA..112FF  ; Cn #   [6] <reserved-112FA>..<reserved-112FF>
11304         ; Cn #       <reserved-11304>
1130D..1130E  ; Cn #   [2] <reserved-1130D>..<reserved-1130E>
11311..11312  ; Cn #   [2] <reserved-11311>..<reserved-11312>
11329         ; Cn #       <reserved-11329>
11331         ; Cn #       <reserved-11331>
11334         ; Cn #       <reserved-11334>
1133A         ; Cn #       <reserved-1133A>
11345..11346  ; Cn #   [2] <reserved-11345>..<reserved-11346>
11349..1134A  ; Cn #   [2] <reserved-11349>..<reserved-1134A>
1134E..1134F  ; Cn #   [2] <reserved-1134E>..<reserved-1134F>
11351..11356  ; Cn #   [6] <reserved-11351>..<reserved-11356>
11358..1135C  ; Cn #   [5] <reserved-11358>..<reserved-1135C>
11364..11365  ; Cn #   [2] <reserved-11364>..<reserved-11365>
1136D..1136F  ; Cn #   [3] <reserved-1136D>..<reserved-1136F>
11375..1137F  ; Cn #  [11] <reserved-11375>..<reserved-1137F>
1138A         ; Cn #       <reserved-1138A>
1138C..1138D  ; Cn #   [2] <reserved-1138C>..<reserved-1138D>
1138F         ; Cn #       <reserved-1138F>
113B6         ; Cn #       <reserved-113B6>
113C1         ; Cn #       <reserved-113C1>
113C3..113C4  ; Cn #   [2] <reserved-113C3>..<reserved-113C4>
113C6         ; Cn #       <reserved-113C6>
113CB         ; Cn #       <reserved-113CB>
113D2..113D3  ; Cn #   [2] <reserved-113D2>..<reserved-113D3>
113D6         ; Cn #       <reserved-113D6>
113D9..113E0  ; Cn #   [8] <reserved-113D9>..<reserved-113E0>
113E3..113FF  ; Cn #  [29] <reserved-113E3>..<reserved-113FF>
1145C         ; Cn #       <reserved-1145C>
11462..1147F  ; Cn #  [30] <reserved-11462>..<reserved-1147F>
114C8..114CF  ; Cn #   [8] <reserved-114C8>..<reserved-114CF>
114DA..1157F  ; Cn # [166] <reserved-114DA>..<reserved-1157F>
115B6..115B7  ; Cn #   [2] <reserved-115B6>..<reserved-115B7>
115DE..115FF  ; Cn #  [34] <reserved-115DE>..<reserved-115FF>
11645..1164F  ; Cn #  [11] <reserved-11645>..<reserved-1164F>
1165A..1165F  ; Cn #   [6] <reserved-1165A>..<reserved-1165F>
1166D..1167F  ; Cn #  [19] <reserved-1166D>..<reserved-1167F>
116BA..116BF  ; Cn #   [6] <reserved-116BA>..<reserved-116BF>
116CA..116CF  ; Cn #   [6] <reserved-116CA>..<reserved-116CF>
116E4..116FF  ; Cn #  [28] <reserved-116E4>..<reserved-116FF>
1171B..1171C  ; Cn #   [2] <reserved-1171B>..<reserved-1171C>
1172C..1172F  ; Cn #   [4] <reserved-1172C>..<reserved-1172F>
11747..117FF  ; Cn # [185] <reserved-11747>..<reserved-117FF>
1183C..1189F  ; Cn # [100] <reserved-1183C>..<reserved-1189F>
118F3..118FE  ; Cn #  [12] <reserved-118F3>..<reserved-118FE>
11907..11908  ; Cn #   [2] <reserved-11907>..<reserved-11908>
1190A..1190B  ; Cn #   [2] <reserved-1190A>..<reserved-1190B>
11914         ; Cn #       <reserved-11914>
11917         ; Cn #       <reserved-11917>
11936         ; Cn #       <reserved-11936>
11939..1193A  ; Cn #   [2] <reserved-11939>..<reserved-1193A>
11947..1194F  ; Cn #   [9] <reserved-11947>..<reserved-1194F>
1195A..1199F  ; Cn #  [70] <reserved-1195A>..<reserved-1199F>
119A8..119A9  ; Cn #   [2] <reserved-119A8>..<reserved-119A9>
119D8..119D9  ; Cn #   [2] <reserved-119D8>..<reserved-119D9>
119E5..119FF  ; Cn #  [27] <reserved-119E5>..<reserved-119FF>
11A48..11A4F  ; Cn #   [8] <reserved-11A48>..<reserved-11A4F>
11AA3..11AAF  ; Cn #  [13] <reserved-11AA3>..<reserved-11AAF>
11AF9..11AFF  ; Cn #   [7] <reserved-11AF9>..<reserved-11AFF>
11B0A..11BBF  ; Cn # [182] <reserved-11B0A>..<reserved-11BBF>
11BE2..11BEF  ; Cn #  [14] <reserved-11BE2>..<reserved-11BEF>
11BFA..11BFF  ; Cn #   [6] <reserved-11BFA>..<reserved-11BFF>
11C09         ; Cn #       <reserved-11C09>
11C37         ; Cn #       <reserved-11C37>
11C46..11C4F  ; Cn #  [10] <reserved-11C46>..<reserved-11C4F>
11C6D..11C6F  ; Cn #   [3] <reserved-11C6D>..<reserved-11C6F>
11C90..11C91  ; Cn #   [2] <reserved-11C90>..<reserved-11C91>
11CA8         ; Cn #       <reserved-11CA8>
11CB7..11CFF  ; Cn #  [73] <reserved-11CB7>..<reserved-11CFF>
11D07         ; Cn #       <reserved-11D07>
11D0A         ; Cn #       <reserved-11D0A>
11D37..11D39  ; Cn #   [3] <reserved-11D37>..<reserved-11D39>
11D3B         ; Cn #       <reserved-11D3B>
11D3E         ; Cn #       <reserved-11D3E>
11D48..11D4F  ; Cn #   [8] <reserved-11D48>..<reserved-11D4F>
11D5A..11D5F  ; Cn #   [6] <reserved-11D5A>..<reserved-11D5F>
11D66         ; Cn #       <reserved-11D66>
11D69         ; Cn #       <reserved-11D69>
11D8F         ; Cn #       <reserved-11D8F>
11D92         ; Cn #       <reserved-11D92>
11D99..11D9F  ; Cn #   [7] <reserved-11D99>..<reserved-11D9F>
11DAA..11EDF  ; Cn # [310] <reserved-11DAA>..<reserved-11EDF>
11EF9..11EFF  ; Cn #   [7] <reserved-11EF9>..<reserved-11EFF>
11F11         ; Cn #       <reserved-11F11>
11F3B..11F3D  ; Cn #   [3] <reserved-11F3B>..<reserved-11F3D>
11F5B..11FAF  ; Cn #  [85] <reserved-11F5B>..<reserved-11FAF>
11FB1..11FBF  ; Cn #  [15] <reserved-11FB1>..<reserved-11FBF>
11FF2..11FFE  ; Cn #  [13] <reserved-11FF2>..<reserved-11FFE>
1239A..123FF  ; Cn # [102] <reserved-1239A>..<reserved-123FF>
1246F         ; Cn #       <reserved-1246F>
12475..1247F  ; Cn #  [11] <reserved-12475>..<reserved-1247F>
12544..12F8F  ; Cn # [2636] <reserved-12544>..<reserved-12F8F>
12FF3..12FFF  ; Cn #  [13] <reserved-12FF3>..<reserved-12FFF>
13456..143FF  ; Cn # [4010] <reserved-13456>..<reserved-143FF>
14647..160FF  ; Cn # [6841] <reserved-14647>..<reserved-160FF>
1613A..167FF  ; Cn # [1734] <reserved-1613A>..<reserved-167FF>
16A39..16A3F  ; Cn #   [7] <reserved-16A39>..<reserved-16A3F>
16A5F         ; Cn #       <reserved-16A5F>
16A6A..16A6D  ; Cn #   [4] <reserved-16A6A>..<reserved-16A6D>
16ABF         ; Cn #       <reserved-16ABF>
16ACA..16ACF  ; Cn #   [6] <reserved-16ACA>..<reserved-16ACF>
16AEE..16AEF  ; Cn #   [2] <reserved-16AEE>..<reserved-16AEF>
16AF6..16AFF  ; Cn #  [10] <reserved-16AF6>..<reserved-16AFF>
16B46..16B4F  ; Cn #  [10] <reserved-16B46>..<reserved-16B4F>
16B5A         ; Cn #       <reserved-16B5A>
16B62         ; Cn #       <reserved-16B62>
16B78..16B7C  ; Cn #   [5] <reserved-16B78>..<reserved-16B7C>
16B90..16D3F  ; Cn # [432] <reserved-16B90>..<reserved-16D3F>
16D7A..16E3F  ; Cn # [198] <reserved-16D7A>..<reserved-16E3F>
16E9B..16EFF  ; Cn # [101] <reserved-16E9B>..<reserved-16EFF>
16F4B..16F4E  ; Cn #   [4] <reserved-16F4B>..<reserved-16F4E>
16F88..16F8E  ; Cn #   [7] <reserved-16F88>..<reserved-16F8E>
16FA0..16FDF  ; Cn #  [64] <reserved-16FA0>..<reserved-16FDF>
16FE5..16FEF  ; Cn #  [11] <reserved-16FE5>..<reserved-16FEF>
16FF2..16FFF  ; Cn #  [14] <reserved-16FF2>..<reserved-16FFF>
187F8..187FF  ; Cn #   [8] <reserved-187F8>..<reserved-187FF>
18CD6..18CFE  ; Cn #  [41] <reserved-18CD6>..<reserved-18CFE>
18D09..1AFEF  ; Cn # [8935] <reserved-18D09>..<reserved-1AFEF>
1AFF4         ; Cn #       <reserved-1AFF4>
1AFFC         ; Cn #       <reserved-1AFFC>
1AFFF         ; Cn #       <reserved-1AFFF>
1B123..1B131  ; Cn #  [15] <reserved-1B123>..<reserved-1B131>
1B133..1B14F  ; Cn #  [29] <reserved-1B133>..<reserved-1B14F>
1B153..1B154  ; Cn #   [2] <reserved-1B153>..<reserved-1B154>
1B156..1B163  ; Cn #  [14] <reserved-1B156>..<reserved-1B163>
1B168..1B16F  ; Cn #   [8] <reserved-1B168>..<reserved-1B16F>
1B2FC..1BBFF  ; Cn # [2308] <reserved-1B2FC>..<reserved-1BBFF>
1BC6B..1BC6F  ; Cn #   [5] <reserved-1BC6B>..<reserved-1BC6F>
1BC7D..1BC7F  ; Cn #   [3] <reserved-1BC7D>..<reserved-1BC7F>
1BC89..1BC8F  ; Cn #   [7] <reserved-1BC89>..<reserved-1BC8F>
1BC9A..1BC9B  ; Cn #   [2] <reserved-1BC9A>..<reserved-1BC9B>
1BCA4..1CBFF  ; Cn # [3932] <reserved-1BCA4>..<reserved-1CBFF>
1CCFA..1CCFF  ; Cn #   [6] <reserved-1CCFA>..<reserved-1CCFF>
1CEB4..1CEFF  ; Cn #  [76] <reserved-1CEB4>..<reserved-1CEFF>
1CF2E..1CF2F  ; Cn #   [2] <reserved-1CF2E>..<reserved-1CF2F>
1CF47..1CF4F  ; Cn #   [9] <reserved-1CF47>..<reserved-1CF4F>
1CFC4..1CFFF  ; Cn #  [60] <reserved-1CFC4>..<reserved-1CFFF>
1D0F6..1D0FF  ; Cn #  [10] <reserved-1D0F6>..<reserved-1D0FF>
1D127..1D128  ; Cn #   [2] <reserved-1D127>..<reserved-1D128>
1D1EB..1D1FF  ; Cn #  [21] <reserved-1D1EB>..<reserved-1D1FF>
1D246..1D2BF  ; Cn # [122] <reserved-1D246>..<reserved-1D2BF>
1D2D4..1D2DF  ; Cn #  [12] <reserved-1D2D4>..<reserved-1D2DF>
1D2F4..1D2FF  ; Cn #  [12] <reserved-1D2F4>..<reserved-1D2FF>
1D357..1D35F  ; Cn #   [9] <reserved-1D357>..<reserved-1D35F>
1D379..1D3FF  ; Cn # [135] <reserved-1D379>..<reserved-1D3FF>
1D455         ; Cn #       <reserved-1D455>
1D49D         ; Cn #       <reserved-1D49D>
1D4A0..1D4A1  ; Cn #   [2] <reserved-1D4A0>..<reserved-1D4A1>
1D4A3..1D4A4  ; Cn #   [2] <reserved-1D4A3>..<reserved-1D4A4>
1D4A7..1D4A8  ; Cn #   [2] <reserved-1D4A7>..<reserved-1D4A8>
1D4AD         ; Cn #       <reserved-1D4AD>
1D4BA         ; Cn #       <reserved-1D4BA>
1D4BC         ; Cn #       <reserved-1D4BC>
1D4C4         ; Cn #       <reserved-1D4C4>
1D506         ; Cn #       <reserved-1D506>
1D50B..1D50C  ; Cn #   [2] <reserved-1D50B>..<reserved-1D50C>
1D515         ; Cn #       <reserved-1D515>
1D51D         ; Cn #       <reserved-1D51D>
1D53A         ; Cn #       <reserved-1D53A>
1D53F         ; Cn #       <reserved-1D53F>
1D545         ; Cn #       <reserved-1D545>
1D547..1D549  ; Cn #   [3] <reserved-1D547>..<reserved-1D549>
1D551         ; Cn #       <reserved-1D551>
1D6A6..1D6A7  ; Cn #   [2] <reserved-1D6A6>..<reserved-1D6A7>
1D7CC..1D7CD  ; Cn #   [2] <reserved-1D7CC>..<reserved-1D7CD>
1DA8C..1DA9A  ; Cn #  [15] <reserved-1DA8C>..<reserved-1DA9A>
1DAA0         ; Cn #       <reserved-1DAA0>
1DAB0..1DEFF  ; Cn # [1104] <reserved-1DAB0>..<reserved-1DEFF>
1DF1F..1DF24  ; Cn #   [6] <reserved-1DF1F>..<reserved-1DF24>
1DF2B..1DFFF  ; Cn # [213] <reserved-1DF2B>..<reserved-1DFFF>
1E007         ; Cn #       <reserved-1E007>
1E019..1E01A  ; Cn #   [2] <reserved-1E019>..<reserved-1E01A>
1E022         ; Cn #       <reserved-1E022>
1E025         ; Cn #       <reserved-1E025>
1E02B..1E02F  ; Cn #   [5] <reserved-1E02B>..<reserved-1E02F>
1E06E..1E08E  ; Cn #  [33] <reserved-1E06E>..<reserved-1E08E>
1E090..1E0FF  ; Cn # [112] <reserved-1E090>..<reserved-1E0FF>
1E12D..1E12F  ; Cn #   [3] <reserved-1E12D>..<reserved-1E12F>
1E13E..1E13F  ; Cn #   [2] <reserved-1E13E>..<reserved-1E13F>
1E14A..1E14D  ; Cn #   [4] <reserved-1E14A>..<reserved-1E14D>
1E150..1E28F  ; Cn # [320] <reserved-1E150>..<reserved-1E28F>
1E2AF..1E2BF  ; Cn #  [17] <reserved-1E2AF>..<reserved-1E2BF>
1E2FA..1E2FE  ; Cn #   [5] <reserved-1E2FA>..<reserved-1E2FE>
1E300..1E4CF  ; Cn # [464] <reserved-1E300>..<reserved-1E4CF>
1E4FA..1E5CF  ; Cn # [214] <reserved-1E4FA>..<reserved-1E5CF>
1E5FB..1E5FE  ; Cn #   [4] <reserved-1E5FB>..<reserved-1E5FE>
1E600..1E7DF  ; Cn # [480] <reserved-1E600>..<reserved-1E7DF>
1E7E7         ; Cn #       <reserved-1E7E7>
1E7EC         ; Cn #       <reserved-1E7EC>
1E7EF         ; Cn #       <reserved-1E7EF>
1E7FF         ; Cn #       <reserved-1E7FF>
1E8C5..1E8C6  ; Cn #   [2] <reserved-1E8C5>..<reserved-1E8C6>
1E8D7..1E8FF  ; Cn #  [41] <reserved-1E8D7>..<reserved-1E8FF>
1E94C..1E94F  ; Cn #   [4] <reserved-1E94C>..<reserved-1E94F>
1E95A..1E95D  ; Cn #   [4] <reserved-1E95A>..<reserved-1E95D>
1E960..1EC70  ; Cn # [785] <reserved-1E960>..<reserved-1EC70>
1ECB5..1ED00  ; Cn #  [76] <reserved-1ECB5>..<reserved-1ED00>
1ED3E..1EDFF  ; Cn # [194] <reserved-1ED3E>..<reserved-1EDFF>
1EE04         ; Cn #       <reserved-1EE04>
1EE20         ; Cn #       <reserved-1EE20>
1EE23         ; Cn #       <reserved-1EE23>
1EE25..1EE26  ; Cn #   [2] <reserved-1EE25>..<reserved-1EE26>
1EE28         ; Cn #       <reserved-1EE28>
1EE33         ; Cn #       <reserved-1EE33>
1EE38         ; Cn #       <reserved-1EE38>
1EE3A         ; Cn #       <reserved-1EE3A>
1EE3C..1EE41  ; Cn #   [6] <reserved-1EE3C>..<reserved-1EE41>
1EE43..1EE46  ; Cn #   [4] <reserved-1EE43>..<reserved-1EE46>
1EE48         ; Cn #       <reserved-1EE48>
1EE4A         ; Cn #       <reserved-1EE4A>
1EE4C         ; Cn #       <reserved-1EE4C>
1EE50         ; Cn #       <reserved-1EE50>
1EE53         ; Cn #       <reserved-1EE53>
1EE55..1EE56  ; Cn #   [2] <reserved-1EE55>..<reserved-1EE56>
1EE58         ; Cn #       <reserved-1EE58>
1EE5A         ; Cn #       <reserved-1EE5A>
1EE5C         ; Cn #       <reserved-1EE5C>
1EE5E         ; Cn #       <reserved-1EE5E>
1EE60         ; Cn #       <reserved-1EE60>
1EE63         ; Cn #       <reserved-1EE63>
1EE65..1EE66  ; Cn #   [2] <reserved-1EE65>..<reserved-1EE66>
1EE6B         ; Cn #       <reserved-1EE6B>
1EE73         ; Cn #       <reserved-1EE73>
1EE78         ; Cn #       <reserved-1EE78>
1EE7D         ; Cn #       <reserved-1EE7D>
1EE7F         ; Cn #       <reserved-1EE7F>
1EE8A         ; Cn #       <reserved-1EE8A>
1EE9C..1EEA0  ; Cn #   [5] <reserved-1EE9C>..<reserved-1EEA0>
1EEA4         ; Cn #       <reserved-1EEA4>
1EEAA         ; Cn #       <reserved-1EEAA>
1EEBC..1EEEF  ; Cn #  [52] <reserved-1EEBC>..<reserved-1EEEF>
1EEF2..1EFFF  ; Cn # [270] <reserved-1EEF2>..<reserved-1EFFF>
1F02C..1F02F  ; Cn #   [4] <reserved-1F02C>..<reserved-1F02F>
1F094..1F09F  ; Cn #  [12] <reserved-1F094>..<reserved-1F09F>
1F0AF..1F0B0  ; Cn #   [2] <reserved-1F0AF>..<reserved-1F0B0>
1F0C0         ; Cn #       <reserved-1F0C0>
1F0D0         ; Cn #       <reserved-1F0D0>
1F0F6..1F0FF  ; Cn #  [10] <reserved-1F0F6>..<reserved-1F0FF>
1F1AE..1F1E5  ; Cn #  [56] <reserved-1F1AE>..<reserved-1F1E5>
1F203..1F20F  ; Cn #  [13] <reserved-1F203>..<reserved-1F20F>
1F23C..1F23F  ; Cn #   [4] <reserved-1F23C>..<reserved-1F23F>
1F249..1F24F  ; Cn #   [7] <reserved-1F249>..<reserved-1F24F>
1F252..1F25F  ; Cn #  [14] <reserved-1F252>..<reserved-1F25F>
1F266..1F2FF  ; Cn # [154] <reserved-1F266>..<reserved-1F2FF>
1F6D8..1F6DB  ; Cn #   [4] <reserved-1F6D8>..<reserved-1F6DB>
1F6ED..1F6EF  ; Cn #   [3] <reserved-1F6ED>..<reserved-1F6EF>
1F6FD..1F6FF  ; Cn #   [3] <reserved-1F6FD>..<reserved-1F6FF>
1F777..1F77A  ; Cn #   [4] <reserved-1F777>..<reserved-1F77A>
1F7DA..1F7DF  ; Cn #   [6] <reserved-1F7DA>..<reserved-1F7DF>
1F7EC..1F7EF  ; Cn #   [4] <reserved-1F7EC>..<reserved-1F7EF>
1F7F1..1F7FF  ; Cn #  [15] <reserved-1F7F1>..<reserved-1F7FF>
1F80C..1F80F  ; Cn #   [4] <reserved-1F80C>..<reserved-1F80F>
1F848..1F84F  ; Cn #   [8] <reserved-1F848>..<reserved-1F84F>
1F85A..1F85F  ; Cn #   [6] <reserved-1F85A>..<reserved-1F85F>
1F888..1F88F  ; Cn #   [8] <reserved-1F888>..<reserved-1F88F>
1F8AE..1F8AF  ; Cn #   [2] <reserved-1F8AE>..<reserved-1F8AF>
1F8BC..1F8BF  ; Cn #   [4] <reserved-1F8BC>..<reserved-1F8BF>
1F8C2..1F8FF  ; Cn #  [62] <reserved-1F8C2>..<reserved-1F8FF>
1FA54..1FA5F  ; Cn #  [12] <reserved-1FA54>..<reserved-1FA5F>
1FA6E..1FA6F  ; Cn #   [2] <reserved-1FA6E>..<reserved-1FA6F>
1FA7D..1FA7F  ; Cn #   [3] <reserved-1FA7D>..<reserved-1FA7F>
1FA8A..1FA8E  ; Cn #   [5] <reserved-1FA8A>..<reserved-1FA8E>
1FAC7..1FACD  ; Cn #   [7] <reserved-1FAC7>..<reserved-1FACD>
1FADD..1FADE  ; Cn #   [2] <reserved-1FADD>..<reserved-1FADE>
1FAEA..1FAEF  ; Cn #   [6] <reserved-1FAEA>..<reserved-1FAEF>
1FAF9..1FAFF  ; Cn #   [7] <reserved-1FAF9>..<reserved-1FAFF>
1FB93         ; Cn #       <reserved-1FB93>
1FBFA..1FFFF  ; Cn # [1030] <reserved-1FBFA>..<noncharacter-1FFFF>
2A6E0..2A6FF  ; Cn #  [32] <reserved-2A6E0>..<reserved-2A6FF>
2B73A..2B73F  ; Cn #   [6] <reserved-2B73A>..<reserved-2B73F>
2B81E..2B81F  ; Cn #   [2] <reserved-2B81E>..<reserved-2B81F>
2CEA2..2CEAF  ; Cn #  [14] <reserved-2CEA2>..<reserved-2CEAF>
2EBE1..2EBEF  ; Cn #  [15] <reserved-2EBE1>..<reserved-2EBEF>
2EE5E..2F7FF  ; Cn # [2466] <reserved-2EE5E>..<reserved-2F7FF>
2FA1E..2FFFF  ; Cn # [1506] <reserved-2FA1E>..<noncharacter-2FFFF>
3134B..3134F  ; Cn #   [5] <reserved-3134B>..<reserved-3134F>
323B0..E0000  ; Cn # [711761] <reserved-323B0>..<reserved-E0000>
E0002..E001F  ; Cn #  [30] <reserved-E0002>..<reserved-E001F>
E0080..E00FF  ; Cn # [128] <reserved-E0080>..<reserved-E00FF>
E01F0..EFFFF  ; Cn # [65040] <reserved-E01F0>..<noncharacter-EFFFF>
FFFFE..FFFFF  ; Cn #   [2] <noncharacter-FFFFE>..<noncharacter-FFFFF>
10FFFE..10FFFF; Cn #   [2] <noncharacter-10FFFE>..<noncharacter-10FFFF>

<<<<<<< HEAD
# Total code points: 823609
=======
# Total code points: 823589
>>>>>>> 926ddff8

# ================================================

# General_Category=Uppercase_Letter

0041..005A    ; Lu #  [26] LATIN CAPITAL LETTER A..LATIN CAPITAL LETTER Z
00C0..00D6    ; Lu #  [23] LATIN CAPITAL LETTER A WITH GRAVE..LATIN CAPITAL LETTER O WITH DIAERESIS
00D8..00DE    ; Lu #   [7] LATIN CAPITAL LETTER O WITH STROKE..LATIN CAPITAL LETTER THORN
0100          ; Lu #       LATIN CAPITAL LETTER A WITH MACRON
0102          ; Lu #       LATIN CAPITAL LETTER A WITH BREVE
0104          ; Lu #       LATIN CAPITAL LETTER A WITH OGONEK
0106          ; Lu #       LATIN CAPITAL LETTER C WITH ACUTE
0108          ; Lu #       LATIN CAPITAL LETTER C WITH CIRCUMFLEX
010A          ; Lu #       LATIN CAPITAL LETTER C WITH DOT ABOVE
010C          ; Lu #       LATIN CAPITAL LETTER C WITH CARON
010E          ; Lu #       LATIN CAPITAL LETTER D WITH CARON
0110          ; Lu #       LATIN CAPITAL LETTER D WITH STROKE
0112          ; Lu #       LATIN CAPITAL LETTER E WITH MACRON
0114          ; Lu #       LATIN CAPITAL LETTER E WITH BREVE
0116          ; Lu #       LATIN CAPITAL LETTER E WITH DOT ABOVE
0118          ; Lu #       LATIN CAPITAL LETTER E WITH OGONEK
011A          ; Lu #       LATIN CAPITAL LETTER E WITH CARON
011C          ; Lu #       LATIN CAPITAL LETTER G WITH CIRCUMFLEX
011E          ; Lu #       LATIN CAPITAL LETTER G WITH BREVE
0120          ; Lu #       LATIN CAPITAL LETTER G WITH DOT ABOVE
0122          ; Lu #       LATIN CAPITAL LETTER G WITH CEDILLA
0124          ; Lu #       LATIN CAPITAL LETTER H WITH CIRCUMFLEX
0126          ; Lu #       LATIN CAPITAL LETTER H WITH STROKE
0128          ; Lu #       LATIN CAPITAL LETTER I WITH TILDE
012A          ; Lu #       LATIN CAPITAL LETTER I WITH MACRON
012C          ; Lu #       LATIN CAPITAL LETTER I WITH BREVE
012E          ; Lu #       LATIN CAPITAL LETTER I WITH OGONEK
0130          ; Lu #       LATIN CAPITAL LETTER I WITH DOT ABOVE
0132          ; Lu #       LATIN CAPITAL LIGATURE IJ
0134          ; Lu #       LATIN CAPITAL LETTER J WITH CIRCUMFLEX
0136          ; Lu #       LATIN CAPITAL LETTER K WITH CEDILLA
0139          ; Lu #       LATIN CAPITAL LETTER L WITH ACUTE
013B          ; Lu #       LATIN CAPITAL LETTER L WITH CEDILLA
013D          ; Lu #       LATIN CAPITAL LETTER L WITH CARON
013F          ; Lu #       LATIN CAPITAL LETTER L WITH MIDDLE DOT
0141          ; Lu #       LATIN CAPITAL LETTER L WITH STROKE
0143          ; Lu #       LATIN CAPITAL LETTER N WITH ACUTE
0145          ; Lu #       LATIN CAPITAL LETTER N WITH CEDILLA
0147          ; Lu #       LATIN CAPITAL LETTER N WITH CARON
014A          ; Lu #       LATIN CAPITAL LETTER ENG
014C          ; Lu #       LATIN CAPITAL LETTER O WITH MACRON
014E          ; Lu #       LATIN CAPITAL LETTER O WITH BREVE
0150          ; Lu #       LATIN CAPITAL LETTER O WITH DOUBLE ACUTE
0152          ; Lu #       LATIN CAPITAL LIGATURE OE
0154          ; Lu #       LATIN CAPITAL LETTER R WITH ACUTE
0156          ; Lu #       LATIN CAPITAL LETTER R WITH CEDILLA
0158          ; Lu #       LATIN CAPITAL LETTER R WITH CARON
015A          ; Lu #       LATIN CAPITAL LETTER S WITH ACUTE
015C          ; Lu #       LATIN CAPITAL LETTER S WITH CIRCUMFLEX
015E          ; Lu #       LATIN CAPITAL LETTER S WITH CEDILLA
0160          ; Lu #       LATIN CAPITAL LETTER S WITH CARON
0162          ; Lu #       LATIN CAPITAL LETTER T WITH CEDILLA
0164          ; Lu #       LATIN CAPITAL LETTER T WITH CARON
0166          ; Lu #       LATIN CAPITAL LETTER T WITH STROKE
0168          ; Lu #       LATIN CAPITAL LETTER U WITH TILDE
016A          ; Lu #       LATIN CAPITAL LETTER U WITH MACRON
016C          ; Lu #       LATIN CAPITAL LETTER U WITH BREVE
016E          ; Lu #       LATIN CAPITAL LETTER U WITH RING ABOVE
0170          ; Lu #       LATIN CAPITAL LETTER U WITH DOUBLE ACUTE
0172          ; Lu #       LATIN CAPITAL LETTER U WITH OGONEK
0174          ; Lu #       LATIN CAPITAL LETTER W WITH CIRCUMFLEX
0176          ; Lu #       LATIN CAPITAL LETTER Y WITH CIRCUMFLEX
0178..0179    ; Lu #   [2] LATIN CAPITAL LETTER Y WITH DIAERESIS..LATIN CAPITAL LETTER Z WITH ACUTE
017B          ; Lu #       LATIN CAPITAL LETTER Z WITH DOT ABOVE
017D          ; Lu #       LATIN CAPITAL LETTER Z WITH CARON
0181..0182    ; Lu #   [2] LATIN CAPITAL LETTER B WITH HOOK..LATIN CAPITAL LETTER B WITH TOPBAR
0184          ; Lu #       LATIN CAPITAL LETTER TONE SIX
0186..0187    ; Lu #   [2] LATIN CAPITAL LETTER OPEN O..LATIN CAPITAL LETTER C WITH HOOK
0189..018B    ; Lu #   [3] LATIN CAPITAL LETTER AFRICAN D..LATIN CAPITAL LETTER D WITH TOPBAR
018E..0191    ; Lu #   [4] LATIN CAPITAL LETTER REVERSED E..LATIN CAPITAL LETTER F WITH HOOK
0193..0194    ; Lu #   [2] LATIN CAPITAL LETTER G WITH HOOK..LATIN CAPITAL LETTER GAMMA
0196..0198    ; Lu #   [3] LATIN CAPITAL LETTER IOTA..LATIN CAPITAL LETTER K WITH HOOK
019C..019D    ; Lu #   [2] LATIN CAPITAL LETTER TURNED M..LATIN CAPITAL LETTER N WITH LEFT HOOK
019F..01A0    ; Lu #   [2] LATIN CAPITAL LETTER O WITH MIDDLE TILDE..LATIN CAPITAL LETTER O WITH HORN
01A2          ; Lu #       LATIN CAPITAL LETTER OI
01A4          ; Lu #       LATIN CAPITAL LETTER P WITH HOOK
01A6..01A7    ; Lu #   [2] LATIN LETTER YR..LATIN CAPITAL LETTER TONE TWO
01A9          ; Lu #       LATIN CAPITAL LETTER ESH
01AC          ; Lu #       LATIN CAPITAL LETTER T WITH HOOK
01AE..01AF    ; Lu #   [2] LATIN CAPITAL LETTER T WITH RETROFLEX HOOK..LATIN CAPITAL LETTER U WITH HORN
01B1..01B3    ; Lu #   [3] LATIN CAPITAL LETTER UPSILON..LATIN CAPITAL LETTER Y WITH HOOK
01B5          ; Lu #       LATIN CAPITAL LETTER Z WITH STROKE
01B7..01B8    ; Lu #   [2] LATIN CAPITAL LETTER EZH..LATIN CAPITAL LETTER EZH REVERSED
01BC          ; Lu #       LATIN CAPITAL LETTER TONE FIVE
01C4          ; Lu #       LATIN CAPITAL LETTER DZ WITH CARON
01C7          ; Lu #       LATIN CAPITAL LETTER LJ
01CA          ; Lu #       LATIN CAPITAL LETTER NJ
01CD          ; Lu #       LATIN CAPITAL LETTER A WITH CARON
01CF          ; Lu #       LATIN CAPITAL LETTER I WITH CARON
01D1          ; Lu #       LATIN CAPITAL LETTER O WITH CARON
01D3          ; Lu #       LATIN CAPITAL LETTER U WITH CARON
01D5          ; Lu #       LATIN CAPITAL LETTER U WITH DIAERESIS AND MACRON
01D7          ; Lu #       LATIN CAPITAL LETTER U WITH DIAERESIS AND ACUTE
01D9          ; Lu #       LATIN CAPITAL LETTER U WITH DIAERESIS AND CARON
01DB          ; Lu #       LATIN CAPITAL LETTER U WITH DIAERESIS AND GRAVE
01DE          ; Lu #       LATIN CAPITAL LETTER A WITH DIAERESIS AND MACRON
01E0          ; Lu #       LATIN CAPITAL LETTER A WITH DOT ABOVE AND MACRON
01E2          ; Lu #       LATIN CAPITAL LETTER AE WITH MACRON
01E4          ; Lu #       LATIN CAPITAL LETTER G WITH STROKE
01E6          ; Lu #       LATIN CAPITAL LETTER G WITH CARON
01E8          ; Lu #       LATIN CAPITAL LETTER K WITH CARON
01EA          ; Lu #       LATIN CAPITAL LETTER O WITH OGONEK
01EC          ; Lu #       LATIN CAPITAL LETTER O WITH OGONEK AND MACRON
01EE          ; Lu #       LATIN CAPITAL LETTER EZH WITH CARON
01F1          ; Lu #       LATIN CAPITAL LETTER DZ
01F4          ; Lu #       LATIN CAPITAL LETTER G WITH ACUTE
01F6..01F8    ; Lu #   [3] LATIN CAPITAL LETTER HWAIR..LATIN CAPITAL LETTER N WITH GRAVE
01FA          ; Lu #       LATIN CAPITAL LETTER A WITH RING ABOVE AND ACUTE
01FC          ; Lu #       LATIN CAPITAL LETTER AE WITH ACUTE
01FE          ; Lu #       LATIN CAPITAL LETTER O WITH STROKE AND ACUTE
0200          ; Lu #       LATIN CAPITAL LETTER A WITH DOUBLE GRAVE
0202          ; Lu #       LATIN CAPITAL LETTER A WITH INVERTED BREVE
0204          ; Lu #       LATIN CAPITAL LETTER E WITH DOUBLE GRAVE
0206          ; Lu #       LATIN CAPITAL LETTER E WITH INVERTED BREVE
0208          ; Lu #       LATIN CAPITAL LETTER I WITH DOUBLE GRAVE
020A          ; Lu #       LATIN CAPITAL LETTER I WITH INVERTED BREVE
020C          ; Lu #       LATIN CAPITAL LETTER O WITH DOUBLE GRAVE
020E          ; Lu #       LATIN CAPITAL LETTER O WITH INVERTED BREVE
0210          ; Lu #       LATIN CAPITAL LETTER R WITH DOUBLE GRAVE
0212          ; Lu #       LATIN CAPITAL LETTER R WITH INVERTED BREVE
0214          ; Lu #       LATIN CAPITAL LETTER U WITH DOUBLE GRAVE
0216          ; Lu #       LATIN CAPITAL LETTER U WITH INVERTED BREVE
0218          ; Lu #       LATIN CAPITAL LETTER S WITH COMMA BELOW
021A          ; Lu #       LATIN CAPITAL LETTER T WITH COMMA BELOW
021C          ; Lu #       LATIN CAPITAL LETTER YOGH
021E          ; Lu #       LATIN CAPITAL LETTER H WITH CARON
0220          ; Lu #       LATIN CAPITAL LETTER N WITH LONG RIGHT LEG
0222          ; Lu #       LATIN CAPITAL LETTER OU
0224          ; Lu #       LATIN CAPITAL LETTER Z WITH HOOK
0226          ; Lu #       LATIN CAPITAL LETTER A WITH DOT ABOVE
0228          ; Lu #       LATIN CAPITAL LETTER E WITH CEDILLA
022A          ; Lu #       LATIN CAPITAL LETTER O WITH DIAERESIS AND MACRON
022C          ; Lu #       LATIN CAPITAL LETTER O WITH TILDE AND MACRON
022E          ; Lu #       LATIN CAPITAL LETTER O WITH DOT ABOVE
0230          ; Lu #       LATIN CAPITAL LETTER O WITH DOT ABOVE AND MACRON
0232          ; Lu #       LATIN CAPITAL LETTER Y WITH MACRON
023A..023B    ; Lu #   [2] LATIN CAPITAL LETTER A WITH STROKE..LATIN CAPITAL LETTER C WITH STROKE
023D..023E    ; Lu #   [2] LATIN CAPITAL LETTER L WITH BAR..LATIN CAPITAL LETTER T WITH DIAGONAL STROKE
0241          ; Lu #       LATIN CAPITAL LETTER GLOTTAL STOP
0243..0246    ; Lu #   [4] LATIN CAPITAL LETTER B WITH STROKE..LATIN CAPITAL LETTER E WITH STROKE
0248          ; Lu #       LATIN CAPITAL LETTER J WITH STROKE
024A          ; Lu #       LATIN CAPITAL LETTER SMALL Q WITH HOOK TAIL
024C          ; Lu #       LATIN CAPITAL LETTER R WITH STROKE
024E          ; Lu #       LATIN CAPITAL LETTER Y WITH STROKE
0370          ; Lu #       GREEK CAPITAL LETTER HETA
0372          ; Lu #       GREEK CAPITAL LETTER ARCHAIC SAMPI
0376          ; Lu #       GREEK CAPITAL LETTER PAMPHYLIAN DIGAMMA
037F          ; Lu #       GREEK CAPITAL LETTER YOT
0386          ; Lu #       GREEK CAPITAL LETTER ALPHA WITH TONOS
0388..038A    ; Lu #   [3] GREEK CAPITAL LETTER EPSILON WITH TONOS..GREEK CAPITAL LETTER IOTA WITH TONOS
038C          ; Lu #       GREEK CAPITAL LETTER OMICRON WITH TONOS
038E..038F    ; Lu #   [2] GREEK CAPITAL LETTER UPSILON WITH TONOS..GREEK CAPITAL LETTER OMEGA WITH TONOS
0391..03A1    ; Lu #  [17] GREEK CAPITAL LETTER ALPHA..GREEK CAPITAL LETTER RHO
03A3..03AB    ; Lu #   [9] GREEK CAPITAL LETTER SIGMA..GREEK CAPITAL LETTER UPSILON WITH DIALYTIKA
03CF          ; Lu #       GREEK CAPITAL KAI SYMBOL
03D2..03D4    ; Lu #   [3] GREEK UPSILON WITH HOOK SYMBOL..GREEK UPSILON WITH DIAERESIS AND HOOK SYMBOL
03D8          ; Lu #       GREEK LETTER ARCHAIC KOPPA
03DA          ; Lu #       GREEK LETTER STIGMA
03DC          ; Lu #       GREEK LETTER DIGAMMA
03DE          ; Lu #       GREEK LETTER KOPPA
03E0          ; Lu #       GREEK LETTER SAMPI
03E2          ; Lu #       COPTIC CAPITAL LETTER SHEI
03E4          ; Lu #       COPTIC CAPITAL LETTER FEI
03E6          ; Lu #       COPTIC CAPITAL LETTER KHEI
03E8          ; Lu #       COPTIC CAPITAL LETTER HORI
03EA          ; Lu #       COPTIC CAPITAL LETTER GANGIA
03EC          ; Lu #       COPTIC CAPITAL LETTER SHIMA
03EE          ; Lu #       COPTIC CAPITAL LETTER DEI
03F4          ; Lu #       GREEK CAPITAL THETA SYMBOL
03F7          ; Lu #       GREEK CAPITAL LETTER SHO
03F9..03FA    ; Lu #   [2] GREEK CAPITAL LUNATE SIGMA SYMBOL..GREEK CAPITAL LETTER SAN
03FD..042F    ; Lu #  [51] GREEK CAPITAL REVERSED LUNATE SIGMA SYMBOL..CYRILLIC CAPITAL LETTER YA
0460          ; Lu #       CYRILLIC CAPITAL LETTER OMEGA
0462          ; Lu #       CYRILLIC CAPITAL LETTER YAT
0464          ; Lu #       CYRILLIC CAPITAL LETTER IOTIFIED E
0466          ; Lu #       CYRILLIC CAPITAL LETTER LITTLE YUS
0468          ; Lu #       CYRILLIC CAPITAL LETTER IOTIFIED LITTLE YUS
046A          ; Lu #       CYRILLIC CAPITAL LETTER BIG YUS
046C          ; Lu #       CYRILLIC CAPITAL LETTER IOTIFIED BIG YUS
046E          ; Lu #       CYRILLIC CAPITAL LETTER KSI
0470          ; Lu #       CYRILLIC CAPITAL LETTER PSI
0472          ; Lu #       CYRILLIC CAPITAL LETTER FITA
0474          ; Lu #       CYRILLIC CAPITAL LETTER IZHITSA
0476          ; Lu #       CYRILLIC CAPITAL LETTER IZHITSA WITH DOUBLE GRAVE ACCENT
0478          ; Lu #       CYRILLIC CAPITAL LETTER UK
047A          ; Lu #       CYRILLIC CAPITAL LETTER ROUND OMEGA
047C          ; Lu #       CYRILLIC CAPITAL LETTER OMEGA WITH TITLO
047E          ; Lu #       CYRILLIC CAPITAL LETTER OT
0480          ; Lu #       CYRILLIC CAPITAL LETTER KOPPA
048A          ; Lu #       CYRILLIC CAPITAL LETTER SHORT I WITH TAIL
048C          ; Lu #       CYRILLIC CAPITAL LETTER SEMISOFT SIGN
048E          ; Lu #       CYRILLIC CAPITAL LETTER ER WITH TICK
0490          ; Lu #       CYRILLIC CAPITAL LETTER GHE WITH UPTURN
0492          ; Lu #       CYRILLIC CAPITAL LETTER GHE WITH STROKE
0494          ; Lu #       CYRILLIC CAPITAL LETTER GHE WITH MIDDLE HOOK
0496          ; Lu #       CYRILLIC CAPITAL LETTER ZHE WITH DESCENDER
0498          ; Lu #       CYRILLIC CAPITAL LETTER ZE WITH DESCENDER
049A          ; Lu #       CYRILLIC CAPITAL LETTER KA WITH DESCENDER
049C          ; Lu #       CYRILLIC CAPITAL LETTER KA WITH VERTICAL STROKE
049E          ; Lu #       CYRILLIC CAPITAL LETTER KA WITH STROKE
04A0          ; Lu #       CYRILLIC CAPITAL LETTER BASHKIR KA
04A2          ; Lu #       CYRILLIC CAPITAL LETTER EN WITH DESCENDER
04A4          ; Lu #       CYRILLIC CAPITAL LIGATURE EN GHE
04A6          ; Lu #       CYRILLIC CAPITAL LETTER PE WITH MIDDLE HOOK
04A8          ; Lu #       CYRILLIC CAPITAL LETTER ABKHASIAN HA
04AA          ; Lu #       CYRILLIC CAPITAL LETTER ES WITH DESCENDER
04AC          ; Lu #       CYRILLIC CAPITAL LETTER TE WITH DESCENDER
04AE          ; Lu #       CYRILLIC CAPITAL LETTER STRAIGHT U
04B0          ; Lu #       CYRILLIC CAPITAL LETTER STRAIGHT U WITH STROKE
04B2          ; Lu #       CYRILLIC CAPITAL LETTER HA WITH DESCENDER
04B4          ; Lu #       CYRILLIC CAPITAL LIGATURE TE TSE
04B6          ; Lu #       CYRILLIC CAPITAL LETTER CHE WITH DESCENDER
04B8          ; Lu #       CYRILLIC CAPITAL LETTER CHE WITH VERTICAL STROKE
04BA          ; Lu #       CYRILLIC CAPITAL LETTER SHHA
04BC          ; Lu #       CYRILLIC CAPITAL LETTER ABKHASIAN CHE
04BE          ; Lu #       CYRILLIC CAPITAL LETTER ABKHASIAN CHE WITH DESCENDER
04C0..04C1    ; Lu #   [2] CYRILLIC LETTER PALOCHKA..CYRILLIC CAPITAL LETTER ZHE WITH BREVE
04C3          ; Lu #       CYRILLIC CAPITAL LETTER KA WITH HOOK
04C5          ; Lu #       CYRILLIC CAPITAL LETTER EL WITH TAIL
04C7          ; Lu #       CYRILLIC CAPITAL LETTER EN WITH HOOK
04C9          ; Lu #       CYRILLIC CAPITAL LETTER EN WITH TAIL
04CB          ; Lu #       CYRILLIC CAPITAL LETTER KHAKASSIAN CHE
04CD          ; Lu #       CYRILLIC CAPITAL LETTER EM WITH TAIL
04D0          ; Lu #       CYRILLIC CAPITAL LETTER A WITH BREVE
04D2          ; Lu #       CYRILLIC CAPITAL LETTER A WITH DIAERESIS
04D4          ; Lu #       CYRILLIC CAPITAL LIGATURE A IE
04D6          ; Lu #       CYRILLIC CAPITAL LETTER IE WITH BREVE
04D8          ; Lu #       CYRILLIC CAPITAL LETTER SCHWA
04DA          ; Lu #       CYRILLIC CAPITAL LETTER SCHWA WITH DIAERESIS
04DC          ; Lu #       CYRILLIC CAPITAL LETTER ZHE WITH DIAERESIS
04DE          ; Lu #       CYRILLIC CAPITAL LETTER ZE WITH DIAERESIS
04E0          ; Lu #       CYRILLIC CAPITAL LETTER ABKHASIAN DZE
04E2          ; Lu #       CYRILLIC CAPITAL LETTER I WITH MACRON
04E4          ; Lu #       CYRILLIC CAPITAL LETTER I WITH DIAERESIS
04E6          ; Lu #       CYRILLIC CAPITAL LETTER O WITH DIAERESIS
04E8          ; Lu #       CYRILLIC CAPITAL LETTER BARRED O
04EA          ; Lu #       CYRILLIC CAPITAL LETTER BARRED O WITH DIAERESIS
04EC          ; Lu #       CYRILLIC CAPITAL LETTER E WITH DIAERESIS
04EE          ; Lu #       CYRILLIC CAPITAL LETTER U WITH MACRON
04F0          ; Lu #       CYRILLIC CAPITAL LETTER U WITH DIAERESIS
04F2          ; Lu #       CYRILLIC CAPITAL LETTER U WITH DOUBLE ACUTE
04F4          ; Lu #       CYRILLIC CAPITAL LETTER CHE WITH DIAERESIS
04F6          ; Lu #       CYRILLIC CAPITAL LETTER GHE WITH DESCENDER
04F8          ; Lu #       CYRILLIC CAPITAL LETTER YERU WITH DIAERESIS
04FA          ; Lu #       CYRILLIC CAPITAL LETTER GHE WITH STROKE AND HOOK
04FC          ; Lu #       CYRILLIC CAPITAL LETTER HA WITH HOOK
04FE          ; Lu #       CYRILLIC CAPITAL LETTER HA WITH STROKE
0500          ; Lu #       CYRILLIC CAPITAL LETTER KOMI DE
0502          ; Lu #       CYRILLIC CAPITAL LETTER KOMI DJE
0504          ; Lu #       CYRILLIC CAPITAL LETTER KOMI ZJE
0506          ; Lu #       CYRILLIC CAPITAL LETTER KOMI DZJE
0508          ; Lu #       CYRILLIC CAPITAL LETTER KOMI LJE
050A          ; Lu #       CYRILLIC CAPITAL LETTER KOMI NJE
050C          ; Lu #       CYRILLIC CAPITAL LETTER KOMI SJE
050E          ; Lu #       CYRILLIC CAPITAL LETTER KOMI TJE
0510          ; Lu #       CYRILLIC CAPITAL LETTER REVERSED ZE
0512          ; Lu #       CYRILLIC CAPITAL LETTER EL WITH HOOK
0514          ; Lu #       CYRILLIC CAPITAL LETTER LHA
0516          ; Lu #       CYRILLIC CAPITAL LETTER RHA
0518          ; Lu #       CYRILLIC CAPITAL LETTER YAE
051A          ; Lu #       CYRILLIC CAPITAL LETTER QA
051C          ; Lu #       CYRILLIC CAPITAL LETTER WE
051E          ; Lu #       CYRILLIC CAPITAL LETTER ALEUT KA
0520          ; Lu #       CYRILLIC CAPITAL LETTER EL WITH MIDDLE HOOK
0522          ; Lu #       CYRILLIC CAPITAL LETTER EN WITH MIDDLE HOOK
0524          ; Lu #       CYRILLIC CAPITAL LETTER PE WITH DESCENDER
0526          ; Lu #       CYRILLIC CAPITAL LETTER SHHA WITH DESCENDER
0528          ; Lu #       CYRILLIC CAPITAL LETTER EN WITH LEFT HOOK
052A          ; Lu #       CYRILLIC CAPITAL LETTER DZZHE
052C          ; Lu #       CYRILLIC CAPITAL LETTER DCHE
052E          ; Lu #       CYRILLIC CAPITAL LETTER EL WITH DESCENDER
0531..0556    ; Lu #  [38] ARMENIAN CAPITAL LETTER AYB..ARMENIAN CAPITAL LETTER FEH
10A0..10C5    ; Lu #  [38] GEORGIAN CAPITAL LETTER AN..GEORGIAN CAPITAL LETTER HOE
10C7          ; Lu #       GEORGIAN CAPITAL LETTER YN
10CD          ; Lu #       GEORGIAN CAPITAL LETTER AEN
13A0..13F5    ; Lu #  [86] CHEROKEE LETTER A..CHEROKEE LETTER MV
1C89          ; Lu #       CYRILLIC CAPITAL LETTER TJE
1C90..1CBA    ; Lu #  [43] GEORGIAN MTAVRULI CAPITAL LETTER AN..GEORGIAN MTAVRULI CAPITAL LETTER AIN
1CBD..1CBF    ; Lu #   [3] GEORGIAN MTAVRULI CAPITAL LETTER AEN..GEORGIAN MTAVRULI CAPITAL LETTER LABIAL SIGN
1E00          ; Lu #       LATIN CAPITAL LETTER A WITH RING BELOW
1E02          ; Lu #       LATIN CAPITAL LETTER B WITH DOT ABOVE
1E04          ; Lu #       LATIN CAPITAL LETTER B WITH DOT BELOW
1E06          ; Lu #       LATIN CAPITAL LETTER B WITH LINE BELOW
1E08          ; Lu #       LATIN CAPITAL LETTER C WITH CEDILLA AND ACUTE
1E0A          ; Lu #       LATIN CAPITAL LETTER D WITH DOT ABOVE
1E0C          ; Lu #       LATIN CAPITAL LETTER D WITH DOT BELOW
1E0E          ; Lu #       LATIN CAPITAL LETTER D WITH LINE BELOW
1E10          ; Lu #       LATIN CAPITAL LETTER D WITH CEDILLA
1E12          ; Lu #       LATIN CAPITAL LETTER D WITH CIRCUMFLEX BELOW
1E14          ; Lu #       LATIN CAPITAL LETTER E WITH MACRON AND GRAVE
1E16          ; Lu #       LATIN CAPITAL LETTER E WITH MACRON AND ACUTE
1E18          ; Lu #       LATIN CAPITAL LETTER E WITH CIRCUMFLEX BELOW
1E1A          ; Lu #       LATIN CAPITAL LETTER E WITH TILDE BELOW
1E1C          ; Lu #       LATIN CAPITAL LETTER E WITH CEDILLA AND BREVE
1E1E          ; Lu #       LATIN CAPITAL LETTER F WITH DOT ABOVE
1E20          ; Lu #       LATIN CAPITAL LETTER G WITH MACRON
1E22          ; Lu #       LATIN CAPITAL LETTER H WITH DOT ABOVE
1E24          ; Lu #       LATIN CAPITAL LETTER H WITH DOT BELOW
1E26          ; Lu #       LATIN CAPITAL LETTER H WITH DIAERESIS
1E28          ; Lu #       LATIN CAPITAL LETTER H WITH CEDILLA
1E2A          ; Lu #       LATIN CAPITAL LETTER H WITH BREVE BELOW
1E2C          ; Lu #       LATIN CAPITAL LETTER I WITH TILDE BELOW
1E2E          ; Lu #       LATIN CAPITAL LETTER I WITH DIAERESIS AND ACUTE
1E30          ; Lu #       LATIN CAPITAL LETTER K WITH ACUTE
1E32          ; Lu #       LATIN CAPITAL LETTER K WITH DOT BELOW
1E34          ; Lu #       LATIN CAPITAL LETTER K WITH LINE BELOW
1E36          ; Lu #       LATIN CAPITAL LETTER L WITH DOT BELOW
1E38          ; Lu #       LATIN CAPITAL LETTER L WITH DOT BELOW AND MACRON
1E3A          ; Lu #       LATIN CAPITAL LETTER L WITH LINE BELOW
1E3C          ; Lu #       LATIN CAPITAL LETTER L WITH CIRCUMFLEX BELOW
1E3E          ; Lu #       LATIN CAPITAL LETTER M WITH ACUTE
1E40          ; Lu #       LATIN CAPITAL LETTER M WITH DOT ABOVE
1E42          ; Lu #       LATIN CAPITAL LETTER M WITH DOT BELOW
1E44          ; Lu #       LATIN CAPITAL LETTER N WITH DOT ABOVE
1E46          ; Lu #       LATIN CAPITAL LETTER N WITH DOT BELOW
1E48          ; Lu #       LATIN CAPITAL LETTER N WITH LINE BELOW
1E4A          ; Lu #       LATIN CAPITAL LETTER N WITH CIRCUMFLEX BELOW
1E4C          ; Lu #       LATIN CAPITAL LETTER O WITH TILDE AND ACUTE
1E4E          ; Lu #       LATIN CAPITAL LETTER O WITH TILDE AND DIAERESIS
1E50          ; Lu #       LATIN CAPITAL LETTER O WITH MACRON AND GRAVE
1E52          ; Lu #       LATIN CAPITAL LETTER O WITH MACRON AND ACUTE
1E54          ; Lu #       LATIN CAPITAL LETTER P WITH ACUTE
1E56          ; Lu #       LATIN CAPITAL LETTER P WITH DOT ABOVE
1E58          ; Lu #       LATIN CAPITAL LETTER R WITH DOT ABOVE
1E5A          ; Lu #       LATIN CAPITAL LETTER R WITH DOT BELOW
1E5C          ; Lu #       LATIN CAPITAL LETTER R WITH DOT BELOW AND MACRON
1E5E          ; Lu #       LATIN CAPITAL LETTER R WITH LINE BELOW
1E60          ; Lu #       LATIN CAPITAL LETTER S WITH DOT ABOVE
1E62          ; Lu #       LATIN CAPITAL LETTER S WITH DOT BELOW
1E64          ; Lu #       LATIN CAPITAL LETTER S WITH ACUTE AND DOT ABOVE
1E66          ; Lu #       LATIN CAPITAL LETTER S WITH CARON AND DOT ABOVE
1E68          ; Lu #       LATIN CAPITAL LETTER S WITH DOT BELOW AND DOT ABOVE
1E6A          ; Lu #       LATIN CAPITAL LETTER T WITH DOT ABOVE
1E6C          ; Lu #       LATIN CAPITAL LETTER T WITH DOT BELOW
1E6E          ; Lu #       LATIN CAPITAL LETTER T WITH LINE BELOW
1E70          ; Lu #       LATIN CAPITAL LETTER T WITH CIRCUMFLEX BELOW
1E72          ; Lu #       LATIN CAPITAL LETTER U WITH DIAERESIS BELOW
1E74          ; Lu #       LATIN CAPITAL LETTER U WITH TILDE BELOW
1E76          ; Lu #       LATIN CAPITAL LETTER U WITH CIRCUMFLEX BELOW
1E78          ; Lu #       LATIN CAPITAL LETTER U WITH TILDE AND ACUTE
1E7A          ; Lu #       LATIN CAPITAL LETTER U WITH MACRON AND DIAERESIS
1E7C          ; Lu #       LATIN CAPITAL LETTER V WITH TILDE
1E7E          ; Lu #       LATIN CAPITAL LETTER V WITH DOT BELOW
1E80          ; Lu #       LATIN CAPITAL LETTER W WITH GRAVE
1E82          ; Lu #       LATIN CAPITAL LETTER W WITH ACUTE
1E84          ; Lu #       LATIN CAPITAL LETTER W WITH DIAERESIS
1E86          ; Lu #       LATIN CAPITAL LETTER W WITH DOT ABOVE
1E88          ; Lu #       LATIN CAPITAL LETTER W WITH DOT BELOW
1E8A          ; Lu #       LATIN CAPITAL LETTER X WITH DOT ABOVE
1E8C          ; Lu #       LATIN CAPITAL LETTER X WITH DIAERESIS
1E8E          ; Lu #       LATIN CAPITAL LETTER Y WITH DOT ABOVE
1E90          ; Lu #       LATIN CAPITAL LETTER Z WITH CIRCUMFLEX
1E92          ; Lu #       LATIN CAPITAL LETTER Z WITH DOT BELOW
1E94          ; Lu #       LATIN CAPITAL LETTER Z WITH LINE BELOW
1E9E          ; Lu #       LATIN CAPITAL LETTER SHARP S
1EA0          ; Lu #       LATIN CAPITAL LETTER A WITH DOT BELOW
1EA2          ; Lu #       LATIN CAPITAL LETTER A WITH HOOK ABOVE
1EA4          ; Lu #       LATIN CAPITAL LETTER A WITH CIRCUMFLEX AND ACUTE
1EA6          ; Lu #       LATIN CAPITAL LETTER A WITH CIRCUMFLEX AND GRAVE
1EA8          ; Lu #       LATIN CAPITAL LETTER A WITH CIRCUMFLEX AND HOOK ABOVE
1EAA          ; Lu #       LATIN CAPITAL LETTER A WITH CIRCUMFLEX AND TILDE
1EAC          ; Lu #       LATIN CAPITAL LETTER A WITH CIRCUMFLEX AND DOT BELOW
1EAE          ; Lu #       LATIN CAPITAL LETTER A WITH BREVE AND ACUTE
1EB0          ; Lu #       LATIN CAPITAL LETTER A WITH BREVE AND GRAVE
1EB2          ; Lu #       LATIN CAPITAL LETTER A WITH BREVE AND HOOK ABOVE
1EB4          ; Lu #       LATIN CAPITAL LETTER A WITH BREVE AND TILDE
1EB6          ; Lu #       LATIN CAPITAL LETTER A WITH BREVE AND DOT BELOW
1EB8          ; Lu #       LATIN CAPITAL LETTER E WITH DOT BELOW
1EBA          ; Lu #       LATIN CAPITAL LETTER E WITH HOOK ABOVE
1EBC          ; Lu #       LATIN CAPITAL LETTER E WITH TILDE
1EBE          ; Lu #       LATIN CAPITAL LETTER E WITH CIRCUMFLEX AND ACUTE
1EC0          ; Lu #       LATIN CAPITAL LETTER E WITH CIRCUMFLEX AND GRAVE
1EC2          ; Lu #       LATIN CAPITAL LETTER E WITH CIRCUMFLEX AND HOOK ABOVE
1EC4          ; Lu #       LATIN CAPITAL LETTER E WITH CIRCUMFLEX AND TILDE
1EC6          ; Lu #       LATIN CAPITAL LETTER E WITH CIRCUMFLEX AND DOT BELOW
1EC8          ; Lu #       LATIN CAPITAL LETTER I WITH HOOK ABOVE
1ECA          ; Lu #       LATIN CAPITAL LETTER I WITH DOT BELOW
1ECC          ; Lu #       LATIN CAPITAL LETTER O WITH DOT BELOW
1ECE          ; Lu #       LATIN CAPITAL LETTER O WITH HOOK ABOVE
1ED0          ; Lu #       LATIN CAPITAL LETTER O WITH CIRCUMFLEX AND ACUTE
1ED2          ; Lu #       LATIN CAPITAL LETTER O WITH CIRCUMFLEX AND GRAVE
1ED4          ; Lu #       LATIN CAPITAL LETTER O WITH CIRCUMFLEX AND HOOK ABOVE
1ED6          ; Lu #       LATIN CAPITAL LETTER O WITH CIRCUMFLEX AND TILDE
1ED8          ; Lu #       LATIN CAPITAL LETTER O WITH CIRCUMFLEX AND DOT BELOW
1EDA          ; Lu #       LATIN CAPITAL LETTER O WITH HORN AND ACUTE
1EDC          ; Lu #       LATIN CAPITAL LETTER O WITH HORN AND GRAVE
1EDE          ; Lu #       LATIN CAPITAL LETTER O WITH HORN AND HOOK ABOVE
1EE0          ; Lu #       LATIN CAPITAL LETTER O WITH HORN AND TILDE
1EE2          ; Lu #       LATIN CAPITAL LETTER O WITH HORN AND DOT BELOW
1EE4          ; Lu #       LATIN CAPITAL LETTER U WITH DOT BELOW
1EE6          ; Lu #       LATIN CAPITAL LETTER U WITH HOOK ABOVE
1EE8          ; Lu #       LATIN CAPITAL LETTER U WITH HORN AND ACUTE
1EEA          ; Lu #       LATIN CAPITAL LETTER U WITH HORN AND GRAVE
1EEC          ; Lu #       LATIN CAPITAL LETTER U WITH HORN AND HOOK ABOVE
1EEE          ; Lu #       LATIN CAPITAL LETTER U WITH HORN AND TILDE
1EF0          ; Lu #       LATIN CAPITAL LETTER U WITH HORN AND DOT BELOW
1EF2          ; Lu #       LATIN CAPITAL LETTER Y WITH GRAVE
1EF4          ; Lu #       LATIN CAPITAL LETTER Y WITH DOT BELOW
1EF6          ; Lu #       LATIN CAPITAL LETTER Y WITH HOOK ABOVE
1EF8          ; Lu #       LATIN CAPITAL LETTER Y WITH TILDE
1EFA          ; Lu #       LATIN CAPITAL LETTER MIDDLE-WELSH LL
1EFC          ; Lu #       LATIN CAPITAL LETTER MIDDLE-WELSH V
1EFE          ; Lu #       LATIN CAPITAL LETTER Y WITH LOOP
1F08..1F0F    ; Lu #   [8] GREEK CAPITAL LETTER ALPHA WITH PSILI..GREEK CAPITAL LETTER ALPHA WITH DASIA AND PERISPOMENI
1F18..1F1D    ; Lu #   [6] GREEK CAPITAL LETTER EPSILON WITH PSILI..GREEK CAPITAL LETTER EPSILON WITH DASIA AND OXIA
1F28..1F2F    ; Lu #   [8] GREEK CAPITAL LETTER ETA WITH PSILI..GREEK CAPITAL LETTER ETA WITH DASIA AND PERISPOMENI
1F38..1F3F    ; Lu #   [8] GREEK CAPITAL LETTER IOTA WITH PSILI..GREEK CAPITAL LETTER IOTA WITH DASIA AND PERISPOMENI
1F48..1F4D    ; Lu #   [6] GREEK CAPITAL LETTER OMICRON WITH PSILI..GREEK CAPITAL LETTER OMICRON WITH DASIA AND OXIA
1F59          ; Lu #       GREEK CAPITAL LETTER UPSILON WITH DASIA
1F5B          ; Lu #       GREEK CAPITAL LETTER UPSILON WITH DASIA AND VARIA
1F5D          ; Lu #       GREEK CAPITAL LETTER UPSILON WITH DASIA AND OXIA
1F5F          ; Lu #       GREEK CAPITAL LETTER UPSILON WITH DASIA AND PERISPOMENI
1F68..1F6F    ; Lu #   [8] GREEK CAPITAL LETTER OMEGA WITH PSILI..GREEK CAPITAL LETTER OMEGA WITH DASIA AND PERISPOMENI
1FB8..1FBB    ; Lu #   [4] GREEK CAPITAL LETTER ALPHA WITH VRACHY..GREEK CAPITAL LETTER ALPHA WITH OXIA
1FC8..1FCB    ; Lu #   [4] GREEK CAPITAL LETTER EPSILON WITH VARIA..GREEK CAPITAL LETTER ETA WITH OXIA
1FD8..1FDB    ; Lu #   [4] GREEK CAPITAL LETTER IOTA WITH VRACHY..GREEK CAPITAL LETTER IOTA WITH OXIA
1FE8..1FEC    ; Lu #   [5] GREEK CAPITAL LETTER UPSILON WITH VRACHY..GREEK CAPITAL LETTER RHO WITH DASIA
1FF8..1FFB    ; Lu #   [4] GREEK CAPITAL LETTER OMICRON WITH VARIA..GREEK CAPITAL LETTER OMEGA WITH OXIA
2102          ; Lu #       DOUBLE-STRUCK CAPITAL C
2107          ; Lu #       EULER CONSTANT
210B..210D    ; Lu #   [3] SCRIPT CAPITAL H..DOUBLE-STRUCK CAPITAL H
2110..2112    ; Lu #   [3] SCRIPT CAPITAL I..SCRIPT CAPITAL L
2115          ; Lu #       DOUBLE-STRUCK CAPITAL N
2119..211D    ; Lu #   [5] DOUBLE-STRUCK CAPITAL P..DOUBLE-STRUCK CAPITAL R
2124          ; Lu #       DOUBLE-STRUCK CAPITAL Z
2126          ; Lu #       OHM SIGN
2128          ; Lu #       BLACK-LETTER CAPITAL Z
212A..212D    ; Lu #   [4] KELVIN SIGN..BLACK-LETTER CAPITAL C
2130..2133    ; Lu #   [4] SCRIPT CAPITAL E..SCRIPT CAPITAL M
213E..213F    ; Lu #   [2] DOUBLE-STRUCK CAPITAL GAMMA..DOUBLE-STRUCK CAPITAL PI
2145          ; Lu #       DOUBLE-STRUCK ITALIC CAPITAL D
2183          ; Lu #       ROMAN NUMERAL REVERSED ONE HUNDRED
2C00..2C2F    ; Lu #  [48] GLAGOLITIC CAPITAL LETTER AZU..GLAGOLITIC CAPITAL LETTER CAUDATE CHRIVI
2C60          ; Lu #       LATIN CAPITAL LETTER L WITH DOUBLE BAR
2C62..2C64    ; Lu #   [3] LATIN CAPITAL LETTER L WITH MIDDLE TILDE..LATIN CAPITAL LETTER R WITH TAIL
2C67          ; Lu #       LATIN CAPITAL LETTER H WITH DESCENDER
2C69          ; Lu #       LATIN CAPITAL LETTER K WITH DESCENDER
2C6B          ; Lu #       LATIN CAPITAL LETTER Z WITH DESCENDER
2C6D..2C70    ; Lu #   [4] LATIN CAPITAL LETTER ALPHA..LATIN CAPITAL LETTER TURNED ALPHA
2C72          ; Lu #       LATIN CAPITAL LETTER W WITH HOOK
2C75          ; Lu #       LATIN CAPITAL LETTER HALF H
2C7E..2C80    ; Lu #   [3] LATIN CAPITAL LETTER S WITH SWASH TAIL..COPTIC CAPITAL LETTER ALFA
2C82          ; Lu #       COPTIC CAPITAL LETTER VIDA
2C84          ; Lu #       COPTIC CAPITAL LETTER GAMMA
2C86          ; Lu #       COPTIC CAPITAL LETTER DALDA
2C88          ; Lu #       COPTIC CAPITAL LETTER EIE
2C8A          ; Lu #       COPTIC CAPITAL LETTER SOU
2C8C          ; Lu #       COPTIC CAPITAL LETTER ZATA
2C8E          ; Lu #       COPTIC CAPITAL LETTER HATE
2C90          ; Lu #       COPTIC CAPITAL LETTER THETHE
2C92          ; Lu #       COPTIC CAPITAL LETTER IAUDA
2C94          ; Lu #       COPTIC CAPITAL LETTER KAPA
2C96          ; Lu #       COPTIC CAPITAL LETTER LAULA
2C98          ; Lu #       COPTIC CAPITAL LETTER MI
2C9A          ; Lu #       COPTIC CAPITAL LETTER NI
2C9C          ; Lu #       COPTIC CAPITAL LETTER KSI
2C9E          ; Lu #       COPTIC CAPITAL LETTER O
2CA0          ; Lu #       COPTIC CAPITAL LETTER PI
2CA2          ; Lu #       COPTIC CAPITAL LETTER RO
2CA4          ; Lu #       COPTIC CAPITAL LETTER SIMA
2CA6          ; Lu #       COPTIC CAPITAL LETTER TAU
2CA8          ; Lu #       COPTIC CAPITAL LETTER UA
2CAA          ; Lu #       COPTIC CAPITAL LETTER FI
2CAC          ; Lu #       COPTIC CAPITAL LETTER KHI
2CAE          ; Lu #       COPTIC CAPITAL LETTER PSI
2CB0          ; Lu #       COPTIC CAPITAL LETTER OOU
2CB2          ; Lu #       COPTIC CAPITAL LETTER DIALECT-P ALEF
2CB4          ; Lu #       COPTIC CAPITAL LETTER OLD COPTIC AIN
2CB6          ; Lu #       COPTIC CAPITAL LETTER CRYPTOGRAMMIC EIE
2CB8          ; Lu #       COPTIC CAPITAL LETTER DIALECT-P KAPA
2CBA          ; Lu #       COPTIC CAPITAL LETTER DIALECT-P NI
2CBC          ; Lu #       COPTIC CAPITAL LETTER CRYPTOGRAMMIC NI
2CBE          ; Lu #       COPTIC CAPITAL LETTER OLD COPTIC OOU
2CC0          ; Lu #       COPTIC CAPITAL LETTER SAMPI
2CC2          ; Lu #       COPTIC CAPITAL LETTER CROSSED SHEI
2CC4          ; Lu #       COPTIC CAPITAL LETTER OLD COPTIC SHEI
2CC6          ; Lu #       COPTIC CAPITAL LETTER OLD COPTIC ESH
2CC8          ; Lu #       COPTIC CAPITAL LETTER AKHMIMIC KHEI
2CCA          ; Lu #       COPTIC CAPITAL LETTER DIALECT-P HORI
2CCC          ; Lu #       COPTIC CAPITAL LETTER OLD COPTIC HORI
2CCE          ; Lu #       COPTIC CAPITAL LETTER OLD COPTIC HA
2CD0          ; Lu #       COPTIC CAPITAL LETTER L-SHAPED HA
2CD2          ; Lu #       COPTIC CAPITAL LETTER OLD COPTIC HEI
2CD4          ; Lu #       COPTIC CAPITAL LETTER OLD COPTIC HAT
2CD6          ; Lu #       COPTIC CAPITAL LETTER OLD COPTIC GANGIA
2CD8          ; Lu #       COPTIC CAPITAL LETTER OLD COPTIC DJA
2CDA          ; Lu #       COPTIC CAPITAL LETTER OLD COPTIC SHIMA
2CDC          ; Lu #       COPTIC CAPITAL LETTER OLD NUBIAN SHIMA
2CDE          ; Lu #       COPTIC CAPITAL LETTER OLD NUBIAN NGI
2CE0          ; Lu #       COPTIC CAPITAL LETTER OLD NUBIAN NYI
2CE2          ; Lu #       COPTIC CAPITAL LETTER OLD NUBIAN WAU
2CEB          ; Lu #       COPTIC CAPITAL LETTER CRYPTOGRAMMIC SHEI
2CED          ; Lu #       COPTIC CAPITAL LETTER CRYPTOGRAMMIC GANGIA
2CF2          ; Lu #       COPTIC CAPITAL LETTER BOHAIRIC KHEI
A640          ; Lu #       CYRILLIC CAPITAL LETTER ZEMLYA
A642          ; Lu #       CYRILLIC CAPITAL LETTER DZELO
A644          ; Lu #       CYRILLIC CAPITAL LETTER REVERSED DZE
A646          ; Lu #       CYRILLIC CAPITAL LETTER IOTA
A648          ; Lu #       CYRILLIC CAPITAL LETTER DJERV
A64A          ; Lu #       CYRILLIC CAPITAL LETTER MONOGRAPH UK
A64C          ; Lu #       CYRILLIC CAPITAL LETTER BROAD OMEGA
A64E          ; Lu #       CYRILLIC CAPITAL LETTER NEUTRAL YER
A650          ; Lu #       CYRILLIC CAPITAL LETTER YERU WITH BACK YER
A652          ; Lu #       CYRILLIC CAPITAL LETTER IOTIFIED YAT
A654          ; Lu #       CYRILLIC CAPITAL LETTER REVERSED YU
A656          ; Lu #       CYRILLIC CAPITAL LETTER IOTIFIED A
A658          ; Lu #       CYRILLIC CAPITAL LETTER CLOSED LITTLE YUS
A65A          ; Lu #       CYRILLIC CAPITAL LETTER BLENDED YUS
A65C          ; Lu #       CYRILLIC CAPITAL LETTER IOTIFIED CLOSED LITTLE YUS
A65E          ; Lu #       CYRILLIC CAPITAL LETTER YN
A660          ; Lu #       CYRILLIC CAPITAL LETTER REVERSED TSE
A662          ; Lu #       CYRILLIC CAPITAL LETTER SOFT DE
A664          ; Lu #       CYRILLIC CAPITAL LETTER SOFT EL
A666          ; Lu #       CYRILLIC CAPITAL LETTER SOFT EM
A668          ; Lu #       CYRILLIC CAPITAL LETTER MONOCULAR O
A66A          ; Lu #       CYRILLIC CAPITAL LETTER BINOCULAR O
A66C          ; Lu #       CYRILLIC CAPITAL LETTER DOUBLE MONOCULAR O
A680          ; Lu #       CYRILLIC CAPITAL LETTER DWE
A682          ; Lu #       CYRILLIC CAPITAL LETTER DZWE
A684          ; Lu #       CYRILLIC CAPITAL LETTER ZHWE
A686          ; Lu #       CYRILLIC CAPITAL LETTER CCHE
A688          ; Lu #       CYRILLIC CAPITAL LETTER DZZE
A68A          ; Lu #       CYRILLIC CAPITAL LETTER TE WITH MIDDLE HOOK
A68C          ; Lu #       CYRILLIC CAPITAL LETTER TWE
A68E          ; Lu #       CYRILLIC CAPITAL LETTER TSWE
A690          ; Lu #       CYRILLIC CAPITAL LETTER TSSE
A692          ; Lu #       CYRILLIC CAPITAL LETTER TCHE
A694          ; Lu #       CYRILLIC CAPITAL LETTER HWE
A696          ; Lu #       CYRILLIC CAPITAL LETTER SHWE
A698          ; Lu #       CYRILLIC CAPITAL LETTER DOUBLE O
A69A          ; Lu #       CYRILLIC CAPITAL LETTER CROSSED O
A722          ; Lu #       LATIN CAPITAL LETTER EGYPTOLOGICAL ALEF
A724          ; Lu #       LATIN CAPITAL LETTER EGYPTOLOGICAL AIN
A726          ; Lu #       LATIN CAPITAL LETTER HENG
A728          ; Lu #       LATIN CAPITAL LETTER TZ
A72A          ; Lu #       LATIN CAPITAL LETTER TRESILLO
A72C          ; Lu #       LATIN CAPITAL LETTER CUATRILLO
A72E          ; Lu #       LATIN CAPITAL LETTER CUATRILLO WITH COMMA
A732          ; Lu #       LATIN CAPITAL LETTER AA
A734          ; Lu #       LATIN CAPITAL LETTER AO
A736          ; Lu #       LATIN CAPITAL LETTER AU
A738          ; Lu #       LATIN CAPITAL LETTER AV
A73A          ; Lu #       LATIN CAPITAL LETTER AV WITH HORIZONTAL BAR
A73C          ; Lu #       LATIN CAPITAL LETTER AY
A73E          ; Lu #       LATIN CAPITAL LETTER REVERSED C WITH DOT
A740          ; Lu #       LATIN CAPITAL LETTER K WITH STROKE
A742          ; Lu #       LATIN CAPITAL LETTER K WITH DIAGONAL STROKE
A744          ; Lu #       LATIN CAPITAL LETTER K WITH STROKE AND DIAGONAL STROKE
A746          ; Lu #       LATIN CAPITAL LETTER BROKEN L
A748          ; Lu #       LATIN CAPITAL LETTER L WITH HIGH STROKE
A74A          ; Lu #       LATIN CAPITAL LETTER O WITH LONG STROKE OVERLAY
A74C          ; Lu #       LATIN CAPITAL LETTER O WITH LOOP
A74E          ; Lu #       LATIN CAPITAL LETTER OO
A750          ; Lu #       LATIN CAPITAL LETTER P WITH STROKE THROUGH DESCENDER
A752          ; Lu #       LATIN CAPITAL LETTER P WITH FLOURISH
A754          ; Lu #       LATIN CAPITAL LETTER P WITH SQUIRREL TAIL
A756          ; Lu #       LATIN CAPITAL LETTER Q WITH STROKE THROUGH DESCENDER
A758          ; Lu #       LATIN CAPITAL LETTER Q WITH DIAGONAL STROKE
A75A          ; Lu #       LATIN CAPITAL LETTER R ROTUNDA
A75C          ; Lu #       LATIN CAPITAL LETTER RUM ROTUNDA
A75E          ; Lu #       LATIN CAPITAL LETTER V WITH DIAGONAL STROKE
A760          ; Lu #       LATIN CAPITAL LETTER VY
A762          ; Lu #       LATIN CAPITAL LETTER VISIGOTHIC Z
A764          ; Lu #       LATIN CAPITAL LETTER THORN WITH STROKE
A766          ; Lu #       LATIN CAPITAL LETTER THORN WITH STROKE THROUGH DESCENDER
A768          ; Lu #       LATIN CAPITAL LETTER VEND
A76A          ; Lu #       LATIN CAPITAL LETTER ET
A76C          ; Lu #       LATIN CAPITAL LETTER IS
A76E          ; Lu #       LATIN CAPITAL LETTER CON
A779          ; Lu #       LATIN CAPITAL LETTER INSULAR D
A77B          ; Lu #       LATIN CAPITAL LETTER INSULAR F
A77D..A77E    ; Lu #   [2] LATIN CAPITAL LETTER INSULAR G..LATIN CAPITAL LETTER TURNED INSULAR G
A780          ; Lu #       LATIN CAPITAL LETTER TURNED L
A782          ; Lu #       LATIN CAPITAL LETTER INSULAR R
A784          ; Lu #       LATIN CAPITAL LETTER INSULAR S
A786          ; Lu #       LATIN CAPITAL LETTER INSULAR T
A78B          ; Lu #       LATIN CAPITAL LETTER SALTILLO
A78D          ; Lu #       LATIN CAPITAL LETTER TURNED H
A790          ; Lu #       LATIN CAPITAL LETTER N WITH DESCENDER
A792          ; Lu #       LATIN CAPITAL LETTER C WITH BAR
A796          ; Lu #       LATIN CAPITAL LETTER B WITH FLOURISH
A798          ; Lu #       LATIN CAPITAL LETTER F WITH STROKE
A79A          ; Lu #       LATIN CAPITAL LETTER VOLAPUK AE
A79C          ; Lu #       LATIN CAPITAL LETTER VOLAPUK OE
A79E          ; Lu #       LATIN CAPITAL LETTER VOLAPUK UE
A7A0          ; Lu #       LATIN CAPITAL LETTER G WITH OBLIQUE STROKE
A7A2          ; Lu #       LATIN CAPITAL LETTER K WITH OBLIQUE STROKE
A7A4          ; Lu #       LATIN CAPITAL LETTER N WITH OBLIQUE STROKE
A7A6          ; Lu #       LATIN CAPITAL LETTER R WITH OBLIQUE STROKE
A7A8          ; Lu #       LATIN CAPITAL LETTER S WITH OBLIQUE STROKE
A7AA..A7AE    ; Lu #   [5] LATIN CAPITAL LETTER H WITH HOOK..LATIN CAPITAL LETTER SMALL CAPITAL I
A7B0..A7B4    ; Lu #   [5] LATIN CAPITAL LETTER TURNED K..LATIN CAPITAL LETTER BETA
A7B6          ; Lu #       LATIN CAPITAL LETTER OMEGA
A7B8          ; Lu #       LATIN CAPITAL LETTER U WITH STROKE
A7BA          ; Lu #       LATIN CAPITAL LETTER GLOTTAL A
A7BC          ; Lu #       LATIN CAPITAL LETTER GLOTTAL I
A7BE          ; Lu #       LATIN CAPITAL LETTER GLOTTAL U
A7C0          ; Lu #       LATIN CAPITAL LETTER OLD POLISH O
A7C2          ; Lu #       LATIN CAPITAL LETTER ANGLICANA W
A7C4..A7C7    ; Lu #   [4] LATIN CAPITAL LETTER C WITH PALATAL HOOK..LATIN CAPITAL LETTER D WITH SHORT STROKE OVERLAY
A7C9          ; Lu #       LATIN CAPITAL LETTER S WITH SHORT STROKE OVERLAY
A7CB..A7CC    ; Lu #   [2] LATIN CAPITAL LETTER RAMS HORN..LATIN CAPITAL LETTER S WITH DIAGONAL STROKE
A7D0          ; Lu #       LATIN CAPITAL LETTER CLOSED INSULAR G
A7D6          ; Lu #       LATIN CAPITAL LETTER MIDDLE SCOTS S
A7D8          ; Lu #       LATIN CAPITAL LETTER SIGMOID S
A7DA          ; Lu #       LATIN CAPITAL LETTER LAMBDA
A7DC          ; Lu #       LATIN CAPITAL LETTER LAMBDA WITH STROKE
A7F5          ; Lu #       LATIN CAPITAL LETTER REVERSED HALF H
FF21..FF3A    ; Lu #  [26] FULLWIDTH LATIN CAPITAL LETTER A..FULLWIDTH LATIN CAPITAL LETTER Z
10400..10427  ; Lu #  [40] DESERET CAPITAL LETTER LONG I..DESERET CAPITAL LETTER EW
104B0..104D3  ; Lu #  [36] OSAGE CAPITAL LETTER A..OSAGE CAPITAL LETTER ZHA
10570..1057A  ; Lu #  [11] VITHKUQI CAPITAL LETTER A..VITHKUQI CAPITAL LETTER GA
1057C..1058A  ; Lu #  [15] VITHKUQI CAPITAL LETTER HA..VITHKUQI CAPITAL LETTER RE
1058C..10592  ; Lu #   [7] VITHKUQI CAPITAL LETTER SE..VITHKUQI CAPITAL LETTER XE
10594..10595  ; Lu #   [2] VITHKUQI CAPITAL LETTER Y..VITHKUQI CAPITAL LETTER ZE
10C80..10CB2  ; Lu #  [51] OLD HUNGARIAN CAPITAL LETTER A..OLD HUNGARIAN CAPITAL LETTER US
10D50..10D65  ; Lu #  [22] GARAY CAPITAL LETTER A..GARAY CAPITAL LETTER OLD NA
118A0..118BF  ; Lu #  [32] WARANG CITI CAPITAL LETTER NGAA..WARANG CITI CAPITAL LETTER VIYO
16E40..16E5F  ; Lu #  [32] MEDEFAIDRIN CAPITAL LETTER M..MEDEFAIDRIN CAPITAL LETTER Y
1D400..1D419  ; Lu #  [26] MATHEMATICAL BOLD CAPITAL A..MATHEMATICAL BOLD CAPITAL Z
1D434..1D44D  ; Lu #  [26] MATHEMATICAL ITALIC CAPITAL A..MATHEMATICAL ITALIC CAPITAL Z
1D468..1D481  ; Lu #  [26] MATHEMATICAL BOLD ITALIC CAPITAL A..MATHEMATICAL BOLD ITALIC CAPITAL Z
1D49C         ; Lu #       MATHEMATICAL SCRIPT CAPITAL A
1D49E..1D49F  ; Lu #   [2] MATHEMATICAL SCRIPT CAPITAL C..MATHEMATICAL SCRIPT CAPITAL D
1D4A2         ; Lu #       MATHEMATICAL SCRIPT CAPITAL G
1D4A5..1D4A6  ; Lu #   [2] MATHEMATICAL SCRIPT CAPITAL J..MATHEMATICAL SCRIPT CAPITAL K
1D4A9..1D4AC  ; Lu #   [4] MATHEMATICAL SCRIPT CAPITAL N..MATHEMATICAL SCRIPT CAPITAL Q
1D4AE..1D4B5  ; Lu #   [8] MATHEMATICAL SCRIPT CAPITAL S..MATHEMATICAL SCRIPT CAPITAL Z
1D4D0..1D4E9  ; Lu #  [26] MATHEMATICAL BOLD SCRIPT CAPITAL A..MATHEMATICAL BOLD SCRIPT CAPITAL Z
1D504..1D505  ; Lu #   [2] MATHEMATICAL FRAKTUR CAPITAL A..MATHEMATICAL FRAKTUR CAPITAL B
1D507..1D50A  ; Lu #   [4] MATHEMATICAL FRAKTUR CAPITAL D..MATHEMATICAL FRAKTUR CAPITAL G
1D50D..1D514  ; Lu #   [8] MATHEMATICAL FRAKTUR CAPITAL J..MATHEMATICAL FRAKTUR CAPITAL Q
1D516..1D51C  ; Lu #   [7] MATHEMATICAL FRAKTUR CAPITAL S..MATHEMATICAL FRAKTUR CAPITAL Y
1D538..1D539  ; Lu #   [2] MATHEMATICAL DOUBLE-STRUCK CAPITAL A..MATHEMATICAL DOUBLE-STRUCK CAPITAL B
1D53B..1D53E  ; Lu #   [4] MATHEMATICAL DOUBLE-STRUCK CAPITAL D..MATHEMATICAL DOUBLE-STRUCK CAPITAL G
1D540..1D544  ; Lu #   [5] MATHEMATICAL DOUBLE-STRUCK CAPITAL I..MATHEMATICAL DOUBLE-STRUCK CAPITAL M
1D546         ; Lu #       MATHEMATICAL DOUBLE-STRUCK CAPITAL O
1D54A..1D550  ; Lu #   [7] MATHEMATICAL DOUBLE-STRUCK CAPITAL S..MATHEMATICAL DOUBLE-STRUCK CAPITAL Y
1D56C..1D585  ; Lu #  [26] MATHEMATICAL BOLD FRAKTUR CAPITAL A..MATHEMATICAL BOLD FRAKTUR CAPITAL Z
1D5A0..1D5B9  ; Lu #  [26] MATHEMATICAL SANS-SERIF CAPITAL A..MATHEMATICAL SANS-SERIF CAPITAL Z
1D5D4..1D5ED  ; Lu #  [26] MATHEMATICAL SANS-SERIF BOLD CAPITAL A..MATHEMATICAL SANS-SERIF BOLD CAPITAL Z
1D608..1D621  ; Lu #  [26] MATHEMATICAL SANS-SERIF ITALIC CAPITAL A..MATHEMATICAL SANS-SERIF ITALIC CAPITAL Z
1D63C..1D655  ; Lu #  [26] MATHEMATICAL SANS-SERIF BOLD ITALIC CAPITAL A..MATHEMATICAL SANS-SERIF BOLD ITALIC CAPITAL Z
1D670..1D689  ; Lu #  [26] MATHEMATICAL MONOSPACE CAPITAL A..MATHEMATICAL MONOSPACE CAPITAL Z
1D6A8..1D6C0  ; Lu #  [25] MATHEMATICAL BOLD CAPITAL ALPHA..MATHEMATICAL BOLD CAPITAL OMEGA
1D6E2..1D6FA  ; Lu #  [25] MATHEMATICAL ITALIC CAPITAL ALPHA..MATHEMATICAL ITALIC CAPITAL OMEGA
1D71C..1D734  ; Lu #  [25] MATHEMATICAL BOLD ITALIC CAPITAL ALPHA..MATHEMATICAL BOLD ITALIC CAPITAL OMEGA
1D756..1D76E  ; Lu #  [25] MATHEMATICAL SANS-SERIF BOLD CAPITAL ALPHA..MATHEMATICAL SANS-SERIF BOLD CAPITAL OMEGA
1D790..1D7A8  ; Lu #  [25] MATHEMATICAL SANS-SERIF BOLD ITALIC CAPITAL ALPHA..MATHEMATICAL SANS-SERIF BOLD ITALIC CAPITAL OMEGA
1D7CA         ; Lu #       MATHEMATICAL BOLD CAPITAL DIGAMMA
1E900..1E921  ; Lu #  [34] ADLAM CAPITAL LETTER ALIF..ADLAM CAPITAL LETTER SHA

# Total code points: 1858

# ================================================

# General_Category=Lowercase_Letter

0061..007A    ; Ll #  [26] LATIN SMALL LETTER A..LATIN SMALL LETTER Z
00B5          ; Ll #       MICRO SIGN
00DF..00F6    ; Ll #  [24] LATIN SMALL LETTER SHARP S..LATIN SMALL LETTER O WITH DIAERESIS
00F8..00FF    ; Ll #   [8] LATIN SMALL LETTER O WITH STROKE..LATIN SMALL LETTER Y WITH DIAERESIS
0101          ; Ll #       LATIN SMALL LETTER A WITH MACRON
0103          ; Ll #       LATIN SMALL LETTER A WITH BREVE
0105          ; Ll #       LATIN SMALL LETTER A WITH OGONEK
0107          ; Ll #       LATIN SMALL LETTER C WITH ACUTE
0109          ; Ll #       LATIN SMALL LETTER C WITH CIRCUMFLEX
010B          ; Ll #       LATIN SMALL LETTER C WITH DOT ABOVE
010D          ; Ll #       LATIN SMALL LETTER C WITH CARON
010F          ; Ll #       LATIN SMALL LETTER D WITH CARON
0111          ; Ll #       LATIN SMALL LETTER D WITH STROKE
0113          ; Ll #       LATIN SMALL LETTER E WITH MACRON
0115          ; Ll #       LATIN SMALL LETTER E WITH BREVE
0117          ; Ll #       LATIN SMALL LETTER E WITH DOT ABOVE
0119          ; Ll #       LATIN SMALL LETTER E WITH OGONEK
011B          ; Ll #       LATIN SMALL LETTER E WITH CARON
011D          ; Ll #       LATIN SMALL LETTER G WITH CIRCUMFLEX
011F          ; Ll #       LATIN SMALL LETTER G WITH BREVE
0121          ; Ll #       LATIN SMALL LETTER G WITH DOT ABOVE
0123          ; Ll #       LATIN SMALL LETTER G WITH CEDILLA
0125          ; Ll #       LATIN SMALL LETTER H WITH CIRCUMFLEX
0127          ; Ll #       LATIN SMALL LETTER H WITH STROKE
0129          ; Ll #       LATIN SMALL LETTER I WITH TILDE
012B          ; Ll #       LATIN SMALL LETTER I WITH MACRON
012D          ; Ll #       LATIN SMALL LETTER I WITH BREVE
012F          ; Ll #       LATIN SMALL LETTER I WITH OGONEK
0131          ; Ll #       LATIN SMALL LETTER DOTLESS I
0133          ; Ll #       LATIN SMALL LIGATURE IJ
0135          ; Ll #       LATIN SMALL LETTER J WITH CIRCUMFLEX
0137..0138    ; Ll #   [2] LATIN SMALL LETTER K WITH CEDILLA..LATIN SMALL LETTER KRA
013A          ; Ll #       LATIN SMALL LETTER L WITH ACUTE
013C          ; Ll #       LATIN SMALL LETTER L WITH CEDILLA
013E          ; Ll #       LATIN SMALL LETTER L WITH CARON
0140          ; Ll #       LATIN SMALL LETTER L WITH MIDDLE DOT
0142          ; Ll #       LATIN SMALL LETTER L WITH STROKE
0144          ; Ll #       LATIN SMALL LETTER N WITH ACUTE
0146          ; Ll #       LATIN SMALL LETTER N WITH CEDILLA
0148..0149    ; Ll #   [2] LATIN SMALL LETTER N WITH CARON..LATIN SMALL LETTER N PRECEDED BY APOSTROPHE
014B          ; Ll #       LATIN SMALL LETTER ENG
014D          ; Ll #       LATIN SMALL LETTER O WITH MACRON
014F          ; Ll #       LATIN SMALL LETTER O WITH BREVE
0151          ; Ll #       LATIN SMALL LETTER O WITH DOUBLE ACUTE
0153          ; Ll #       LATIN SMALL LIGATURE OE
0155          ; Ll #       LATIN SMALL LETTER R WITH ACUTE
0157          ; Ll #       LATIN SMALL LETTER R WITH CEDILLA
0159          ; Ll #       LATIN SMALL LETTER R WITH CARON
015B          ; Ll #       LATIN SMALL LETTER S WITH ACUTE
015D          ; Ll #       LATIN SMALL LETTER S WITH CIRCUMFLEX
015F          ; Ll #       LATIN SMALL LETTER S WITH CEDILLA
0161          ; Ll #       LATIN SMALL LETTER S WITH CARON
0163          ; Ll #       LATIN SMALL LETTER T WITH CEDILLA
0165          ; Ll #       LATIN SMALL LETTER T WITH CARON
0167          ; Ll #       LATIN SMALL LETTER T WITH STROKE
0169          ; Ll #       LATIN SMALL LETTER U WITH TILDE
016B          ; Ll #       LATIN SMALL LETTER U WITH MACRON
016D          ; Ll #       LATIN SMALL LETTER U WITH BREVE
016F          ; Ll #       LATIN SMALL LETTER U WITH RING ABOVE
0171          ; Ll #       LATIN SMALL LETTER U WITH DOUBLE ACUTE
0173          ; Ll #       LATIN SMALL LETTER U WITH OGONEK
0175          ; Ll #       LATIN SMALL LETTER W WITH CIRCUMFLEX
0177          ; Ll #       LATIN SMALL LETTER Y WITH CIRCUMFLEX
017A          ; Ll #       LATIN SMALL LETTER Z WITH ACUTE
017C          ; Ll #       LATIN SMALL LETTER Z WITH DOT ABOVE
017E..0180    ; Ll #   [3] LATIN SMALL LETTER Z WITH CARON..LATIN SMALL LETTER B WITH STROKE
0183          ; Ll #       LATIN SMALL LETTER B WITH TOPBAR
0185          ; Ll #       LATIN SMALL LETTER TONE SIX
0188          ; Ll #       LATIN SMALL LETTER C WITH HOOK
018C..018D    ; Ll #   [2] LATIN SMALL LETTER D WITH TOPBAR..LATIN SMALL LETTER TURNED DELTA
0192          ; Ll #       LATIN SMALL LETTER F WITH HOOK
0195          ; Ll #       LATIN SMALL LETTER HV
0199..019B    ; Ll #   [3] LATIN SMALL LETTER K WITH HOOK..LATIN SMALL LETTER LAMBDA WITH STROKE
019E          ; Ll #       LATIN SMALL LETTER N WITH LONG RIGHT LEG
01A1          ; Ll #       LATIN SMALL LETTER O WITH HORN
01A3          ; Ll #       LATIN SMALL LETTER OI
01A5          ; Ll #       LATIN SMALL LETTER P WITH HOOK
01A8          ; Ll #       LATIN SMALL LETTER TONE TWO
01AA..01AB    ; Ll #   [2] LATIN LETTER REVERSED ESH LOOP..LATIN SMALL LETTER T WITH PALATAL HOOK
01AD          ; Ll #       LATIN SMALL LETTER T WITH HOOK
01B0          ; Ll #       LATIN SMALL LETTER U WITH HORN
01B4          ; Ll #       LATIN SMALL LETTER Y WITH HOOK
01B6          ; Ll #       LATIN SMALL LETTER Z WITH STROKE
01B9..01BA    ; Ll #   [2] LATIN SMALL LETTER EZH REVERSED..LATIN SMALL LETTER EZH WITH TAIL
01BD..01BF    ; Ll #   [3] LATIN SMALL LETTER TONE FIVE..LATIN LETTER WYNN
01C6          ; Ll #       LATIN SMALL LETTER DZ WITH CARON
01C9          ; Ll #       LATIN SMALL LETTER LJ
01CC          ; Ll #       LATIN SMALL LETTER NJ
01CE          ; Ll #       LATIN SMALL LETTER A WITH CARON
01D0          ; Ll #       LATIN SMALL LETTER I WITH CARON
01D2          ; Ll #       LATIN SMALL LETTER O WITH CARON
01D4          ; Ll #       LATIN SMALL LETTER U WITH CARON
01D6          ; Ll #       LATIN SMALL LETTER U WITH DIAERESIS AND MACRON
01D8          ; Ll #       LATIN SMALL LETTER U WITH DIAERESIS AND ACUTE
01DA          ; Ll #       LATIN SMALL LETTER U WITH DIAERESIS AND CARON
01DC..01DD    ; Ll #   [2] LATIN SMALL LETTER U WITH DIAERESIS AND GRAVE..LATIN SMALL LETTER TURNED E
01DF          ; Ll #       LATIN SMALL LETTER A WITH DIAERESIS AND MACRON
01E1          ; Ll #       LATIN SMALL LETTER A WITH DOT ABOVE AND MACRON
01E3          ; Ll #       LATIN SMALL LETTER AE WITH MACRON
01E5          ; Ll #       LATIN SMALL LETTER G WITH STROKE
01E7          ; Ll #       LATIN SMALL LETTER G WITH CARON
01E9          ; Ll #       LATIN SMALL LETTER K WITH CARON
01EB          ; Ll #       LATIN SMALL LETTER O WITH OGONEK
01ED          ; Ll #       LATIN SMALL LETTER O WITH OGONEK AND MACRON
01EF..01F0    ; Ll #   [2] LATIN SMALL LETTER EZH WITH CARON..LATIN SMALL LETTER J WITH CARON
01F3          ; Ll #       LATIN SMALL LETTER DZ
01F5          ; Ll #       LATIN SMALL LETTER G WITH ACUTE
01F9          ; Ll #       LATIN SMALL LETTER N WITH GRAVE
01FB          ; Ll #       LATIN SMALL LETTER A WITH RING ABOVE AND ACUTE
01FD          ; Ll #       LATIN SMALL LETTER AE WITH ACUTE
01FF          ; Ll #       LATIN SMALL LETTER O WITH STROKE AND ACUTE
0201          ; Ll #       LATIN SMALL LETTER A WITH DOUBLE GRAVE
0203          ; Ll #       LATIN SMALL LETTER A WITH INVERTED BREVE
0205          ; Ll #       LATIN SMALL LETTER E WITH DOUBLE GRAVE
0207          ; Ll #       LATIN SMALL LETTER E WITH INVERTED BREVE
0209          ; Ll #       LATIN SMALL LETTER I WITH DOUBLE GRAVE
020B          ; Ll #       LATIN SMALL LETTER I WITH INVERTED BREVE
020D          ; Ll #       LATIN SMALL LETTER O WITH DOUBLE GRAVE
020F          ; Ll #       LATIN SMALL LETTER O WITH INVERTED BREVE
0211          ; Ll #       LATIN SMALL LETTER R WITH DOUBLE GRAVE
0213          ; Ll #       LATIN SMALL LETTER R WITH INVERTED BREVE
0215          ; Ll #       LATIN SMALL LETTER U WITH DOUBLE GRAVE
0217          ; Ll #       LATIN SMALL LETTER U WITH INVERTED BREVE
0219          ; Ll #       LATIN SMALL LETTER S WITH COMMA BELOW
021B          ; Ll #       LATIN SMALL LETTER T WITH COMMA BELOW
021D          ; Ll #       LATIN SMALL LETTER YOGH
021F          ; Ll #       LATIN SMALL LETTER H WITH CARON
0221          ; Ll #       LATIN SMALL LETTER D WITH CURL
0223          ; Ll #       LATIN SMALL LETTER OU
0225          ; Ll #       LATIN SMALL LETTER Z WITH HOOK
0227          ; Ll #       LATIN SMALL LETTER A WITH DOT ABOVE
0229          ; Ll #       LATIN SMALL LETTER E WITH CEDILLA
022B          ; Ll #       LATIN SMALL LETTER O WITH DIAERESIS AND MACRON
022D          ; Ll #       LATIN SMALL LETTER O WITH TILDE AND MACRON
022F          ; Ll #       LATIN SMALL LETTER O WITH DOT ABOVE
0231          ; Ll #       LATIN SMALL LETTER O WITH DOT ABOVE AND MACRON
0233..0239    ; Ll #   [7] LATIN SMALL LETTER Y WITH MACRON..LATIN SMALL LETTER QP DIGRAPH
023C          ; Ll #       LATIN SMALL LETTER C WITH STROKE
023F..0240    ; Ll #   [2] LATIN SMALL LETTER S WITH SWASH TAIL..LATIN SMALL LETTER Z WITH SWASH TAIL
0242          ; Ll #       LATIN SMALL LETTER GLOTTAL STOP
0247          ; Ll #       LATIN SMALL LETTER E WITH STROKE
0249          ; Ll #       LATIN SMALL LETTER J WITH STROKE
024B          ; Ll #       LATIN SMALL LETTER Q WITH HOOK TAIL
024D          ; Ll #       LATIN SMALL LETTER R WITH STROKE
024F..0293    ; Ll #  [69] LATIN SMALL LETTER Y WITH STROKE..LATIN SMALL LETTER EZH WITH CURL
0295..02AF    ; Ll #  [27] LATIN LETTER PHARYNGEAL VOICED FRICATIVE..LATIN SMALL LETTER TURNED H WITH FISHHOOK AND TAIL
0371          ; Ll #       GREEK SMALL LETTER HETA
0373          ; Ll #       GREEK SMALL LETTER ARCHAIC SAMPI
0377          ; Ll #       GREEK SMALL LETTER PAMPHYLIAN DIGAMMA
037B..037D    ; Ll #   [3] GREEK SMALL REVERSED LUNATE SIGMA SYMBOL..GREEK SMALL REVERSED DOTTED LUNATE SIGMA SYMBOL
0390          ; Ll #       GREEK SMALL LETTER IOTA WITH DIALYTIKA AND TONOS
03AC..03CE    ; Ll #  [35] GREEK SMALL LETTER ALPHA WITH TONOS..GREEK SMALL LETTER OMEGA WITH TONOS
03D0..03D1    ; Ll #   [2] GREEK BETA SYMBOL..GREEK THETA SYMBOL
03D5..03D7    ; Ll #   [3] GREEK PHI SYMBOL..GREEK KAI SYMBOL
03D9          ; Ll #       GREEK SMALL LETTER ARCHAIC KOPPA
03DB          ; Ll #       GREEK SMALL LETTER STIGMA
03DD          ; Ll #       GREEK SMALL LETTER DIGAMMA
03DF          ; Ll #       GREEK SMALL LETTER KOPPA
03E1          ; Ll #       GREEK SMALL LETTER SAMPI
03E3          ; Ll #       COPTIC SMALL LETTER SHEI
03E5          ; Ll #       COPTIC SMALL LETTER FEI
03E7          ; Ll #       COPTIC SMALL LETTER KHEI
03E9          ; Ll #       COPTIC SMALL LETTER HORI
03EB          ; Ll #       COPTIC SMALL LETTER GANGIA
03ED          ; Ll #       COPTIC SMALL LETTER SHIMA
03EF..03F3    ; Ll #   [5] COPTIC SMALL LETTER DEI..GREEK LETTER YOT
03F5          ; Ll #       GREEK LUNATE EPSILON SYMBOL
03F8          ; Ll #       GREEK SMALL LETTER SHO
03FB..03FC    ; Ll #   [2] GREEK SMALL LETTER SAN..GREEK RHO WITH STROKE SYMBOL
0430..045F    ; Ll #  [48] CYRILLIC SMALL LETTER A..CYRILLIC SMALL LETTER DZHE
0461          ; Ll #       CYRILLIC SMALL LETTER OMEGA
0463          ; Ll #       CYRILLIC SMALL LETTER YAT
0465          ; Ll #       CYRILLIC SMALL LETTER IOTIFIED E
0467          ; Ll #       CYRILLIC SMALL LETTER LITTLE YUS
0469          ; Ll #       CYRILLIC SMALL LETTER IOTIFIED LITTLE YUS
046B          ; Ll #       CYRILLIC SMALL LETTER BIG YUS
046D          ; Ll #       CYRILLIC SMALL LETTER IOTIFIED BIG YUS
046F          ; Ll #       CYRILLIC SMALL LETTER KSI
0471          ; Ll #       CYRILLIC SMALL LETTER PSI
0473          ; Ll #       CYRILLIC SMALL LETTER FITA
0475          ; Ll #       CYRILLIC SMALL LETTER IZHITSA
0477          ; Ll #       CYRILLIC SMALL LETTER IZHITSA WITH DOUBLE GRAVE ACCENT
0479          ; Ll #       CYRILLIC SMALL LETTER UK
047B          ; Ll #       CYRILLIC SMALL LETTER ROUND OMEGA
047D          ; Ll #       CYRILLIC SMALL LETTER OMEGA WITH TITLO
047F          ; Ll #       CYRILLIC SMALL LETTER OT
0481          ; Ll #       CYRILLIC SMALL LETTER KOPPA
048B          ; Ll #       CYRILLIC SMALL LETTER SHORT I WITH TAIL
048D          ; Ll #       CYRILLIC SMALL LETTER SEMISOFT SIGN
048F          ; Ll #       CYRILLIC SMALL LETTER ER WITH TICK
0491          ; Ll #       CYRILLIC SMALL LETTER GHE WITH UPTURN
0493          ; Ll #       CYRILLIC SMALL LETTER GHE WITH STROKE
0495          ; Ll #       CYRILLIC SMALL LETTER GHE WITH MIDDLE HOOK
0497          ; Ll #       CYRILLIC SMALL LETTER ZHE WITH DESCENDER
0499          ; Ll #       CYRILLIC SMALL LETTER ZE WITH DESCENDER
049B          ; Ll #       CYRILLIC SMALL LETTER KA WITH DESCENDER
049D          ; Ll #       CYRILLIC SMALL LETTER KA WITH VERTICAL STROKE
049F          ; Ll #       CYRILLIC SMALL LETTER KA WITH STROKE
04A1          ; Ll #       CYRILLIC SMALL LETTER BASHKIR KA
04A3          ; Ll #       CYRILLIC SMALL LETTER EN WITH DESCENDER
04A5          ; Ll #       CYRILLIC SMALL LIGATURE EN GHE
04A7          ; Ll #       CYRILLIC SMALL LETTER PE WITH MIDDLE HOOK
04A9          ; Ll #       CYRILLIC SMALL LETTER ABKHASIAN HA
04AB          ; Ll #       CYRILLIC SMALL LETTER ES WITH DESCENDER
04AD          ; Ll #       CYRILLIC SMALL LETTER TE WITH DESCENDER
04AF          ; Ll #       CYRILLIC SMALL LETTER STRAIGHT U
04B1          ; Ll #       CYRILLIC SMALL LETTER STRAIGHT U WITH STROKE
04B3          ; Ll #       CYRILLIC SMALL LETTER HA WITH DESCENDER
04B5          ; Ll #       CYRILLIC SMALL LIGATURE TE TSE
04B7          ; Ll #       CYRILLIC SMALL LETTER CHE WITH DESCENDER
04B9          ; Ll #       CYRILLIC SMALL LETTER CHE WITH VERTICAL STROKE
04BB          ; Ll #       CYRILLIC SMALL LETTER SHHA
04BD          ; Ll #       CYRILLIC SMALL LETTER ABKHASIAN CHE
04BF          ; Ll #       CYRILLIC SMALL LETTER ABKHASIAN CHE WITH DESCENDER
04C2          ; Ll #       CYRILLIC SMALL LETTER ZHE WITH BREVE
04C4          ; Ll #       CYRILLIC SMALL LETTER KA WITH HOOK
04C6          ; Ll #       CYRILLIC SMALL LETTER EL WITH TAIL
04C8          ; Ll #       CYRILLIC SMALL LETTER EN WITH HOOK
04CA          ; Ll #       CYRILLIC SMALL LETTER EN WITH TAIL
04CC          ; Ll #       CYRILLIC SMALL LETTER KHAKASSIAN CHE
04CE..04CF    ; Ll #   [2] CYRILLIC SMALL LETTER EM WITH TAIL..CYRILLIC SMALL LETTER PALOCHKA
04D1          ; Ll #       CYRILLIC SMALL LETTER A WITH BREVE
04D3          ; Ll #       CYRILLIC SMALL LETTER A WITH DIAERESIS
04D5          ; Ll #       CYRILLIC SMALL LIGATURE A IE
04D7          ; Ll #       CYRILLIC SMALL LETTER IE WITH BREVE
04D9          ; Ll #       CYRILLIC SMALL LETTER SCHWA
04DB          ; Ll #       CYRILLIC SMALL LETTER SCHWA WITH DIAERESIS
04DD          ; Ll #       CYRILLIC SMALL LETTER ZHE WITH DIAERESIS
04DF          ; Ll #       CYRILLIC SMALL LETTER ZE WITH DIAERESIS
04E1          ; Ll #       CYRILLIC SMALL LETTER ABKHASIAN DZE
04E3          ; Ll #       CYRILLIC SMALL LETTER I WITH MACRON
04E5          ; Ll #       CYRILLIC SMALL LETTER I WITH DIAERESIS
04E7          ; Ll #       CYRILLIC SMALL LETTER O WITH DIAERESIS
04E9          ; Ll #       CYRILLIC SMALL LETTER BARRED O
04EB          ; Ll #       CYRILLIC SMALL LETTER BARRED O WITH DIAERESIS
04ED          ; Ll #       CYRILLIC SMALL LETTER E WITH DIAERESIS
04EF          ; Ll #       CYRILLIC SMALL LETTER U WITH MACRON
04F1          ; Ll #       CYRILLIC SMALL LETTER U WITH DIAERESIS
04F3          ; Ll #       CYRILLIC SMALL LETTER U WITH DOUBLE ACUTE
04F5          ; Ll #       CYRILLIC SMALL LETTER CHE WITH DIAERESIS
04F7          ; Ll #       CYRILLIC SMALL LETTER GHE WITH DESCENDER
04F9          ; Ll #       CYRILLIC SMALL LETTER YERU WITH DIAERESIS
04FB          ; Ll #       CYRILLIC SMALL LETTER GHE WITH STROKE AND HOOK
04FD          ; Ll #       CYRILLIC SMALL LETTER HA WITH HOOK
04FF          ; Ll #       CYRILLIC SMALL LETTER HA WITH STROKE
0501          ; Ll #       CYRILLIC SMALL LETTER KOMI DE
0503          ; Ll #       CYRILLIC SMALL LETTER KOMI DJE
0505          ; Ll #       CYRILLIC SMALL LETTER KOMI ZJE
0507          ; Ll #       CYRILLIC SMALL LETTER KOMI DZJE
0509          ; Ll #       CYRILLIC SMALL LETTER KOMI LJE
050B          ; Ll #       CYRILLIC SMALL LETTER KOMI NJE
050D          ; Ll #       CYRILLIC SMALL LETTER KOMI SJE
050F          ; Ll #       CYRILLIC SMALL LETTER KOMI TJE
0511          ; Ll #       CYRILLIC SMALL LETTER REVERSED ZE
0513          ; Ll #       CYRILLIC SMALL LETTER EL WITH HOOK
0515          ; Ll #       CYRILLIC SMALL LETTER LHA
0517          ; Ll #       CYRILLIC SMALL LETTER RHA
0519          ; Ll #       CYRILLIC SMALL LETTER YAE
051B          ; Ll #       CYRILLIC SMALL LETTER QA
051D          ; Ll #       CYRILLIC SMALL LETTER WE
051F          ; Ll #       CYRILLIC SMALL LETTER ALEUT KA
0521          ; Ll #       CYRILLIC SMALL LETTER EL WITH MIDDLE HOOK
0523          ; Ll #       CYRILLIC SMALL LETTER EN WITH MIDDLE HOOK
0525          ; Ll #       CYRILLIC SMALL LETTER PE WITH DESCENDER
0527          ; Ll #       CYRILLIC SMALL LETTER SHHA WITH DESCENDER
0529          ; Ll #       CYRILLIC SMALL LETTER EN WITH LEFT HOOK
052B          ; Ll #       CYRILLIC SMALL LETTER DZZHE
052D          ; Ll #       CYRILLIC SMALL LETTER DCHE
052F          ; Ll #       CYRILLIC SMALL LETTER EL WITH DESCENDER
0560..0588    ; Ll #  [41] ARMENIAN SMALL LETTER TURNED AYB..ARMENIAN SMALL LETTER YI WITH STROKE
10D0..10FA    ; Ll #  [43] GEORGIAN LETTER AN..GEORGIAN LETTER AIN
10FD..10FF    ; Ll #   [3] GEORGIAN LETTER AEN..GEORGIAN LETTER LABIAL SIGN
13F8..13FD    ; Ll #   [6] CHEROKEE SMALL LETTER YE..CHEROKEE SMALL LETTER MV
1C80..1C88    ; Ll #   [9] CYRILLIC SMALL LETTER ROUNDED VE..CYRILLIC SMALL LETTER UNBLENDED UK
1C8A          ; Ll #       CYRILLIC SMALL LETTER TJE
1D00..1D2B    ; Ll #  [44] LATIN LETTER SMALL CAPITAL A..CYRILLIC LETTER SMALL CAPITAL EL
1D6B..1D77    ; Ll #  [13] LATIN SMALL LETTER UE..LATIN SMALL LETTER TURNED G
1D79..1D9A    ; Ll #  [34] LATIN SMALL LETTER INSULAR G..LATIN SMALL LETTER EZH WITH RETROFLEX HOOK
1E01          ; Ll #       LATIN SMALL LETTER A WITH RING BELOW
1E03          ; Ll #       LATIN SMALL LETTER B WITH DOT ABOVE
1E05          ; Ll #       LATIN SMALL LETTER B WITH DOT BELOW
1E07          ; Ll #       LATIN SMALL LETTER B WITH LINE BELOW
1E09          ; Ll #       LATIN SMALL LETTER C WITH CEDILLA AND ACUTE
1E0B          ; Ll #       LATIN SMALL LETTER D WITH DOT ABOVE
1E0D          ; Ll #       LATIN SMALL LETTER D WITH DOT BELOW
1E0F          ; Ll #       LATIN SMALL LETTER D WITH LINE BELOW
1E11          ; Ll #       LATIN SMALL LETTER D WITH CEDILLA
1E13          ; Ll #       LATIN SMALL LETTER D WITH CIRCUMFLEX BELOW
1E15          ; Ll #       LATIN SMALL LETTER E WITH MACRON AND GRAVE
1E17          ; Ll #       LATIN SMALL LETTER E WITH MACRON AND ACUTE
1E19          ; Ll #       LATIN SMALL LETTER E WITH CIRCUMFLEX BELOW
1E1B          ; Ll #       LATIN SMALL LETTER E WITH TILDE BELOW
1E1D          ; Ll #       LATIN SMALL LETTER E WITH CEDILLA AND BREVE
1E1F          ; Ll #       LATIN SMALL LETTER F WITH DOT ABOVE
1E21          ; Ll #       LATIN SMALL LETTER G WITH MACRON
1E23          ; Ll #       LATIN SMALL LETTER H WITH DOT ABOVE
1E25          ; Ll #       LATIN SMALL LETTER H WITH DOT BELOW
1E27          ; Ll #       LATIN SMALL LETTER H WITH DIAERESIS
1E29          ; Ll #       LATIN SMALL LETTER H WITH CEDILLA
1E2B          ; Ll #       LATIN SMALL LETTER H WITH BREVE BELOW
1E2D          ; Ll #       LATIN SMALL LETTER I WITH TILDE BELOW
1E2F          ; Ll #       LATIN SMALL LETTER I WITH DIAERESIS AND ACUTE
1E31          ; Ll #       LATIN SMALL LETTER K WITH ACUTE
1E33          ; Ll #       LATIN SMALL LETTER K WITH DOT BELOW
1E35          ; Ll #       LATIN SMALL LETTER K WITH LINE BELOW
1E37          ; Ll #       LATIN SMALL LETTER L WITH DOT BELOW
1E39          ; Ll #       LATIN SMALL LETTER L WITH DOT BELOW AND MACRON
1E3B          ; Ll #       LATIN SMALL LETTER L WITH LINE BELOW
1E3D          ; Ll #       LATIN SMALL LETTER L WITH CIRCUMFLEX BELOW
1E3F          ; Ll #       LATIN SMALL LETTER M WITH ACUTE
1E41          ; Ll #       LATIN SMALL LETTER M WITH DOT ABOVE
1E43          ; Ll #       LATIN SMALL LETTER M WITH DOT BELOW
1E45          ; Ll #       LATIN SMALL LETTER N WITH DOT ABOVE
1E47          ; Ll #       LATIN SMALL LETTER N WITH DOT BELOW
1E49          ; Ll #       LATIN SMALL LETTER N WITH LINE BELOW
1E4B          ; Ll #       LATIN SMALL LETTER N WITH CIRCUMFLEX BELOW
1E4D          ; Ll #       LATIN SMALL LETTER O WITH TILDE AND ACUTE
1E4F          ; Ll #       LATIN SMALL LETTER O WITH TILDE AND DIAERESIS
1E51          ; Ll #       LATIN SMALL LETTER O WITH MACRON AND GRAVE
1E53          ; Ll #       LATIN SMALL LETTER O WITH MACRON AND ACUTE
1E55          ; Ll #       LATIN SMALL LETTER P WITH ACUTE
1E57          ; Ll #       LATIN SMALL LETTER P WITH DOT ABOVE
1E59          ; Ll #       LATIN SMALL LETTER R WITH DOT ABOVE
1E5B          ; Ll #       LATIN SMALL LETTER R WITH DOT BELOW
1E5D          ; Ll #       LATIN SMALL LETTER R WITH DOT BELOW AND MACRON
1E5F          ; Ll #       LATIN SMALL LETTER R WITH LINE BELOW
1E61          ; Ll #       LATIN SMALL LETTER S WITH DOT ABOVE
1E63          ; Ll #       LATIN SMALL LETTER S WITH DOT BELOW
1E65          ; Ll #       LATIN SMALL LETTER S WITH ACUTE AND DOT ABOVE
1E67          ; Ll #       LATIN SMALL LETTER S WITH CARON AND DOT ABOVE
1E69          ; Ll #       LATIN SMALL LETTER S WITH DOT BELOW AND DOT ABOVE
1E6B          ; Ll #       LATIN SMALL LETTER T WITH DOT ABOVE
1E6D          ; Ll #       LATIN SMALL LETTER T WITH DOT BELOW
1E6F          ; Ll #       LATIN SMALL LETTER T WITH LINE BELOW
1E71          ; Ll #       LATIN SMALL LETTER T WITH CIRCUMFLEX BELOW
1E73          ; Ll #       LATIN SMALL LETTER U WITH DIAERESIS BELOW
1E75          ; Ll #       LATIN SMALL LETTER U WITH TILDE BELOW
1E77          ; Ll #       LATIN SMALL LETTER U WITH CIRCUMFLEX BELOW
1E79          ; Ll #       LATIN SMALL LETTER U WITH TILDE AND ACUTE
1E7B          ; Ll #       LATIN SMALL LETTER U WITH MACRON AND DIAERESIS
1E7D          ; Ll #       LATIN SMALL LETTER V WITH TILDE
1E7F          ; Ll #       LATIN SMALL LETTER V WITH DOT BELOW
1E81          ; Ll #       LATIN SMALL LETTER W WITH GRAVE
1E83          ; Ll #       LATIN SMALL LETTER W WITH ACUTE
1E85          ; Ll #       LATIN SMALL LETTER W WITH DIAERESIS
1E87          ; Ll #       LATIN SMALL LETTER W WITH DOT ABOVE
1E89          ; Ll #       LATIN SMALL LETTER W WITH DOT BELOW
1E8B          ; Ll #       LATIN SMALL LETTER X WITH DOT ABOVE
1E8D          ; Ll #       LATIN SMALL LETTER X WITH DIAERESIS
1E8F          ; Ll #       LATIN SMALL LETTER Y WITH DOT ABOVE
1E91          ; Ll #       LATIN SMALL LETTER Z WITH CIRCUMFLEX
1E93          ; Ll #       LATIN SMALL LETTER Z WITH DOT BELOW
1E95..1E9D    ; Ll #   [9] LATIN SMALL LETTER Z WITH LINE BELOW..LATIN SMALL LETTER LONG S WITH HIGH STROKE
1E9F          ; Ll #       LATIN SMALL LETTER DELTA
1EA1          ; Ll #       LATIN SMALL LETTER A WITH DOT BELOW
1EA3          ; Ll #       LATIN SMALL LETTER A WITH HOOK ABOVE
1EA5          ; Ll #       LATIN SMALL LETTER A WITH CIRCUMFLEX AND ACUTE
1EA7          ; Ll #       LATIN SMALL LETTER A WITH CIRCUMFLEX AND GRAVE
1EA9          ; Ll #       LATIN SMALL LETTER A WITH CIRCUMFLEX AND HOOK ABOVE
1EAB          ; Ll #       LATIN SMALL LETTER A WITH CIRCUMFLEX AND TILDE
1EAD          ; Ll #       LATIN SMALL LETTER A WITH CIRCUMFLEX AND DOT BELOW
1EAF          ; Ll #       LATIN SMALL LETTER A WITH BREVE AND ACUTE
1EB1          ; Ll #       LATIN SMALL LETTER A WITH BREVE AND GRAVE
1EB3          ; Ll #       LATIN SMALL LETTER A WITH BREVE AND HOOK ABOVE
1EB5          ; Ll #       LATIN SMALL LETTER A WITH BREVE AND TILDE
1EB7          ; Ll #       LATIN SMALL LETTER A WITH BREVE AND DOT BELOW
1EB9          ; Ll #       LATIN SMALL LETTER E WITH DOT BELOW
1EBB          ; Ll #       LATIN SMALL LETTER E WITH HOOK ABOVE
1EBD          ; Ll #       LATIN SMALL LETTER E WITH TILDE
1EBF          ; Ll #       LATIN SMALL LETTER E WITH CIRCUMFLEX AND ACUTE
1EC1          ; Ll #       LATIN SMALL LETTER E WITH CIRCUMFLEX AND GRAVE
1EC3          ; Ll #       LATIN SMALL LETTER E WITH CIRCUMFLEX AND HOOK ABOVE
1EC5          ; Ll #       LATIN SMALL LETTER E WITH CIRCUMFLEX AND TILDE
1EC7          ; Ll #       LATIN SMALL LETTER E WITH CIRCUMFLEX AND DOT BELOW
1EC9          ; Ll #       LATIN SMALL LETTER I WITH HOOK ABOVE
1ECB          ; Ll #       LATIN SMALL LETTER I WITH DOT BELOW
1ECD          ; Ll #       LATIN SMALL LETTER O WITH DOT BELOW
1ECF          ; Ll #       LATIN SMALL LETTER O WITH HOOK ABOVE
1ED1          ; Ll #       LATIN SMALL LETTER O WITH CIRCUMFLEX AND ACUTE
1ED3          ; Ll #       LATIN SMALL LETTER O WITH CIRCUMFLEX AND GRAVE
1ED5          ; Ll #       LATIN SMALL LETTER O WITH CIRCUMFLEX AND HOOK ABOVE
1ED7          ; Ll #       LATIN SMALL LETTER O WITH CIRCUMFLEX AND TILDE
1ED9          ; Ll #       LATIN SMALL LETTER O WITH CIRCUMFLEX AND DOT BELOW
1EDB          ; Ll #       LATIN SMALL LETTER O WITH HORN AND ACUTE
1EDD          ; Ll #       LATIN SMALL LETTER O WITH HORN AND GRAVE
1EDF          ; Ll #       LATIN SMALL LETTER O WITH HORN AND HOOK ABOVE
1EE1          ; Ll #       LATIN SMALL LETTER O WITH HORN AND TILDE
1EE3          ; Ll #       LATIN SMALL LETTER O WITH HORN AND DOT BELOW
1EE5          ; Ll #       LATIN SMALL LETTER U WITH DOT BELOW
1EE7          ; Ll #       LATIN SMALL LETTER U WITH HOOK ABOVE
1EE9          ; Ll #       LATIN SMALL LETTER U WITH HORN AND ACUTE
1EEB          ; Ll #       LATIN SMALL LETTER U WITH HORN AND GRAVE
1EED          ; Ll #       LATIN SMALL LETTER U WITH HORN AND HOOK ABOVE
1EEF          ; Ll #       LATIN SMALL LETTER U WITH HORN AND TILDE
1EF1          ; Ll #       LATIN SMALL LETTER U WITH HORN AND DOT BELOW
1EF3          ; Ll #       LATIN SMALL LETTER Y WITH GRAVE
1EF5          ; Ll #       LATIN SMALL LETTER Y WITH DOT BELOW
1EF7          ; Ll #       LATIN SMALL LETTER Y WITH HOOK ABOVE
1EF9          ; Ll #       LATIN SMALL LETTER Y WITH TILDE
1EFB          ; Ll #       LATIN SMALL LETTER MIDDLE-WELSH LL
1EFD          ; Ll #       LATIN SMALL LETTER MIDDLE-WELSH V
1EFF..1F07    ; Ll #   [9] LATIN SMALL LETTER Y WITH LOOP..GREEK SMALL LETTER ALPHA WITH DASIA AND PERISPOMENI
1F10..1F15    ; Ll #   [6] GREEK SMALL LETTER EPSILON WITH PSILI..GREEK SMALL LETTER EPSILON WITH DASIA AND OXIA
1F20..1F27    ; Ll #   [8] GREEK SMALL LETTER ETA WITH PSILI..GREEK SMALL LETTER ETA WITH DASIA AND PERISPOMENI
1F30..1F37    ; Ll #   [8] GREEK SMALL LETTER IOTA WITH PSILI..GREEK SMALL LETTER IOTA WITH DASIA AND PERISPOMENI
1F40..1F45    ; Ll #   [6] GREEK SMALL LETTER OMICRON WITH PSILI..GREEK SMALL LETTER OMICRON WITH DASIA AND OXIA
1F50..1F57    ; Ll #   [8] GREEK SMALL LETTER UPSILON WITH PSILI..GREEK SMALL LETTER UPSILON WITH DASIA AND PERISPOMENI
1F60..1F67    ; Ll #   [8] GREEK SMALL LETTER OMEGA WITH PSILI..GREEK SMALL LETTER OMEGA WITH DASIA AND PERISPOMENI
1F70..1F7D    ; Ll #  [14] GREEK SMALL LETTER ALPHA WITH VARIA..GREEK SMALL LETTER OMEGA WITH OXIA
1F80..1F87    ; Ll #   [8] GREEK SMALL LETTER ALPHA WITH PSILI AND YPOGEGRAMMENI..GREEK SMALL LETTER ALPHA WITH DASIA AND PERISPOMENI AND YPOGEGRAMMENI
1F90..1F97    ; Ll #   [8] GREEK SMALL LETTER ETA WITH PSILI AND YPOGEGRAMMENI..GREEK SMALL LETTER ETA WITH DASIA AND PERISPOMENI AND YPOGEGRAMMENI
1FA0..1FA7    ; Ll #   [8] GREEK SMALL LETTER OMEGA WITH PSILI AND YPOGEGRAMMENI..GREEK SMALL LETTER OMEGA WITH DASIA AND PERISPOMENI AND YPOGEGRAMMENI
1FB0..1FB4    ; Ll #   [5] GREEK SMALL LETTER ALPHA WITH VRACHY..GREEK SMALL LETTER ALPHA WITH OXIA AND YPOGEGRAMMENI
1FB6..1FB7    ; Ll #   [2] GREEK SMALL LETTER ALPHA WITH PERISPOMENI..GREEK SMALL LETTER ALPHA WITH PERISPOMENI AND YPOGEGRAMMENI
1FBE          ; Ll #       GREEK PROSGEGRAMMENI
1FC2..1FC4    ; Ll #   [3] GREEK SMALL LETTER ETA WITH VARIA AND YPOGEGRAMMENI..GREEK SMALL LETTER ETA WITH OXIA AND YPOGEGRAMMENI
1FC6..1FC7    ; Ll #   [2] GREEK SMALL LETTER ETA WITH PERISPOMENI..GREEK SMALL LETTER ETA WITH PERISPOMENI AND YPOGEGRAMMENI
1FD0..1FD3    ; Ll #   [4] GREEK SMALL LETTER IOTA WITH VRACHY..GREEK SMALL LETTER IOTA WITH DIALYTIKA AND OXIA
1FD6..1FD7    ; Ll #   [2] GREEK SMALL LETTER IOTA WITH PERISPOMENI..GREEK SMALL LETTER IOTA WITH DIALYTIKA AND PERISPOMENI
1FE0..1FE7    ; Ll #   [8] GREEK SMALL LETTER UPSILON WITH VRACHY..GREEK SMALL LETTER UPSILON WITH DIALYTIKA AND PERISPOMENI
1FF2..1FF4    ; Ll #   [3] GREEK SMALL LETTER OMEGA WITH VARIA AND YPOGEGRAMMENI..GREEK SMALL LETTER OMEGA WITH OXIA AND YPOGEGRAMMENI
1FF6..1FF7    ; Ll #   [2] GREEK SMALL LETTER OMEGA WITH PERISPOMENI..GREEK SMALL LETTER OMEGA WITH PERISPOMENI AND YPOGEGRAMMENI
210A          ; Ll #       SCRIPT SMALL G
210E..210F    ; Ll #   [2] PLANCK CONSTANT..PLANCK CONSTANT OVER TWO PI
2113          ; Ll #       SCRIPT SMALL L
212F          ; Ll #       SCRIPT SMALL E
2134          ; Ll #       SCRIPT SMALL O
2139          ; Ll #       INFORMATION SOURCE
213C..213D    ; Ll #   [2] DOUBLE-STRUCK SMALL PI..DOUBLE-STRUCK SMALL GAMMA
2146..2149    ; Ll #   [4] DOUBLE-STRUCK ITALIC SMALL D..DOUBLE-STRUCK ITALIC SMALL J
214E          ; Ll #       TURNED SMALL F
2184          ; Ll #       LATIN SMALL LETTER REVERSED C
2C30..2C5F    ; Ll #  [48] GLAGOLITIC SMALL LETTER AZU..GLAGOLITIC SMALL LETTER CAUDATE CHRIVI
2C61          ; Ll #       LATIN SMALL LETTER L WITH DOUBLE BAR
2C65..2C66    ; Ll #   [2] LATIN SMALL LETTER A WITH STROKE..LATIN SMALL LETTER T WITH DIAGONAL STROKE
2C68          ; Ll #       LATIN SMALL LETTER H WITH DESCENDER
2C6A          ; Ll #       LATIN SMALL LETTER K WITH DESCENDER
2C6C          ; Ll #       LATIN SMALL LETTER Z WITH DESCENDER
2C71          ; Ll #       LATIN SMALL LETTER V WITH RIGHT HOOK
2C73..2C74    ; Ll #   [2] LATIN SMALL LETTER W WITH HOOK..LATIN SMALL LETTER V WITH CURL
2C76..2C7B    ; Ll #   [6] LATIN SMALL LETTER HALF H..LATIN LETTER SMALL CAPITAL TURNED E
2C81          ; Ll #       COPTIC SMALL LETTER ALFA
2C83          ; Ll #       COPTIC SMALL LETTER VIDA
2C85          ; Ll #       COPTIC SMALL LETTER GAMMA
2C87          ; Ll #       COPTIC SMALL LETTER DALDA
2C89          ; Ll #       COPTIC SMALL LETTER EIE
2C8B          ; Ll #       COPTIC SMALL LETTER SOU
2C8D          ; Ll #       COPTIC SMALL LETTER ZATA
2C8F          ; Ll #       COPTIC SMALL LETTER HATE
2C91          ; Ll #       COPTIC SMALL LETTER THETHE
2C93          ; Ll #       COPTIC SMALL LETTER IAUDA
2C95          ; Ll #       COPTIC SMALL LETTER KAPA
2C97          ; Ll #       COPTIC SMALL LETTER LAULA
2C99          ; Ll #       COPTIC SMALL LETTER MI
2C9B          ; Ll #       COPTIC SMALL LETTER NI
2C9D          ; Ll #       COPTIC SMALL LETTER KSI
2C9F          ; Ll #       COPTIC SMALL LETTER O
2CA1          ; Ll #       COPTIC SMALL LETTER PI
2CA3          ; Ll #       COPTIC SMALL LETTER RO
2CA5          ; Ll #       COPTIC SMALL LETTER SIMA
2CA7          ; Ll #       COPTIC SMALL LETTER TAU
2CA9          ; Ll #       COPTIC SMALL LETTER UA
2CAB          ; Ll #       COPTIC SMALL LETTER FI
2CAD          ; Ll #       COPTIC SMALL LETTER KHI
2CAF          ; Ll #       COPTIC SMALL LETTER PSI
2CB1          ; Ll #       COPTIC SMALL LETTER OOU
2CB3          ; Ll #       COPTIC SMALL LETTER DIALECT-P ALEF
2CB5          ; Ll #       COPTIC SMALL LETTER OLD COPTIC AIN
2CB7          ; Ll #       COPTIC SMALL LETTER CRYPTOGRAMMIC EIE
2CB9          ; Ll #       COPTIC SMALL LETTER DIALECT-P KAPA
2CBB          ; Ll #       COPTIC SMALL LETTER DIALECT-P NI
2CBD          ; Ll #       COPTIC SMALL LETTER CRYPTOGRAMMIC NI
2CBF          ; Ll #       COPTIC SMALL LETTER OLD COPTIC OOU
2CC1          ; Ll #       COPTIC SMALL LETTER SAMPI
2CC3          ; Ll #       COPTIC SMALL LETTER CROSSED SHEI
2CC5          ; Ll #       COPTIC SMALL LETTER OLD COPTIC SHEI
2CC7          ; Ll #       COPTIC SMALL LETTER OLD COPTIC ESH
2CC9          ; Ll #       COPTIC SMALL LETTER AKHMIMIC KHEI
2CCB          ; Ll #       COPTIC SMALL LETTER DIALECT-P HORI
2CCD          ; Ll #       COPTIC SMALL LETTER OLD COPTIC HORI
2CCF          ; Ll #       COPTIC SMALL LETTER OLD COPTIC HA
2CD1          ; Ll #       COPTIC SMALL LETTER L-SHAPED HA
2CD3          ; Ll #       COPTIC SMALL LETTER OLD COPTIC HEI
2CD5          ; Ll #       COPTIC SMALL LETTER OLD COPTIC HAT
2CD7          ; Ll #       COPTIC SMALL LETTER OLD COPTIC GANGIA
2CD9          ; Ll #       COPTIC SMALL LETTER OLD COPTIC DJA
2CDB          ; Ll #       COPTIC SMALL LETTER OLD COPTIC SHIMA
2CDD          ; Ll #       COPTIC SMALL LETTER OLD NUBIAN SHIMA
2CDF          ; Ll #       COPTIC SMALL LETTER OLD NUBIAN NGI
2CE1          ; Ll #       COPTIC SMALL LETTER OLD NUBIAN NYI
2CE3..2CE4    ; Ll #   [2] COPTIC SMALL LETTER OLD NUBIAN WAU..COPTIC SYMBOL KAI
2CEC          ; Ll #       COPTIC SMALL LETTER CRYPTOGRAMMIC SHEI
2CEE          ; Ll #       COPTIC SMALL LETTER CRYPTOGRAMMIC GANGIA
2CF3          ; Ll #       COPTIC SMALL LETTER BOHAIRIC KHEI
2D00..2D25    ; Ll #  [38] GEORGIAN SMALL LETTER AN..GEORGIAN SMALL LETTER HOE
2D27          ; Ll #       GEORGIAN SMALL LETTER YN
2D2D          ; Ll #       GEORGIAN SMALL LETTER AEN
A641          ; Ll #       CYRILLIC SMALL LETTER ZEMLYA
A643          ; Ll #       CYRILLIC SMALL LETTER DZELO
A645          ; Ll #       CYRILLIC SMALL LETTER REVERSED DZE
A647          ; Ll #       CYRILLIC SMALL LETTER IOTA
A649          ; Ll #       CYRILLIC SMALL LETTER DJERV
A64B          ; Ll #       CYRILLIC SMALL LETTER MONOGRAPH UK
A64D          ; Ll #       CYRILLIC SMALL LETTER BROAD OMEGA
A64F          ; Ll #       CYRILLIC SMALL LETTER NEUTRAL YER
A651          ; Ll #       CYRILLIC SMALL LETTER YERU WITH BACK YER
A653          ; Ll #       CYRILLIC SMALL LETTER IOTIFIED YAT
A655          ; Ll #       CYRILLIC SMALL LETTER REVERSED YU
A657          ; Ll #       CYRILLIC SMALL LETTER IOTIFIED A
A659          ; Ll #       CYRILLIC SMALL LETTER CLOSED LITTLE YUS
A65B          ; Ll #       CYRILLIC SMALL LETTER BLENDED YUS
A65D          ; Ll #       CYRILLIC SMALL LETTER IOTIFIED CLOSED LITTLE YUS
A65F          ; Ll #       CYRILLIC SMALL LETTER YN
A661          ; Ll #       CYRILLIC SMALL LETTER REVERSED TSE
A663          ; Ll #       CYRILLIC SMALL LETTER SOFT DE
A665          ; Ll #       CYRILLIC SMALL LETTER SOFT EL
A667          ; Ll #       CYRILLIC SMALL LETTER SOFT EM
A669          ; Ll #       CYRILLIC SMALL LETTER MONOCULAR O
A66B          ; Ll #       CYRILLIC SMALL LETTER BINOCULAR O
A66D          ; Ll #       CYRILLIC SMALL LETTER DOUBLE MONOCULAR O
A681          ; Ll #       CYRILLIC SMALL LETTER DWE
A683          ; Ll #       CYRILLIC SMALL LETTER DZWE
A685          ; Ll #       CYRILLIC SMALL LETTER ZHWE
A687          ; Ll #       CYRILLIC SMALL LETTER CCHE
A689          ; Ll #       CYRILLIC SMALL LETTER DZZE
A68B          ; Ll #       CYRILLIC SMALL LETTER TE WITH MIDDLE HOOK
A68D          ; Ll #       CYRILLIC SMALL LETTER TWE
A68F          ; Ll #       CYRILLIC SMALL LETTER TSWE
A691          ; Ll #       CYRILLIC SMALL LETTER TSSE
A693          ; Ll #       CYRILLIC SMALL LETTER TCHE
A695          ; Ll #       CYRILLIC SMALL LETTER HWE
A697          ; Ll #       CYRILLIC SMALL LETTER SHWE
A699          ; Ll #       CYRILLIC SMALL LETTER DOUBLE O
A69B          ; Ll #       CYRILLIC SMALL LETTER CROSSED O
A723          ; Ll #       LATIN SMALL LETTER EGYPTOLOGICAL ALEF
A725          ; Ll #       LATIN SMALL LETTER EGYPTOLOGICAL AIN
A727          ; Ll #       LATIN SMALL LETTER HENG
A729          ; Ll #       LATIN SMALL LETTER TZ
A72B          ; Ll #       LATIN SMALL LETTER TRESILLO
A72D          ; Ll #       LATIN SMALL LETTER CUATRILLO
A72F..A731    ; Ll #   [3] LATIN SMALL LETTER CUATRILLO WITH COMMA..LATIN LETTER SMALL CAPITAL S
A733          ; Ll #       LATIN SMALL LETTER AA
A735          ; Ll #       LATIN SMALL LETTER AO
A737          ; Ll #       LATIN SMALL LETTER AU
A739          ; Ll #       LATIN SMALL LETTER AV
A73B          ; Ll #       LATIN SMALL LETTER AV WITH HORIZONTAL BAR
A73D          ; Ll #       LATIN SMALL LETTER AY
A73F          ; Ll #       LATIN SMALL LETTER REVERSED C WITH DOT
A741          ; Ll #       LATIN SMALL LETTER K WITH STROKE
A743          ; Ll #       LATIN SMALL LETTER K WITH DIAGONAL STROKE
A745          ; Ll #       LATIN SMALL LETTER K WITH STROKE AND DIAGONAL STROKE
A747          ; Ll #       LATIN SMALL LETTER BROKEN L
A749          ; Ll #       LATIN SMALL LETTER L WITH HIGH STROKE
A74B          ; Ll #       LATIN SMALL LETTER O WITH LONG STROKE OVERLAY
A74D          ; Ll #       LATIN SMALL LETTER O WITH LOOP
A74F          ; Ll #       LATIN SMALL LETTER OO
A751          ; Ll #       LATIN SMALL LETTER P WITH STROKE THROUGH DESCENDER
A753          ; Ll #       LATIN SMALL LETTER P WITH FLOURISH
A755          ; Ll #       LATIN SMALL LETTER P WITH SQUIRREL TAIL
A757          ; Ll #       LATIN SMALL LETTER Q WITH STROKE THROUGH DESCENDER
A759          ; Ll #       LATIN SMALL LETTER Q WITH DIAGONAL STROKE
A75B          ; Ll #       LATIN SMALL LETTER R ROTUNDA
A75D          ; Ll #       LATIN SMALL LETTER RUM ROTUNDA
A75F          ; Ll #       LATIN SMALL LETTER V WITH DIAGONAL STROKE
A761          ; Ll #       LATIN SMALL LETTER VY
A763          ; Ll #       LATIN SMALL LETTER VISIGOTHIC Z
A765          ; Ll #       LATIN SMALL LETTER THORN WITH STROKE
A767          ; Ll #       LATIN SMALL LETTER THORN WITH STROKE THROUGH DESCENDER
A769          ; Ll #       LATIN SMALL LETTER VEND
A76B          ; Ll #       LATIN SMALL LETTER ET
A76D          ; Ll #       LATIN SMALL LETTER IS
A76F          ; Ll #       LATIN SMALL LETTER CON
A771..A778    ; Ll #   [8] LATIN SMALL LETTER DUM..LATIN SMALL LETTER UM
A77A          ; Ll #       LATIN SMALL LETTER INSULAR D
A77C          ; Ll #       LATIN SMALL LETTER INSULAR F
A77F          ; Ll #       LATIN SMALL LETTER TURNED INSULAR G
A781          ; Ll #       LATIN SMALL LETTER TURNED L
A783          ; Ll #       LATIN SMALL LETTER INSULAR R
A785          ; Ll #       LATIN SMALL LETTER INSULAR S
A787          ; Ll #       LATIN SMALL LETTER INSULAR T
A78C          ; Ll #       LATIN SMALL LETTER SALTILLO
A78E          ; Ll #       LATIN SMALL LETTER L WITH RETROFLEX HOOK AND BELT
A791          ; Ll #       LATIN SMALL LETTER N WITH DESCENDER
A793..A795    ; Ll #   [3] LATIN SMALL LETTER C WITH BAR..LATIN SMALL LETTER H WITH PALATAL HOOK
A797          ; Ll #       LATIN SMALL LETTER B WITH FLOURISH
A799          ; Ll #       LATIN SMALL LETTER F WITH STROKE
A79B          ; Ll #       LATIN SMALL LETTER VOLAPUK AE
A79D          ; Ll #       LATIN SMALL LETTER VOLAPUK OE
A79F          ; Ll #       LATIN SMALL LETTER VOLAPUK UE
A7A1          ; Ll #       LATIN SMALL LETTER G WITH OBLIQUE STROKE
A7A3          ; Ll #       LATIN SMALL LETTER K WITH OBLIQUE STROKE
A7A5          ; Ll #       LATIN SMALL LETTER N WITH OBLIQUE STROKE
A7A7          ; Ll #       LATIN SMALL LETTER R WITH OBLIQUE STROKE
A7A9          ; Ll #       LATIN SMALL LETTER S WITH OBLIQUE STROKE
A7AF          ; Ll #       LATIN LETTER SMALL CAPITAL Q
A7B5          ; Ll #       LATIN SMALL LETTER BETA
A7B7          ; Ll #       LATIN SMALL LETTER OMEGA
A7B9          ; Ll #       LATIN SMALL LETTER U WITH STROKE
A7BB          ; Ll #       LATIN SMALL LETTER GLOTTAL A
A7BD          ; Ll #       LATIN SMALL LETTER GLOTTAL I
A7BF          ; Ll #       LATIN SMALL LETTER GLOTTAL U
A7C1          ; Ll #       LATIN SMALL LETTER OLD POLISH O
A7C3          ; Ll #       LATIN SMALL LETTER ANGLICANA W
A7C8          ; Ll #       LATIN SMALL LETTER D WITH SHORT STROKE OVERLAY
A7CA          ; Ll #       LATIN SMALL LETTER S WITH SHORT STROKE OVERLAY
A7CD          ; Ll #       LATIN SMALL LETTER S WITH DIAGONAL STROKE
A7D1          ; Ll #       LATIN SMALL LETTER CLOSED INSULAR G
A7D3          ; Ll #       LATIN SMALL LETTER DOUBLE THORN
A7D5          ; Ll #       LATIN SMALL LETTER DOUBLE WYNN
A7D7          ; Ll #       LATIN SMALL LETTER MIDDLE SCOTS S
A7D9          ; Ll #       LATIN SMALL LETTER SIGMOID S
A7DB          ; Ll #       LATIN SMALL LETTER LAMBDA
A7F6          ; Ll #       LATIN SMALL LETTER REVERSED HALF H
A7FA          ; Ll #       LATIN LETTER SMALL CAPITAL TURNED M
AB30..AB5A    ; Ll #  [43] LATIN SMALL LETTER BARRED ALPHA..LATIN SMALL LETTER Y WITH SHORT RIGHT LEG
AB60..AB68    ; Ll #   [9] LATIN SMALL LETTER SAKHA YAT..LATIN SMALL LETTER TURNED R WITH MIDDLE TILDE
AB70..ABBF    ; Ll #  [80] CHEROKEE SMALL LETTER A..CHEROKEE SMALL LETTER YA
FB00..FB06    ; Ll #   [7] LATIN SMALL LIGATURE FF..LATIN SMALL LIGATURE ST
FB13..FB17    ; Ll #   [5] ARMENIAN SMALL LIGATURE MEN NOW..ARMENIAN SMALL LIGATURE MEN XEH
FF41..FF5A    ; Ll #  [26] FULLWIDTH LATIN SMALL LETTER A..FULLWIDTH LATIN SMALL LETTER Z
10428..1044F  ; Ll #  [40] DESERET SMALL LETTER LONG I..DESERET SMALL LETTER EW
104D8..104FB  ; Ll #  [36] OSAGE SMALL LETTER A..OSAGE SMALL LETTER ZHA
10597..105A1  ; Ll #  [11] VITHKUQI SMALL LETTER A..VITHKUQI SMALL LETTER GA
105A3..105B1  ; Ll #  [15] VITHKUQI SMALL LETTER HA..VITHKUQI SMALL LETTER RE
105B3..105B9  ; Ll #   [7] VITHKUQI SMALL LETTER SE..VITHKUQI SMALL LETTER XE
105BB..105BC  ; Ll #   [2] VITHKUQI SMALL LETTER Y..VITHKUQI SMALL LETTER ZE
10CC0..10CF2  ; Ll #  [51] OLD HUNGARIAN SMALL LETTER A..OLD HUNGARIAN SMALL LETTER US
10D70..10D85  ; Ll #  [22] GARAY SMALL LETTER A..GARAY SMALL LETTER OLD NA
118C0..118DF  ; Ll #  [32] WARANG CITI SMALL LETTER NGAA..WARANG CITI SMALL LETTER VIYO
16E60..16E7F  ; Ll #  [32] MEDEFAIDRIN SMALL LETTER M..MEDEFAIDRIN SMALL LETTER Y
1D41A..1D433  ; Ll #  [26] MATHEMATICAL BOLD SMALL A..MATHEMATICAL BOLD SMALL Z
1D44E..1D454  ; Ll #   [7] MATHEMATICAL ITALIC SMALL A..MATHEMATICAL ITALIC SMALL G
1D456..1D467  ; Ll #  [18] MATHEMATICAL ITALIC SMALL I..MATHEMATICAL ITALIC SMALL Z
1D482..1D49B  ; Ll #  [26] MATHEMATICAL BOLD ITALIC SMALL A..MATHEMATICAL BOLD ITALIC SMALL Z
1D4B6..1D4B9  ; Ll #   [4] MATHEMATICAL SCRIPT SMALL A..MATHEMATICAL SCRIPT SMALL D
1D4BB         ; Ll #       MATHEMATICAL SCRIPT SMALL F
1D4BD..1D4C3  ; Ll #   [7] MATHEMATICAL SCRIPT SMALL H..MATHEMATICAL SCRIPT SMALL N
1D4C5..1D4CF  ; Ll #  [11] MATHEMATICAL SCRIPT SMALL P..MATHEMATICAL SCRIPT SMALL Z
1D4EA..1D503  ; Ll #  [26] MATHEMATICAL BOLD SCRIPT SMALL A..MATHEMATICAL BOLD SCRIPT SMALL Z
1D51E..1D537  ; Ll #  [26] MATHEMATICAL FRAKTUR SMALL A..MATHEMATICAL FRAKTUR SMALL Z
1D552..1D56B  ; Ll #  [26] MATHEMATICAL DOUBLE-STRUCK SMALL A..MATHEMATICAL DOUBLE-STRUCK SMALL Z
1D586..1D59F  ; Ll #  [26] MATHEMATICAL BOLD FRAKTUR SMALL A..MATHEMATICAL BOLD FRAKTUR SMALL Z
1D5BA..1D5D3  ; Ll #  [26] MATHEMATICAL SANS-SERIF SMALL A..MATHEMATICAL SANS-SERIF SMALL Z
1D5EE..1D607  ; Ll #  [26] MATHEMATICAL SANS-SERIF BOLD SMALL A..MATHEMATICAL SANS-SERIF BOLD SMALL Z
1D622..1D63B  ; Ll #  [26] MATHEMATICAL SANS-SERIF ITALIC SMALL A..MATHEMATICAL SANS-SERIF ITALIC SMALL Z
1D656..1D66F  ; Ll #  [26] MATHEMATICAL SANS-SERIF BOLD ITALIC SMALL A..MATHEMATICAL SANS-SERIF BOLD ITALIC SMALL Z
1D68A..1D6A5  ; Ll #  [28] MATHEMATICAL MONOSPACE SMALL A..MATHEMATICAL ITALIC SMALL DOTLESS J
1D6C2..1D6DA  ; Ll #  [25] MATHEMATICAL BOLD SMALL ALPHA..MATHEMATICAL BOLD SMALL OMEGA
1D6DC..1D6E1  ; Ll #   [6] MATHEMATICAL BOLD EPSILON SYMBOL..MATHEMATICAL BOLD PI SYMBOL
1D6FC..1D714  ; Ll #  [25] MATHEMATICAL ITALIC SMALL ALPHA..MATHEMATICAL ITALIC SMALL OMEGA
1D716..1D71B  ; Ll #   [6] MATHEMATICAL ITALIC EPSILON SYMBOL..MATHEMATICAL ITALIC PI SYMBOL
1D736..1D74E  ; Ll #  [25] MATHEMATICAL BOLD ITALIC SMALL ALPHA..MATHEMATICAL BOLD ITALIC SMALL OMEGA
1D750..1D755  ; Ll #   [6] MATHEMATICAL BOLD ITALIC EPSILON SYMBOL..MATHEMATICAL BOLD ITALIC PI SYMBOL
1D770..1D788  ; Ll #  [25] MATHEMATICAL SANS-SERIF BOLD SMALL ALPHA..MATHEMATICAL SANS-SERIF BOLD SMALL OMEGA
1D78A..1D78F  ; Ll #   [6] MATHEMATICAL SANS-SERIF BOLD EPSILON SYMBOL..MATHEMATICAL SANS-SERIF BOLD PI SYMBOL
1D7AA..1D7C2  ; Ll #  [25] MATHEMATICAL SANS-SERIF BOLD ITALIC SMALL ALPHA..MATHEMATICAL SANS-SERIF BOLD ITALIC SMALL OMEGA
1D7C4..1D7C9  ; Ll #   [6] MATHEMATICAL SANS-SERIF BOLD ITALIC EPSILON SYMBOL..MATHEMATICAL SANS-SERIF BOLD ITALIC PI SYMBOL
1D7CB         ; Ll #       MATHEMATICAL BOLD SMALL DIGAMMA
1DF00..1DF09  ; Ll #  [10] LATIN SMALL LETTER FENG DIGRAPH WITH TRILL..LATIN SMALL LETTER T WITH HOOK AND RETROFLEX HOOK
1DF0B..1DF1E  ; Ll #  [20] LATIN SMALL LETTER ESH WITH DOUBLE BAR..LATIN SMALL LETTER S WITH CURL
1DF25..1DF2A  ; Ll #   [6] LATIN SMALL LETTER D WITH MID-HEIGHT LEFT HOOK..LATIN SMALL LETTER T WITH MID-HEIGHT LEFT HOOK
1E922..1E943  ; Ll #  [34] ADLAM SMALL LETTER ALIF..ADLAM SMALL LETTER SHA

# Total code points: 2258

# ================================================

# General_Category=Titlecase_Letter

01C5          ; Lt #       LATIN CAPITAL LETTER D WITH SMALL LETTER Z WITH CARON
01C8          ; Lt #       LATIN CAPITAL LETTER L WITH SMALL LETTER J
01CB          ; Lt #       LATIN CAPITAL LETTER N WITH SMALL LETTER J
01F2          ; Lt #       LATIN CAPITAL LETTER D WITH SMALL LETTER Z
1F88..1F8F    ; Lt #   [8] GREEK CAPITAL LETTER ALPHA WITH PSILI AND PROSGEGRAMMENI..GREEK CAPITAL LETTER ALPHA WITH DASIA AND PERISPOMENI AND PROSGEGRAMMENI
1F98..1F9F    ; Lt #   [8] GREEK CAPITAL LETTER ETA WITH PSILI AND PROSGEGRAMMENI..GREEK CAPITAL LETTER ETA WITH DASIA AND PERISPOMENI AND PROSGEGRAMMENI
1FA8..1FAF    ; Lt #   [8] GREEK CAPITAL LETTER OMEGA WITH PSILI AND PROSGEGRAMMENI..GREEK CAPITAL LETTER OMEGA WITH DASIA AND PERISPOMENI AND PROSGEGRAMMENI
1FBC          ; Lt #       GREEK CAPITAL LETTER ALPHA WITH PROSGEGRAMMENI
1FCC          ; Lt #       GREEK CAPITAL LETTER ETA WITH PROSGEGRAMMENI
1FFC          ; Lt #       GREEK CAPITAL LETTER OMEGA WITH PROSGEGRAMMENI

# Total code points: 31

# ================================================

# General_Category=Modifier_Letter

02B0..02C1    ; Lm #  [18] MODIFIER LETTER SMALL H..MODIFIER LETTER REVERSED GLOTTAL STOP
02C6..02D1    ; Lm #  [12] MODIFIER LETTER CIRCUMFLEX ACCENT..MODIFIER LETTER HALF TRIANGULAR COLON
02E0..02E4    ; Lm #   [5] MODIFIER LETTER SMALL GAMMA..MODIFIER LETTER SMALL REVERSED GLOTTAL STOP
02EC          ; Lm #       MODIFIER LETTER VOICING
02EE          ; Lm #       MODIFIER LETTER DOUBLE APOSTROPHE
0374          ; Lm #       GREEK NUMERAL SIGN
037A          ; Lm #       GREEK YPOGEGRAMMENI
0559          ; Lm #       ARMENIAN MODIFIER LETTER LEFT HALF RING
0640          ; Lm #       ARABIC TATWEEL
06E5..06E6    ; Lm #   [2] ARABIC SMALL WAW..ARABIC SMALL YEH
07F4..07F5    ; Lm #   [2] NKO HIGH TONE APOSTROPHE..NKO LOW TONE APOSTROPHE
07FA          ; Lm #       NKO LAJANYALAN
081A          ; Lm #       SAMARITAN MODIFIER LETTER EPENTHETIC YUT
0824          ; Lm #       SAMARITAN MODIFIER LETTER SHORT A
0828          ; Lm #       SAMARITAN MODIFIER LETTER I
08C9          ; Lm #       ARABIC SMALL FARSI YEH
0971          ; Lm #       DEVANAGARI SIGN HIGH SPACING DOT
0E46          ; Lm #       THAI CHARACTER MAIYAMOK
0EC6          ; Lm #       LAO KO LA
10FC          ; Lm #       MODIFIER LETTER GEORGIAN NAR
17D7          ; Lm #       KHMER SIGN LEK TOO
1843          ; Lm #       MONGOLIAN LETTER TODO LONG VOWEL SIGN
1AA7          ; Lm #       TAI THAM SIGN MAI YAMOK
1C78..1C7D    ; Lm #   [6] OL CHIKI MU TTUDDAG..OL CHIKI AHAD
1D2C..1D6A    ; Lm #  [63] MODIFIER LETTER CAPITAL A..GREEK SUBSCRIPT SMALL LETTER CHI
1D78          ; Lm #       MODIFIER LETTER CYRILLIC EN
1D9B..1DBF    ; Lm #  [37] MODIFIER LETTER SMALL TURNED ALPHA..MODIFIER LETTER SMALL THETA
2071          ; Lm #       SUPERSCRIPT LATIN SMALL LETTER I
207F          ; Lm #       SUPERSCRIPT LATIN SMALL LETTER N
2090..209C    ; Lm #  [13] LATIN SUBSCRIPT SMALL LETTER A..LATIN SUBSCRIPT SMALL LETTER T
2C7C..2C7D    ; Lm #   [2] LATIN SUBSCRIPT SMALL LETTER J..MODIFIER LETTER CAPITAL V
2D6F          ; Lm #       TIFINAGH MODIFIER LETTER LABIALIZATION MARK
2E2F          ; Lm #       VERTICAL TILDE
3005          ; Lm #       IDEOGRAPHIC ITERATION MARK
3031..3035    ; Lm #   [5] VERTICAL KANA REPEAT MARK..VERTICAL KANA REPEAT MARK LOWER HALF
303B          ; Lm #       VERTICAL IDEOGRAPHIC ITERATION MARK
309D..309E    ; Lm #   [2] HIRAGANA ITERATION MARK..HIRAGANA VOICED ITERATION MARK
30FC..30FE    ; Lm #   [3] KATAKANA-HIRAGANA PROLONGED SOUND MARK..KATAKANA VOICED ITERATION MARK
A015          ; Lm #       YI SYLLABLE WU
A4F8..A4FD    ; Lm #   [6] LISU LETTER TONE MYA TI..LISU LETTER TONE MYA JEU
A60C          ; Lm #       VAI SYLLABLE LENGTHENER
A67F          ; Lm #       CYRILLIC PAYEROK
A69C..A69D    ; Lm #   [2] MODIFIER LETTER CYRILLIC HARD SIGN..MODIFIER LETTER CYRILLIC SOFT SIGN
A717..A71F    ; Lm #   [9] MODIFIER LETTER DOT VERTICAL BAR..MODIFIER LETTER LOW INVERTED EXCLAMATION MARK
A770          ; Lm #       MODIFIER LETTER US
A788          ; Lm #       MODIFIER LETTER LOW CIRCUMFLEX ACCENT
A7F2..A7F4    ; Lm #   [3] MODIFIER LETTER CAPITAL C..MODIFIER LETTER CAPITAL Q
A7F8..A7F9    ; Lm #   [2] MODIFIER LETTER CAPITAL H WITH STROKE..MODIFIER LETTER SMALL LIGATURE OE
A9CF          ; Lm #       JAVANESE PANGRANGKEP
A9E6          ; Lm #       MYANMAR MODIFIER LETTER SHAN REDUPLICATION
AA70          ; Lm #       MYANMAR MODIFIER LETTER KHAMTI REDUPLICATION
AADD          ; Lm #       TAI VIET SYMBOL SAM
AAF3..AAF4    ; Lm #   [2] MEETEI MAYEK SYLLABLE REPETITION MARK..MEETEI MAYEK WORD REPETITION MARK
AB5C..AB5F    ; Lm #   [4] MODIFIER LETTER SMALL HENG..MODIFIER LETTER SMALL U WITH LEFT HOOK
AB69          ; Lm #       MODIFIER LETTER SMALL TURNED W
FF70          ; Lm #       HALFWIDTH KATAKANA-HIRAGANA PROLONGED SOUND MARK
FF9E..FF9F    ; Lm #   [2] HALFWIDTH KATAKANA VOICED SOUND MARK..HALFWIDTH KATAKANA SEMI-VOICED SOUND MARK
10780..10785  ; Lm #   [6] MODIFIER LETTER SMALL CAPITAL AA..MODIFIER LETTER SMALL B WITH HOOK
10787..107B0  ; Lm #  [42] MODIFIER LETTER SMALL DZ DIGRAPH..MODIFIER LETTER SMALL V WITH RIGHT HOOK
107B2..107BA  ; Lm #   [9] MODIFIER LETTER SMALL CAPITAL Y..MODIFIER LETTER SMALL S WITH CURL
10D4E         ; Lm #       GARAY VOWEL LENGTH MARK
10D6F         ; Lm #       GARAY REDUPLICATION MARK
16B40..16B43  ; Lm #   [4] PAHAWH HMONG SIGN VOS SEEV..PAHAWH HMONG SIGN IB YAM
16D40..16D42  ; Lm #   [3] KIRAT RAI SIGN ANUSVARA..KIRAT RAI SIGN VISARGA
16D6B..16D6C  ; Lm #   [2] KIRAT RAI SIGN VIRAMA..KIRAT RAI SIGN SAAT
16F93..16F9F  ; Lm #  [13] MIAO LETTER TONE-2..MIAO LETTER REFORMED TONE-8
16FE0..16FE1  ; Lm #   [2] TANGUT ITERATION MARK..NUSHU ITERATION MARK
16FE3         ; Lm #       OLD CHINESE ITERATION MARK
1AFF0..1AFF3  ; Lm #   [4] KATAKANA LETTER MINNAN TONE-2..KATAKANA LETTER MINNAN TONE-5
1AFF5..1AFFB  ; Lm #   [7] KATAKANA LETTER MINNAN TONE-7..KATAKANA LETTER MINNAN NASALIZED TONE-5
1AFFD..1AFFE  ; Lm #   [2] KATAKANA LETTER MINNAN NASALIZED TONE-7..KATAKANA LETTER MINNAN NASALIZED TONE-8
1E030..1E06D  ; Lm #  [62] MODIFIER LETTER CYRILLIC SMALL A..MODIFIER LETTER CYRILLIC SMALL STRAIGHT U WITH STROKE
1E137..1E13D  ; Lm #   [7] NYIAKENG PUACHUE HMONG SIGN FOR PERSON..NYIAKENG PUACHUE HMONG SYLLABLE LENGTHENER
1E4EB         ; Lm #       NAG MUNDARI SIGN OJOD
1E94B         ; Lm #       ADLAM NASALIZATION MARK

# Total code points: 404

# ================================================

# General_Category=Other_Letter

00AA          ; Lo #       FEMININE ORDINAL INDICATOR
00BA          ; Lo #       MASCULINE ORDINAL INDICATOR
01BB          ; Lo #       LATIN LETTER TWO WITH STROKE
01C0..01C3    ; Lo #   [4] LATIN LETTER DENTAL CLICK..LATIN LETTER RETROFLEX CLICK
0294          ; Lo #       LATIN LETTER GLOTTAL STOP
05D0..05EA    ; Lo #  [27] HEBREW LETTER ALEF..HEBREW LETTER TAV
05EF..05F2    ; Lo #   [4] HEBREW YOD TRIANGLE..HEBREW LIGATURE YIDDISH DOUBLE YOD
0620..063F    ; Lo #  [32] ARABIC LETTER KASHMIRI YEH..ARABIC LETTER FARSI YEH WITH THREE DOTS ABOVE
0641..064A    ; Lo #  [10] ARABIC LETTER FEH..ARABIC LETTER YEH
066E..066F    ; Lo #   [2] ARABIC LETTER DOTLESS BEH..ARABIC LETTER DOTLESS QAF
0671..06D3    ; Lo #  [99] ARABIC LETTER ALEF WASLA..ARABIC LETTER YEH BARREE WITH HAMZA ABOVE
06D5          ; Lo #       ARABIC LETTER AE
06EE..06EF    ; Lo #   [2] ARABIC LETTER DAL WITH INVERTED V..ARABIC LETTER REH WITH INVERTED V
06FA..06FC    ; Lo #   [3] ARABIC LETTER SHEEN WITH DOT BELOW..ARABIC LETTER GHAIN WITH DOT BELOW
06FF          ; Lo #       ARABIC LETTER HEH WITH INVERTED V
0710          ; Lo #       SYRIAC LETTER ALAPH
0712..072F    ; Lo #  [30] SYRIAC LETTER BETH..SYRIAC LETTER PERSIAN DHALATH
074D..07A5    ; Lo #  [89] SYRIAC LETTER SOGDIAN ZHAIN..THAANA LETTER WAAVU
07B1          ; Lo #       THAANA LETTER NAA
07CA..07EA    ; Lo #  [33] NKO LETTER A..NKO LETTER JONA RA
0800..0815    ; Lo #  [22] SAMARITAN LETTER ALAF..SAMARITAN LETTER TAAF
0840..0858    ; Lo #  [25] MANDAIC LETTER HALQA..MANDAIC LETTER AIN
0860..086A    ; Lo #  [11] SYRIAC LETTER MALAYALAM NGA..SYRIAC LETTER MALAYALAM SSA
0870..0887    ; Lo #  [24] ARABIC LETTER ALEF WITH ATTACHED FATHA..ARABIC BASELINE ROUND DOT
0889..088E    ; Lo #   [6] ARABIC LETTER NOON WITH INVERTED SMALL V..ARABIC VERTICAL TAIL
08A0..08C8    ; Lo #  [41] ARABIC LETTER BEH WITH SMALL V BELOW..ARABIC LETTER GRAF
0904..0939    ; Lo #  [54] DEVANAGARI LETTER SHORT A..DEVANAGARI LETTER HA
093D          ; Lo #       DEVANAGARI SIGN AVAGRAHA
0950          ; Lo #       DEVANAGARI OM
0958..0961    ; Lo #  [10] DEVANAGARI LETTER QA..DEVANAGARI LETTER VOCALIC LL
0972..0980    ; Lo #  [15] DEVANAGARI LETTER CANDRA A..BENGALI ANJI
0985..098C    ; Lo #   [8] BENGALI LETTER A..BENGALI LETTER VOCALIC L
098F..0990    ; Lo #   [2] BENGALI LETTER E..BENGALI LETTER AI
0993..09A8    ; Lo #  [22] BENGALI LETTER O..BENGALI LETTER NA
09AA..09B0    ; Lo #   [7] BENGALI LETTER PA..BENGALI LETTER RA
09B2          ; Lo #       BENGALI LETTER LA
09B6..09B9    ; Lo #   [4] BENGALI LETTER SHA..BENGALI LETTER HA
09BD          ; Lo #       BENGALI SIGN AVAGRAHA
09CE          ; Lo #       BENGALI LETTER KHANDA TA
09DC..09DD    ; Lo #   [2] BENGALI LETTER RRA..BENGALI LETTER RHA
09DF..09E1    ; Lo #   [3] BENGALI LETTER YYA..BENGALI LETTER VOCALIC LL
09F0..09F1    ; Lo #   [2] BENGALI LETTER RA WITH MIDDLE DIAGONAL..BENGALI LETTER RA WITH LOWER DIAGONAL
09FC          ; Lo #       BENGALI LETTER VEDIC ANUSVARA
0A05..0A0A    ; Lo #   [6] GURMUKHI LETTER A..GURMUKHI LETTER UU
0A0F..0A10    ; Lo #   [2] GURMUKHI LETTER EE..GURMUKHI LETTER AI
0A13..0A28    ; Lo #  [22] GURMUKHI LETTER OO..GURMUKHI LETTER NA
0A2A..0A30    ; Lo #   [7] GURMUKHI LETTER PA..GURMUKHI LETTER RA
0A32..0A33    ; Lo #   [2] GURMUKHI LETTER LA..GURMUKHI LETTER LLA
0A35..0A36    ; Lo #   [2] GURMUKHI LETTER VA..GURMUKHI LETTER SHA
0A38..0A39    ; Lo #   [2] GURMUKHI LETTER SA..GURMUKHI LETTER HA
0A59..0A5C    ; Lo #   [4] GURMUKHI LETTER KHHA..GURMUKHI LETTER RRA
0A5E          ; Lo #       GURMUKHI LETTER FA
0A72..0A74    ; Lo #   [3] GURMUKHI IRI..GURMUKHI EK ONKAR
0A85..0A8D    ; Lo #   [9] GUJARATI LETTER A..GUJARATI VOWEL CANDRA E
0A8F..0A91    ; Lo #   [3] GUJARATI LETTER E..GUJARATI VOWEL CANDRA O
0A93..0AA8    ; Lo #  [22] GUJARATI LETTER O..GUJARATI LETTER NA
0AAA..0AB0    ; Lo #   [7] GUJARATI LETTER PA..GUJARATI LETTER RA
0AB2..0AB3    ; Lo #   [2] GUJARATI LETTER LA..GUJARATI LETTER LLA
0AB5..0AB9    ; Lo #   [5] GUJARATI LETTER VA..GUJARATI LETTER HA
0ABD          ; Lo #       GUJARATI SIGN AVAGRAHA
0AD0          ; Lo #       GUJARATI OM
0AE0..0AE1    ; Lo #   [2] GUJARATI LETTER VOCALIC RR..GUJARATI LETTER VOCALIC LL
0AF9          ; Lo #       GUJARATI LETTER ZHA
0B05..0B0C    ; Lo #   [8] ORIYA LETTER A..ORIYA LETTER VOCALIC L
0B0F..0B10    ; Lo #   [2] ORIYA LETTER E..ORIYA LETTER AI
0B13..0B28    ; Lo #  [22] ORIYA LETTER O..ORIYA LETTER NA
0B2A..0B30    ; Lo #   [7] ORIYA LETTER PA..ORIYA LETTER RA
0B32..0B33    ; Lo #   [2] ORIYA LETTER LA..ORIYA LETTER LLA
0B35..0B39    ; Lo #   [5] ORIYA LETTER VA..ORIYA LETTER HA
0B3D          ; Lo #       ORIYA SIGN AVAGRAHA
0B5C..0B5D    ; Lo #   [2] ORIYA LETTER RRA..ORIYA LETTER RHA
0B5F..0B61    ; Lo #   [3] ORIYA LETTER YYA..ORIYA LETTER VOCALIC LL
0B71          ; Lo #       ORIYA LETTER WA
0B83          ; Lo #       TAMIL SIGN VISARGA
0B85..0B8A    ; Lo #   [6] TAMIL LETTER A..TAMIL LETTER UU
0B8E..0B90    ; Lo #   [3] TAMIL LETTER E..TAMIL LETTER AI
0B92..0B95    ; Lo #   [4] TAMIL LETTER O..TAMIL LETTER KA
0B99..0B9A    ; Lo #   [2] TAMIL LETTER NGA..TAMIL LETTER CA
0B9C          ; Lo #       TAMIL LETTER JA
0B9E..0B9F    ; Lo #   [2] TAMIL LETTER NYA..TAMIL LETTER TTA
0BA3..0BA4    ; Lo #   [2] TAMIL LETTER NNA..TAMIL LETTER TA
0BA8..0BAA    ; Lo #   [3] TAMIL LETTER NA..TAMIL LETTER PA
0BAE..0BB9    ; Lo #  [12] TAMIL LETTER MA..TAMIL LETTER HA
0BD0          ; Lo #       TAMIL OM
0C05..0C0C    ; Lo #   [8] TELUGU LETTER A..TELUGU LETTER VOCALIC L
0C0E..0C10    ; Lo #   [3] TELUGU LETTER E..TELUGU LETTER AI
0C12..0C28    ; Lo #  [23] TELUGU LETTER O..TELUGU LETTER NA
0C2A..0C39    ; Lo #  [16] TELUGU LETTER PA..TELUGU LETTER HA
0C3D          ; Lo #       TELUGU SIGN AVAGRAHA
0C58..0C5A    ; Lo #   [3] TELUGU LETTER TSA..TELUGU LETTER RRRA
0C5C..0C5D    ; Lo #   [2] TELUGU ARCHAIC SHRII..TELUGU LETTER NAKAARA POLLU
0C60..0C61    ; Lo #   [2] TELUGU LETTER VOCALIC RR..TELUGU LETTER VOCALIC LL
0C80          ; Lo #       KANNADA SIGN SPACING CANDRABINDU
0C85..0C8C    ; Lo #   [8] KANNADA LETTER A..KANNADA LETTER VOCALIC L
0C8E..0C90    ; Lo #   [3] KANNADA LETTER E..KANNADA LETTER AI
0C92..0CA8    ; Lo #  [23] KANNADA LETTER O..KANNADA LETTER NA
0CAA..0CB3    ; Lo #  [10] KANNADA LETTER PA..KANNADA LETTER LLA
0CB5..0CB9    ; Lo #   [5] KANNADA LETTER VA..KANNADA LETTER HA
0CBD          ; Lo #       KANNADA SIGN AVAGRAHA
0CDC..0CDE    ; Lo #   [3] KANNADA ARCHAIC SHRII..KANNADA LETTER FA
0CE0..0CE1    ; Lo #   [2] KANNADA LETTER VOCALIC RR..KANNADA LETTER VOCALIC LL
0CF1..0CF2    ; Lo #   [2] KANNADA SIGN JIHVAMULIYA..KANNADA SIGN UPADHMANIYA
0D04..0D0C    ; Lo #   [9] MALAYALAM LETTER VEDIC ANUSVARA..MALAYALAM LETTER VOCALIC L
0D0E..0D10    ; Lo #   [3] MALAYALAM LETTER E..MALAYALAM LETTER AI
0D12..0D3A    ; Lo #  [41] MALAYALAM LETTER O..MALAYALAM LETTER TTTA
0D3D          ; Lo #       MALAYALAM SIGN AVAGRAHA
0D4E          ; Lo #       MALAYALAM LETTER DOT REPH
0D54..0D56    ; Lo #   [3] MALAYALAM LETTER CHILLU M..MALAYALAM LETTER CHILLU LLL
0D5F..0D61    ; Lo #   [3] MALAYALAM LETTER ARCHAIC II..MALAYALAM LETTER VOCALIC LL
0D7A..0D7F    ; Lo #   [6] MALAYALAM LETTER CHILLU NN..MALAYALAM LETTER CHILLU K
0D85..0D96    ; Lo #  [18] SINHALA LETTER AYANNA..SINHALA LETTER AUYANNA
0D9A..0DB1    ; Lo #  [24] SINHALA LETTER ALPAPRAANA KAYANNA..SINHALA LETTER DANTAJA NAYANNA
0DB3..0DBB    ; Lo #   [9] SINHALA LETTER SANYAKA DAYANNA..SINHALA LETTER RAYANNA
0DBD          ; Lo #       SINHALA LETTER DANTAJA LAYANNA
0DC0..0DC6    ; Lo #   [7] SINHALA LETTER VAYANNA..SINHALA LETTER FAYANNA
0E01..0E30    ; Lo #  [48] THAI CHARACTER KO KAI..THAI CHARACTER SARA A
0E32..0E33    ; Lo #   [2] THAI CHARACTER SARA AA..THAI CHARACTER SARA AM
0E40..0E45    ; Lo #   [6] THAI CHARACTER SARA E..THAI CHARACTER LAKKHANGYAO
0E81..0E82    ; Lo #   [2] LAO LETTER KO..LAO LETTER KHO SUNG
0E84          ; Lo #       LAO LETTER KHO TAM
0E86..0E8A    ; Lo #   [5] LAO LETTER PALI GHA..LAO LETTER SO TAM
0E8C..0EA3    ; Lo #  [24] LAO LETTER PALI JHA..LAO LETTER LO LING
0EA5          ; Lo #       LAO LETTER LO LOOT
0EA7..0EB0    ; Lo #  [10] LAO LETTER WO..LAO VOWEL SIGN A
0EB2..0EB3    ; Lo #   [2] LAO VOWEL SIGN AA..LAO VOWEL SIGN AM
0EBD          ; Lo #       LAO SEMIVOWEL SIGN NYO
0EC0..0EC4    ; Lo #   [5] LAO VOWEL SIGN E..LAO VOWEL SIGN AI
0EDC..0EDF    ; Lo #   [4] LAO HO NO..LAO LETTER KHMU NYO
0F00          ; Lo #       TIBETAN SYLLABLE OM
0F40..0F47    ; Lo #   [8] TIBETAN LETTER KA..TIBETAN LETTER JA
0F49..0F6C    ; Lo #  [36] TIBETAN LETTER NYA..TIBETAN LETTER RRA
0F88..0F8C    ; Lo #   [5] TIBETAN SIGN LCE TSA CAN..TIBETAN SIGN INVERTED MCHU CAN
1000..102A    ; Lo #  [43] MYANMAR LETTER KA..MYANMAR LETTER AU
103F          ; Lo #       MYANMAR LETTER GREAT SA
1050..1055    ; Lo #   [6] MYANMAR LETTER SHA..MYANMAR LETTER VOCALIC LL
105A..105D    ; Lo #   [4] MYANMAR LETTER MON NGA..MYANMAR LETTER MON BBE
1061          ; Lo #       MYANMAR LETTER SGAW KAREN SHA
1065..1066    ; Lo #   [2] MYANMAR LETTER WESTERN PWO KAREN THA..MYANMAR LETTER WESTERN PWO KAREN PWA
106E..1070    ; Lo #   [3] MYANMAR LETTER EASTERN PWO KAREN NNA..MYANMAR LETTER EASTERN PWO KAREN GHWA
1075..1081    ; Lo #  [13] MYANMAR LETTER SHAN KA..MYANMAR LETTER SHAN HA
108E          ; Lo #       MYANMAR LETTER RUMAI PALAUNG FA
1100..1248    ; Lo # [329] HANGUL CHOSEONG KIYEOK..ETHIOPIC SYLLABLE QWA
124A..124D    ; Lo #   [4] ETHIOPIC SYLLABLE QWI..ETHIOPIC SYLLABLE QWE
1250..1256    ; Lo #   [7] ETHIOPIC SYLLABLE QHA..ETHIOPIC SYLLABLE QHO
1258          ; Lo #       ETHIOPIC SYLLABLE QHWA
125A..125D    ; Lo #   [4] ETHIOPIC SYLLABLE QHWI..ETHIOPIC SYLLABLE QHWE
1260..1288    ; Lo #  [41] ETHIOPIC SYLLABLE BA..ETHIOPIC SYLLABLE XWA
128A..128D    ; Lo #   [4] ETHIOPIC SYLLABLE XWI..ETHIOPIC SYLLABLE XWE
1290..12B0    ; Lo #  [33] ETHIOPIC SYLLABLE NA..ETHIOPIC SYLLABLE KWA
12B2..12B5    ; Lo #   [4] ETHIOPIC SYLLABLE KWI..ETHIOPIC SYLLABLE KWE
12B8..12BE    ; Lo #   [7] ETHIOPIC SYLLABLE KXA..ETHIOPIC SYLLABLE KXO
12C0          ; Lo #       ETHIOPIC SYLLABLE KXWA
12C2..12C5    ; Lo #   [4] ETHIOPIC SYLLABLE KXWI..ETHIOPIC SYLLABLE KXWE
12C8..12D6    ; Lo #  [15] ETHIOPIC SYLLABLE WA..ETHIOPIC SYLLABLE PHARYNGEAL O
12D8..1310    ; Lo #  [57] ETHIOPIC SYLLABLE ZA..ETHIOPIC SYLLABLE GWA
1312..1315    ; Lo #   [4] ETHIOPIC SYLLABLE GWI..ETHIOPIC SYLLABLE GWE
1318..135A    ; Lo #  [67] ETHIOPIC SYLLABLE GGA..ETHIOPIC SYLLABLE FYA
1380..138F    ; Lo #  [16] ETHIOPIC SYLLABLE SEBATBEIT MWA..ETHIOPIC SYLLABLE PWE
1401..166C    ; Lo # [620] CANADIAN SYLLABICS E..CANADIAN SYLLABICS CARRIER TTSA
166F..167F    ; Lo #  [17] CANADIAN SYLLABICS QAI..CANADIAN SYLLABICS BLACKFOOT W
1681..169A    ; Lo #  [26] OGHAM LETTER BEITH..OGHAM LETTER PEITH
16A0..16EA    ; Lo #  [75] RUNIC LETTER FEHU FEOH FE F..RUNIC LETTER X
16F1..16F8    ; Lo #   [8] RUNIC LETTER K..RUNIC LETTER FRANKS CASKET AESC
1700..1711    ; Lo #  [18] TAGALOG LETTER A..TAGALOG LETTER HA
171F..1731    ; Lo #  [19] TAGALOG LETTER ARCHAIC RA..HANUNOO LETTER HA
1740..1751    ; Lo #  [18] BUHID LETTER A..BUHID LETTER HA
1760..176C    ; Lo #  [13] TAGBANWA LETTER A..TAGBANWA LETTER YA
176E..1770    ; Lo #   [3] TAGBANWA LETTER LA..TAGBANWA LETTER SA
1780..17B3    ; Lo #  [52] KHMER LETTER KA..KHMER INDEPENDENT VOWEL QAU
17DC          ; Lo #       KHMER SIGN AVAKRAHASANYA
1820..1842    ; Lo #  [35] MONGOLIAN LETTER A..MONGOLIAN LETTER CHI
1844..1878    ; Lo #  [53] MONGOLIAN LETTER TODO E..MONGOLIAN LETTER CHA WITH TWO DOTS
1880..1884    ; Lo #   [5] MONGOLIAN LETTER ALI GALI ANUSVARA ONE..MONGOLIAN LETTER ALI GALI INVERTED UBADAMA
1887..18A8    ; Lo #  [34] MONGOLIAN LETTER ALI GALI A..MONGOLIAN LETTER MANCHU ALI GALI BHA
18AA          ; Lo #       MONGOLIAN LETTER MANCHU ALI GALI LHA
18B0..18F5    ; Lo #  [70] CANADIAN SYLLABICS OY..CANADIAN SYLLABICS CARRIER DENTAL S
1900..191E    ; Lo #  [31] LIMBU VOWEL-CARRIER LETTER..LIMBU LETTER TRA
1950..196D    ; Lo #  [30] TAI LE LETTER KA..TAI LE LETTER AI
1970..1974    ; Lo #   [5] TAI LE LETTER TONE-2..TAI LE LETTER TONE-6
1980..19AB    ; Lo #  [44] NEW TAI LUE LETTER HIGH QA..NEW TAI LUE LETTER LOW SUA
19B0..19C9    ; Lo #  [26] NEW TAI LUE VOWEL SIGN VOWEL SHORTENER..NEW TAI LUE TONE MARK-2
1A00..1A16    ; Lo #  [23] BUGINESE LETTER KA..BUGINESE LETTER HA
1A20..1A54    ; Lo #  [53] TAI THAM LETTER HIGH KA..TAI THAM LETTER GREAT SA
1B05..1B33    ; Lo #  [47] BALINESE LETTER AKARA..BALINESE LETTER HA
1B45..1B4C    ; Lo #   [8] BALINESE LETTER KAF SASAK..BALINESE LETTER ARCHAIC JNYA
1B83..1BA0    ; Lo #  [30] SUNDANESE LETTER A..SUNDANESE LETTER HA
1BAE..1BAF    ; Lo #   [2] SUNDANESE LETTER KHA..SUNDANESE LETTER SYA
1BBA..1BE5    ; Lo #  [44] SUNDANESE AVAGRAHA..BATAK LETTER U
1C00..1C23    ; Lo #  [36] LEPCHA LETTER KA..LEPCHA LETTER A
1C4D..1C4F    ; Lo #   [3] LEPCHA LETTER TTA..LEPCHA LETTER DDA
1C5A..1C77    ; Lo #  [30] OL CHIKI LETTER LA..OL CHIKI LETTER OH
1CE9..1CEC    ; Lo #   [4] VEDIC SIGN ANUSVARA ANTARGOMUKHA..VEDIC SIGN ANUSVARA VAMAGOMUKHA WITH TAIL
1CEE..1CF3    ; Lo #   [6] VEDIC SIGN HEXIFORM LONG ANUSVARA..VEDIC SIGN ROTATED ARDHAVISARGA
1CF5..1CF6    ; Lo #   [2] VEDIC SIGN JIHVAMULIYA..VEDIC SIGN UPADHMANIYA
1CFA          ; Lo #       VEDIC SIGN DOUBLE ANUSVARA ANTARGOMUKHA
2135..2138    ; Lo #   [4] ALEF SYMBOL..DALET SYMBOL
2D30..2D67    ; Lo #  [56] TIFINAGH LETTER YA..TIFINAGH LETTER YO
2D80..2D96    ; Lo #  [23] ETHIOPIC SYLLABLE LOA..ETHIOPIC SYLLABLE GGWE
2DA0..2DA6    ; Lo #   [7] ETHIOPIC SYLLABLE SSA..ETHIOPIC SYLLABLE SSO
2DA8..2DAE    ; Lo #   [7] ETHIOPIC SYLLABLE CCA..ETHIOPIC SYLLABLE CCO
2DB0..2DB6    ; Lo #   [7] ETHIOPIC SYLLABLE ZZA..ETHIOPIC SYLLABLE ZZO
2DB8..2DBE    ; Lo #   [7] ETHIOPIC SYLLABLE CCHA..ETHIOPIC SYLLABLE CCHO
2DC0..2DC6    ; Lo #   [7] ETHIOPIC SYLLABLE QYA..ETHIOPIC SYLLABLE QYO
2DC8..2DCE    ; Lo #   [7] ETHIOPIC SYLLABLE KYA..ETHIOPIC SYLLABLE KYO
2DD0..2DD6    ; Lo #   [7] ETHIOPIC SYLLABLE XYA..ETHIOPIC SYLLABLE XYO
2DD8..2DDE    ; Lo #   [7] ETHIOPIC SYLLABLE GYA..ETHIOPIC SYLLABLE GYO
3006          ; Lo #       IDEOGRAPHIC CLOSING MARK
303C          ; Lo #       MASU MARK
3041..3096    ; Lo #  [86] HIRAGANA LETTER SMALL A..HIRAGANA LETTER SMALL KE
309F          ; Lo #       HIRAGANA DIGRAPH YORI
30A1..30FA    ; Lo #  [90] KATAKANA LETTER SMALL A..KATAKANA LETTER VO
30FF          ; Lo #       KATAKANA DIGRAPH KOTO
3105..312F    ; Lo #  [43] BOPOMOFO LETTER B..BOPOMOFO LETTER NN
3131..318E    ; Lo #  [94] HANGUL LETTER KIYEOK..HANGUL LETTER ARAEAE
31A0..31BF    ; Lo #  [32] BOPOMOFO LETTER BU..BOPOMOFO LETTER AH
31F0..31FF    ; Lo #  [16] KATAKANA LETTER SMALL KU..KATAKANA LETTER SMALL RO
3400..4DBF    ; Lo # [6592] CJK UNIFIED IDEOGRAPH-3400..CJK UNIFIED IDEOGRAPH-4DBF
4E00..A014    ; Lo # [21013] CJK UNIFIED IDEOGRAPH-4E00..YI SYLLABLE E
A016..A48C    ; Lo # [1143] YI SYLLABLE BIT..YI SYLLABLE YYR
A4D0..A4F7    ; Lo #  [40] LISU LETTER BA..LISU LETTER OE
A500..A60B    ; Lo # [268] VAI SYLLABLE EE..VAI SYLLABLE NG
A610..A61F    ; Lo #  [16] VAI SYLLABLE NDOLE FA..VAI SYMBOL JONG
A62A..A62B    ; Lo #   [2] VAI SYLLABLE NDOLE MA..VAI SYLLABLE NDOLE DO
A66E          ; Lo #       CYRILLIC LETTER MULTIOCULAR O
A6A0..A6E5    ; Lo #  [70] BAMUM LETTER A..BAMUM LETTER KI
A78F          ; Lo #       LATIN LETTER SINOLOGICAL DOT
A7F7          ; Lo #       LATIN EPIGRAPHIC LETTER SIDEWAYS I
A7FB..A801    ; Lo #   [7] LATIN EPIGRAPHIC LETTER REVERSED F..SYLOTI NAGRI LETTER I
A803..A805    ; Lo #   [3] SYLOTI NAGRI LETTER U..SYLOTI NAGRI LETTER O
A807..A80A    ; Lo #   [4] SYLOTI NAGRI LETTER KO..SYLOTI NAGRI LETTER GHO
A80C..A822    ; Lo #  [23] SYLOTI NAGRI LETTER CO..SYLOTI NAGRI LETTER HO
A840..A873    ; Lo #  [52] PHAGS-PA LETTER KA..PHAGS-PA LETTER CANDRABINDU
A882..A8B3    ; Lo #  [50] SAURASHTRA LETTER A..SAURASHTRA LETTER LLA
A8F2..A8F7    ; Lo #   [6] DEVANAGARI SIGN SPACING CANDRABINDU..DEVANAGARI SIGN CANDRABINDU AVAGRAHA
A8FB          ; Lo #       DEVANAGARI HEADSTROKE
A8FD..A8FE    ; Lo #   [2] DEVANAGARI JAIN OM..DEVANAGARI LETTER AY
A90A..A925    ; Lo #  [28] KAYAH LI LETTER KA..KAYAH LI LETTER OO
A930..A946    ; Lo #  [23] REJANG LETTER KA..REJANG LETTER A
A960..A97C    ; Lo #  [29] HANGUL CHOSEONG TIKEUT-MIEUM..HANGUL CHOSEONG SSANGYEORINHIEUH
A984..A9B2    ; Lo #  [47] JAVANESE LETTER A..JAVANESE LETTER HA
A9E0..A9E4    ; Lo #   [5] MYANMAR LETTER SHAN GHA..MYANMAR LETTER SHAN BHA
A9E7..A9EF    ; Lo #   [9] MYANMAR LETTER TAI LAING NYA..MYANMAR LETTER TAI LAING NNA
A9FA..A9FE    ; Lo #   [5] MYANMAR LETTER TAI LAING LLA..MYANMAR LETTER TAI LAING BHA
AA00..AA28    ; Lo #  [41] CHAM LETTER A..CHAM LETTER HA
AA40..AA42    ; Lo #   [3] CHAM LETTER FINAL K..CHAM LETTER FINAL NG
AA44..AA4B    ; Lo #   [8] CHAM LETTER FINAL CH..CHAM LETTER FINAL SS
AA60..AA6F    ; Lo #  [16] MYANMAR LETTER KHAMTI GA..MYANMAR LETTER KHAMTI FA
AA71..AA76    ; Lo #   [6] MYANMAR LETTER KHAMTI XA..MYANMAR LOGOGRAM KHAMTI HM
AA7A          ; Lo #       MYANMAR LETTER AITON RA
AA7E..AAAF    ; Lo #  [50] MYANMAR LETTER SHWE PALAUNG CHA..TAI VIET LETTER HIGH O
AAB1          ; Lo #       TAI VIET VOWEL AA
AAB5..AAB6    ; Lo #   [2] TAI VIET VOWEL E..TAI VIET VOWEL O
AAB9..AABD    ; Lo #   [5] TAI VIET VOWEL UEA..TAI VIET VOWEL AN
AAC0          ; Lo #       TAI VIET TONE MAI NUENG
AAC2          ; Lo #       TAI VIET TONE MAI SONG
AADB..AADC    ; Lo #   [2] TAI VIET SYMBOL KON..TAI VIET SYMBOL NUENG
AAE0..AAEA    ; Lo #  [11] MEETEI MAYEK LETTER E..MEETEI MAYEK LETTER SSA
AAF2          ; Lo #       MEETEI MAYEK ANJI
AB01..AB06    ; Lo #   [6] ETHIOPIC SYLLABLE TTHU..ETHIOPIC SYLLABLE TTHO
AB09..AB0E    ; Lo #   [6] ETHIOPIC SYLLABLE DDHU..ETHIOPIC SYLLABLE DDHO
AB11..AB16    ; Lo #   [6] ETHIOPIC SYLLABLE DZU..ETHIOPIC SYLLABLE DZO
AB20..AB26    ; Lo #   [7] ETHIOPIC SYLLABLE CCHHA..ETHIOPIC SYLLABLE CCHHO
AB28..AB2E    ; Lo #   [7] ETHIOPIC SYLLABLE BBA..ETHIOPIC SYLLABLE BBO
ABC0..ABE2    ; Lo #  [35] MEETEI MAYEK LETTER KOK..MEETEI MAYEK LETTER I LONSUM
AC00..D7A3    ; Lo # [11172] HANGUL SYLLABLE GA..HANGUL SYLLABLE HIH
D7B0..D7C6    ; Lo #  [23] HANGUL JUNGSEONG O-YEO..HANGUL JUNGSEONG ARAEA-E
D7CB..D7FB    ; Lo #  [49] HANGUL JONGSEONG NIEUN-RIEUL..HANGUL JONGSEONG PHIEUPH-THIEUTH
F900..FA6D    ; Lo # [366] CJK COMPATIBILITY IDEOGRAPH-F900..CJK COMPATIBILITY IDEOGRAPH-FA6D
FA70..FAD9    ; Lo # [106] CJK COMPATIBILITY IDEOGRAPH-FA70..CJK COMPATIBILITY IDEOGRAPH-FAD9
FB1D          ; Lo #       HEBREW LETTER YOD WITH HIRIQ
FB1F..FB28    ; Lo #  [10] HEBREW LIGATURE YIDDISH YOD YOD PATAH..HEBREW LETTER WIDE TAV
FB2A..FB36    ; Lo #  [13] HEBREW LETTER SHIN WITH SHIN DOT..HEBREW LETTER ZAYIN WITH DAGESH
FB38..FB3C    ; Lo #   [5] HEBREW LETTER TET WITH DAGESH..HEBREW LETTER LAMED WITH DAGESH
FB3E          ; Lo #       HEBREW LETTER MEM WITH DAGESH
FB40..FB41    ; Lo #   [2] HEBREW LETTER NUN WITH DAGESH..HEBREW LETTER SAMEKH WITH DAGESH
FB43..FB44    ; Lo #   [2] HEBREW LETTER FINAL PE WITH DAGESH..HEBREW LETTER PE WITH DAGESH
FB46..FBB1    ; Lo # [108] HEBREW LETTER TSADI WITH DAGESH..ARABIC LETTER YEH BARREE WITH HAMZA ABOVE FINAL FORM
FBD3..FD3D    ; Lo # [363] ARABIC LETTER NG ISOLATED FORM..ARABIC LIGATURE ALEF WITH FATHATAN ISOLATED FORM
FD50..FD8F    ; Lo #  [64] ARABIC LIGATURE TEH WITH JEEM WITH MEEM INITIAL FORM..ARABIC LIGATURE MEEM WITH KHAH WITH MEEM INITIAL FORM
FD92..FDC7    ; Lo #  [54] ARABIC LIGATURE MEEM WITH JEEM WITH KHAH INITIAL FORM..ARABIC LIGATURE NOON WITH JEEM WITH YEH FINAL FORM
FDF0..FDFB    ; Lo #  [12] ARABIC LIGATURE SALLA USED AS KORANIC STOP SIGN ISOLATED FORM..ARABIC LIGATURE JALLAJALALOUHOU
FE70..FE74    ; Lo #   [5] ARABIC FATHATAN ISOLATED FORM..ARABIC KASRATAN ISOLATED FORM
FE76..FEFC    ; Lo # [135] ARABIC FATHA ISOLATED FORM..ARABIC LIGATURE LAM WITH ALEF FINAL FORM
FF66..FF6F    ; Lo #  [10] HALFWIDTH KATAKANA LETTER WO..HALFWIDTH KATAKANA LETTER SMALL TU
FF71..FF9D    ; Lo #  [45] HALFWIDTH KATAKANA LETTER A..HALFWIDTH KATAKANA LETTER N
FFA0..FFBE    ; Lo #  [31] HALFWIDTH HANGUL FILLER..HALFWIDTH HANGUL LETTER HIEUH
FFC2..FFC7    ; Lo #   [6] HALFWIDTH HANGUL LETTER A..HALFWIDTH HANGUL LETTER E
FFCA..FFCF    ; Lo #   [6] HALFWIDTH HANGUL LETTER YEO..HALFWIDTH HANGUL LETTER OE
FFD2..FFD7    ; Lo #   [6] HALFWIDTH HANGUL LETTER YO..HALFWIDTH HANGUL LETTER YU
FFDA..FFDC    ; Lo #   [3] HALFWIDTH HANGUL LETTER EU..HALFWIDTH HANGUL LETTER I
10000..1000B  ; Lo #  [12] LINEAR B SYLLABLE B008 A..LINEAR B SYLLABLE B046 JE
1000D..10026  ; Lo #  [26] LINEAR B SYLLABLE B036 JO..LINEAR B SYLLABLE B032 QO
10028..1003A  ; Lo #  [19] LINEAR B SYLLABLE B060 RA..LINEAR B SYLLABLE B042 WO
1003C..1003D  ; Lo #   [2] LINEAR B SYLLABLE B017 ZA..LINEAR B SYLLABLE B074 ZE
1003F..1004D  ; Lo #  [15] LINEAR B SYLLABLE B020 ZO..LINEAR B SYLLABLE B091 TWO
10050..1005D  ; Lo #  [14] LINEAR B SYMBOL B018..LINEAR B SYMBOL B089
10080..100FA  ; Lo # [123] LINEAR B IDEOGRAM B100 MAN..LINEAR B IDEOGRAM VESSEL B305
10280..1029C  ; Lo #  [29] LYCIAN LETTER A..LYCIAN LETTER X
102A0..102D0  ; Lo #  [49] CARIAN LETTER A..CARIAN LETTER UUU3
10300..1031F  ; Lo #  [32] OLD ITALIC LETTER A..OLD ITALIC LETTER ESS
1032D..10340  ; Lo #  [20] OLD ITALIC LETTER YE..GOTHIC LETTER PAIRTHRA
10342..10349  ; Lo #   [8] GOTHIC LETTER RAIDA..GOTHIC LETTER OTHAL
10350..10375  ; Lo #  [38] OLD PERMIC LETTER AN..OLD PERMIC LETTER IA
10380..1039D  ; Lo #  [30] UGARITIC LETTER ALPA..UGARITIC LETTER SSU
103A0..103C3  ; Lo #  [36] OLD PERSIAN SIGN A..OLD PERSIAN SIGN HA
103C8..103CF  ; Lo #   [8] OLD PERSIAN SIGN AURAMAZDAA..OLD PERSIAN SIGN BUUMISH
10450..1049D  ; Lo #  [78] SHAVIAN LETTER PEEP..OSMANYA LETTER OO
10500..10527  ; Lo #  [40] ELBASAN LETTER A..ELBASAN LETTER KHE
10530..10563  ; Lo #  [52] CAUCASIAN ALBANIAN LETTER ALT..CAUCASIAN ALBANIAN LETTER KIW
105C0..105F3  ; Lo #  [52] TODHRI LETTER A..TODHRI LETTER OO
10600..10736  ; Lo # [311] LINEAR A SIGN AB001..LINEAR A SIGN A664
10740..10755  ; Lo #  [22] LINEAR A SIGN A701 A..LINEAR A SIGN A732 JE
10760..10767  ; Lo #   [8] LINEAR A SIGN A800..LINEAR A SIGN A807
10800..10805  ; Lo #   [6] CYPRIOT SYLLABLE A..CYPRIOT SYLLABLE JA
10808         ; Lo #       CYPRIOT SYLLABLE JO
1080A..10835  ; Lo #  [44] CYPRIOT SYLLABLE KA..CYPRIOT SYLLABLE WO
10837..10838  ; Lo #   [2] CYPRIOT SYLLABLE XA..CYPRIOT SYLLABLE XE
1083C         ; Lo #       CYPRIOT SYLLABLE ZA
1083F..10855  ; Lo #  [23] CYPRIOT SYLLABLE ZO..IMPERIAL ARAMAIC LETTER TAW
10860..10876  ; Lo #  [23] PALMYRENE LETTER ALEPH..PALMYRENE LETTER TAW
10880..1089E  ; Lo #  [31] NABATAEAN LETTER FINAL ALEPH..NABATAEAN LETTER TAW
108E0..108F2  ; Lo #  [19] HATRAN LETTER ALEPH..HATRAN LETTER QOPH
108F4..108F5  ; Lo #   [2] HATRAN LETTER SHIN..HATRAN LETTER TAW
10900..10915  ; Lo #  [22] PHOENICIAN LETTER ALF..PHOENICIAN LETTER TAU
10920..10939  ; Lo #  [26] LYDIAN LETTER A..LYDIAN LETTER C
10980..109B7  ; Lo #  [56] MEROITIC HIEROGLYPHIC LETTER A..MEROITIC CURSIVE LETTER DA
109BE..109BF  ; Lo #   [2] MEROITIC CURSIVE LOGOGRAM RMT..MEROITIC CURSIVE LOGOGRAM IMN
10A00         ; Lo #       KHAROSHTHI LETTER A
10A10..10A13  ; Lo #   [4] KHAROSHTHI LETTER KA..KHAROSHTHI LETTER GHA
10A15..10A17  ; Lo #   [3] KHAROSHTHI LETTER CA..KHAROSHTHI LETTER JA
10A19..10A35  ; Lo #  [29] KHAROSHTHI LETTER NYA..KHAROSHTHI LETTER VHA
10A60..10A7C  ; Lo #  [29] OLD SOUTH ARABIAN LETTER HE..OLD SOUTH ARABIAN LETTER THETH
10A80..10A9C  ; Lo #  [29] OLD NORTH ARABIAN LETTER HEH..OLD NORTH ARABIAN LETTER ZAH
10AC0..10AC7  ; Lo #   [8] MANICHAEAN LETTER ALEPH..MANICHAEAN LETTER WAW
10AC9..10AE4  ; Lo #  [28] MANICHAEAN LETTER ZAYIN..MANICHAEAN LETTER TAW
10B00..10B35  ; Lo #  [54] AVESTAN LETTER A..AVESTAN LETTER HE
10B40..10B55  ; Lo #  [22] INSCRIPTIONAL PARTHIAN LETTER ALEPH..INSCRIPTIONAL PARTHIAN LETTER TAW
10B60..10B72  ; Lo #  [19] INSCRIPTIONAL PAHLAVI LETTER ALEPH..INSCRIPTIONAL PAHLAVI LETTER TAW
10B80..10B91  ; Lo #  [18] PSALTER PAHLAVI LETTER ALEPH..PSALTER PAHLAVI LETTER TAW
10C00..10C48  ; Lo #  [73] OLD TURKIC LETTER ORKHON A..OLD TURKIC LETTER ORKHON BASH
10D00..10D23  ; Lo #  [36] HANIFI ROHINGYA LETTER A..HANIFI ROHINGYA MARK NA KHONNA
10D4A..10D4D  ; Lo #   [4] GARAY VOWEL SIGN A..GARAY VOWEL SIGN EE
10D4F         ; Lo #       GARAY SUKUN
10E80..10EA9  ; Lo #  [42] YEZIDI LETTER ELIF..YEZIDI LETTER ET
10EB0..10EB1  ; Lo #   [2] YEZIDI LETTER LAM WITH DOT ABOVE..YEZIDI LETTER YOT WITH CIRCUMFLEX ABOVE
10EC2..10EC4  ; Lo #   [3] ARABIC LETTER DAL WITH TWO DOTS VERTICALLY BELOW..ARABIC LETTER KAF WITH TWO DOTS VERTICALLY BELOW
10F00..10F1C  ; Lo #  [29] OLD SOGDIAN LETTER ALEPH..OLD SOGDIAN LETTER FINAL TAW WITH VERTICAL TAIL
10F27         ; Lo #       OLD SOGDIAN LIGATURE AYIN-DALETH
10F30..10F45  ; Lo #  [22] SOGDIAN LETTER ALEPH..SOGDIAN INDEPENDENT SHIN
10F70..10F81  ; Lo #  [18] OLD UYGHUR LETTER ALEPH..OLD UYGHUR LETTER LESH
10FB0..10FC4  ; Lo #  [21] CHORASMIAN LETTER ALEPH..CHORASMIAN LETTER TAW
10FE0..10FF6  ; Lo #  [23] ELYMAIC LETTER ALEPH..ELYMAIC LIGATURE ZAYIN-YODH
11003..11037  ; Lo #  [53] BRAHMI SIGN JIHVAMULIYA..BRAHMI LETTER OLD TAMIL NNNA
11071..11072  ; Lo #   [2] BRAHMI LETTER OLD TAMIL SHORT E..BRAHMI LETTER OLD TAMIL SHORT O
11075         ; Lo #       BRAHMI LETTER OLD TAMIL LLA
11083..110AF  ; Lo #  [45] KAITHI LETTER A..KAITHI LETTER HA
110D0..110E8  ; Lo #  [25] SORA SOMPENG LETTER SAH..SORA SOMPENG LETTER MAE
11103..11126  ; Lo #  [36] CHAKMA LETTER AA..CHAKMA LETTER HAA
11144         ; Lo #       CHAKMA LETTER LHAA
11147         ; Lo #       CHAKMA LETTER VAA
11150..11172  ; Lo #  [35] MAHAJANI LETTER A..MAHAJANI LETTER RRA
11176         ; Lo #       MAHAJANI LIGATURE SHRI
11183..111B2  ; Lo #  [48] SHARADA LETTER A..SHARADA LETTER HA
111C1..111C4  ; Lo #   [4] SHARADA SIGN AVAGRAHA..SHARADA OM
111DA         ; Lo #       SHARADA EKAM
111DC         ; Lo #       SHARADA HEADSTROKE
11200..11211  ; Lo #  [18] KHOJKI LETTER A..KHOJKI LETTER JJA
11213..1122B  ; Lo #  [25] KHOJKI LETTER NYA..KHOJKI LETTER LLA
1123F..11240  ; Lo #   [2] KHOJKI LETTER QA..KHOJKI LETTER SHORT I
11280..11286  ; Lo #   [7] MULTANI LETTER A..MULTANI LETTER GA
11288         ; Lo #       MULTANI LETTER GHA
1128A..1128D  ; Lo #   [4] MULTANI LETTER CA..MULTANI LETTER JJA
1128F..1129D  ; Lo #  [15] MULTANI LETTER NYA..MULTANI LETTER BA
1129F..112A8  ; Lo #  [10] MULTANI LETTER BHA..MULTANI LETTER RHA
112B0..112DE  ; Lo #  [47] KHUDAWADI LETTER A..KHUDAWADI LETTER HA
11305..1130C  ; Lo #   [8] GRANTHA LETTER A..GRANTHA LETTER VOCALIC L
1130F..11310  ; Lo #   [2] GRANTHA LETTER EE..GRANTHA LETTER AI
11313..11328  ; Lo #  [22] GRANTHA LETTER OO..GRANTHA LETTER NA
1132A..11330  ; Lo #   [7] GRANTHA LETTER PA..GRANTHA LETTER RA
11332..11333  ; Lo #   [2] GRANTHA LETTER LA..GRANTHA LETTER LLA
11335..11339  ; Lo #   [5] GRANTHA LETTER VA..GRANTHA LETTER HA
1133D         ; Lo #       GRANTHA SIGN AVAGRAHA
11350         ; Lo #       GRANTHA OM
1135D..11361  ; Lo #   [5] GRANTHA SIGN PLUTA..GRANTHA LETTER VOCALIC LL
11380..11389  ; Lo #  [10] TULU-TIGALARI LETTER A..TULU-TIGALARI LETTER VOCALIC LL
1138B         ; Lo #       TULU-TIGALARI LETTER EE
1138E         ; Lo #       TULU-TIGALARI LETTER AI
11390..113B5  ; Lo #  [38] TULU-TIGALARI LETTER OO..TULU-TIGALARI LETTER LLLA
113B7         ; Lo #       TULU-TIGALARI SIGN AVAGRAHA
113D1         ; Lo #       TULU-TIGALARI REPHA
11400..11434  ; Lo #  [53] NEWA LETTER A..NEWA LETTER HA
11447..1144A  ; Lo #   [4] NEWA SIGN AVAGRAHA..NEWA SIDDHI
1145F..11461  ; Lo #   [3] NEWA LETTER VEDIC ANUSVARA..NEWA SIGN UPADHMANIYA
11480..114AF  ; Lo #  [48] TIRHUTA ANJI..TIRHUTA LETTER HA
114C4..114C5  ; Lo #   [2] TIRHUTA SIGN AVAGRAHA..TIRHUTA GVANG
114C7         ; Lo #       TIRHUTA OM
11580..115AE  ; Lo #  [47] SIDDHAM LETTER A..SIDDHAM LETTER HA
115D8..115DB  ; Lo #   [4] SIDDHAM LETTER THREE-CIRCLE ALTERNATE I..SIDDHAM LETTER ALTERNATE U
11600..1162F  ; Lo #  [48] MODI LETTER A..MODI LETTER LLA
11644         ; Lo #       MODI SIGN HUVA
11680..116AA  ; Lo #  [43] TAKRI LETTER A..TAKRI LETTER RRA
116B8         ; Lo #       TAKRI LETTER ARCHAIC KHA
11700..1171A  ; Lo #  [27] AHOM LETTER KA..AHOM LETTER ALTERNATE BA
11740..11746  ; Lo #   [7] AHOM LETTER CA..AHOM LETTER LLA
11800..1182B  ; Lo #  [44] DOGRA LETTER A..DOGRA LETTER RRA
118FF..11906  ; Lo #   [8] WARANG CITI OM..DIVES AKURU LETTER E
11909         ; Lo #       DIVES AKURU LETTER O
1190C..11913  ; Lo #   [8] DIVES AKURU LETTER KA..DIVES AKURU LETTER JA
11915..11916  ; Lo #   [2] DIVES AKURU LETTER NYA..DIVES AKURU LETTER TTA
11918..1192F  ; Lo #  [24] DIVES AKURU LETTER DDA..DIVES AKURU LETTER ZA
1193F         ; Lo #       DIVES AKURU PREFIXED NASAL SIGN
11941         ; Lo #       DIVES AKURU INITIAL RA
119A0..119A7  ; Lo #   [8] NANDINAGARI LETTER A..NANDINAGARI LETTER VOCALIC RR
119AA..119D0  ; Lo #  [39] NANDINAGARI LETTER E..NANDINAGARI LETTER RRA
119E1         ; Lo #       NANDINAGARI SIGN AVAGRAHA
119E3         ; Lo #       NANDINAGARI HEADSTROKE
11A00         ; Lo #       ZANABAZAR SQUARE LETTER A
11A0B..11A32  ; Lo #  [40] ZANABAZAR SQUARE LETTER KA..ZANABAZAR SQUARE LETTER KSSA
11A3A         ; Lo #       ZANABAZAR SQUARE CLUSTER-INITIAL LETTER RA
11A50         ; Lo #       SOYOMBO LETTER A
11A5C..11A89  ; Lo #  [46] SOYOMBO LETTER KA..SOYOMBO CLUSTER-INITIAL LETTER SA
11A9D         ; Lo #       SOYOMBO MARK PLUTA
11AB0..11AF8  ; Lo #  [73] CANADIAN SYLLABICS NATTILIK HI..PAU CIN HAU GLOTTAL STOP FINAL
11BC0..11BE0  ; Lo #  [33] SUNUWAR LETTER DEVI..SUNUWAR LETTER KLOKO
11C00..11C08  ; Lo #   [9] BHAIKSUKI LETTER A..BHAIKSUKI LETTER VOCALIC L
11C0A..11C2E  ; Lo #  [37] BHAIKSUKI LETTER E..BHAIKSUKI LETTER HA
11C40         ; Lo #       BHAIKSUKI SIGN AVAGRAHA
11C72..11C8F  ; Lo #  [30] MARCHEN LETTER KA..MARCHEN LETTER A
11D00..11D06  ; Lo #   [7] MASARAM GONDI LETTER A..MASARAM GONDI LETTER E
11D08..11D09  ; Lo #   [2] MASARAM GONDI LETTER AI..MASARAM GONDI LETTER O
11D0B..11D30  ; Lo #  [38] MASARAM GONDI LETTER AU..MASARAM GONDI LETTER TRA
11D46         ; Lo #       MASARAM GONDI REPHA
11D60..11D65  ; Lo #   [6] GUNJALA GONDI LETTER A..GUNJALA GONDI LETTER UU
11D67..11D68  ; Lo #   [2] GUNJALA GONDI LETTER EE..GUNJALA GONDI LETTER AI
11D6A..11D89  ; Lo #  [32] GUNJALA GONDI LETTER OO..GUNJALA GONDI LETTER SA
11D98         ; Lo #       GUNJALA GONDI OM
11EE0..11EF2  ; Lo #  [19] MAKASAR LETTER KA..MAKASAR ANGKA
11F02         ; Lo #       KAWI SIGN REPHA
11F04..11F10  ; Lo #  [13] KAWI LETTER A..KAWI LETTER O
11F12..11F33  ; Lo #  [34] KAWI LETTER KA..KAWI LETTER JNYA
11FB0         ; Lo #       LISU LETTER YHA
12000..12399  ; Lo # [922] CUNEIFORM SIGN A..CUNEIFORM SIGN U U
12480..12543  ; Lo # [196] CUNEIFORM SIGN AB TIMES NUN TENU..CUNEIFORM SIGN ZU5 TIMES THREE DISH TENU
12F90..12FF0  ; Lo #  [97] CYPRO-MINOAN SIGN CM001..CYPRO-MINOAN SIGN CM114
13000..1342F  ; Lo # [1072] EGYPTIAN HIEROGLYPH A001..EGYPTIAN HIEROGLYPH V011D
13441..13446  ; Lo #   [6] EGYPTIAN HIEROGLYPH FULL BLANK..EGYPTIAN HIEROGLYPH WIDE LOST SIGN
14400..14646  ; Lo # [583] ANATOLIAN HIEROGLYPH A001..ANATOLIAN HIEROGLYPH A530
16100..1611D  ; Lo #  [30] GURUNG KHEMA LETTER A..GURUNG KHEMA LETTER SA
16800..16A38  ; Lo # [569] BAMUM LETTER PHASE-A NGKUE MFON..BAMUM LETTER PHASE-F VUEQ
16A40..16A5E  ; Lo #  [31] MRO LETTER TA..MRO LETTER TEK
16A70..16ABE  ; Lo #  [79] TANGSA LETTER OZ..TANGSA LETTER ZA
16AD0..16AED  ; Lo #  [30] BASSA VAH LETTER ENNI..BASSA VAH LETTER I
16B00..16B2F  ; Lo #  [48] PAHAWH HMONG VOWEL KEEB..PAHAWH HMONG CONSONANT CAU
16B63..16B77  ; Lo #  [21] PAHAWH HMONG SIGN VOS LUB..PAHAWH HMONG SIGN CIM NRES TOS
16B7D..16B8F  ; Lo #  [19] PAHAWH HMONG CLAN SIGN TSHEEJ..PAHAWH HMONG CLAN SIGN VWJ
16D43..16D6A  ; Lo #  [40] KIRAT RAI LETTER A..KIRAT RAI VOWEL SIGN AU
16F00..16F4A  ; Lo #  [75] MIAO LETTER PA..MIAO LETTER RTE
16F50         ; Lo #       MIAO LETTER NASALIZATION
17000..187F7  ; Lo # [6136] TANGUT IDEOGRAPH-17000..TANGUT IDEOGRAPH-187F7
18800..18CD5  ; Lo # [1238] TANGUT COMPONENT-001..KHITAN SMALL SCRIPT CHARACTER-18CD5
18CFF..18D08  ; Lo #  [10] KHITAN SMALL SCRIPT CHARACTER-18CFF..TANGUT IDEOGRAPH-18D08
1B000..1B122  ; Lo # [291] KATAKANA LETTER ARCHAIC E..KATAKANA LETTER ARCHAIC WU
1B132         ; Lo #       HIRAGANA LETTER SMALL KO
1B150..1B152  ; Lo #   [3] HIRAGANA LETTER SMALL WI..HIRAGANA LETTER SMALL WO
1B155         ; Lo #       KATAKANA LETTER SMALL KO
1B164..1B167  ; Lo #   [4] KATAKANA LETTER SMALL WI..KATAKANA LETTER SMALL N
1B170..1B2FB  ; Lo # [396] NUSHU CHARACTER-1B170..NUSHU CHARACTER-1B2FB
1BC00..1BC6A  ; Lo # [107] DUPLOYAN LETTER H..DUPLOYAN LETTER VOCALIC M
1BC70..1BC7C  ; Lo #  [13] DUPLOYAN AFFIX LEFT HORIZONTAL SECANT..DUPLOYAN AFFIX ATTACHED TANGENT HOOK
1BC80..1BC88  ; Lo #   [9] DUPLOYAN AFFIX HIGH ACUTE..DUPLOYAN AFFIX HIGH VERTICAL
1BC90..1BC99  ; Lo #  [10] DUPLOYAN AFFIX LOW ACUTE..DUPLOYAN AFFIX LOW ARROW
1DF0A         ; Lo #       LATIN LETTER RETROFLEX CLICK WITH RETROFLEX HOOK
1E100..1E12C  ; Lo #  [45] NYIAKENG PUACHUE HMONG LETTER MA..NYIAKENG PUACHUE HMONG LETTER W
1E14E         ; Lo #       NYIAKENG PUACHUE HMONG LOGOGRAM NYAJ
1E290..1E2AD  ; Lo #  [30] TOTO LETTER PA..TOTO LETTER A
1E2C0..1E2EB  ; Lo #  [44] WANCHO LETTER AA..WANCHO LETTER YIH
1E4D0..1E4EA  ; Lo #  [27] NAG MUNDARI LETTER O..NAG MUNDARI LETTER ELL
1E5D0..1E5ED  ; Lo #  [30] OL ONAL LETTER O..OL ONAL LETTER EG
1E5F0         ; Lo #       OL ONAL SIGN HODDOND
1E7E0..1E7E6  ; Lo #   [7] ETHIOPIC SYLLABLE HHYA..ETHIOPIC SYLLABLE HHYO
1E7E8..1E7EB  ; Lo #   [4] ETHIOPIC SYLLABLE GURAGE HHWA..ETHIOPIC SYLLABLE HHWE
1E7ED..1E7EE  ; Lo #   [2] ETHIOPIC SYLLABLE GURAGE MWI..ETHIOPIC SYLLABLE GURAGE MWEE
1E7F0..1E7FE  ; Lo #  [15] ETHIOPIC SYLLABLE GURAGE QWI..ETHIOPIC SYLLABLE GURAGE PWEE
1E800..1E8C4  ; Lo # [197] MENDE KIKAKUI SYLLABLE M001 KI..MENDE KIKAKUI SYLLABLE M060 NYON
1EE00..1EE03  ; Lo #   [4] ARABIC MATHEMATICAL ALEF..ARABIC MATHEMATICAL DAL
1EE05..1EE1F  ; Lo #  [27] ARABIC MATHEMATICAL WAW..ARABIC MATHEMATICAL DOTLESS QAF
1EE21..1EE22  ; Lo #   [2] ARABIC MATHEMATICAL INITIAL BEH..ARABIC MATHEMATICAL INITIAL JEEM
1EE24         ; Lo #       ARABIC MATHEMATICAL INITIAL HEH
1EE27         ; Lo #       ARABIC MATHEMATICAL INITIAL HAH
1EE29..1EE32  ; Lo #  [10] ARABIC MATHEMATICAL INITIAL YEH..ARABIC MATHEMATICAL INITIAL QAF
1EE34..1EE37  ; Lo #   [4] ARABIC MATHEMATICAL INITIAL SHEEN..ARABIC MATHEMATICAL INITIAL KHAH
1EE39         ; Lo #       ARABIC MATHEMATICAL INITIAL DAD
1EE3B         ; Lo #       ARABIC MATHEMATICAL INITIAL GHAIN
1EE42         ; Lo #       ARABIC MATHEMATICAL TAILED JEEM
1EE47         ; Lo #       ARABIC MATHEMATICAL TAILED HAH
1EE49         ; Lo #       ARABIC MATHEMATICAL TAILED YEH
1EE4B         ; Lo #       ARABIC MATHEMATICAL TAILED LAM
1EE4D..1EE4F  ; Lo #   [3] ARABIC MATHEMATICAL TAILED NOON..ARABIC MATHEMATICAL TAILED AIN
1EE51..1EE52  ; Lo #   [2] ARABIC MATHEMATICAL TAILED SAD..ARABIC MATHEMATICAL TAILED QAF
1EE54         ; Lo #       ARABIC MATHEMATICAL TAILED SHEEN
1EE57         ; Lo #       ARABIC MATHEMATICAL TAILED KHAH
1EE59         ; Lo #       ARABIC MATHEMATICAL TAILED DAD
1EE5B         ; Lo #       ARABIC MATHEMATICAL TAILED GHAIN
1EE5D         ; Lo #       ARABIC MATHEMATICAL TAILED DOTLESS NOON
1EE5F         ; Lo #       ARABIC MATHEMATICAL TAILED DOTLESS QAF
1EE61..1EE62  ; Lo #   [2] ARABIC MATHEMATICAL STRETCHED BEH..ARABIC MATHEMATICAL STRETCHED JEEM
1EE64         ; Lo #       ARABIC MATHEMATICAL STRETCHED HEH
1EE67..1EE6A  ; Lo #   [4] ARABIC MATHEMATICAL STRETCHED HAH..ARABIC MATHEMATICAL STRETCHED KAF
1EE6C..1EE72  ; Lo #   [7] ARABIC MATHEMATICAL STRETCHED MEEM..ARABIC MATHEMATICAL STRETCHED QAF
1EE74..1EE77  ; Lo #   [4] ARABIC MATHEMATICAL STRETCHED SHEEN..ARABIC MATHEMATICAL STRETCHED KHAH
1EE79..1EE7C  ; Lo #   [4] ARABIC MATHEMATICAL STRETCHED DAD..ARABIC MATHEMATICAL STRETCHED DOTLESS BEH
1EE7E         ; Lo #       ARABIC MATHEMATICAL STRETCHED DOTLESS FEH
1EE80..1EE89  ; Lo #  [10] ARABIC MATHEMATICAL LOOPED ALEF..ARABIC MATHEMATICAL LOOPED YEH
1EE8B..1EE9B  ; Lo #  [17] ARABIC MATHEMATICAL LOOPED LAM..ARABIC MATHEMATICAL LOOPED GHAIN
1EEA1..1EEA3  ; Lo #   [3] ARABIC MATHEMATICAL DOUBLE-STRUCK BEH..ARABIC MATHEMATICAL DOUBLE-STRUCK DAL
1EEA5..1EEA9  ; Lo #   [5] ARABIC MATHEMATICAL DOUBLE-STRUCK WAW..ARABIC MATHEMATICAL DOUBLE-STRUCK YEH
1EEAB..1EEBB  ; Lo #  [17] ARABIC MATHEMATICAL DOUBLE-STRUCK LAM..ARABIC MATHEMATICAL DOUBLE-STRUCK GHAIN
20000..2A6DF  ; Lo # [42720] CJK UNIFIED IDEOGRAPH-20000..CJK UNIFIED IDEOGRAPH-2A6DF
2A700..2B739  ; Lo # [4154] CJK UNIFIED IDEOGRAPH-2A700..CJK UNIFIED IDEOGRAPH-2B739
2B740..2B81D  ; Lo # [222] CJK UNIFIED IDEOGRAPH-2B740..CJK UNIFIED IDEOGRAPH-2B81D
2B820..2CEA1  ; Lo # [5762] CJK UNIFIED IDEOGRAPH-2B820..CJK UNIFIED IDEOGRAPH-2CEA1
2CEB0..2EBE0  ; Lo # [7473] CJK UNIFIED IDEOGRAPH-2CEB0..CJK UNIFIED IDEOGRAPH-2EBE0
2EBF0..2EE5D  ; Lo # [622] CJK UNIFIED IDEOGRAPH-2EBF0..CJK UNIFIED IDEOGRAPH-2EE5D
2F800..2FA1D  ; Lo # [542] CJK COMPATIBILITY IDEOGRAPH-2F800..CJK COMPATIBILITY IDEOGRAPH-2FA1D
30000..3134A  ; Lo # [4939] CJK UNIFIED IDEOGRAPH-30000..CJK UNIFIED IDEOGRAPH-3134A
31350..323AF  ; Lo # [4192] CJK UNIFIED IDEOGRAPH-31350..CJK UNIFIED IDEOGRAPH-323AF

<<<<<<< HEAD
# Total code points: 132431
=======
# Total code points: 132453
>>>>>>> 926ddff8

# ================================================

# General_Category=Nonspacing_Mark

0300..036F    ; Mn # [112] COMBINING GRAVE ACCENT..COMBINING LATIN SMALL LETTER X
0483..0487    ; Mn #   [5] COMBINING CYRILLIC TITLO..COMBINING CYRILLIC POKRYTIE
0591..05BD    ; Mn #  [45] HEBREW ACCENT ETNAHTA..HEBREW POINT METEG
05BF          ; Mn #       HEBREW POINT RAFE
05C1..05C2    ; Mn #   [2] HEBREW POINT SHIN DOT..HEBREW POINT SIN DOT
05C4..05C5    ; Mn #   [2] HEBREW MARK UPPER DOT..HEBREW MARK LOWER DOT
05C7          ; Mn #       HEBREW POINT QAMATS QATAN
0610..061A    ; Mn #  [11] ARABIC SIGN SALLALLAHOU ALAYHE WASSALLAM..ARABIC SMALL KASRA
064B..065F    ; Mn #  [21] ARABIC FATHATAN..ARABIC WAVY HAMZA BELOW
0670          ; Mn #       ARABIC LETTER SUPERSCRIPT ALEF
06D6..06DC    ; Mn #   [7] ARABIC SMALL HIGH LIGATURE SAD WITH LAM WITH ALEF MAKSURA..ARABIC SMALL HIGH SEEN
06DF..06E4    ; Mn #   [6] ARABIC SMALL HIGH ROUNDED ZERO..ARABIC SMALL HIGH MADDA
06E7..06E8    ; Mn #   [2] ARABIC SMALL HIGH YEH..ARABIC SMALL HIGH NOON
06EA..06ED    ; Mn #   [4] ARABIC EMPTY CENTRE LOW STOP..ARABIC SMALL LOW MEEM
0711          ; Mn #       SYRIAC LETTER SUPERSCRIPT ALAPH
0730..074A    ; Mn #  [27] SYRIAC PTHAHA ABOVE..SYRIAC BARREKH
07A6..07B0    ; Mn #  [11] THAANA ABAFILI..THAANA SUKUN
07EB..07F3    ; Mn #   [9] NKO COMBINING SHORT HIGH TONE..NKO COMBINING DOUBLE DOT ABOVE
07FD          ; Mn #       NKO DANTAYALAN
0816..0819    ; Mn #   [4] SAMARITAN MARK IN..SAMARITAN MARK DAGESH
081B..0823    ; Mn #   [9] SAMARITAN MARK EPENTHETIC YUT..SAMARITAN VOWEL SIGN A
0825..0827    ; Mn #   [3] SAMARITAN VOWEL SIGN SHORT A..SAMARITAN VOWEL SIGN U
0829..082D    ; Mn #   [5] SAMARITAN VOWEL SIGN LONG I..SAMARITAN MARK NEQUDAA
0859..085B    ; Mn #   [3] MANDAIC AFFRICATION MARK..MANDAIC GEMINATION MARK
0897..089F    ; Mn #   [9] ARABIC PEPET..ARABIC HALF MADDA OVER MADDA
08CA..08E1    ; Mn #  [24] ARABIC SMALL HIGH FARSI YEH..ARABIC SMALL HIGH SIGN SAFHA
08E3..0902    ; Mn #  [32] ARABIC TURNED DAMMA BELOW..DEVANAGARI SIGN ANUSVARA
093A          ; Mn #       DEVANAGARI VOWEL SIGN OE
093C          ; Mn #       DEVANAGARI SIGN NUKTA
0941..0948    ; Mn #   [8] DEVANAGARI VOWEL SIGN U..DEVANAGARI VOWEL SIGN AI
094D          ; Mn #       DEVANAGARI SIGN VIRAMA
0951..0957    ; Mn #   [7] DEVANAGARI STRESS SIGN UDATTA..DEVANAGARI VOWEL SIGN UUE
0962..0963    ; Mn #   [2] DEVANAGARI VOWEL SIGN VOCALIC L..DEVANAGARI VOWEL SIGN VOCALIC LL
0981          ; Mn #       BENGALI SIGN CANDRABINDU
09BC          ; Mn #       BENGALI SIGN NUKTA
09C1..09C4    ; Mn #   [4] BENGALI VOWEL SIGN U..BENGALI VOWEL SIGN VOCALIC RR
09CD          ; Mn #       BENGALI SIGN VIRAMA
09E2..09E3    ; Mn #   [2] BENGALI VOWEL SIGN VOCALIC L..BENGALI VOWEL SIGN VOCALIC LL
09FE          ; Mn #       BENGALI SANDHI MARK
0A01..0A02    ; Mn #   [2] GURMUKHI SIGN ADAK BINDI..GURMUKHI SIGN BINDI
0A3C          ; Mn #       GURMUKHI SIGN NUKTA
0A41..0A42    ; Mn #   [2] GURMUKHI VOWEL SIGN U..GURMUKHI VOWEL SIGN UU
0A47..0A48    ; Mn #   [2] GURMUKHI VOWEL SIGN EE..GURMUKHI VOWEL SIGN AI
0A4B..0A4D    ; Mn #   [3] GURMUKHI VOWEL SIGN OO..GURMUKHI SIGN VIRAMA
0A51          ; Mn #       GURMUKHI SIGN UDAAT
0A70..0A71    ; Mn #   [2] GURMUKHI TIPPI..GURMUKHI ADDAK
0A75          ; Mn #       GURMUKHI SIGN YAKASH
0A81..0A82    ; Mn #   [2] GUJARATI SIGN CANDRABINDU..GUJARATI SIGN ANUSVARA
0ABC          ; Mn #       GUJARATI SIGN NUKTA
0AC1..0AC5    ; Mn #   [5] GUJARATI VOWEL SIGN U..GUJARATI VOWEL SIGN CANDRA E
0AC7..0AC8    ; Mn #   [2] GUJARATI VOWEL SIGN E..GUJARATI VOWEL SIGN AI
0ACD          ; Mn #       GUJARATI SIGN VIRAMA
0AE2..0AE3    ; Mn #   [2] GUJARATI VOWEL SIGN VOCALIC L..GUJARATI VOWEL SIGN VOCALIC LL
0AFA..0AFF    ; Mn #   [6] GUJARATI SIGN SUKUN..GUJARATI SIGN TWO-CIRCLE NUKTA ABOVE
0B01          ; Mn #       ORIYA SIGN CANDRABINDU
0B3C          ; Mn #       ORIYA SIGN NUKTA
0B3F          ; Mn #       ORIYA VOWEL SIGN I
0B41..0B44    ; Mn #   [4] ORIYA VOWEL SIGN U..ORIYA VOWEL SIGN VOCALIC RR
0B4D          ; Mn #       ORIYA SIGN VIRAMA
0B55..0B56    ; Mn #   [2] ORIYA SIGN OVERLINE..ORIYA AI LENGTH MARK
0B62..0B63    ; Mn #   [2] ORIYA VOWEL SIGN VOCALIC L..ORIYA VOWEL SIGN VOCALIC LL
0B82          ; Mn #       TAMIL SIGN ANUSVARA
0BC0          ; Mn #       TAMIL VOWEL SIGN II
0BCD          ; Mn #       TAMIL SIGN VIRAMA
0C00          ; Mn #       TELUGU SIGN COMBINING CANDRABINDU ABOVE
0C04          ; Mn #       TELUGU SIGN COMBINING ANUSVARA ABOVE
0C3C          ; Mn #       TELUGU SIGN NUKTA
0C3E..0C40    ; Mn #   [3] TELUGU VOWEL SIGN AA..TELUGU VOWEL SIGN II
0C46..0C48    ; Mn #   [3] TELUGU VOWEL SIGN E..TELUGU VOWEL SIGN AI
0C4A..0C4D    ; Mn #   [4] TELUGU VOWEL SIGN O..TELUGU SIGN VIRAMA
0C55..0C56    ; Mn #   [2] TELUGU LENGTH MARK..TELUGU AI LENGTH MARK
0C62..0C63    ; Mn #   [2] TELUGU VOWEL SIGN VOCALIC L..TELUGU VOWEL SIGN VOCALIC LL
0C81          ; Mn #       KANNADA SIGN CANDRABINDU
0CBC          ; Mn #       KANNADA SIGN NUKTA
0CBF          ; Mn #       KANNADA VOWEL SIGN I
0CC6          ; Mn #       KANNADA VOWEL SIGN E
0CCC..0CCD    ; Mn #   [2] KANNADA VOWEL SIGN AU..KANNADA SIGN VIRAMA
0CE2..0CE3    ; Mn #   [2] KANNADA VOWEL SIGN VOCALIC L..KANNADA VOWEL SIGN VOCALIC LL
0D00..0D01    ; Mn #   [2] MALAYALAM SIGN COMBINING ANUSVARA ABOVE..MALAYALAM SIGN CANDRABINDU
0D3B..0D3C    ; Mn #   [2] MALAYALAM SIGN VERTICAL BAR VIRAMA..MALAYALAM SIGN CIRCULAR VIRAMA
0D41..0D44    ; Mn #   [4] MALAYALAM VOWEL SIGN U..MALAYALAM VOWEL SIGN VOCALIC RR
0D4D          ; Mn #       MALAYALAM SIGN VIRAMA
0D62..0D63    ; Mn #   [2] MALAYALAM VOWEL SIGN VOCALIC L..MALAYALAM VOWEL SIGN VOCALIC LL
0D81          ; Mn #       SINHALA SIGN CANDRABINDU
0DCA          ; Mn #       SINHALA SIGN AL-LAKUNA
0DD2..0DD4    ; Mn #   [3] SINHALA VOWEL SIGN KETTI IS-PILLA..SINHALA VOWEL SIGN KETTI PAA-PILLA
0DD6          ; Mn #       SINHALA VOWEL SIGN DIGA PAA-PILLA
0E31          ; Mn #       THAI CHARACTER MAI HAN-AKAT
0E34..0E3A    ; Mn #   [7] THAI CHARACTER SARA I..THAI CHARACTER PHINTHU
0E47..0E4E    ; Mn #   [8] THAI CHARACTER MAITAIKHU..THAI CHARACTER YAMAKKAN
0EB1          ; Mn #       LAO VOWEL SIGN MAI KAN
0EB4..0EBC    ; Mn #   [9] LAO VOWEL SIGN I..LAO SEMIVOWEL SIGN LO
0EC8..0ECE    ; Mn #   [7] LAO TONE MAI EK..LAO YAMAKKAN
0F18..0F19    ; Mn #   [2] TIBETAN ASTROLOGICAL SIGN -KHYUD PA..TIBETAN ASTROLOGICAL SIGN SDONG TSHUGS
0F35          ; Mn #       TIBETAN MARK NGAS BZUNG NYI ZLA
0F37          ; Mn #       TIBETAN MARK NGAS BZUNG SGOR RTAGS
0F39          ; Mn #       TIBETAN MARK TSA -PHRU
0F71..0F7E    ; Mn #  [14] TIBETAN VOWEL SIGN AA..TIBETAN SIGN RJES SU NGA RO
0F80..0F84    ; Mn #   [5] TIBETAN VOWEL SIGN REVERSED I..TIBETAN MARK HALANTA
0F86..0F87    ; Mn #   [2] TIBETAN SIGN LCI RTAGS..TIBETAN SIGN YANG RTAGS
0F8D..0F97    ; Mn #  [11] TIBETAN SUBJOINED SIGN LCE TSA CAN..TIBETAN SUBJOINED LETTER JA
0F99..0FBC    ; Mn #  [36] TIBETAN SUBJOINED LETTER NYA..TIBETAN SUBJOINED LETTER FIXED-FORM RA
0FC6          ; Mn #       TIBETAN SYMBOL PADMA GDAN
102D..1030    ; Mn #   [4] MYANMAR VOWEL SIGN I..MYANMAR VOWEL SIGN UU
1032..1037    ; Mn #   [6] MYANMAR VOWEL SIGN AI..MYANMAR SIGN DOT BELOW
1039..103A    ; Mn #   [2] MYANMAR SIGN VIRAMA..MYANMAR SIGN ASAT
103D..103E    ; Mn #   [2] MYANMAR CONSONANT SIGN MEDIAL WA..MYANMAR CONSONANT SIGN MEDIAL HA
1058..1059    ; Mn #   [2] MYANMAR VOWEL SIGN VOCALIC L..MYANMAR VOWEL SIGN VOCALIC LL
105E..1060    ; Mn #   [3] MYANMAR CONSONANT SIGN MON MEDIAL NA..MYANMAR CONSONANT SIGN MON MEDIAL LA
1071..1074    ; Mn #   [4] MYANMAR VOWEL SIGN GEBA KAREN I..MYANMAR VOWEL SIGN KAYAH EE
1082          ; Mn #       MYANMAR CONSONANT SIGN SHAN MEDIAL WA
1085..1086    ; Mn #   [2] MYANMAR VOWEL SIGN SHAN E ABOVE..MYANMAR VOWEL SIGN SHAN FINAL Y
108D          ; Mn #       MYANMAR SIGN SHAN COUNCIL EMPHATIC TONE
109D          ; Mn #       MYANMAR VOWEL SIGN AITON AI
135D..135F    ; Mn #   [3] ETHIOPIC COMBINING GEMINATION AND VOWEL LENGTH MARK..ETHIOPIC COMBINING GEMINATION MARK
1712..1714    ; Mn #   [3] TAGALOG VOWEL SIGN I..TAGALOG SIGN VIRAMA
1732..1733    ; Mn #   [2] HANUNOO VOWEL SIGN I..HANUNOO VOWEL SIGN U
1752..1753    ; Mn #   [2] BUHID VOWEL SIGN I..BUHID VOWEL SIGN U
1772..1773    ; Mn #   [2] TAGBANWA VOWEL SIGN I..TAGBANWA VOWEL SIGN U
17B4..17B5    ; Mn #   [2] KHMER VOWEL INHERENT AQ..KHMER VOWEL INHERENT AA
17B7..17BD    ; Mn #   [7] KHMER VOWEL SIGN I..KHMER VOWEL SIGN UA
17C6          ; Mn #       KHMER SIGN NIKAHIT
17C9..17D3    ; Mn #  [11] KHMER SIGN MUUSIKATOAN..KHMER SIGN BATHAMASAT
17DD          ; Mn #       KHMER SIGN ATTHACAN
180B..180D    ; Mn #   [3] MONGOLIAN FREE VARIATION SELECTOR ONE..MONGOLIAN FREE VARIATION SELECTOR THREE
180F          ; Mn #       MONGOLIAN FREE VARIATION SELECTOR FOUR
1885..1886    ; Mn #   [2] MONGOLIAN LETTER ALI GALI BALUDA..MONGOLIAN LETTER ALI GALI THREE BALUDA
18A9          ; Mn #       MONGOLIAN LETTER ALI GALI DAGALGA
1920..1922    ; Mn #   [3] LIMBU VOWEL SIGN A..LIMBU VOWEL SIGN U
1927..1928    ; Mn #   [2] LIMBU VOWEL SIGN E..LIMBU VOWEL SIGN O
1932          ; Mn #       LIMBU SMALL LETTER ANUSVARA
1939..193B    ; Mn #   [3] LIMBU SIGN MUKPHRENG..LIMBU SIGN SA-I
1A17..1A18    ; Mn #   [2] BUGINESE VOWEL SIGN I..BUGINESE VOWEL SIGN U
1A1B          ; Mn #       BUGINESE VOWEL SIGN AE
1A56          ; Mn #       TAI THAM CONSONANT SIGN MEDIAL LA
1A58..1A5E    ; Mn #   [7] TAI THAM SIGN MAI KANG LAI..TAI THAM CONSONANT SIGN SA
1A60          ; Mn #       TAI THAM SIGN SAKOT
1A62          ; Mn #       TAI THAM VOWEL SIGN MAI SAT
1A65..1A6C    ; Mn #   [8] TAI THAM VOWEL SIGN I..TAI THAM VOWEL SIGN OA BELOW
1A73..1A7C    ; Mn #  [10] TAI THAM VOWEL SIGN OA ABOVE..TAI THAM SIGN KHUEN-LUE KARAN
1A7F          ; Mn #       TAI THAM COMBINING CRYPTOGRAMMIC DOT
1AB0..1ABD    ; Mn #  [14] COMBINING DOUBLED CIRCUMFLEX ACCENT..COMBINING PARENTHESES BELOW
1ABF..1ACE    ; Mn #  [16] COMBINING LATIN SMALL LETTER W BELOW..COMBINING LATIN SMALL LETTER INSULAR T
1B00..1B03    ; Mn #   [4] BALINESE SIGN ULU RICEM..BALINESE SIGN SURANG
1B34          ; Mn #       BALINESE SIGN REREKAN
1B36..1B3A    ; Mn #   [5] BALINESE VOWEL SIGN ULU..BALINESE VOWEL SIGN RA REPA
1B3C          ; Mn #       BALINESE VOWEL SIGN LA LENGA
1B42          ; Mn #       BALINESE VOWEL SIGN PEPET
1B6B..1B73    ; Mn #   [9] BALINESE MUSICAL SYMBOL COMBINING TEGEH..BALINESE MUSICAL SYMBOL COMBINING GONG
1B80..1B81    ; Mn #   [2] SUNDANESE SIGN PANYECEK..SUNDANESE SIGN PANGLAYAR
1BA2..1BA5    ; Mn #   [4] SUNDANESE CONSONANT SIGN PANYAKRA..SUNDANESE VOWEL SIGN PANYUKU
1BA8..1BA9    ; Mn #   [2] SUNDANESE VOWEL SIGN PAMEPET..SUNDANESE VOWEL SIGN PANEULEUNG
1BAB..1BAD    ; Mn #   [3] SUNDANESE SIGN VIRAMA..SUNDANESE CONSONANT SIGN PASANGAN WA
1BE6          ; Mn #       BATAK SIGN TOMPI
1BE8..1BE9    ; Mn #   [2] BATAK VOWEL SIGN PAKPAK E..BATAK VOWEL SIGN EE
1BED          ; Mn #       BATAK VOWEL SIGN KARO O
1BEF..1BF1    ; Mn #   [3] BATAK VOWEL SIGN U FOR SIMALUNGUN SA..BATAK CONSONANT SIGN H
1C2C..1C33    ; Mn #   [8] LEPCHA VOWEL SIGN E..LEPCHA CONSONANT SIGN T
1C36..1C37    ; Mn #   [2] LEPCHA SIGN RAN..LEPCHA SIGN NUKTA
1CD0..1CD2    ; Mn #   [3] VEDIC TONE KARSHANA..VEDIC TONE PRENKHA
1CD4..1CE0    ; Mn #  [13] VEDIC SIGN YAJURVEDIC MIDLINE SVARITA..VEDIC TONE RIGVEDIC KASHMIRI INDEPENDENT SVARITA
1CE2..1CE8    ; Mn #   [7] VEDIC SIGN VISARGA SVARITA..VEDIC SIGN VISARGA ANUDATTA WITH TAIL
1CED          ; Mn #       VEDIC SIGN TIRYAK
1CF4          ; Mn #       VEDIC TONE CANDRA ABOVE
1CF8..1CF9    ; Mn #   [2] VEDIC TONE RING ABOVE..VEDIC TONE DOUBLE RING ABOVE
1DC0..1DFF    ; Mn #  [64] COMBINING DOTTED GRAVE ACCENT..COMBINING RIGHT ARROWHEAD AND DOWN ARROWHEAD BELOW
20D0..20DC    ; Mn #  [13] COMBINING LEFT HARPOON ABOVE..COMBINING FOUR DOTS ABOVE
20E1          ; Mn #       COMBINING LEFT RIGHT ARROW ABOVE
20E5..20F0    ; Mn #  [12] COMBINING REVERSE SOLIDUS OVERLAY..COMBINING ASTERISK ABOVE
2CEF..2CF1    ; Mn #   [3] COPTIC COMBINING NI ABOVE..COPTIC COMBINING SPIRITUS LENIS
2D7F          ; Mn #       TIFINAGH CONSONANT JOINER
2DE0..2DFF    ; Mn #  [32] COMBINING CYRILLIC LETTER BE..COMBINING CYRILLIC LETTER IOTIFIED BIG YUS
302A..302D    ; Mn #   [4] IDEOGRAPHIC LEVEL TONE MARK..IDEOGRAPHIC ENTERING TONE MARK
3099..309A    ; Mn #   [2] COMBINING KATAKANA-HIRAGANA VOICED SOUND MARK..COMBINING KATAKANA-HIRAGANA SEMI-VOICED SOUND MARK
A66F          ; Mn #       COMBINING CYRILLIC VZMET
A674..A67D    ; Mn #  [10] COMBINING CYRILLIC LETTER UKRAINIAN IE..COMBINING CYRILLIC PAYEROK
A69E..A69F    ; Mn #   [2] COMBINING CYRILLIC LETTER EF..COMBINING CYRILLIC LETTER IOTIFIED E
A6F0..A6F1    ; Mn #   [2] BAMUM COMBINING MARK KOQNDON..BAMUM COMBINING MARK TUKWENTIS
A802          ; Mn #       SYLOTI NAGRI SIGN DVISVARA
A806          ; Mn #       SYLOTI NAGRI SIGN HASANTA
A80B          ; Mn #       SYLOTI NAGRI SIGN ANUSVARA
A825..A826    ; Mn #   [2] SYLOTI NAGRI VOWEL SIGN U..SYLOTI NAGRI VOWEL SIGN E
A82C          ; Mn #       SYLOTI NAGRI SIGN ALTERNATE HASANTA
A8C4..A8C5    ; Mn #   [2] SAURASHTRA SIGN VIRAMA..SAURASHTRA SIGN CANDRABINDU
A8E0..A8F1    ; Mn #  [18] COMBINING DEVANAGARI DIGIT ZERO..COMBINING DEVANAGARI SIGN AVAGRAHA
A8FF          ; Mn #       DEVANAGARI VOWEL SIGN AY
A926..A92D    ; Mn #   [8] KAYAH LI VOWEL UE..KAYAH LI TONE CALYA PLOPHU
A947..A951    ; Mn #  [11] REJANG VOWEL SIGN I..REJANG CONSONANT SIGN R
A980..A982    ; Mn #   [3] JAVANESE SIGN PANYANGGA..JAVANESE SIGN LAYAR
A9B3          ; Mn #       JAVANESE SIGN CECAK TELU
A9B6..A9B9    ; Mn #   [4] JAVANESE VOWEL SIGN WULU..JAVANESE VOWEL SIGN SUKU MENDUT
A9BC..A9BD    ; Mn #   [2] JAVANESE VOWEL SIGN PEPET..JAVANESE CONSONANT SIGN KERET
A9E5          ; Mn #       MYANMAR SIGN SHAN SAW
AA29..AA2E    ; Mn #   [6] CHAM VOWEL SIGN AA..CHAM VOWEL SIGN OE
AA31..AA32    ; Mn #   [2] CHAM VOWEL SIGN AU..CHAM VOWEL SIGN UE
AA35..AA36    ; Mn #   [2] CHAM CONSONANT SIGN LA..CHAM CONSONANT SIGN WA
AA43          ; Mn #       CHAM CONSONANT SIGN FINAL NG
AA4C          ; Mn #       CHAM CONSONANT SIGN FINAL M
AA7C          ; Mn #       MYANMAR SIGN TAI LAING TONE-2
AAB0          ; Mn #       TAI VIET MAI KANG
AAB2..AAB4    ; Mn #   [3] TAI VIET VOWEL I..TAI VIET VOWEL U
AAB7..AAB8    ; Mn #   [2] TAI VIET MAI KHIT..TAI VIET VOWEL IA
AABE..AABF    ; Mn #   [2] TAI VIET VOWEL AM..TAI VIET TONE MAI EK
AAC1          ; Mn #       TAI VIET TONE MAI THO
AAEC..AAED    ; Mn #   [2] MEETEI MAYEK VOWEL SIGN UU..MEETEI MAYEK VOWEL SIGN AAI
AAF6          ; Mn #       MEETEI MAYEK VIRAMA
ABE5          ; Mn #       MEETEI MAYEK VOWEL SIGN ANAP
ABE8          ; Mn #       MEETEI MAYEK VOWEL SIGN UNAP
ABED          ; Mn #       MEETEI MAYEK APUN IYEK
FB1E          ; Mn #       HEBREW POINT JUDEO-SPANISH VARIKA
FE00..FE0F    ; Mn #  [16] VARIATION SELECTOR-1..VARIATION SELECTOR-16
FE20..FE2F    ; Mn #  [16] COMBINING LIGATURE LEFT HALF..COMBINING CYRILLIC TITLO RIGHT HALF
101FD         ; Mn #       PHAISTOS DISC SIGN COMBINING OBLIQUE STROKE
102E0         ; Mn #       COPTIC EPACT THOUSANDS MARK
10376..1037A  ; Mn #   [5] COMBINING OLD PERMIC LETTER AN..COMBINING OLD PERMIC LETTER SII
10A01..10A03  ; Mn #   [3] KHAROSHTHI VOWEL SIGN I..KHAROSHTHI VOWEL SIGN VOCALIC R
10A05..10A06  ; Mn #   [2] KHAROSHTHI VOWEL SIGN E..KHAROSHTHI VOWEL SIGN O
10A0C..10A0F  ; Mn #   [4] KHAROSHTHI VOWEL LENGTH MARK..KHAROSHTHI SIGN VISARGA
10A38..10A3A  ; Mn #   [3] KHAROSHTHI SIGN BAR ABOVE..KHAROSHTHI SIGN DOT BELOW
10A3F         ; Mn #       KHAROSHTHI VIRAMA
10AE5..10AE6  ; Mn #   [2] MANICHAEAN ABBREVIATION MARK ABOVE..MANICHAEAN ABBREVIATION MARK BELOW
10D24..10D27  ; Mn #   [4] HANIFI ROHINGYA SIGN HARBAHAY..HANIFI ROHINGYA SIGN TASSI
10D69..10D6D  ; Mn #   [5] GARAY VOWEL SIGN E..GARAY CONSONANT NASALIZATION MARK
10EAB..10EAC  ; Mn #   [2] YEZIDI COMBINING HAMZA MARK..YEZIDI COMBINING MADDA MARK
10EFC..10EFF  ; Mn #   [4] ARABIC COMBINING ALEF OVERLAY..ARABIC SMALL LOW WORD MADDA
10F46..10F50  ; Mn #  [11] SOGDIAN COMBINING DOT BELOW..SOGDIAN COMBINING STROKE BELOW
10F82..10F85  ; Mn #   [4] OLD UYGHUR COMBINING DOT ABOVE..OLD UYGHUR COMBINING TWO DOTS BELOW
11001         ; Mn #       BRAHMI SIGN ANUSVARA
11038..11046  ; Mn #  [15] BRAHMI VOWEL SIGN AA..BRAHMI VIRAMA
11070         ; Mn #       BRAHMI SIGN OLD TAMIL VIRAMA
11073..11074  ; Mn #   [2] BRAHMI VOWEL SIGN OLD TAMIL SHORT E..BRAHMI VOWEL SIGN OLD TAMIL SHORT O
1107F..11081  ; Mn #   [3] BRAHMI NUMBER JOINER..KAITHI SIGN ANUSVARA
110B3..110B6  ; Mn #   [4] KAITHI VOWEL SIGN U..KAITHI VOWEL SIGN AI
110B9..110BA  ; Mn #   [2] KAITHI SIGN VIRAMA..KAITHI SIGN NUKTA
110C2         ; Mn #       KAITHI VOWEL SIGN VOCALIC R
11100..11102  ; Mn #   [3] CHAKMA SIGN CANDRABINDU..CHAKMA SIGN VISARGA
11127..1112B  ; Mn #   [5] CHAKMA VOWEL SIGN A..CHAKMA VOWEL SIGN UU
1112D..11134  ; Mn #   [8] CHAKMA VOWEL SIGN AI..CHAKMA MAAYYAA
11173         ; Mn #       MAHAJANI SIGN NUKTA
11180..11181  ; Mn #   [2] SHARADA SIGN CANDRABINDU..SHARADA SIGN ANUSVARA
111B6..111BE  ; Mn #   [9] SHARADA VOWEL SIGN U..SHARADA VOWEL SIGN O
111C9..111CC  ; Mn #   [4] SHARADA SANDHI MARK..SHARADA EXTRA SHORT VOWEL MARK
111CF         ; Mn #       SHARADA SIGN INVERTED CANDRABINDU
1122F..11231  ; Mn #   [3] KHOJKI VOWEL SIGN U..KHOJKI VOWEL SIGN AI
11234         ; Mn #       KHOJKI SIGN ANUSVARA
11236..11237  ; Mn #   [2] KHOJKI SIGN NUKTA..KHOJKI SIGN SHADDA
1123E         ; Mn #       KHOJKI SIGN SUKUN
11241         ; Mn #       KHOJKI VOWEL SIGN VOCALIC R
112DF         ; Mn #       KHUDAWADI SIGN ANUSVARA
112E3..112EA  ; Mn #   [8] KHUDAWADI VOWEL SIGN U..KHUDAWADI SIGN VIRAMA
11300..11301  ; Mn #   [2] GRANTHA SIGN COMBINING ANUSVARA ABOVE..GRANTHA SIGN CANDRABINDU
1133B..1133C  ; Mn #   [2] COMBINING BINDU BELOW..GRANTHA SIGN NUKTA
11340         ; Mn #       GRANTHA VOWEL SIGN II
11366..1136C  ; Mn #   [7] COMBINING GRANTHA DIGIT ZERO..COMBINING GRANTHA DIGIT SIX
11370..11374  ; Mn #   [5] COMBINING GRANTHA LETTER A..COMBINING GRANTHA LETTER PA
113BB..113C0  ; Mn #   [6] TULU-TIGALARI VOWEL SIGN U..TULU-TIGALARI VOWEL SIGN VOCALIC LL
113CE         ; Mn #       TULU-TIGALARI SIGN VIRAMA
113D0         ; Mn #       TULU-TIGALARI CONJOINER
113E1..113E2  ; Mn #   [2] TULU-TIGALARI VEDIC TONE SVARITA..TULU-TIGALARI VEDIC TONE ANUDATTA
11438..1143F  ; Mn #   [8] NEWA VOWEL SIGN U..NEWA VOWEL SIGN AI
11442..11444  ; Mn #   [3] NEWA SIGN VIRAMA..NEWA SIGN ANUSVARA
11446         ; Mn #       NEWA SIGN NUKTA
1145E         ; Mn #       NEWA SANDHI MARK
114B3..114B8  ; Mn #   [6] TIRHUTA VOWEL SIGN U..TIRHUTA VOWEL SIGN VOCALIC LL
114BA         ; Mn #       TIRHUTA VOWEL SIGN SHORT E
114BF..114C0  ; Mn #   [2] TIRHUTA SIGN CANDRABINDU..TIRHUTA SIGN ANUSVARA
114C2..114C3  ; Mn #   [2] TIRHUTA SIGN VIRAMA..TIRHUTA SIGN NUKTA
115B2..115B5  ; Mn #   [4] SIDDHAM VOWEL SIGN U..SIDDHAM VOWEL SIGN VOCALIC RR
115BC..115BD  ; Mn #   [2] SIDDHAM SIGN CANDRABINDU..SIDDHAM SIGN ANUSVARA
115BF..115C0  ; Mn #   [2] SIDDHAM SIGN VIRAMA..SIDDHAM SIGN NUKTA
115DC..115DD  ; Mn #   [2] SIDDHAM VOWEL SIGN ALTERNATE U..SIDDHAM VOWEL SIGN ALTERNATE UU
11633..1163A  ; Mn #   [8] MODI VOWEL SIGN U..MODI VOWEL SIGN AI
1163D         ; Mn #       MODI SIGN ANUSVARA
1163F..11640  ; Mn #   [2] MODI SIGN VIRAMA..MODI SIGN ARDHACANDRA
116AB         ; Mn #       TAKRI SIGN ANUSVARA
116AD         ; Mn #       TAKRI VOWEL SIGN AA
116B0..116B5  ; Mn #   [6] TAKRI VOWEL SIGN U..TAKRI VOWEL SIGN AU
116B7         ; Mn #       TAKRI SIGN NUKTA
1171D         ; Mn #       AHOM CONSONANT SIGN MEDIAL LA
1171F         ; Mn #       AHOM CONSONANT SIGN MEDIAL LIGATING RA
11722..11725  ; Mn #   [4] AHOM VOWEL SIGN I..AHOM VOWEL SIGN UU
11727..1172B  ; Mn #   [5] AHOM VOWEL SIGN AW..AHOM SIGN KILLER
1182F..11837  ; Mn #   [9] DOGRA VOWEL SIGN U..DOGRA SIGN ANUSVARA
11839..1183A  ; Mn #   [2] DOGRA SIGN VIRAMA..DOGRA SIGN NUKTA
1193B..1193C  ; Mn #   [2] DIVES AKURU SIGN ANUSVARA..DIVES AKURU SIGN CANDRABINDU
1193E         ; Mn #       DIVES AKURU VIRAMA
11943         ; Mn #       DIVES AKURU SIGN NUKTA
119D4..119D7  ; Mn #   [4] NANDINAGARI VOWEL SIGN U..NANDINAGARI VOWEL SIGN VOCALIC RR
119DA..119DB  ; Mn #   [2] NANDINAGARI VOWEL SIGN E..NANDINAGARI VOWEL SIGN AI
119E0         ; Mn #       NANDINAGARI SIGN VIRAMA
11A01..11A0A  ; Mn #  [10] ZANABAZAR SQUARE VOWEL SIGN I..ZANABAZAR SQUARE VOWEL LENGTH MARK
11A33..11A38  ; Mn #   [6] ZANABAZAR SQUARE FINAL CONSONANT MARK..ZANABAZAR SQUARE SIGN ANUSVARA
11A3B..11A3E  ; Mn #   [4] ZANABAZAR SQUARE CLUSTER-FINAL LETTER YA..ZANABAZAR SQUARE CLUSTER-FINAL LETTER VA
11A47         ; Mn #       ZANABAZAR SQUARE SUBJOINER
11A51..11A56  ; Mn #   [6] SOYOMBO VOWEL SIGN I..SOYOMBO VOWEL SIGN OE
11A59..11A5B  ; Mn #   [3] SOYOMBO VOWEL SIGN VOCALIC R..SOYOMBO VOWEL LENGTH MARK
11A8A..11A96  ; Mn #  [13] SOYOMBO FINAL CONSONANT SIGN G..SOYOMBO SIGN ANUSVARA
11A98..11A99  ; Mn #   [2] SOYOMBO GEMINATION MARK..SOYOMBO SUBJOINER
11C30..11C36  ; Mn #   [7] BHAIKSUKI VOWEL SIGN I..BHAIKSUKI VOWEL SIGN VOCALIC L
11C38..11C3D  ; Mn #   [6] BHAIKSUKI VOWEL SIGN E..BHAIKSUKI SIGN ANUSVARA
11C3F         ; Mn #       BHAIKSUKI SIGN VIRAMA
11C92..11CA7  ; Mn #  [22] MARCHEN SUBJOINED LETTER KA..MARCHEN SUBJOINED LETTER ZA
11CAA..11CB0  ; Mn #   [7] MARCHEN SUBJOINED LETTER RA..MARCHEN VOWEL SIGN AA
11CB2..11CB3  ; Mn #   [2] MARCHEN VOWEL SIGN U..MARCHEN VOWEL SIGN E
11CB5..11CB6  ; Mn #   [2] MARCHEN SIGN ANUSVARA..MARCHEN SIGN CANDRABINDU
11D31..11D36  ; Mn #   [6] MASARAM GONDI VOWEL SIGN AA..MASARAM GONDI VOWEL SIGN VOCALIC R
11D3A         ; Mn #       MASARAM GONDI VOWEL SIGN E
11D3C..11D3D  ; Mn #   [2] MASARAM GONDI VOWEL SIGN AI..MASARAM GONDI VOWEL SIGN O
11D3F..11D45  ; Mn #   [7] MASARAM GONDI VOWEL SIGN AU..MASARAM GONDI VIRAMA
11D47         ; Mn #       MASARAM GONDI RA-KARA
11D90..11D91  ; Mn #   [2] GUNJALA GONDI VOWEL SIGN EE..GUNJALA GONDI VOWEL SIGN AI
11D95         ; Mn #       GUNJALA GONDI SIGN ANUSVARA
11D97         ; Mn #       GUNJALA GONDI VIRAMA
11EF3..11EF4  ; Mn #   [2] MAKASAR VOWEL SIGN I..MAKASAR VOWEL SIGN U
11F00..11F01  ; Mn #   [2] KAWI SIGN CANDRABINDU..KAWI SIGN ANUSVARA
11F36..11F3A  ; Mn #   [5] KAWI VOWEL SIGN I..KAWI VOWEL SIGN VOCALIC R
11F40         ; Mn #       KAWI VOWEL SIGN EU
11F42         ; Mn #       KAWI CONJOINER
11F5A         ; Mn #       KAWI SIGN NUKTA
13440         ; Mn #       EGYPTIAN HIEROGLYPH MIRROR HORIZONTALLY
13447..13455  ; Mn #  [15] EGYPTIAN HIEROGLYPH MODIFIER DAMAGED AT TOP START..EGYPTIAN HIEROGLYPH MODIFIER DAMAGED
1611E..16129  ; Mn #  [12] GURUNG KHEMA VOWEL SIGN AA..GURUNG KHEMA VOWEL LENGTH MARK
1612D..1612F  ; Mn #   [3] GURUNG KHEMA SIGN ANUSVARA..GURUNG KHEMA SIGN THOLHOMA
16AF0..16AF4  ; Mn #   [5] BASSA VAH COMBINING HIGH TONE..BASSA VAH COMBINING HIGH-LOW TONE
16B30..16B36  ; Mn #   [7] PAHAWH HMONG MARK CIM TUB..PAHAWH HMONG MARK CIM TAUM
16F4F         ; Mn #       MIAO SIGN CONSONANT MODIFIER BAR
16F8F..16F92  ; Mn #   [4] MIAO TONE RIGHT..MIAO TONE BELOW
16FE4         ; Mn #       KHITAN SMALL SCRIPT FILLER
1BC9D..1BC9E  ; Mn #   [2] DUPLOYAN THICK LETTER SELECTOR..DUPLOYAN DOUBLE MARK
1CF00..1CF2D  ; Mn #  [46] ZNAMENNY COMBINING MARK GORAZDO NIZKO S KRYZHEM ON LEFT..ZNAMENNY COMBINING MARK KRYZH ON LEFT
1CF30..1CF46  ; Mn #  [23] ZNAMENNY COMBINING TONAL RANGE MARK MRACHNO..ZNAMENNY PRIZNAK MODIFIER ROG
1D167..1D169  ; Mn #   [3] MUSICAL SYMBOL COMBINING TREMOLO-1..MUSICAL SYMBOL COMBINING TREMOLO-3
1D17B..1D182  ; Mn #   [8] MUSICAL SYMBOL COMBINING ACCENT..MUSICAL SYMBOL COMBINING LOURE
1D185..1D18B  ; Mn #   [7] MUSICAL SYMBOL COMBINING DOIT..MUSICAL SYMBOL COMBINING TRIPLE TONGUE
1D1AA..1D1AD  ; Mn #   [4] MUSICAL SYMBOL COMBINING DOWN BOW..MUSICAL SYMBOL COMBINING SNAP PIZZICATO
1D242..1D244  ; Mn #   [3] COMBINING GREEK MUSICAL TRISEME..COMBINING GREEK MUSICAL PENTASEME
1DA00..1DA36  ; Mn #  [55] SIGNWRITING HEAD RIM..SIGNWRITING AIR SUCKING IN
1DA3B..1DA6C  ; Mn #  [50] SIGNWRITING MOUTH CLOSED NEUTRAL..SIGNWRITING EXCITEMENT
1DA75         ; Mn #       SIGNWRITING UPPER BODY TILTING FROM HIP JOINTS
1DA84         ; Mn #       SIGNWRITING LOCATION HEAD NECK
1DA9B..1DA9F  ; Mn #   [5] SIGNWRITING FILL MODIFIER-2..SIGNWRITING FILL MODIFIER-6
1DAA1..1DAAF  ; Mn #  [15] SIGNWRITING ROTATION MODIFIER-2..SIGNWRITING ROTATION MODIFIER-16
1E000..1E006  ; Mn #   [7] COMBINING GLAGOLITIC LETTER AZU..COMBINING GLAGOLITIC LETTER ZHIVETE
1E008..1E018  ; Mn #  [17] COMBINING GLAGOLITIC LETTER ZEMLJA..COMBINING GLAGOLITIC LETTER HERU
1E01B..1E021  ; Mn #   [7] COMBINING GLAGOLITIC LETTER SHTA..COMBINING GLAGOLITIC LETTER YATI
1E023..1E024  ; Mn #   [2] COMBINING GLAGOLITIC LETTER YU..COMBINING GLAGOLITIC LETTER SMALL YUS
1E026..1E02A  ; Mn #   [5] COMBINING GLAGOLITIC LETTER YO..COMBINING GLAGOLITIC LETTER FITA
1E08F         ; Mn #       COMBINING CYRILLIC SMALL LETTER BYELORUSSIAN-UKRAINIAN I
1E130..1E136  ; Mn #   [7] NYIAKENG PUACHUE HMONG TONE-B..NYIAKENG PUACHUE HMONG TONE-D
1E2AE         ; Mn #       TOTO SIGN RISING TONE
1E2EC..1E2EF  ; Mn #   [4] WANCHO TONE TUP..WANCHO TONE KOINI
1E4EC..1E4EF  ; Mn #   [4] NAG MUNDARI SIGN MUHOR..NAG MUNDARI SIGN SUTUH
1E5EE..1E5EF  ; Mn #   [2] OL ONAL SIGN MU..OL ONAL SIGN IKIR
1E8D0..1E8D6  ; Mn #   [7] MENDE KIKAKUI COMBINING NUMBER TEENS..MENDE KIKAKUI COMBINING NUMBER MILLIONS
1E944..1E94A  ; Mn #   [7] ADLAM ALIF LENGTHENER..ADLAM NUKTA
E0100..E01EF  ; Mn # [240] VARIATION SELECTOR-17..VARIATION SELECTOR-256

<<<<<<< HEAD
# Total code points: 2009
=======
# Total code points: 2004
>>>>>>> 926ddff8

# ================================================

# General_Category=Enclosing_Mark

0488..0489    ; Me #   [2] COMBINING CYRILLIC HUNDRED THOUSANDS SIGN..COMBINING CYRILLIC MILLIONS SIGN
1ABE          ; Me #       COMBINING PARENTHESES OVERLAY
20DD..20E0    ; Me #   [4] COMBINING ENCLOSING CIRCLE..COMBINING ENCLOSING CIRCLE BACKSLASH
20E2..20E4    ; Me #   [3] COMBINING ENCLOSING SCREEN..COMBINING ENCLOSING UPWARD POINTING TRIANGLE
A670..A672    ; Me #   [3] COMBINING CYRILLIC TEN MILLIONS SIGN..COMBINING CYRILLIC THOUSAND MILLIONS SIGN

# Total code points: 13

# ================================================

# General_Category=Spacing_Mark

0903          ; Mc #       DEVANAGARI SIGN VISARGA
093B          ; Mc #       DEVANAGARI VOWEL SIGN OOE
093E..0940    ; Mc #   [3] DEVANAGARI VOWEL SIGN AA..DEVANAGARI VOWEL SIGN II
0949..094C    ; Mc #   [4] DEVANAGARI VOWEL SIGN CANDRA O..DEVANAGARI VOWEL SIGN AU
094E..094F    ; Mc #   [2] DEVANAGARI VOWEL SIGN PRISHTHAMATRA E..DEVANAGARI VOWEL SIGN AW
0982..0983    ; Mc #   [2] BENGALI SIGN ANUSVARA..BENGALI SIGN VISARGA
09BE..09C0    ; Mc #   [3] BENGALI VOWEL SIGN AA..BENGALI VOWEL SIGN II
09C7..09C8    ; Mc #   [2] BENGALI VOWEL SIGN E..BENGALI VOWEL SIGN AI
09CB..09CC    ; Mc #   [2] BENGALI VOWEL SIGN O..BENGALI VOWEL SIGN AU
09D7          ; Mc #       BENGALI AU LENGTH MARK
0A03          ; Mc #       GURMUKHI SIGN VISARGA
0A3E..0A40    ; Mc #   [3] GURMUKHI VOWEL SIGN AA..GURMUKHI VOWEL SIGN II
0A83          ; Mc #       GUJARATI SIGN VISARGA
0ABE..0AC0    ; Mc #   [3] GUJARATI VOWEL SIGN AA..GUJARATI VOWEL SIGN II
0AC9          ; Mc #       GUJARATI VOWEL SIGN CANDRA O
0ACB..0ACC    ; Mc #   [2] GUJARATI VOWEL SIGN O..GUJARATI VOWEL SIGN AU
0B02..0B03    ; Mc #   [2] ORIYA SIGN ANUSVARA..ORIYA SIGN VISARGA
0B3E          ; Mc #       ORIYA VOWEL SIGN AA
0B40          ; Mc #       ORIYA VOWEL SIGN II
0B47..0B48    ; Mc #   [2] ORIYA VOWEL SIGN E..ORIYA VOWEL SIGN AI
0B4B..0B4C    ; Mc #   [2] ORIYA VOWEL SIGN O..ORIYA VOWEL SIGN AU
0B57          ; Mc #       ORIYA AU LENGTH MARK
0BBE..0BBF    ; Mc #   [2] TAMIL VOWEL SIGN AA..TAMIL VOWEL SIGN I
0BC1..0BC2    ; Mc #   [2] TAMIL VOWEL SIGN U..TAMIL VOWEL SIGN UU
0BC6..0BC8    ; Mc #   [3] TAMIL VOWEL SIGN E..TAMIL VOWEL SIGN AI
0BCA..0BCC    ; Mc #   [3] TAMIL VOWEL SIGN O..TAMIL VOWEL SIGN AU
0BD7          ; Mc #       TAMIL AU LENGTH MARK
0C01..0C03    ; Mc #   [3] TELUGU SIGN CANDRABINDU..TELUGU SIGN VISARGA
0C41..0C44    ; Mc #   [4] TELUGU VOWEL SIGN U..TELUGU VOWEL SIGN VOCALIC RR
0C82..0C83    ; Mc #   [2] KANNADA SIGN ANUSVARA..KANNADA SIGN VISARGA
0CBE          ; Mc #       KANNADA VOWEL SIGN AA
0CC0..0CC4    ; Mc #   [5] KANNADA VOWEL SIGN II..KANNADA VOWEL SIGN VOCALIC RR
0CC7..0CC8    ; Mc #   [2] KANNADA VOWEL SIGN EE..KANNADA VOWEL SIGN AI
0CCA..0CCB    ; Mc #   [2] KANNADA VOWEL SIGN O..KANNADA VOWEL SIGN OO
0CD5..0CD6    ; Mc #   [2] KANNADA LENGTH MARK..KANNADA AI LENGTH MARK
0CF3          ; Mc #       KANNADA SIGN COMBINING ANUSVARA ABOVE RIGHT
0D02..0D03    ; Mc #   [2] MALAYALAM SIGN ANUSVARA..MALAYALAM SIGN VISARGA
0D3E..0D40    ; Mc #   [3] MALAYALAM VOWEL SIGN AA..MALAYALAM VOWEL SIGN II
0D46..0D48    ; Mc #   [3] MALAYALAM VOWEL SIGN E..MALAYALAM VOWEL SIGN AI
0D4A..0D4C    ; Mc #   [3] MALAYALAM VOWEL SIGN O..MALAYALAM VOWEL SIGN AU
0D57          ; Mc #       MALAYALAM AU LENGTH MARK
0D82..0D83    ; Mc #   [2] SINHALA SIGN ANUSVARAYA..SINHALA SIGN VISARGAYA
0DCF..0DD1    ; Mc #   [3] SINHALA VOWEL SIGN AELA-PILLA..SINHALA VOWEL SIGN DIGA AEDA-PILLA
0DD8..0DDF    ; Mc #   [8] SINHALA VOWEL SIGN GAETTA-PILLA..SINHALA VOWEL SIGN GAYANUKITTA
0DF2..0DF3    ; Mc #   [2] SINHALA VOWEL SIGN DIGA GAETTA-PILLA..SINHALA VOWEL SIGN DIGA GAYANUKITTA
0F3E..0F3F    ; Mc #   [2] TIBETAN SIGN YAR TSHES..TIBETAN SIGN MAR TSHES
0F7F          ; Mc #       TIBETAN SIGN RNAM BCAD
102B..102C    ; Mc #   [2] MYANMAR VOWEL SIGN TALL AA..MYANMAR VOWEL SIGN AA
1031          ; Mc #       MYANMAR VOWEL SIGN E
1038          ; Mc #       MYANMAR SIGN VISARGA
103B..103C    ; Mc #   [2] MYANMAR CONSONANT SIGN MEDIAL YA..MYANMAR CONSONANT SIGN MEDIAL RA
1056..1057    ; Mc #   [2] MYANMAR VOWEL SIGN VOCALIC R..MYANMAR VOWEL SIGN VOCALIC RR
1062..1064    ; Mc #   [3] MYANMAR VOWEL SIGN SGAW KAREN EU..MYANMAR TONE MARK SGAW KAREN KE PHO
1067..106D    ; Mc #   [7] MYANMAR VOWEL SIGN WESTERN PWO KAREN EU..MYANMAR SIGN WESTERN PWO KAREN TONE-5
1083..1084    ; Mc #   [2] MYANMAR VOWEL SIGN SHAN AA..MYANMAR VOWEL SIGN SHAN E
1087..108C    ; Mc #   [6] MYANMAR SIGN SHAN TONE-2..MYANMAR SIGN SHAN COUNCIL TONE-3
108F          ; Mc #       MYANMAR SIGN RUMAI PALAUNG TONE-5
109A..109C    ; Mc #   [3] MYANMAR SIGN KHAMTI TONE-1..MYANMAR VOWEL SIGN AITON A
1715          ; Mc #       TAGALOG SIGN PAMUDPOD
1734          ; Mc #       HANUNOO SIGN PAMUDPOD
17B6          ; Mc #       KHMER VOWEL SIGN AA
17BE..17C5    ; Mc #   [8] KHMER VOWEL SIGN OE..KHMER VOWEL SIGN AU
17C7..17C8    ; Mc #   [2] KHMER SIGN REAHMUK..KHMER SIGN YUUKALEAPINTU
1923..1926    ; Mc #   [4] LIMBU VOWEL SIGN EE..LIMBU VOWEL SIGN AU
1929..192B    ; Mc #   [3] LIMBU SUBJOINED LETTER YA..LIMBU SUBJOINED LETTER WA
1930..1931    ; Mc #   [2] LIMBU SMALL LETTER KA..LIMBU SMALL LETTER NGA
1933..1938    ; Mc #   [6] LIMBU SMALL LETTER TA..LIMBU SMALL LETTER LA
1A19..1A1A    ; Mc #   [2] BUGINESE VOWEL SIGN E..BUGINESE VOWEL SIGN O
1A55          ; Mc #       TAI THAM CONSONANT SIGN MEDIAL RA
1A57          ; Mc #       TAI THAM CONSONANT SIGN LA TANG LAI
1A61          ; Mc #       TAI THAM VOWEL SIGN A
1A63..1A64    ; Mc #   [2] TAI THAM VOWEL SIGN AA..TAI THAM VOWEL SIGN TALL AA
1A6D..1A72    ; Mc #   [6] TAI THAM VOWEL SIGN OY..TAI THAM VOWEL SIGN THAM AI
1B04          ; Mc #       BALINESE SIGN BISAH
1B35          ; Mc #       BALINESE VOWEL SIGN TEDUNG
1B3B          ; Mc #       BALINESE VOWEL SIGN RA REPA TEDUNG
1B3D..1B41    ; Mc #   [5] BALINESE VOWEL SIGN LA LENGA TEDUNG..BALINESE VOWEL SIGN TALING REPA TEDUNG
1B43..1B44    ; Mc #   [2] BALINESE VOWEL SIGN PEPET TEDUNG..BALINESE ADEG ADEG
1B82          ; Mc #       SUNDANESE SIGN PANGWISAD
1BA1          ; Mc #       SUNDANESE CONSONANT SIGN PAMINGKAL
1BA6..1BA7    ; Mc #   [2] SUNDANESE VOWEL SIGN PANAELAENG..SUNDANESE VOWEL SIGN PANOLONG
1BAA          ; Mc #       SUNDANESE SIGN PAMAAEH
1BE7          ; Mc #       BATAK VOWEL SIGN E
1BEA..1BEC    ; Mc #   [3] BATAK VOWEL SIGN I..BATAK VOWEL SIGN O
1BEE          ; Mc #       BATAK VOWEL SIGN U
1BF2..1BF3    ; Mc #   [2] BATAK PANGOLAT..BATAK PANONGONAN
1C24..1C2B    ; Mc #   [8] LEPCHA SUBJOINED LETTER YA..LEPCHA VOWEL SIGN UU
1C34..1C35    ; Mc #   [2] LEPCHA CONSONANT SIGN NYIN-DO..LEPCHA CONSONANT SIGN KANG
1CE1          ; Mc #       VEDIC TONE ATHARVAVEDIC INDEPENDENT SVARITA
1CF7          ; Mc #       VEDIC SIGN ATIKRAMA
302E..302F    ; Mc #   [2] HANGUL SINGLE DOT TONE MARK..HANGUL DOUBLE DOT TONE MARK
A823..A824    ; Mc #   [2] SYLOTI NAGRI VOWEL SIGN A..SYLOTI NAGRI VOWEL SIGN I
A827          ; Mc #       SYLOTI NAGRI VOWEL SIGN OO
A880..A881    ; Mc #   [2] SAURASHTRA SIGN ANUSVARA..SAURASHTRA SIGN VISARGA
A8B4..A8C3    ; Mc #  [16] SAURASHTRA CONSONANT SIGN HAARU..SAURASHTRA VOWEL SIGN AU
A952..A953    ; Mc #   [2] REJANG CONSONANT SIGN H..REJANG VIRAMA
A983          ; Mc #       JAVANESE SIGN WIGNYAN
A9B4..A9B5    ; Mc #   [2] JAVANESE VOWEL SIGN TARUNG..JAVANESE VOWEL SIGN TOLONG
A9BA..A9BB    ; Mc #   [2] JAVANESE VOWEL SIGN TALING..JAVANESE VOWEL SIGN DIRGA MURE
A9BE..A9C0    ; Mc #   [3] JAVANESE CONSONANT SIGN PENGKAL..JAVANESE PANGKON
AA2F..AA30    ; Mc #   [2] CHAM VOWEL SIGN O..CHAM VOWEL SIGN AI
AA33..AA34    ; Mc #   [2] CHAM CONSONANT SIGN YA..CHAM CONSONANT SIGN RA
AA4D          ; Mc #       CHAM CONSONANT SIGN FINAL H
AA7B          ; Mc #       MYANMAR SIGN PAO KAREN TONE
AA7D          ; Mc #       MYANMAR SIGN TAI LAING TONE-5
AAEB          ; Mc #       MEETEI MAYEK VOWEL SIGN II
AAEE..AAEF    ; Mc #   [2] MEETEI MAYEK VOWEL SIGN AU..MEETEI MAYEK VOWEL SIGN AAU
AAF5          ; Mc #       MEETEI MAYEK VOWEL SIGN VISARGA
ABE3..ABE4    ; Mc #   [2] MEETEI MAYEK VOWEL SIGN ONAP..MEETEI MAYEK VOWEL SIGN INAP
ABE6..ABE7    ; Mc #   [2] MEETEI MAYEK VOWEL SIGN YENAP..MEETEI MAYEK VOWEL SIGN SOUNAP
ABE9..ABEA    ; Mc #   [2] MEETEI MAYEK VOWEL SIGN CHEINAP..MEETEI MAYEK VOWEL SIGN NUNG
ABEC          ; Mc #       MEETEI MAYEK LUM IYEK
11000         ; Mc #       BRAHMI SIGN CANDRABINDU
11002         ; Mc #       BRAHMI SIGN VISARGA
11082         ; Mc #       KAITHI SIGN VISARGA
110B0..110B2  ; Mc #   [3] KAITHI VOWEL SIGN AA..KAITHI VOWEL SIGN II
110B7..110B8  ; Mc #   [2] KAITHI VOWEL SIGN O..KAITHI VOWEL SIGN AU
1112C         ; Mc #       CHAKMA VOWEL SIGN E
11145..11146  ; Mc #   [2] CHAKMA VOWEL SIGN AA..CHAKMA VOWEL SIGN EI
11182         ; Mc #       SHARADA SIGN VISARGA
111B3..111B5  ; Mc #   [3] SHARADA VOWEL SIGN AA..SHARADA VOWEL SIGN II
111BF..111C0  ; Mc #   [2] SHARADA VOWEL SIGN AU..SHARADA SIGN VIRAMA
111CE         ; Mc #       SHARADA VOWEL SIGN PRISHTHAMATRA E
1122C..1122E  ; Mc #   [3] KHOJKI VOWEL SIGN AA..KHOJKI VOWEL SIGN II
11232..11233  ; Mc #   [2] KHOJKI VOWEL SIGN O..KHOJKI VOWEL SIGN AU
11235         ; Mc #       KHOJKI SIGN VIRAMA
112E0..112E2  ; Mc #   [3] KHUDAWADI VOWEL SIGN AA..KHUDAWADI VOWEL SIGN II
11302..11303  ; Mc #   [2] GRANTHA SIGN ANUSVARA..GRANTHA SIGN VISARGA
1133E..1133F  ; Mc #   [2] GRANTHA VOWEL SIGN AA..GRANTHA VOWEL SIGN I
11341..11344  ; Mc #   [4] GRANTHA VOWEL SIGN U..GRANTHA VOWEL SIGN VOCALIC RR
11347..11348  ; Mc #   [2] GRANTHA VOWEL SIGN EE..GRANTHA VOWEL SIGN AI
1134B..1134D  ; Mc #   [3] GRANTHA VOWEL SIGN OO..GRANTHA SIGN VIRAMA
11357         ; Mc #       GRANTHA AU LENGTH MARK
11362..11363  ; Mc #   [2] GRANTHA VOWEL SIGN VOCALIC L..GRANTHA VOWEL SIGN VOCALIC LL
113B8..113BA  ; Mc #   [3] TULU-TIGALARI VOWEL SIGN AA..TULU-TIGALARI VOWEL SIGN II
113C2         ; Mc #       TULU-TIGALARI VOWEL SIGN EE
113C5         ; Mc #       TULU-TIGALARI VOWEL SIGN AI
113C7..113CA  ; Mc #   [4] TULU-TIGALARI VOWEL SIGN OO..TULU-TIGALARI SIGN CANDRA ANUNASIKA
113CC..113CD  ; Mc #   [2] TULU-TIGALARI SIGN ANUSVARA..TULU-TIGALARI SIGN VISARGA
113CF         ; Mc #       TULU-TIGALARI SIGN LOOPED VIRAMA
11435..11437  ; Mc #   [3] NEWA VOWEL SIGN AA..NEWA VOWEL SIGN II
11440..11441  ; Mc #   [2] NEWA VOWEL SIGN O..NEWA VOWEL SIGN AU
11445         ; Mc #       NEWA SIGN VISARGA
114B0..114B2  ; Mc #   [3] TIRHUTA VOWEL SIGN AA..TIRHUTA VOWEL SIGN II
114B9         ; Mc #       TIRHUTA VOWEL SIGN E
114BB..114BE  ; Mc #   [4] TIRHUTA VOWEL SIGN AI..TIRHUTA VOWEL SIGN AU
114C1         ; Mc #       TIRHUTA SIGN VISARGA
115AF..115B1  ; Mc #   [3] SIDDHAM VOWEL SIGN AA..SIDDHAM VOWEL SIGN II
115B8..115BB  ; Mc #   [4] SIDDHAM VOWEL SIGN E..SIDDHAM VOWEL SIGN AU
115BE         ; Mc #       SIDDHAM SIGN VISARGA
11630..11632  ; Mc #   [3] MODI VOWEL SIGN AA..MODI VOWEL SIGN II
1163B..1163C  ; Mc #   [2] MODI VOWEL SIGN O..MODI VOWEL SIGN AU
1163E         ; Mc #       MODI SIGN VISARGA
116AC         ; Mc #       TAKRI SIGN VISARGA
116AE..116AF  ; Mc #   [2] TAKRI VOWEL SIGN I..TAKRI VOWEL SIGN II
116B6         ; Mc #       TAKRI SIGN VIRAMA
1171E         ; Mc #       AHOM CONSONANT SIGN MEDIAL RA
11720..11721  ; Mc #   [2] AHOM VOWEL SIGN A..AHOM VOWEL SIGN AA
11726         ; Mc #       AHOM VOWEL SIGN E
1182C..1182E  ; Mc #   [3] DOGRA VOWEL SIGN AA..DOGRA VOWEL SIGN II
11838         ; Mc #       DOGRA SIGN VISARGA
11930..11935  ; Mc #   [6] DIVES AKURU VOWEL SIGN AA..DIVES AKURU VOWEL SIGN E
11937..11938  ; Mc #   [2] DIVES AKURU VOWEL SIGN AI..DIVES AKURU VOWEL SIGN O
1193D         ; Mc #       DIVES AKURU SIGN HALANTA
11940         ; Mc #       DIVES AKURU MEDIAL YA
11942         ; Mc #       DIVES AKURU MEDIAL RA
119D1..119D3  ; Mc #   [3] NANDINAGARI VOWEL SIGN AA..NANDINAGARI VOWEL SIGN II
119DC..119DF  ; Mc #   [4] NANDINAGARI VOWEL SIGN O..NANDINAGARI SIGN VISARGA
119E4         ; Mc #       NANDINAGARI VOWEL SIGN PRISHTHAMATRA E
11A39         ; Mc #       ZANABAZAR SQUARE SIGN VISARGA
11A57..11A58  ; Mc #   [2] SOYOMBO VOWEL SIGN AI..SOYOMBO VOWEL SIGN AU
11A97         ; Mc #       SOYOMBO SIGN VISARGA
11C2F         ; Mc #       BHAIKSUKI VOWEL SIGN AA
11C3E         ; Mc #       BHAIKSUKI SIGN VISARGA
11CA9         ; Mc #       MARCHEN SUBJOINED LETTER YA
11CB1         ; Mc #       MARCHEN VOWEL SIGN I
11CB4         ; Mc #       MARCHEN VOWEL SIGN O
11D8A..11D8E  ; Mc #   [5] GUNJALA GONDI VOWEL SIGN AA..GUNJALA GONDI VOWEL SIGN UU
11D93..11D94  ; Mc #   [2] GUNJALA GONDI VOWEL SIGN OO..GUNJALA GONDI VOWEL SIGN AU
11D96         ; Mc #       GUNJALA GONDI SIGN VISARGA
11EF5..11EF6  ; Mc #   [2] MAKASAR VOWEL SIGN E..MAKASAR VOWEL SIGN O
11F03         ; Mc #       KAWI SIGN VISARGA
11F34..11F35  ; Mc #   [2] KAWI VOWEL SIGN AA..KAWI VOWEL SIGN ALTERNATE AA
11F3E..11F3F  ; Mc #   [2] KAWI VOWEL SIGN E..KAWI VOWEL SIGN AI
11F41         ; Mc #       KAWI SIGN KILLER
1612A..1612C  ; Mc #   [3] GURUNG KHEMA CONSONANT SIGN MEDIAL YA..GURUNG KHEMA CONSONANT SIGN MEDIAL HA
16F51..16F87  ; Mc #  [55] MIAO SIGN ASPIRATION..MIAO VOWEL SIGN UI
16FF0..16FF1  ; Mc #   [2] VIETNAMESE ALTERNATE READING MARK CA..VIETNAMESE ALTERNATE READING MARK NHAY
1D165..1D166  ; Mc #   [2] MUSICAL SYMBOL COMBINING STEM..MUSICAL SYMBOL COMBINING SPRECHGESANG STEM
1D16D..1D172  ; Mc #   [6] MUSICAL SYMBOL COMBINING AUGMENTATION DOT..MUSICAL SYMBOL COMBINING FLAG-5

<<<<<<< HEAD
# Total code points: 456
=======
# Total code points: 465
>>>>>>> 926ddff8

# ================================================

# General_Category=Decimal_Number

0030..0039    ; Nd #  [10] DIGIT ZERO..DIGIT NINE
0660..0669    ; Nd #  [10] ARABIC-INDIC DIGIT ZERO..ARABIC-INDIC DIGIT NINE
06F0..06F9    ; Nd #  [10] EXTENDED ARABIC-INDIC DIGIT ZERO..EXTENDED ARABIC-INDIC DIGIT NINE
07C0..07C9    ; Nd #  [10] NKO DIGIT ZERO..NKO DIGIT NINE
0966..096F    ; Nd #  [10] DEVANAGARI DIGIT ZERO..DEVANAGARI DIGIT NINE
09E6..09EF    ; Nd #  [10] BENGALI DIGIT ZERO..BENGALI DIGIT NINE
0A66..0A6F    ; Nd #  [10] GURMUKHI DIGIT ZERO..GURMUKHI DIGIT NINE
0AE6..0AEF    ; Nd #  [10] GUJARATI DIGIT ZERO..GUJARATI DIGIT NINE
0B66..0B6F    ; Nd #  [10] ORIYA DIGIT ZERO..ORIYA DIGIT NINE
0BE6..0BEF    ; Nd #  [10] TAMIL DIGIT ZERO..TAMIL DIGIT NINE
0C66..0C6F    ; Nd #  [10] TELUGU DIGIT ZERO..TELUGU DIGIT NINE
0CE6..0CEF    ; Nd #  [10] KANNADA DIGIT ZERO..KANNADA DIGIT NINE
0D66..0D6F    ; Nd #  [10] MALAYALAM DIGIT ZERO..MALAYALAM DIGIT NINE
0DE6..0DEF    ; Nd #  [10] SINHALA LITH DIGIT ZERO..SINHALA LITH DIGIT NINE
0E50..0E59    ; Nd #  [10] THAI DIGIT ZERO..THAI DIGIT NINE
0ED0..0ED9    ; Nd #  [10] LAO DIGIT ZERO..LAO DIGIT NINE
0F20..0F29    ; Nd #  [10] TIBETAN DIGIT ZERO..TIBETAN DIGIT NINE
1040..1049    ; Nd #  [10] MYANMAR DIGIT ZERO..MYANMAR DIGIT NINE
1090..1099    ; Nd #  [10] MYANMAR SHAN DIGIT ZERO..MYANMAR SHAN DIGIT NINE
17E0..17E9    ; Nd #  [10] KHMER DIGIT ZERO..KHMER DIGIT NINE
1810..1819    ; Nd #  [10] MONGOLIAN DIGIT ZERO..MONGOLIAN DIGIT NINE
1946..194F    ; Nd #  [10] LIMBU DIGIT ZERO..LIMBU DIGIT NINE
19D0..19D9    ; Nd #  [10] NEW TAI LUE DIGIT ZERO..NEW TAI LUE DIGIT NINE
1A80..1A89    ; Nd #  [10] TAI THAM HORA DIGIT ZERO..TAI THAM HORA DIGIT NINE
1A90..1A99    ; Nd #  [10] TAI THAM THAM DIGIT ZERO..TAI THAM THAM DIGIT NINE
1B50..1B59    ; Nd #  [10] BALINESE DIGIT ZERO..BALINESE DIGIT NINE
1BB0..1BB9    ; Nd #  [10] SUNDANESE DIGIT ZERO..SUNDANESE DIGIT NINE
1C40..1C49    ; Nd #  [10] LEPCHA DIGIT ZERO..LEPCHA DIGIT NINE
1C50..1C59    ; Nd #  [10] OL CHIKI DIGIT ZERO..OL CHIKI DIGIT NINE
A620..A629    ; Nd #  [10] VAI DIGIT ZERO..VAI DIGIT NINE
A8D0..A8D9    ; Nd #  [10] SAURASHTRA DIGIT ZERO..SAURASHTRA DIGIT NINE
A900..A909    ; Nd #  [10] KAYAH LI DIGIT ZERO..KAYAH LI DIGIT NINE
A9D0..A9D9    ; Nd #  [10] JAVANESE DIGIT ZERO..JAVANESE DIGIT NINE
A9F0..A9F9    ; Nd #  [10] MYANMAR TAI LAING DIGIT ZERO..MYANMAR TAI LAING DIGIT NINE
AA50..AA59    ; Nd #  [10] CHAM DIGIT ZERO..CHAM DIGIT NINE
ABF0..ABF9    ; Nd #  [10] MEETEI MAYEK DIGIT ZERO..MEETEI MAYEK DIGIT NINE
FF10..FF19    ; Nd #  [10] FULLWIDTH DIGIT ZERO..FULLWIDTH DIGIT NINE
104A0..104A9  ; Nd #  [10] OSMANYA DIGIT ZERO..OSMANYA DIGIT NINE
10D30..10D39  ; Nd #  [10] HANIFI ROHINGYA DIGIT ZERO..HANIFI ROHINGYA DIGIT NINE
10D40..10D49  ; Nd #  [10] GARAY DIGIT ZERO..GARAY DIGIT NINE
11066..1106F  ; Nd #  [10] BRAHMI DIGIT ZERO..BRAHMI DIGIT NINE
110F0..110F9  ; Nd #  [10] SORA SOMPENG DIGIT ZERO..SORA SOMPENG DIGIT NINE
11136..1113F  ; Nd #  [10] CHAKMA DIGIT ZERO..CHAKMA DIGIT NINE
111D0..111D9  ; Nd #  [10] SHARADA DIGIT ZERO..SHARADA DIGIT NINE
112F0..112F9  ; Nd #  [10] KHUDAWADI DIGIT ZERO..KHUDAWADI DIGIT NINE
11450..11459  ; Nd #  [10] NEWA DIGIT ZERO..NEWA DIGIT NINE
114D0..114D9  ; Nd #  [10] TIRHUTA DIGIT ZERO..TIRHUTA DIGIT NINE
11650..11659  ; Nd #  [10] MODI DIGIT ZERO..MODI DIGIT NINE
116C0..116C9  ; Nd #  [10] TAKRI DIGIT ZERO..TAKRI DIGIT NINE
116D0..116E3  ; Nd #  [20] MYANMAR PAO DIGIT ZERO..MYANMAR EASTERN PWO KAREN DIGIT NINE
11730..11739  ; Nd #  [10] AHOM DIGIT ZERO..AHOM DIGIT NINE
118E0..118E9  ; Nd #  [10] WARANG CITI DIGIT ZERO..WARANG CITI DIGIT NINE
11950..11959  ; Nd #  [10] DIVES AKURU DIGIT ZERO..DIVES AKURU DIGIT NINE
11BF0..11BF9  ; Nd #  [10] SUNUWAR DIGIT ZERO..SUNUWAR DIGIT NINE
11C50..11C59  ; Nd #  [10] BHAIKSUKI DIGIT ZERO..BHAIKSUKI DIGIT NINE
11D50..11D59  ; Nd #  [10] MASARAM GONDI DIGIT ZERO..MASARAM GONDI DIGIT NINE
11DA0..11DA9  ; Nd #  [10] GUNJALA GONDI DIGIT ZERO..GUNJALA GONDI DIGIT NINE
11F50..11F59  ; Nd #  [10] KAWI DIGIT ZERO..KAWI DIGIT NINE
16130..16139  ; Nd #  [10] GURUNG KHEMA DIGIT ZERO..GURUNG KHEMA DIGIT NINE
16A60..16A69  ; Nd #  [10] MRO DIGIT ZERO..MRO DIGIT NINE
16AC0..16AC9  ; Nd #  [10] TANGSA DIGIT ZERO..TANGSA DIGIT NINE
16B50..16B59  ; Nd #  [10] PAHAWH HMONG DIGIT ZERO..PAHAWH HMONG DIGIT NINE
16D70..16D79  ; Nd #  [10] KIRAT RAI DIGIT ZERO..KIRAT RAI DIGIT NINE
1CCF0..1CCF9  ; Nd #  [10] OUTLINED DIGIT ZERO..OUTLINED DIGIT NINE
1D7CE..1D7FF  ; Nd #  [50] MATHEMATICAL BOLD DIGIT ZERO..MATHEMATICAL MONOSPACE DIGIT NINE
1E140..1E149  ; Nd #  [10] NYIAKENG PUACHUE HMONG DIGIT ZERO..NYIAKENG PUACHUE HMONG DIGIT NINE
1E2F0..1E2F9  ; Nd #  [10] WANCHO DIGIT ZERO..WANCHO DIGIT NINE
1E4F0..1E4F9  ; Nd #  [10] NAG MUNDARI DIGIT ZERO..NAG MUNDARI DIGIT NINE
1E5F1..1E5FA  ; Nd #  [10] OL ONAL DIGIT ZERO..OL ONAL DIGIT NINE
1E950..1E959  ; Nd #  [10] ADLAM DIGIT ZERO..ADLAM DIGIT NINE
1FBF0..1FBF9  ; Nd #  [10] SEGMENTED DIGIT ZERO..SEGMENTED DIGIT NINE

# Total code points: 760

# ================================================

# General_Category=Letter_Number

16EE..16F0    ; Nl #   [3] RUNIC ARLAUG SYMBOL..RUNIC BELGTHOR SYMBOL
2160..2182    ; Nl #  [35] ROMAN NUMERAL ONE..ROMAN NUMERAL TEN THOUSAND
2185..2188    ; Nl #   [4] ROMAN NUMERAL SIX LATE FORM..ROMAN NUMERAL ONE HUNDRED THOUSAND
3007          ; Nl #       IDEOGRAPHIC NUMBER ZERO
3021..3029    ; Nl #   [9] HANGZHOU NUMERAL ONE..HANGZHOU NUMERAL NINE
3038..303A    ; Nl #   [3] HANGZHOU NUMERAL TEN..HANGZHOU NUMERAL THIRTY
A6E6..A6EF    ; Nl #  [10] BAMUM LETTER MO..BAMUM LETTER KOGHOM
10140..10174  ; Nl #  [53] GREEK ACROPHONIC ATTIC ONE QUARTER..GREEK ACROPHONIC STRATIAN FIFTY MNAS
10341         ; Nl #       GOTHIC LETTER NINETY
1034A         ; Nl #       GOTHIC LETTER NINE HUNDRED
103D1..103D5  ; Nl #   [5] OLD PERSIAN NUMBER ONE..OLD PERSIAN NUMBER HUNDRED
12400..1246E  ; Nl # [111] CUNEIFORM NUMERIC SIGN TWO ASH..CUNEIFORM NUMERIC SIGN NINE U VARIANT FORM

# Total code points: 236

# ================================================

# General_Category=Other_Number

00B2..00B3    ; No #   [2] SUPERSCRIPT TWO..SUPERSCRIPT THREE
00B9          ; No #       SUPERSCRIPT ONE
00BC..00BE    ; No #   [3] VULGAR FRACTION ONE QUARTER..VULGAR FRACTION THREE QUARTERS
09F4..09F9    ; No #   [6] BENGALI CURRENCY NUMERATOR ONE..BENGALI CURRENCY DENOMINATOR SIXTEEN
0B72..0B77    ; No #   [6] ORIYA FRACTION ONE QUARTER..ORIYA FRACTION THREE SIXTEENTHS
0BF0..0BF2    ; No #   [3] TAMIL NUMBER TEN..TAMIL NUMBER ONE THOUSAND
0C78..0C7E    ; No #   [7] TELUGU FRACTION DIGIT ZERO FOR ODD POWERS OF FOUR..TELUGU FRACTION DIGIT THREE FOR EVEN POWERS OF FOUR
0D58..0D5E    ; No #   [7] MALAYALAM FRACTION ONE ONE-HUNDRED-AND-SIXTIETH..MALAYALAM FRACTION ONE FIFTH
0D70..0D78    ; No #   [9] MALAYALAM NUMBER TEN..MALAYALAM FRACTION THREE SIXTEENTHS
0F2A..0F33    ; No #  [10] TIBETAN DIGIT HALF ONE..TIBETAN DIGIT HALF ZERO
1369..137C    ; No #  [20] ETHIOPIC DIGIT ONE..ETHIOPIC NUMBER TEN THOUSAND
17F0..17F9    ; No #  [10] KHMER SYMBOL LEK ATTAK SON..KHMER SYMBOL LEK ATTAK PRAM-BUON
19DA          ; No #       NEW TAI LUE THAM DIGIT ONE
2070          ; No #       SUPERSCRIPT ZERO
2074..2079    ; No #   [6] SUPERSCRIPT FOUR..SUPERSCRIPT NINE
2080..2089    ; No #  [10] SUBSCRIPT ZERO..SUBSCRIPT NINE
2150..215F    ; No #  [16] VULGAR FRACTION ONE SEVENTH..FRACTION NUMERATOR ONE
2189          ; No #       VULGAR FRACTION ZERO THIRDS
2460..249B    ; No #  [60] CIRCLED DIGIT ONE..NUMBER TWENTY FULL STOP
24EA..24FF    ; No #  [22] CIRCLED DIGIT ZERO..NEGATIVE CIRCLED DIGIT ZERO
2776..2793    ; No #  [30] DINGBAT NEGATIVE CIRCLED DIGIT ONE..DINGBAT NEGATIVE CIRCLED SANS-SERIF NUMBER TEN
2CFD          ; No #       COPTIC FRACTION ONE HALF
3192..3195    ; No #   [4] IDEOGRAPHIC ANNOTATION ONE MARK..IDEOGRAPHIC ANNOTATION FOUR MARK
3220..3229    ; No #  [10] PARENTHESIZED IDEOGRAPH ONE..PARENTHESIZED IDEOGRAPH TEN
3248..324F    ; No #   [8] CIRCLED NUMBER TEN ON BLACK SQUARE..CIRCLED NUMBER EIGHTY ON BLACK SQUARE
3251..325F    ; No #  [15] CIRCLED NUMBER TWENTY ONE..CIRCLED NUMBER THIRTY FIVE
3280..3289    ; No #  [10] CIRCLED IDEOGRAPH ONE..CIRCLED IDEOGRAPH TEN
32B1..32BF    ; No #  [15] CIRCLED NUMBER THIRTY SIX..CIRCLED NUMBER FIFTY
A830..A835    ; No #   [6] NORTH INDIC FRACTION ONE QUARTER..NORTH INDIC FRACTION THREE SIXTEENTHS
10107..10133  ; No #  [45] AEGEAN NUMBER ONE..AEGEAN NUMBER NINETY THOUSAND
10175..10178  ; No #   [4] GREEK ONE HALF SIGN..GREEK THREE QUARTERS SIGN
1018A..1018B  ; No #   [2] GREEK ZERO SIGN..GREEK ONE QUARTER SIGN
102E1..102FB  ; No #  [27] COPTIC EPACT DIGIT ONE..COPTIC EPACT NUMBER NINE HUNDRED
10320..10323  ; No #   [4] OLD ITALIC NUMERAL ONE..OLD ITALIC NUMERAL FIFTY
10858..1085F  ; No #   [8] IMPERIAL ARAMAIC NUMBER ONE..IMPERIAL ARAMAIC NUMBER TEN THOUSAND
10879..1087F  ; No #   [7] PALMYRENE NUMBER ONE..PALMYRENE NUMBER TWENTY
108A7..108AF  ; No #   [9] NABATAEAN NUMBER ONE..NABATAEAN NUMBER ONE HUNDRED
108FB..108FF  ; No #   [5] HATRAN NUMBER ONE..HATRAN NUMBER ONE HUNDRED
10916..1091B  ; No #   [6] PHOENICIAN NUMBER ONE..PHOENICIAN NUMBER THREE
109BC..109BD  ; No #   [2] MEROITIC CURSIVE FRACTION ELEVEN TWELFTHS..MEROITIC CURSIVE FRACTION ONE HALF
109C0..109CF  ; No #  [16] MEROITIC CURSIVE NUMBER ONE..MEROITIC CURSIVE NUMBER SEVENTY
109D2..109FF  ; No #  [46] MEROITIC CURSIVE NUMBER ONE HUNDRED..MEROITIC CURSIVE FRACTION TEN TWELFTHS
10A40..10A48  ; No #   [9] KHAROSHTHI DIGIT ONE..KHAROSHTHI FRACTION ONE HALF
10A7D..10A7E  ; No #   [2] OLD SOUTH ARABIAN NUMBER ONE..OLD SOUTH ARABIAN NUMBER FIFTY
10A9D..10A9F  ; No #   [3] OLD NORTH ARABIAN NUMBER ONE..OLD NORTH ARABIAN NUMBER TWENTY
10AEB..10AEF  ; No #   [5] MANICHAEAN NUMBER ONE..MANICHAEAN NUMBER ONE HUNDRED
10B58..10B5F  ; No #   [8] INSCRIPTIONAL PARTHIAN NUMBER ONE..INSCRIPTIONAL PARTHIAN NUMBER ONE THOUSAND
10B78..10B7F  ; No #   [8] INSCRIPTIONAL PAHLAVI NUMBER ONE..INSCRIPTIONAL PAHLAVI NUMBER ONE THOUSAND
10BA9..10BAF  ; No #   [7] PSALTER PAHLAVI NUMBER ONE..PSALTER PAHLAVI NUMBER ONE HUNDRED
10CFA..10CFF  ; No #   [6] OLD HUNGARIAN NUMBER ONE..OLD HUNGARIAN NUMBER ONE THOUSAND
10E60..10E7E  ; No #  [31] RUMI DIGIT ONE..RUMI FRACTION TWO THIRDS
10F1D..10F26  ; No #  [10] OLD SOGDIAN NUMBER ONE..OLD SOGDIAN FRACTION ONE HALF
10F51..10F54  ; No #   [4] SOGDIAN NUMBER ONE..SOGDIAN NUMBER ONE HUNDRED
10FC5..10FCB  ; No #   [7] CHORASMIAN NUMBER ONE..CHORASMIAN NUMBER ONE HUNDRED
11052..11065  ; No #  [20] BRAHMI NUMBER ONE..BRAHMI NUMBER ONE THOUSAND
111E1..111F4  ; No #  [20] SINHALA ARCHAIC DIGIT ONE..SINHALA ARCHAIC NUMBER ONE THOUSAND
1173A..1173B  ; No #   [2] AHOM NUMBER TEN..AHOM NUMBER TWENTY
118EA..118F2  ; No #   [9] WARANG CITI NUMBER TEN..WARANG CITI NUMBER NINETY
11C5A..11C6C  ; No #  [19] BHAIKSUKI NUMBER ONE..BHAIKSUKI HUNDREDS UNIT MARK
11FC0..11FD4  ; No #  [21] TAMIL FRACTION ONE THREE-HUNDRED-AND-TWENTIETH..TAMIL FRACTION DOWNSCALING FACTOR KIIZH
16B5B..16B61  ; No #   [7] PAHAWH HMONG NUMBER TENS..PAHAWH HMONG NUMBER TRILLIONS
16E80..16E96  ; No #  [23] MEDEFAIDRIN DIGIT ZERO..MEDEFAIDRIN DIGIT THREE ALTERNATE FORM
1D2C0..1D2D3  ; No #  [20] KAKTOVIK NUMERAL ZERO..KAKTOVIK NUMERAL NINETEEN
1D2E0..1D2F3  ; No #  [20] MAYAN NUMERAL ZERO..MAYAN NUMERAL NINETEEN
1D360..1D378  ; No #  [25] COUNTING ROD UNIT DIGIT ONE..TALLY MARK FIVE
1E8C7..1E8CF  ; No #   [9] MENDE KIKAKUI DIGIT ONE..MENDE KIKAKUI DIGIT NINE
1EC71..1ECAB  ; No #  [59] INDIC SIYAQ NUMBER ONE..INDIC SIYAQ NUMBER PREFIXED NINE
1ECAD..1ECAF  ; No #   [3] INDIC SIYAQ FRACTION ONE QUARTER..INDIC SIYAQ FRACTION THREE QUARTERS
1ECB1..1ECB4  ; No #   [4] INDIC SIYAQ NUMBER ALTERNATE ONE..INDIC SIYAQ ALTERNATE LAKH MARK
1ED01..1ED2D  ; No #  [45] OTTOMAN SIYAQ NUMBER ONE..OTTOMAN SIYAQ NUMBER NINETY THOUSAND
1ED2F..1ED3D  ; No #  [15] OTTOMAN SIYAQ ALTERNATE NUMBER TWO..OTTOMAN SIYAQ FRACTION ONE SIXTH
1F100..1F10C  ; No #  [13] DIGIT ZERO FULL STOP..DINGBAT NEGATIVE CIRCLED SANS-SERIF DIGIT ZERO

# Total code points: 915

# ================================================

# General_Category=Space_Separator

0020          ; Zs #       SPACE
00A0          ; Zs #       NO-BREAK SPACE
1680          ; Zs #       OGHAM SPACE MARK
2000..200A    ; Zs #  [11] EN QUAD..HAIR SPACE
202F          ; Zs #       NARROW NO-BREAK SPACE
205F          ; Zs #       MEDIUM MATHEMATICAL SPACE
3000          ; Zs #       IDEOGRAPHIC SPACE

# Total code points: 17

# ================================================

# General_Category=Line_Separator

2028          ; Zl #       LINE SEPARATOR

# Total code points: 1

# ================================================

# General_Category=Paragraph_Separator

2029          ; Zp #       PARAGRAPH SEPARATOR

# Total code points: 1

# ================================================

# General_Category=Control

0000..001F    ; Cc #  [32] <control-0000>..<control-001F>
007F..009F    ; Cc #  [33] <control-007F>..<control-009F>

# Total code points: 65

# ================================================

# General_Category=Format

00AD          ; Cf #       SOFT HYPHEN
0600..0605    ; Cf #   [6] ARABIC NUMBER SIGN..ARABIC NUMBER MARK ABOVE
061C          ; Cf #       ARABIC LETTER MARK
06DD          ; Cf #       ARABIC END OF AYAH
070F          ; Cf #       SYRIAC ABBREVIATION MARK
0890..0891    ; Cf #   [2] ARABIC POUND MARK ABOVE..ARABIC PIASTRE MARK ABOVE
08E2          ; Cf #       ARABIC DISPUTED END OF AYAH
180E          ; Cf #       MONGOLIAN VOWEL SEPARATOR
200B..200F    ; Cf #   [5] ZERO WIDTH SPACE..RIGHT-TO-LEFT MARK
202A..202E    ; Cf #   [5] LEFT-TO-RIGHT EMBEDDING..RIGHT-TO-LEFT OVERRIDE
2060..2064    ; Cf #   [5] WORD JOINER..INVISIBLE PLUS
2066..206F    ; Cf #  [10] LEFT-TO-RIGHT ISOLATE..NOMINAL DIGIT SHAPES
FEFF          ; Cf #       ZERO WIDTH NO-BREAK SPACE
FFF9..FFFB    ; Cf #   [3] INTERLINEAR ANNOTATION ANCHOR..INTERLINEAR ANNOTATION TERMINATOR
110BD         ; Cf #       KAITHI NUMBER SIGN
110CD         ; Cf #       KAITHI NUMBER SIGN ABOVE
13430..1343F  ; Cf #  [16] EGYPTIAN HIEROGLYPH VERTICAL JOINER..EGYPTIAN HIEROGLYPH END WALLED ENCLOSURE
1BCA0..1BCA3  ; Cf #   [4] SHORTHAND FORMAT LETTER OVERLAP..SHORTHAND FORMAT UP STEP
1D173..1D17A  ; Cf #   [8] MUSICAL SYMBOL BEGIN BEAM..MUSICAL SYMBOL END PHRASE
E0001         ; Cf #       LANGUAGE TAG
E0020..E007F  ; Cf #  [96] TAG SPACE..CANCEL TAG

# Total code points: 170

# ================================================

# General_Category=Private_Use

E000..F8FF    ; Co # [6400] <private-use-E000>..<private-use-F8FF>
F0000..FFFFD  ; Co # [65534] <private-use-F0000>..<private-use-FFFFD>
100000..10FFFD; Co # [65534] <private-use-100000>..<private-use-10FFFD>

# Total code points: 137468

# ================================================

# General_Category=Surrogate

D800..DFFF    ; Cs # [2048] <surrogate-D800>..<surrogate-DFFF>

# Total code points: 2048

# ================================================

# General_Category=Dash_Punctuation

002D          ; Pd #       HYPHEN-MINUS
058A          ; Pd #       ARMENIAN HYPHEN
05BE          ; Pd #       HEBREW PUNCTUATION MAQAF
1400          ; Pd #       CANADIAN SYLLABICS HYPHEN
1806          ; Pd #       MONGOLIAN TODO SOFT HYPHEN
2010..2015    ; Pd #   [6] HYPHEN..HORIZONTAL BAR
2E17          ; Pd #       DOUBLE OBLIQUE HYPHEN
2E1A          ; Pd #       HYPHEN WITH DIAERESIS
2E3A..2E3B    ; Pd #   [2] TWO-EM DASH..THREE-EM DASH
2E40          ; Pd #       DOUBLE HYPHEN
2E5D          ; Pd #       OBLIQUE HYPHEN
301C          ; Pd #       WAVE DASH
3030          ; Pd #       WAVY DASH
30A0          ; Pd #       KATAKANA-HIRAGANA DOUBLE HYPHEN
FE31..FE32    ; Pd #   [2] PRESENTATION FORM FOR VERTICAL EM DASH..PRESENTATION FORM FOR VERTICAL EN DASH
FE58          ; Pd #       SMALL EM DASH
FE63          ; Pd #       SMALL HYPHEN-MINUS
FF0D          ; Pd #       FULLWIDTH HYPHEN-MINUS
10D6E         ; Pd #       GARAY HYPHEN
10EAD         ; Pd #       YEZIDI HYPHENATION MARK

# Total code points: 27

# ================================================

# General_Category=Open_Punctuation

0028          ; Ps #       LEFT PARENTHESIS
005B          ; Ps #       LEFT SQUARE BRACKET
007B          ; Ps #       LEFT CURLY BRACKET
0F3A          ; Ps #       TIBETAN MARK GUG RTAGS GYON
0F3C          ; Ps #       TIBETAN MARK ANG KHANG GYON
169B          ; Ps #       OGHAM FEATHER MARK
201A          ; Ps #       SINGLE LOW-9 QUOTATION MARK
201E          ; Ps #       DOUBLE LOW-9 QUOTATION MARK
2045          ; Ps #       LEFT SQUARE BRACKET WITH QUILL
207D          ; Ps #       SUPERSCRIPT LEFT PARENTHESIS
208D          ; Ps #       SUBSCRIPT LEFT PARENTHESIS
2308          ; Ps #       LEFT CEILING
230A          ; Ps #       LEFT FLOOR
2329          ; Ps #       LEFT-POINTING ANGLE BRACKET
2768          ; Ps #       MEDIUM LEFT PARENTHESIS ORNAMENT
276A          ; Ps #       MEDIUM FLATTENED LEFT PARENTHESIS ORNAMENT
276C          ; Ps #       MEDIUM LEFT-POINTING ANGLE BRACKET ORNAMENT
276E          ; Ps #       HEAVY LEFT-POINTING ANGLE QUOTATION MARK ORNAMENT
2770          ; Ps #       HEAVY LEFT-POINTING ANGLE BRACKET ORNAMENT
2772          ; Ps #       LIGHT LEFT TORTOISE SHELL BRACKET ORNAMENT
2774          ; Ps #       MEDIUM LEFT CURLY BRACKET ORNAMENT
27C5          ; Ps #       LEFT S-SHAPED BAG DELIMITER
27E6          ; Ps #       MATHEMATICAL LEFT WHITE SQUARE BRACKET
27E8          ; Ps #       MATHEMATICAL LEFT ANGLE BRACKET
27EA          ; Ps #       MATHEMATICAL LEFT DOUBLE ANGLE BRACKET
27EC          ; Ps #       MATHEMATICAL LEFT WHITE TORTOISE SHELL BRACKET
27EE          ; Ps #       MATHEMATICAL LEFT FLATTENED PARENTHESIS
2983          ; Ps #       LEFT WHITE CURLY BRACKET
2985          ; Ps #       LEFT WHITE PARENTHESIS
2987          ; Ps #       Z NOTATION LEFT IMAGE BRACKET
2989          ; Ps #       Z NOTATION LEFT BINDING BRACKET
298B          ; Ps #       LEFT SQUARE BRACKET WITH UNDERBAR
298D          ; Ps #       LEFT SQUARE BRACKET WITH TICK IN TOP CORNER
298F          ; Ps #       LEFT SQUARE BRACKET WITH TICK IN BOTTOM CORNER
2991          ; Ps #       LEFT ANGLE BRACKET WITH DOT
2993          ; Ps #       LEFT ARC LESS-THAN BRACKET
2995          ; Ps #       DOUBLE LEFT ARC GREATER-THAN BRACKET
2997          ; Ps #       LEFT BLACK TORTOISE SHELL BRACKET
29D8          ; Ps #       LEFT WIGGLY FENCE
29DA          ; Ps #       LEFT DOUBLE WIGGLY FENCE
29FC          ; Ps #       LEFT-POINTING CURVED ANGLE BRACKET
2E22          ; Ps #       TOP LEFT HALF BRACKET
2E24          ; Ps #       BOTTOM LEFT HALF BRACKET
2E26          ; Ps #       LEFT SIDEWAYS U BRACKET
2E28          ; Ps #       LEFT DOUBLE PARENTHESIS
2E42          ; Ps #       DOUBLE LOW-REVERSED-9 QUOTATION MARK
2E55          ; Ps #       LEFT SQUARE BRACKET WITH STROKE
2E57          ; Ps #       LEFT SQUARE BRACKET WITH DOUBLE STROKE
2E59          ; Ps #       TOP HALF LEFT PARENTHESIS
2E5B          ; Ps #       BOTTOM HALF LEFT PARENTHESIS
3008          ; Ps #       LEFT ANGLE BRACKET
300A          ; Ps #       LEFT DOUBLE ANGLE BRACKET
300C          ; Ps #       LEFT CORNER BRACKET
300E          ; Ps #       LEFT WHITE CORNER BRACKET
3010          ; Ps #       LEFT BLACK LENTICULAR BRACKET
3014          ; Ps #       LEFT TORTOISE SHELL BRACKET
3016          ; Ps #       LEFT WHITE LENTICULAR BRACKET
3018          ; Ps #       LEFT WHITE TORTOISE SHELL BRACKET
301A          ; Ps #       LEFT WHITE SQUARE BRACKET
301D          ; Ps #       REVERSED DOUBLE PRIME QUOTATION MARK
FD3F          ; Ps #       ORNATE RIGHT PARENTHESIS
FE17          ; Ps #       PRESENTATION FORM FOR VERTICAL LEFT WHITE LENTICULAR BRACKET
FE35          ; Ps #       PRESENTATION FORM FOR VERTICAL LEFT PARENTHESIS
FE37          ; Ps #       PRESENTATION FORM FOR VERTICAL LEFT CURLY BRACKET
FE39          ; Ps #       PRESENTATION FORM FOR VERTICAL LEFT TORTOISE SHELL BRACKET
FE3B          ; Ps #       PRESENTATION FORM FOR VERTICAL LEFT BLACK LENTICULAR BRACKET
FE3D          ; Ps #       PRESENTATION FORM FOR VERTICAL LEFT DOUBLE ANGLE BRACKET
FE3F          ; Ps #       PRESENTATION FORM FOR VERTICAL LEFT ANGLE BRACKET
FE41          ; Ps #       PRESENTATION FORM FOR VERTICAL LEFT CORNER BRACKET
FE43          ; Ps #       PRESENTATION FORM FOR VERTICAL LEFT WHITE CORNER BRACKET
FE47          ; Ps #       PRESENTATION FORM FOR VERTICAL LEFT SQUARE BRACKET
FE59          ; Ps #       SMALL LEFT PARENTHESIS
FE5B          ; Ps #       SMALL LEFT CURLY BRACKET
FE5D          ; Ps #       SMALL LEFT TORTOISE SHELL BRACKET
FF08          ; Ps #       FULLWIDTH LEFT PARENTHESIS
FF3B          ; Ps #       FULLWIDTH LEFT SQUARE BRACKET
FF5B          ; Ps #       FULLWIDTH LEFT CURLY BRACKET
FF5F          ; Ps #       FULLWIDTH LEFT WHITE PARENTHESIS
FF62          ; Ps #       HALFWIDTH LEFT CORNER BRACKET

# Total code points: 79

# ================================================

# General_Category=Close_Punctuation

0029          ; Pe #       RIGHT PARENTHESIS
005D          ; Pe #       RIGHT SQUARE BRACKET
007D          ; Pe #       RIGHT CURLY BRACKET
0F3B          ; Pe #       TIBETAN MARK GUG RTAGS GYAS
0F3D          ; Pe #       TIBETAN MARK ANG KHANG GYAS
169C          ; Pe #       OGHAM REVERSED FEATHER MARK
2046          ; Pe #       RIGHT SQUARE BRACKET WITH QUILL
207E          ; Pe #       SUPERSCRIPT RIGHT PARENTHESIS
208E          ; Pe #       SUBSCRIPT RIGHT PARENTHESIS
2309          ; Pe #       RIGHT CEILING
230B          ; Pe #       RIGHT FLOOR
232A          ; Pe #       RIGHT-POINTING ANGLE BRACKET
2769          ; Pe #       MEDIUM RIGHT PARENTHESIS ORNAMENT
276B          ; Pe #       MEDIUM FLATTENED RIGHT PARENTHESIS ORNAMENT
276D          ; Pe #       MEDIUM RIGHT-POINTING ANGLE BRACKET ORNAMENT
276F          ; Pe #       HEAVY RIGHT-POINTING ANGLE QUOTATION MARK ORNAMENT
2771          ; Pe #       HEAVY RIGHT-POINTING ANGLE BRACKET ORNAMENT
2773          ; Pe #       LIGHT RIGHT TORTOISE SHELL BRACKET ORNAMENT
2775          ; Pe #       MEDIUM RIGHT CURLY BRACKET ORNAMENT
27C6          ; Pe #       RIGHT S-SHAPED BAG DELIMITER
27E7          ; Pe #       MATHEMATICAL RIGHT WHITE SQUARE BRACKET
27E9          ; Pe #       MATHEMATICAL RIGHT ANGLE BRACKET
27EB          ; Pe #       MATHEMATICAL RIGHT DOUBLE ANGLE BRACKET
27ED          ; Pe #       MATHEMATICAL RIGHT WHITE TORTOISE SHELL BRACKET
27EF          ; Pe #       MATHEMATICAL RIGHT FLATTENED PARENTHESIS
2984          ; Pe #       RIGHT WHITE CURLY BRACKET
2986          ; Pe #       RIGHT WHITE PARENTHESIS
2988          ; Pe #       Z NOTATION RIGHT IMAGE BRACKET
298A          ; Pe #       Z NOTATION RIGHT BINDING BRACKET
298C          ; Pe #       RIGHT SQUARE BRACKET WITH UNDERBAR
298E          ; Pe #       RIGHT SQUARE BRACKET WITH TICK IN BOTTOM CORNER
2990          ; Pe #       RIGHT SQUARE BRACKET WITH TICK IN TOP CORNER
2992          ; Pe #       RIGHT ANGLE BRACKET WITH DOT
2994          ; Pe #       RIGHT ARC GREATER-THAN BRACKET
2996          ; Pe #       DOUBLE RIGHT ARC LESS-THAN BRACKET
2998          ; Pe #       RIGHT BLACK TORTOISE SHELL BRACKET
29D9          ; Pe #       RIGHT WIGGLY FENCE
29DB          ; Pe #       RIGHT DOUBLE WIGGLY FENCE
29FD          ; Pe #       RIGHT-POINTING CURVED ANGLE BRACKET
2E23          ; Pe #       TOP RIGHT HALF BRACKET
2E25          ; Pe #       BOTTOM RIGHT HALF BRACKET
2E27          ; Pe #       RIGHT SIDEWAYS U BRACKET
2E29          ; Pe #       RIGHT DOUBLE PARENTHESIS
2E56          ; Pe #       RIGHT SQUARE BRACKET WITH STROKE
2E58          ; Pe #       RIGHT SQUARE BRACKET WITH DOUBLE STROKE
2E5A          ; Pe #       TOP HALF RIGHT PARENTHESIS
2E5C          ; Pe #       BOTTOM HALF RIGHT PARENTHESIS
3009          ; Pe #       RIGHT ANGLE BRACKET
300B          ; Pe #       RIGHT DOUBLE ANGLE BRACKET
300D          ; Pe #       RIGHT CORNER BRACKET
300F          ; Pe #       RIGHT WHITE CORNER BRACKET
3011          ; Pe #       RIGHT BLACK LENTICULAR BRACKET
3015          ; Pe #       RIGHT TORTOISE SHELL BRACKET
3017          ; Pe #       RIGHT WHITE LENTICULAR BRACKET
3019          ; Pe #       RIGHT WHITE TORTOISE SHELL BRACKET
301B          ; Pe #       RIGHT WHITE SQUARE BRACKET
301E..301F    ; Pe #   [2] DOUBLE PRIME QUOTATION MARK..LOW DOUBLE PRIME QUOTATION MARK
FD3E          ; Pe #       ORNATE LEFT PARENTHESIS
FE18          ; Pe #       PRESENTATION FORM FOR VERTICAL RIGHT WHITE LENTICULAR BRAKCET
FE36          ; Pe #       PRESENTATION FORM FOR VERTICAL RIGHT PARENTHESIS
FE38          ; Pe #       PRESENTATION FORM FOR VERTICAL RIGHT CURLY BRACKET
FE3A          ; Pe #       PRESENTATION FORM FOR VERTICAL RIGHT TORTOISE SHELL BRACKET
FE3C          ; Pe #       PRESENTATION FORM FOR VERTICAL RIGHT BLACK LENTICULAR BRACKET
FE3E          ; Pe #       PRESENTATION FORM FOR VERTICAL RIGHT DOUBLE ANGLE BRACKET
FE40          ; Pe #       PRESENTATION FORM FOR VERTICAL RIGHT ANGLE BRACKET
FE42          ; Pe #       PRESENTATION FORM FOR VERTICAL RIGHT CORNER BRACKET
FE44          ; Pe #       PRESENTATION FORM FOR VERTICAL RIGHT WHITE CORNER BRACKET
FE48          ; Pe #       PRESENTATION FORM FOR VERTICAL RIGHT SQUARE BRACKET
FE5A          ; Pe #       SMALL RIGHT PARENTHESIS
FE5C          ; Pe #       SMALL RIGHT CURLY BRACKET
FE5E          ; Pe #       SMALL RIGHT TORTOISE SHELL BRACKET
FF09          ; Pe #       FULLWIDTH RIGHT PARENTHESIS
FF3D          ; Pe #       FULLWIDTH RIGHT SQUARE BRACKET
FF5D          ; Pe #       FULLWIDTH RIGHT CURLY BRACKET
FF60          ; Pe #       FULLWIDTH RIGHT WHITE PARENTHESIS
FF63          ; Pe #       HALFWIDTH RIGHT CORNER BRACKET

# Total code points: 77

# ================================================

# General_Category=Connector_Punctuation

005F          ; Pc #       LOW LINE
203F..2040    ; Pc #   [2] UNDERTIE..CHARACTER TIE
2054          ; Pc #       INVERTED UNDERTIE
FE33..FE34    ; Pc #   [2] PRESENTATION FORM FOR VERTICAL LOW LINE..PRESENTATION FORM FOR VERTICAL WAVY LOW LINE
FE4D..FE4F    ; Pc #   [3] DASHED LOW LINE..WAVY LOW LINE
FF3F          ; Pc #       FULLWIDTH LOW LINE

# Total code points: 10

# ================================================

# General_Category=Other_Punctuation

0021..0023    ; Po #   [3] EXCLAMATION MARK..NUMBER SIGN
0025..0027    ; Po #   [3] PERCENT SIGN..APOSTROPHE
002A          ; Po #       ASTERISK
002C          ; Po #       COMMA
002E..002F    ; Po #   [2] FULL STOP..SOLIDUS
003A..003B    ; Po #   [2] COLON..SEMICOLON
003F..0040    ; Po #   [2] QUESTION MARK..COMMERCIAL AT
005C          ; Po #       REVERSE SOLIDUS
00A1          ; Po #       INVERTED EXCLAMATION MARK
00A7          ; Po #       SECTION SIGN
00B6..00B7    ; Po #   [2] PILCROW SIGN..MIDDLE DOT
00BF          ; Po #       INVERTED QUESTION MARK
037E          ; Po #       GREEK QUESTION MARK
0387          ; Po #       GREEK ANO TELEIA
055A..055F    ; Po #   [6] ARMENIAN APOSTROPHE..ARMENIAN ABBREVIATION MARK
0589          ; Po #       ARMENIAN FULL STOP
05C0          ; Po #       HEBREW PUNCTUATION PASEQ
05C3          ; Po #       HEBREW PUNCTUATION SOF PASUQ
05C6          ; Po #       HEBREW PUNCTUATION NUN HAFUKHA
05F3..05F4    ; Po #   [2] HEBREW PUNCTUATION GERESH..HEBREW PUNCTUATION GERSHAYIM
0609..060A    ; Po #   [2] ARABIC-INDIC PER MILLE SIGN..ARABIC-INDIC PER TEN THOUSAND SIGN
060C..060D    ; Po #   [2] ARABIC COMMA..ARABIC DATE SEPARATOR
061B          ; Po #       ARABIC SEMICOLON
061D..061F    ; Po #   [3] ARABIC END OF TEXT MARK..ARABIC QUESTION MARK
066A..066D    ; Po #   [4] ARABIC PERCENT SIGN..ARABIC FIVE POINTED STAR
06D4          ; Po #       ARABIC FULL STOP
0700..070D    ; Po #  [14] SYRIAC END OF PARAGRAPH..SYRIAC HARKLEAN ASTERISCUS
07F7..07F9    ; Po #   [3] NKO SYMBOL GBAKURUNEN..NKO EXCLAMATION MARK
0830..083E    ; Po #  [15] SAMARITAN PUNCTUATION NEQUDAA..SAMARITAN PUNCTUATION ANNAAU
085E          ; Po #       MANDAIC PUNCTUATION
0964..0965    ; Po #   [2] DEVANAGARI DANDA..DEVANAGARI DOUBLE DANDA
0970          ; Po #       DEVANAGARI ABBREVIATION SIGN
09FD          ; Po #       BENGALI ABBREVIATION SIGN
0A76          ; Po #       GURMUKHI ABBREVIATION SIGN
0AF0          ; Po #       GUJARATI ABBREVIATION SIGN
0C77          ; Po #       TELUGU SIGN SIDDHAM
0C84          ; Po #       KANNADA SIGN SIDDHAM
0DF4          ; Po #       SINHALA PUNCTUATION KUNDDALIYA
0E4F          ; Po #       THAI CHARACTER FONGMAN
0E5A..0E5B    ; Po #   [2] THAI CHARACTER ANGKHANKHU..THAI CHARACTER KHOMUT
0F04..0F12    ; Po #  [15] TIBETAN MARK INITIAL YIG MGO MDUN MA..TIBETAN MARK RGYA GRAM SHAD
0F14          ; Po #       TIBETAN MARK GTER TSHEG
0F85          ; Po #       TIBETAN MARK PALUTA
0FD0..0FD4    ; Po #   [5] TIBETAN MARK BSKA- SHOG GI MGO RGYAN..TIBETAN MARK CLOSING BRDA RNYING YIG MGO SGAB MA
0FD9..0FDA    ; Po #   [2] TIBETAN MARK LEADING MCHAN RTAGS..TIBETAN MARK TRAILING MCHAN RTAGS
104A..104F    ; Po #   [6] MYANMAR SIGN LITTLE SECTION..MYANMAR SYMBOL GENITIVE
10FB          ; Po #       GEORGIAN PARAGRAPH SEPARATOR
1360..1368    ; Po #   [9] ETHIOPIC SECTION MARK..ETHIOPIC PARAGRAPH SEPARATOR
166E          ; Po #       CANADIAN SYLLABICS FULL STOP
16EB..16ED    ; Po #   [3] RUNIC SINGLE PUNCTUATION..RUNIC CROSS PUNCTUATION
1735..1736    ; Po #   [2] PHILIPPINE SINGLE PUNCTUATION..PHILIPPINE DOUBLE PUNCTUATION
17D4..17D6    ; Po #   [3] KHMER SIGN KHAN..KHMER SIGN CAMNUC PII KUUH
17D8..17DA    ; Po #   [3] KHMER SIGN BEYYAL..KHMER SIGN KOOMUUT
1800..1805    ; Po #   [6] MONGOLIAN BIRGA..MONGOLIAN FOUR DOTS
1807..180A    ; Po #   [4] MONGOLIAN SIBE SYLLABLE BOUNDARY MARKER..MONGOLIAN NIRUGU
1944..1945    ; Po #   [2] LIMBU EXCLAMATION MARK..LIMBU QUESTION MARK
1A1E..1A1F    ; Po #   [2] BUGINESE PALLAWA..BUGINESE END OF SECTION
1AA0..1AA6    ; Po #   [7] TAI THAM SIGN WIANG..TAI THAM SIGN REVERSED ROTATED RANA
1AA8..1AAD    ; Po #   [6] TAI THAM SIGN KAAN..TAI THAM SIGN CAANG
1B5A..1B60    ; Po #   [7] BALINESE PANTI..BALINESE PAMENENG
1B7D..1B7E    ; Po #   [2] BALINESE PANTI LANTANG..BALINESE PAMADA LANTANG
1BFC..1BFF    ; Po #   [4] BATAK SYMBOL BINDU NA METEK..BATAK SYMBOL BINDU PANGOLAT
1C3B..1C3F    ; Po #   [5] LEPCHA PUNCTUATION TA-ROL..LEPCHA PUNCTUATION TSHOOK
1C7E..1C7F    ; Po #   [2] OL CHIKI PUNCTUATION MUCAAD..OL CHIKI PUNCTUATION DOUBLE MUCAAD
1CC0..1CC7    ; Po #   [8] SUNDANESE PUNCTUATION BINDU SURYA..SUNDANESE PUNCTUATION BINDU BA SATANGA
1CD3          ; Po #       VEDIC SIGN NIHSHVASA
2016..2017    ; Po #   [2] DOUBLE VERTICAL LINE..DOUBLE LOW LINE
2020..2027    ; Po #   [8] DAGGER..HYPHENATION POINT
2030..2038    ; Po #   [9] PER MILLE SIGN..CARET
203B..203E    ; Po #   [4] REFERENCE MARK..OVERLINE
2041..2043    ; Po #   [3] CARET INSERTION POINT..HYPHEN BULLET
2047..2051    ; Po #  [11] DOUBLE QUESTION MARK..TWO ASTERISKS ALIGNED VERTICALLY
2053          ; Po #       SWUNG DASH
2055..205E    ; Po #  [10] FLOWER PUNCTUATION MARK..VERTICAL FOUR DOTS
2CF9..2CFC    ; Po #   [4] COPTIC OLD NUBIAN FULL STOP..COPTIC OLD NUBIAN VERSE DIVIDER
2CFE..2CFF    ; Po #   [2] COPTIC FULL STOP..COPTIC MORPHOLOGICAL DIVIDER
2D70          ; Po #       TIFINAGH SEPARATOR MARK
2E00..2E01    ; Po #   [2] RIGHT ANGLE SUBSTITUTION MARKER..RIGHT ANGLE DOTTED SUBSTITUTION MARKER
2E06..2E08    ; Po #   [3] RAISED INTERPOLATION MARKER..DOTTED TRANSPOSITION MARKER
2E0B          ; Po #       RAISED SQUARE
2E0E..2E16    ; Po #   [9] EDITORIAL CORONIS..DOTTED RIGHT-POINTING ANGLE
2E18..2E19    ; Po #   [2] INVERTED INTERROBANG..PALM BRANCH
2E1B          ; Po #       TILDE WITH RING ABOVE
2E1E..2E1F    ; Po #   [2] TILDE WITH DOT ABOVE..TILDE WITH DOT BELOW
2E2A..2E2E    ; Po #   [5] TWO DOTS OVER ONE DOT PUNCTUATION..REVERSED QUESTION MARK
2E30..2E39    ; Po #  [10] RING POINT..TOP HALF SECTION SIGN
2E3C..2E3F    ; Po #   [4] STENOGRAPHIC FULL STOP..CAPITULUM
2E41          ; Po #       REVERSED COMMA
2E43..2E4F    ; Po #  [13] DASH WITH LEFT UPTURN..CORNISH VERSE DIVIDER
2E52..2E54    ; Po #   [3] TIRONIAN SIGN CAPITAL ET..MEDIEVAL QUESTION MARK
3001..3003    ; Po #   [3] IDEOGRAPHIC COMMA..DITTO MARK
303D          ; Po #       PART ALTERNATION MARK
30FB          ; Po #       KATAKANA MIDDLE DOT
A4FE..A4FF    ; Po #   [2] LISU PUNCTUATION COMMA..LISU PUNCTUATION FULL STOP
A60D..A60F    ; Po #   [3] VAI COMMA..VAI QUESTION MARK
A673          ; Po #       SLAVONIC ASTERISK
A67E          ; Po #       CYRILLIC KAVYKA
A6F2..A6F7    ; Po #   [6] BAMUM NJAEMLI..BAMUM QUESTION MARK
A874..A877    ; Po #   [4] PHAGS-PA SINGLE HEAD MARK..PHAGS-PA MARK DOUBLE SHAD
A8CE..A8CF    ; Po #   [2] SAURASHTRA DANDA..SAURASHTRA DOUBLE DANDA
A8F8..A8FA    ; Po #   [3] DEVANAGARI SIGN PUSHPIKA..DEVANAGARI CARET
A8FC          ; Po #       DEVANAGARI SIGN SIDDHAM
A92E..A92F    ; Po #   [2] KAYAH LI SIGN CWI..KAYAH LI SIGN SHYA
A95F          ; Po #       REJANG SECTION MARK
A9C1..A9CD    ; Po #  [13] JAVANESE LEFT RERENGGAN..JAVANESE TURNED PADA PISELEH
A9DE..A9DF    ; Po #   [2] JAVANESE PADA TIRTA TUMETES..JAVANESE PADA ISEN-ISEN
AA5C..AA5F    ; Po #   [4] CHAM PUNCTUATION SPIRAL..CHAM PUNCTUATION TRIPLE DANDA
AADE..AADF    ; Po #   [2] TAI VIET SYMBOL HO HOI..TAI VIET SYMBOL KOI KOI
AAF0..AAF1    ; Po #   [2] MEETEI MAYEK CHEIKHAN..MEETEI MAYEK AHANG KHUDAM
ABEB          ; Po #       MEETEI MAYEK CHEIKHEI
FE10..FE16    ; Po #   [7] PRESENTATION FORM FOR VERTICAL COMMA..PRESENTATION FORM FOR VERTICAL QUESTION MARK
FE19          ; Po #       PRESENTATION FORM FOR VERTICAL HORIZONTAL ELLIPSIS
FE30          ; Po #       PRESENTATION FORM FOR VERTICAL TWO DOT LEADER
FE45..FE46    ; Po #   [2] SESAME DOT..WHITE SESAME DOT
FE49..FE4C    ; Po #   [4] DASHED OVERLINE..DOUBLE WAVY OVERLINE
FE50..FE52    ; Po #   [3] SMALL COMMA..SMALL FULL STOP
FE54..FE57    ; Po #   [4] SMALL SEMICOLON..SMALL EXCLAMATION MARK
FE5F..FE61    ; Po #   [3] SMALL NUMBER SIGN..SMALL ASTERISK
FE68          ; Po #       SMALL REVERSE SOLIDUS
FE6A..FE6B    ; Po #   [2] SMALL PERCENT SIGN..SMALL COMMERCIAL AT
FF01..FF03    ; Po #   [3] FULLWIDTH EXCLAMATION MARK..FULLWIDTH NUMBER SIGN
FF05..FF07    ; Po #   [3] FULLWIDTH PERCENT SIGN..FULLWIDTH APOSTROPHE
FF0A          ; Po #       FULLWIDTH ASTERISK
FF0C          ; Po #       FULLWIDTH COMMA
FF0E..FF0F    ; Po #   [2] FULLWIDTH FULL STOP..FULLWIDTH SOLIDUS
FF1A..FF1B    ; Po #   [2] FULLWIDTH COLON..FULLWIDTH SEMICOLON
FF1F..FF20    ; Po #   [2] FULLWIDTH QUESTION MARK..FULLWIDTH COMMERCIAL AT
FF3C          ; Po #       FULLWIDTH REVERSE SOLIDUS
FF61          ; Po #       HALFWIDTH IDEOGRAPHIC FULL STOP
FF64..FF65    ; Po #   [2] HALFWIDTH IDEOGRAPHIC COMMA..HALFWIDTH KATAKANA MIDDLE DOT
10100..10102  ; Po #   [3] AEGEAN WORD SEPARATOR LINE..AEGEAN CHECK MARK
1039F         ; Po #       UGARITIC WORD DIVIDER
103D0         ; Po #       OLD PERSIAN WORD DIVIDER
1056F         ; Po #       CAUCASIAN ALBANIAN CITATION MARK
10857         ; Po #       IMPERIAL ARAMAIC SECTION SIGN
1091F         ; Po #       PHOENICIAN WORD SEPARATOR
1093F         ; Po #       LYDIAN TRIANGULAR MARK
10A50..10A58  ; Po #   [9] KHAROSHTHI PUNCTUATION DOT..KHAROSHTHI PUNCTUATION LINES
10A7F         ; Po #       OLD SOUTH ARABIAN NUMERIC INDICATOR
10AF0..10AF6  ; Po #   [7] MANICHAEAN PUNCTUATION STAR..MANICHAEAN PUNCTUATION LINE FILLER
10B39..10B3F  ; Po #   [7] AVESTAN ABBREVIATION MARK..LARGE ONE RING OVER TWO RINGS PUNCTUATION
10B99..10B9C  ; Po #   [4] PSALTER PAHLAVI SECTION MARK..PSALTER PAHLAVI FOUR DOTS WITH DOT
10F55..10F59  ; Po #   [5] SOGDIAN PUNCTUATION TWO VERTICAL BARS..SOGDIAN PUNCTUATION HALF CIRCLE WITH DOT
10F86..10F89  ; Po #   [4] OLD UYGHUR PUNCTUATION BAR..OLD UYGHUR PUNCTUATION FOUR DOTS
11047..1104D  ; Po #   [7] BRAHMI DANDA..BRAHMI PUNCTUATION LOTUS
110BB..110BC  ; Po #   [2] KAITHI ABBREVIATION SIGN..KAITHI ENUMERATION SIGN
110BE..110C1  ; Po #   [4] KAITHI SECTION MARK..KAITHI DOUBLE DANDA
11140..11143  ; Po #   [4] CHAKMA SECTION MARK..CHAKMA QUESTION MARK
11174..11175  ; Po #   [2] MAHAJANI ABBREVIATION SIGN..MAHAJANI SECTION MARK
111C5..111C8  ; Po #   [4] SHARADA DANDA..SHARADA SEPARATOR
111CD         ; Po #       SHARADA SUTRA MARK
111DB         ; Po #       SHARADA SIGN SIDDHAM
111DD..111DF  ; Po #   [3] SHARADA CONTINUATION SIGN..SHARADA SECTION MARK-2
11238..1123D  ; Po #   [6] KHOJKI DANDA..KHOJKI ABBREVIATION SIGN
112A9         ; Po #       MULTANI SECTION MARK
113D4..113D5  ; Po #   [2] TULU-TIGALARI DANDA..TULU-TIGALARI DOUBLE DANDA
113D7..113D8  ; Po #   [2] TULU-TIGALARI SIGN OM PUSHPIKA..TULU-TIGALARI SIGN SHRII PUSHPIKA
1144B..1144F  ; Po #   [5] NEWA DANDA..NEWA ABBREVIATION SIGN
1145A..1145B  ; Po #   [2] NEWA DOUBLE COMMA..NEWA PLACEHOLDER MARK
1145D         ; Po #       NEWA INSERTION SIGN
114C6         ; Po #       TIRHUTA ABBREVIATION SIGN
115C1..115D7  ; Po #  [23] SIDDHAM SIGN SIDDHAM..SIDDHAM SECTION MARK WITH CIRCLES AND FOUR ENCLOSURES
11641..11643  ; Po #   [3] MODI DANDA..MODI ABBREVIATION SIGN
11660..1166C  ; Po #  [13] MONGOLIAN BIRGA WITH ORNAMENT..MONGOLIAN TURNED SWIRL BIRGA WITH DOUBLE ORNAMENT
116B9         ; Po #       TAKRI ABBREVIATION SIGN
1173C..1173E  ; Po #   [3] AHOM SIGN SMALL SECTION..AHOM SIGN RULAI
1183B         ; Po #       DOGRA ABBREVIATION SIGN
11944..11946  ; Po #   [3] DIVES AKURU DOUBLE DANDA..DIVES AKURU END OF TEXT MARK
119E2         ; Po #       NANDINAGARI SIGN SIDDHAM
11A3F..11A46  ; Po #   [8] ZANABAZAR SQUARE INITIAL HEAD MARK..ZANABAZAR SQUARE CLOSING DOUBLE-LINED HEAD MARK
11A9A..11A9C  ; Po #   [3] SOYOMBO MARK TSHEG..SOYOMBO MARK DOUBLE SHAD
11A9E..11AA2  ; Po #   [5] SOYOMBO HEAD MARK WITH MOON AND SUN AND TRIPLE FLAME..SOYOMBO TERMINAL MARK-2
11B00..11B09  ; Po #  [10] DEVANAGARI HEAD MARK..DEVANAGARI SIGN MINDU
11BE1         ; Po #       SUNUWAR SIGN PVO
11C41..11C45  ; Po #   [5] BHAIKSUKI DANDA..BHAIKSUKI GAP FILLER-2
11C70..11C71  ; Po #   [2] MARCHEN HEAD MARK..MARCHEN MARK SHAD
11EF7..11EF8  ; Po #   [2] MAKASAR PASSIMBANG..MAKASAR END OF SECTION
11F43..11F4F  ; Po #  [13] KAWI DANDA..KAWI PUNCTUATION CLOSING SPIRAL
11FFF         ; Po #       TAMIL PUNCTUATION END OF TEXT
12470..12474  ; Po #   [5] CUNEIFORM PUNCTUATION SIGN OLD ASSYRIAN WORD DIVIDER..CUNEIFORM PUNCTUATION SIGN DIAGONAL QUADCOLON
12FF1..12FF2  ; Po #   [2] CYPRO-MINOAN SIGN CM301..CYPRO-MINOAN SIGN CM302
16A6E..16A6F  ; Po #   [2] MRO DANDA..MRO DOUBLE DANDA
16AF5         ; Po #       BASSA VAH FULL STOP
16B37..16B3B  ; Po #   [5] PAHAWH HMONG SIGN VOS THOM..PAHAWH HMONG SIGN VOS FEEM
16B44         ; Po #       PAHAWH HMONG SIGN XAUS
16D6D..16D6F  ; Po #   [3] KIRAT RAI SIGN YUPI..KIRAT RAI DOUBLE DANDA
16E97..16E9A  ; Po #   [4] MEDEFAIDRIN COMMA..MEDEFAIDRIN EXCLAMATION OH
16FE2         ; Po #       OLD CHINESE HOOK MARK
1BC9F         ; Po #       DUPLOYAN PUNCTUATION CHINOOK FULL STOP
1DA87..1DA8B  ; Po #   [5] SIGNWRITING COMMA..SIGNWRITING PARENTHESIS
1E5FF         ; Po #       OL ONAL ABBREVIATION SIGN
1E95E..1E95F  ; Po #   [2] ADLAM INITIAL EXCLAMATION MARK..ADLAM INITIAL QUESTION MARK

# Total code points: 637

# ================================================

# General_Category=Math_Symbol

002B          ; Sm #       PLUS SIGN
003C..003E    ; Sm #   [3] LESS-THAN SIGN..GREATER-THAN SIGN
007C          ; Sm #       VERTICAL LINE
007E          ; Sm #       TILDE
00AC          ; Sm #       NOT SIGN
00B1          ; Sm #       PLUS-MINUS SIGN
00D7          ; Sm #       MULTIPLICATION SIGN
00F7          ; Sm #       DIVISION SIGN
03F6          ; Sm #       GREEK REVERSED LUNATE EPSILON SYMBOL
0606..0608    ; Sm #   [3] ARABIC-INDIC CUBE ROOT..ARABIC RAY
2044          ; Sm #       FRACTION SLASH
2052          ; Sm #       COMMERCIAL MINUS SIGN
207A..207C    ; Sm #   [3] SUPERSCRIPT PLUS SIGN..SUPERSCRIPT EQUALS SIGN
208A..208C    ; Sm #   [3] SUBSCRIPT PLUS SIGN..SUBSCRIPT EQUALS SIGN
2118          ; Sm #       SCRIPT CAPITAL P
2140..2144    ; Sm #   [5] DOUBLE-STRUCK N-ARY SUMMATION..TURNED SANS-SERIF CAPITAL Y
214B          ; Sm #       TURNED AMPERSAND
2190..2194    ; Sm #   [5] LEFTWARDS ARROW..LEFT RIGHT ARROW
219A..219B    ; Sm #   [2] LEFTWARDS ARROW WITH STROKE..RIGHTWARDS ARROW WITH STROKE
21A0          ; Sm #       RIGHTWARDS TWO HEADED ARROW
21A3          ; Sm #       RIGHTWARDS ARROW WITH TAIL
21A6          ; Sm #       RIGHTWARDS ARROW FROM BAR
21AE          ; Sm #       LEFT RIGHT ARROW WITH STROKE
21CE..21CF    ; Sm #   [2] LEFT RIGHT DOUBLE ARROW WITH STROKE..RIGHTWARDS DOUBLE ARROW WITH STROKE
21D2          ; Sm #       RIGHTWARDS DOUBLE ARROW
21D4          ; Sm #       LEFT RIGHT DOUBLE ARROW
21F4..22FF    ; Sm # [268] RIGHT ARROW WITH SMALL CIRCLE..Z NOTATION BAG MEMBERSHIP
2320..2321    ; Sm #   [2] TOP HALF INTEGRAL..BOTTOM HALF INTEGRAL
237C          ; Sm #       RIGHT ANGLE WITH DOWNWARDS ZIGZAG ARROW
239B..23B3    ; Sm #  [25] LEFT PARENTHESIS UPPER HOOK..SUMMATION BOTTOM
23DC..23E1    ; Sm #   [6] TOP PARENTHESIS..BOTTOM TORTOISE SHELL BRACKET
25B7          ; Sm #       WHITE RIGHT-POINTING TRIANGLE
25C1          ; Sm #       WHITE LEFT-POINTING TRIANGLE
25F8..25FF    ; Sm #   [8] UPPER LEFT TRIANGLE..LOWER RIGHT TRIANGLE
266F          ; Sm #       MUSIC SHARP SIGN
27C0..27C4    ; Sm #   [5] THREE DIMENSIONAL ANGLE..OPEN SUPERSET
27C7..27E5    ; Sm #  [31] OR WITH DOT INSIDE..WHITE SQUARE WITH RIGHTWARDS TICK
27F0..27FF    ; Sm #  [16] UPWARDS QUADRUPLE ARROW..LONG RIGHTWARDS SQUIGGLE ARROW
2900..2982    ; Sm # [131] RIGHTWARDS TWO-HEADED ARROW WITH VERTICAL STROKE..Z NOTATION TYPE COLON
2999..29D7    ; Sm #  [63] DOTTED FENCE..BLACK HOURGLASS
29DC..29FB    ; Sm #  [32] INCOMPLETE INFINITY..TRIPLE PLUS
29FE..2AFF    ; Sm # [258] TINY..N-ARY WHITE VERTICAL BAR
2B30..2B44    ; Sm #  [21] LEFT ARROW WITH SMALL CIRCLE..RIGHTWARDS ARROW THROUGH SUPERSET
2B47..2B4C    ; Sm #   [6] REVERSE TILDE OPERATOR ABOVE RIGHTWARDS ARROW..RIGHTWARDS ARROW ABOVE REVERSE TILDE OPERATOR
FB29          ; Sm #       HEBREW LETTER ALTERNATIVE PLUS SIGN
FE62          ; Sm #       SMALL PLUS SIGN
FE64..FE66    ; Sm #   [3] SMALL LESS-THAN SIGN..SMALL EQUALS SIGN
FF0B          ; Sm #       FULLWIDTH PLUS SIGN
FF1C..FF1E    ; Sm #   [3] FULLWIDTH LESS-THAN SIGN..FULLWIDTH GREATER-THAN SIGN
FF5C          ; Sm #       FULLWIDTH VERTICAL LINE
FF5E          ; Sm #       FULLWIDTH TILDE
FFE2          ; Sm #       FULLWIDTH NOT SIGN
FFE9..FFEC    ; Sm #   [4] HALFWIDTH LEFTWARDS ARROW..HALFWIDTH DOWNWARDS ARROW
10D8E..10D8F  ; Sm #   [2] GARAY PLUS SIGN..GARAY MINUS SIGN
1D6C1         ; Sm #       MATHEMATICAL BOLD NABLA
1D6DB         ; Sm #       MATHEMATICAL BOLD PARTIAL DIFFERENTIAL
1D6FB         ; Sm #       MATHEMATICAL ITALIC NABLA
1D715         ; Sm #       MATHEMATICAL ITALIC PARTIAL DIFFERENTIAL
1D735         ; Sm #       MATHEMATICAL BOLD ITALIC NABLA
1D74F         ; Sm #       MATHEMATICAL BOLD ITALIC PARTIAL DIFFERENTIAL
1D76F         ; Sm #       MATHEMATICAL SANS-SERIF BOLD NABLA
1D789         ; Sm #       MATHEMATICAL SANS-SERIF BOLD PARTIAL DIFFERENTIAL
1D7A9         ; Sm #       MATHEMATICAL SANS-SERIF BOLD ITALIC NABLA
1D7C3         ; Sm #       MATHEMATICAL SANS-SERIF BOLD ITALIC PARTIAL DIFFERENTIAL
1EEF0..1EEF1  ; Sm #   [2] ARABIC MATHEMATICAL OPERATOR MEEM WITH HAH WITH TATWEEL..ARABIC MATHEMATICAL OPERATOR HAH WITH DAL

# Total code points: 950

# ================================================

# General_Category=Currency_Symbol

0024          ; Sc #       DOLLAR SIGN
00A2..00A5    ; Sc #   [4] CENT SIGN..YEN SIGN
058F          ; Sc #       ARMENIAN DRAM SIGN
060B          ; Sc #       AFGHANI SIGN
07FE..07FF    ; Sc #   [2] NKO DOROME SIGN..NKO TAMAN SIGN
09F2..09F3    ; Sc #   [2] BENGALI RUPEE MARK..BENGALI RUPEE SIGN
09FB          ; Sc #       BENGALI GANDA MARK
0AF1          ; Sc #       GUJARATI RUPEE SIGN
0BF9          ; Sc #       TAMIL RUPEE SIGN
0E3F          ; Sc #       THAI CURRENCY SYMBOL BAHT
17DB          ; Sc #       KHMER CURRENCY SYMBOL RIEL
20A0..20C0    ; Sc #  [33] EURO-CURRENCY SIGN..SOM SIGN
A838          ; Sc #       NORTH INDIC RUPEE MARK
FDFC          ; Sc #       RIAL SIGN
FE69          ; Sc #       SMALL DOLLAR SIGN
FF04          ; Sc #       FULLWIDTH DOLLAR SIGN
FFE0..FFE1    ; Sc #   [2] FULLWIDTH CENT SIGN..FULLWIDTH POUND SIGN
FFE5..FFE6    ; Sc #   [2] FULLWIDTH YEN SIGN..FULLWIDTH WON SIGN
11FDD..11FE0  ; Sc #   [4] TAMIL SIGN KAACU..TAMIL SIGN VARAAKAN
1E2FF         ; Sc #       WANCHO NGUN SIGN
1ECB0         ; Sc #       INDIC SIYAQ RUPEE MARK

# Total code points: 63

# ================================================

# General_Category=Modifier_Symbol

005E          ; Sk #       CIRCUMFLEX ACCENT
0060          ; Sk #       GRAVE ACCENT
00A8          ; Sk #       DIAERESIS
00AF          ; Sk #       MACRON
00B4          ; Sk #       ACUTE ACCENT
00B8          ; Sk #       CEDILLA
02C2..02C5    ; Sk #   [4] MODIFIER LETTER LEFT ARROWHEAD..MODIFIER LETTER DOWN ARROWHEAD
02D2..02DF    ; Sk #  [14] MODIFIER LETTER CENTRED RIGHT HALF RING..MODIFIER LETTER CROSS ACCENT
02E5..02EB    ; Sk #   [7] MODIFIER LETTER EXTRA-HIGH TONE BAR..MODIFIER LETTER YANG DEPARTING TONE MARK
02ED          ; Sk #       MODIFIER LETTER UNASPIRATED
02EF..02FF    ; Sk #  [17] MODIFIER LETTER LOW DOWN ARROWHEAD..MODIFIER LETTER LOW LEFT ARROW
0375          ; Sk #       GREEK LOWER NUMERAL SIGN
0384..0385    ; Sk #   [2] GREEK TONOS..GREEK DIALYTIKA TONOS
0888          ; Sk #       ARABIC RAISED ROUND DOT
1FBD          ; Sk #       GREEK KORONIS
1FBF..1FC1    ; Sk #   [3] GREEK PSILI..GREEK DIALYTIKA AND PERISPOMENI
1FCD..1FCF    ; Sk #   [3] GREEK PSILI AND VARIA..GREEK PSILI AND PERISPOMENI
1FDD..1FDF    ; Sk #   [3] GREEK DASIA AND VARIA..GREEK DASIA AND PERISPOMENI
1FED..1FEF    ; Sk #   [3] GREEK DIALYTIKA AND VARIA..GREEK VARIA
1FFD..1FFE    ; Sk #   [2] GREEK OXIA..GREEK DASIA
309B..309C    ; Sk #   [2] KATAKANA-HIRAGANA VOICED SOUND MARK..KATAKANA-HIRAGANA SEMI-VOICED SOUND MARK
A700..A716    ; Sk #  [23] MODIFIER LETTER CHINESE TONE YIN PING..MODIFIER LETTER EXTRA-LOW LEFT-STEM TONE BAR
A720..A721    ; Sk #   [2] MODIFIER LETTER STRESS AND HIGH TONE..MODIFIER LETTER STRESS AND LOW TONE
A789..A78A    ; Sk #   [2] MODIFIER LETTER COLON..MODIFIER LETTER SHORT EQUALS SIGN
AB5B          ; Sk #       MODIFIER BREVE WITH INVERTED BREVE
AB6A..AB6B    ; Sk #   [2] MODIFIER LETTER LEFT TACK..MODIFIER LETTER RIGHT TACK
FBB2..FBC2    ; Sk #  [17] ARABIC SYMBOL DOT ABOVE..ARABIC SYMBOL WASLA ABOVE
FF3E          ; Sk #       FULLWIDTH CIRCUMFLEX ACCENT
FF40          ; Sk #       FULLWIDTH GRAVE ACCENT
FFE3          ; Sk #       FULLWIDTH MACRON
1F3FB..1F3FF  ; Sk #   [5] EMOJI MODIFIER FITZPATRICK TYPE-1-2..EMOJI MODIFIER FITZPATRICK TYPE-6

# Total code points: 125

# ================================================

# General_Category=Other_Symbol

00A6          ; So #       BROKEN BAR
00A9          ; So #       COPYRIGHT SIGN
00AE          ; So #       REGISTERED SIGN
00B0          ; So #       DEGREE SIGN
0482          ; So #       CYRILLIC THOUSANDS SIGN
058D..058E    ; So #   [2] RIGHT-FACING ARMENIAN ETERNITY SIGN..LEFT-FACING ARMENIAN ETERNITY SIGN
060E..060F    ; So #   [2] ARABIC POETIC VERSE SIGN..ARABIC SIGN MISRA
06DE          ; So #       ARABIC START OF RUB EL HIZB
06E9          ; So #       ARABIC PLACE OF SAJDAH
06FD..06FE    ; So #   [2] ARABIC SIGN SINDHI AMPERSAND..ARABIC SIGN SINDHI POSTPOSITION MEN
07F6          ; So #       NKO SYMBOL OO DENNEN
09FA          ; So #       BENGALI ISSHAR
0B70          ; So #       ORIYA ISSHAR
0BF3..0BF8    ; So #   [6] TAMIL DAY SIGN..TAMIL AS ABOVE SIGN
0BFA          ; So #       TAMIL NUMBER SIGN
0C7F          ; So #       TELUGU SIGN TUUMU
0D4F          ; So #       MALAYALAM SIGN PARA
0D79          ; So #       MALAYALAM DATE MARK
0F01..0F03    ; So #   [3] TIBETAN MARK GTER YIG MGO TRUNCATED A..TIBETAN MARK GTER YIG MGO -UM GTER TSHEG MA
0F13          ; So #       TIBETAN MARK CARET -DZUD RTAGS ME LONG CAN
0F15..0F17    ; So #   [3] TIBETAN LOGOTYPE SIGN CHAD RTAGS..TIBETAN ASTROLOGICAL SIGN SGRA GCAN -CHAR RTAGS
0F1A..0F1F    ; So #   [6] TIBETAN SIGN RDEL DKAR GCIG..TIBETAN SIGN RDEL DKAR RDEL NAG
0F34          ; So #       TIBETAN MARK BSDUS RTAGS
0F36          ; So #       TIBETAN MARK CARET -DZUD RTAGS BZHI MIG CAN
0F38          ; So #       TIBETAN MARK CHE MGO
0FBE..0FC5    ; So #   [8] TIBETAN KU RU KHA..TIBETAN SYMBOL RDO RJE
0FC7..0FCC    ; So #   [6] TIBETAN SYMBOL RDO RJE RGYA GRAM..TIBETAN SYMBOL NOR BU BZHI -KHYIL
0FCE..0FCF    ; So #   [2] TIBETAN SIGN RDEL NAG RDEL DKAR..TIBETAN SIGN RDEL NAG GSUM
0FD5..0FD8    ; So #   [4] RIGHT-FACING SVASTI SIGN..LEFT-FACING SVASTI SIGN WITH DOTS
109E..109F    ; So #   [2] MYANMAR SYMBOL SHAN ONE..MYANMAR SYMBOL SHAN EXCLAMATION
1390..1399    ; So #  [10] ETHIOPIC TONAL MARK YIZET..ETHIOPIC TONAL MARK KURT
166D          ; So #       CANADIAN SYLLABICS CHI SIGN
1940          ; So #       LIMBU SIGN LOO
19DE..19FF    ; So #  [34] NEW TAI LUE SIGN LAE..KHMER SYMBOL DAP-PRAM ROC
1B61..1B6A    ; So #  [10] BALINESE MUSICAL SYMBOL DONG..BALINESE MUSICAL SYMBOL DANG GEDE
1B74..1B7C    ; So #   [9] BALINESE MUSICAL SYMBOL RIGHT-HAND OPEN DUG..BALINESE MUSICAL SYMBOL LEFT-HAND OPEN PING
2100..2101    ; So #   [2] ACCOUNT OF..ADDRESSED TO THE SUBJECT
2103..2106    ; So #   [4] DEGREE CELSIUS..CADA UNA
2108..2109    ; So #   [2] SCRUPLE..DEGREE FAHRENHEIT
2114          ; So #       L B BAR SYMBOL
2116..2117    ; So #   [2] NUMERO SIGN..SOUND RECORDING COPYRIGHT
211E..2123    ; So #   [6] PRESCRIPTION TAKE..VERSICLE
2125          ; So #       OUNCE SIGN
2127          ; So #       INVERTED OHM SIGN
2129          ; So #       TURNED GREEK SMALL LETTER IOTA
212E          ; So #       ESTIMATED SYMBOL
213A..213B    ; So #   [2] ROTATED CAPITAL Q..FACSIMILE SIGN
214A          ; So #       PROPERTY LINE
214C..214D    ; So #   [2] PER SIGN..AKTIESELSKAB
214F          ; So #       SYMBOL FOR SAMARITAN SOURCE
218A..218B    ; So #   [2] TURNED DIGIT TWO..TURNED DIGIT THREE
2195..2199    ; So #   [5] UP DOWN ARROW..SOUTH WEST ARROW
219C..219F    ; So #   [4] LEFTWARDS WAVE ARROW..UPWARDS TWO HEADED ARROW
21A1..21A2    ; So #   [2] DOWNWARDS TWO HEADED ARROW..LEFTWARDS ARROW WITH TAIL
21A4..21A5    ; So #   [2] LEFTWARDS ARROW FROM BAR..UPWARDS ARROW FROM BAR
21A7..21AD    ; So #   [7] DOWNWARDS ARROW FROM BAR..LEFT RIGHT WAVE ARROW
21AF..21CD    ; So #  [31] DOWNWARDS ZIGZAG ARROW..LEFTWARDS DOUBLE ARROW WITH STROKE
21D0..21D1    ; So #   [2] LEFTWARDS DOUBLE ARROW..UPWARDS DOUBLE ARROW
21D3          ; So #       DOWNWARDS DOUBLE ARROW
21D5..21F3    ; So #  [31] UP DOWN DOUBLE ARROW..UP DOWN WHITE ARROW
2300..2307    ; So #   [8] DIAMETER SIGN..WAVY LINE
230C..231F    ; So #  [20] BOTTOM RIGHT CROP..BOTTOM RIGHT CORNER
2322..2328    ; So #   [7] FROWN..KEYBOARD
232B..237B    ; So #  [81] ERASE TO THE LEFT..NOT CHECK MARK
237D..239A    ; So #  [30] SHOULDERED OPEN BOX..CLEAR SCREEN SYMBOL
23B4..23DB    ; So #  [40] TOP SQUARE BRACKET..FUSE
23E2..2429    ; So #  [72] WHITE TRAPEZIUM..SYMBOL FOR DELETE MEDIUM SHADE FORM
2440..244A    ; So #  [11] OCR HOOK..OCR DOUBLE BACKSLASH
249C..24E9    ; So #  [78] PARENTHESIZED LATIN SMALL LETTER A..CIRCLED LATIN SMALL LETTER Z
2500..25B6    ; So # [183] BOX DRAWINGS LIGHT HORIZONTAL..BLACK RIGHT-POINTING TRIANGLE
25B8..25C0    ; So #   [9] BLACK RIGHT-POINTING SMALL TRIANGLE..BLACK LEFT-POINTING TRIANGLE
25C2..25F7    ; So #  [54] BLACK LEFT-POINTING SMALL TRIANGLE..WHITE CIRCLE WITH UPPER RIGHT QUADRANT
2600..266E    ; So # [111] BLACK SUN WITH RAYS..MUSIC NATURAL SIGN
2670..2767    ; So # [248] WEST SYRIAC CROSS..ROTATED FLORAL HEART BULLET
2794..27BF    ; So #  [44] HEAVY WIDE-HEADED RIGHTWARDS ARROW..DOUBLE CURLY LOOP
2800..28FF    ; So # [256] BRAILLE PATTERN BLANK..BRAILLE PATTERN DOTS-12345678
2B00..2B2F    ; So #  [48] NORTH EAST WHITE ARROW..WHITE VERTICAL ELLIPSE
2B45..2B46    ; So #   [2] LEFTWARDS QUADRUPLE ARROW..RIGHTWARDS QUADRUPLE ARROW
2B4D..2B73    ; So #  [39] DOWNWARDS TRIANGLE-HEADED ZIGZAG ARROW..DOWNWARDS TRIANGLE-HEADED ARROW TO BAR
2B76..2B95    ; So #  [32] NORTH WEST TRIANGLE-HEADED ARROW TO BAR..RIGHTWARDS BLACK ARROW
2B97..2BFF    ; So # [105] SYMBOL FOR TYPE A ELECTRONICS..HELLSCHREIBER PAUSE SYMBOL
2CE5..2CEA    ; So #   [6] COPTIC SYMBOL MI RO..COPTIC SYMBOL SHIMA SIMA
2E50..2E51    ; So #   [2] CROSS PATTY WITH RIGHT CROSSBAR..CROSS PATTY WITH LEFT CROSSBAR
2E80..2E99    ; So #  [26] CJK RADICAL REPEAT..CJK RADICAL RAP
2E9B..2EF3    ; So #  [89] CJK RADICAL CHOKE..CJK RADICAL C-SIMPLIFIED TURTLE
2F00..2FD5    ; So # [214] KANGXI RADICAL ONE..KANGXI RADICAL FLUTE
2FF0..2FFF    ; So #  [16] IDEOGRAPHIC DESCRIPTION CHARACTER LEFT TO RIGHT..IDEOGRAPHIC DESCRIPTION CHARACTER ROTATION
3004          ; So #       JAPANESE INDUSTRIAL STANDARD SYMBOL
3012..3013    ; So #   [2] POSTAL MARK..GETA MARK
3020          ; So #       POSTAL MARK FACE
3036..3037    ; So #   [2] CIRCLED POSTAL MARK..IDEOGRAPHIC TELEGRAPH LINE FEED SEPARATOR SYMBOL
303E..303F    ; So #   [2] IDEOGRAPHIC VARIATION INDICATOR..IDEOGRAPHIC HALF FILL SPACE
3190..3191    ; So #   [2] IDEOGRAPHIC ANNOTATION LINKING MARK..IDEOGRAPHIC ANNOTATION REVERSE MARK
3196..319F    ; So #  [10] IDEOGRAPHIC ANNOTATION TOP MARK..IDEOGRAPHIC ANNOTATION MAN MARK
31C0..31E5    ; So #  [38] CJK STROKE T..CJK STROKE SZP
31EF          ; So #       IDEOGRAPHIC DESCRIPTION CHARACTER SUBTRACTION
3200..321E    ; So #  [31] PARENTHESIZED HANGUL KIYEOK..PARENTHESIZED KOREAN CHARACTER O HU
322A..3247    ; So #  [30] PARENTHESIZED IDEOGRAPH MOON..CIRCLED IDEOGRAPH KOTO
3250          ; So #       PARTNERSHIP SIGN
3260..327F    ; So #  [32] CIRCLED HANGUL KIYEOK..KOREAN STANDARD SYMBOL
328A..32B0    ; So #  [39] CIRCLED IDEOGRAPH MOON..CIRCLED IDEOGRAPH NIGHT
32C0..33FF    ; So # [320] IDEOGRAPHIC TELEGRAPH SYMBOL FOR JANUARY..SQUARE GAL
4DC0..4DFF    ; So #  [64] HEXAGRAM FOR THE CREATIVE HEAVEN..HEXAGRAM FOR BEFORE COMPLETION
A490..A4C6    ; So #  [55] YI RADICAL QOT..YI RADICAL KE
A828..A82B    ; So #   [4] SYLOTI NAGRI POETRY MARK-1..SYLOTI NAGRI POETRY MARK-4
A836..A837    ; So #   [2] NORTH INDIC QUARTER MARK..NORTH INDIC PLACEHOLDER MARK
A839          ; So #       NORTH INDIC QUANTITY MARK
AA77..AA79    ; So #   [3] MYANMAR SYMBOL AITON EXCLAMATION..MYANMAR SYMBOL AITON TWO
FD40..FD4F    ; So #  [16] ARABIC LIGATURE RAHIMAHU ALLAAH..ARABIC LIGATURE RAHIMAHUM ALLAAH
FDCF          ; So #       ARABIC LIGATURE SALAAMUHU ALAYNAA
FDFD..FDFF    ; So #   [3] ARABIC LIGATURE BISMILLAH AR-RAHMAN AR-RAHEEM..ARABIC LIGATURE AZZA WA JALL
FFE4          ; So #       FULLWIDTH BROKEN BAR
FFE8          ; So #       HALFWIDTH FORMS LIGHT VERTICAL
FFED..FFEE    ; So #   [2] HALFWIDTH BLACK SQUARE..HALFWIDTH WHITE CIRCLE
FFFC..FFFD    ; So #   [2] OBJECT REPLACEMENT CHARACTER..REPLACEMENT CHARACTER
10137..1013F  ; So #   [9] AEGEAN WEIGHT BASE UNIT..AEGEAN MEASURE THIRD SUBUNIT
10179..10189  ; So #  [17] GREEK YEAR SIGN..GREEK TRYBLION BASE SIGN
1018C..1018E  ; So #   [3] GREEK SINUSOID SIGN..NOMISMA SIGN
10190..1019C  ; So #  [13] ROMAN SEXTANS SIGN..ASCIA SYMBOL
101A0         ; So #       GREEK SYMBOL TAU RHO
101D0..101FC  ; So #  [45] PHAISTOS DISC SIGN PEDESTRIAN..PHAISTOS DISC SIGN WAVY BAND
10877..10878  ; So #   [2] PALMYRENE LEFT-POINTING FLEURON..PALMYRENE RIGHT-POINTING FLEURON
10AC8         ; So #       MANICHAEAN SIGN UD
1173F         ; So #       AHOM SYMBOL VI
11FD5..11FDC  ; So #   [8] TAMIL SIGN NEL..TAMIL SIGN MUKKURUNI
11FE1..11FF1  ; So #  [17] TAMIL SIGN PAARAM..TAMIL SIGN VAKAIYARAA
16B3C..16B3F  ; So #   [4] PAHAWH HMONG SIGN XYEEM NTXIV..PAHAWH HMONG SIGN XYEEM FAIB
16B45         ; So #       PAHAWH HMONG SIGN CIM TSOV ROG
1BC9C         ; So #       DUPLOYAN SIGN O WITH CROSS
1CC00..1CCEF  ; So # [240] UP-POINTING GO-KART..OUTLINED LATIN CAPITAL LETTER Z
1CD00..1CEB3  ; So # [436] BLOCK OCTANT-3..BLACK RIGHT TRIANGLE CARET
1CF50..1CFC3  ; So # [116] ZNAMENNY NEUME KRYUK..ZNAMENNY NEUME PAUK
1D000..1D0F5  ; So # [246] BYZANTINE MUSICAL SYMBOL PSILI..BYZANTINE MUSICAL SYMBOL GORGON NEO KATO
1D100..1D126  ; So #  [39] MUSICAL SYMBOL SINGLE BARLINE..MUSICAL SYMBOL DRUM CLEF-2
1D129..1D164  ; So #  [60] MUSICAL SYMBOL MULTIPLE MEASURE REST..MUSICAL SYMBOL ONE HUNDRED TWENTY-EIGHTH NOTE
1D16A..1D16C  ; So #   [3] MUSICAL SYMBOL FINGERED TREMOLO-1..MUSICAL SYMBOL FINGERED TREMOLO-3
1D183..1D184  ; So #   [2] MUSICAL SYMBOL ARPEGGIATO UP..MUSICAL SYMBOL ARPEGGIATO DOWN
1D18C..1D1A9  ; So #  [30] MUSICAL SYMBOL RINFORZANDO..MUSICAL SYMBOL DEGREE SLASH
1D1AE..1D1EA  ; So #  [61] MUSICAL SYMBOL PEDAL MARK..MUSICAL SYMBOL KORON
1D200..1D241  ; So #  [66] GREEK VOCAL NOTATION SYMBOL-1..GREEK INSTRUMENTAL NOTATION SYMBOL-54
1D245         ; So #       GREEK MUSICAL LEIMMA
1D300..1D356  ; So #  [87] MONOGRAM FOR EARTH..TETRAGRAM FOR FOSTERING
1D800..1D9FF  ; So # [512] SIGNWRITING HAND-FIST INDEX..SIGNWRITING HEAD
1DA37..1DA3A  ; So #   [4] SIGNWRITING AIR BLOW SMALL ROTATIONS..SIGNWRITING BREATH EXHALE
1DA6D..1DA74  ; So #   [8] SIGNWRITING SHOULDER HIP SPINE..SIGNWRITING TORSO-FLOORPLANE TWISTING
1DA76..1DA83  ; So #  [14] SIGNWRITING LIMB COMBINATION..SIGNWRITING LOCATION DEPTH
1DA85..1DA86  ; So #   [2] SIGNWRITING LOCATION TORSO..SIGNWRITING LOCATION LIMBS DIGITS
1E14F         ; So #       NYIAKENG PUACHUE HMONG CIRCLED CA
1ECAC         ; So #       INDIC SIYAQ PLACEHOLDER
1ED2E         ; So #       OTTOMAN SIYAQ MARRATAN
1F000..1F02B  ; So #  [44] MAHJONG TILE EAST WIND..MAHJONG TILE BACK
1F030..1F093  ; So # [100] DOMINO TILE HORIZONTAL BACK..DOMINO TILE VERTICAL-06-06
1F0A0..1F0AE  ; So #  [15] PLAYING CARD BACK..PLAYING CARD KING OF SPADES
1F0B1..1F0BF  ; So #  [15] PLAYING CARD ACE OF HEARTS..PLAYING CARD RED JOKER
1F0C1..1F0CF  ; So #  [15] PLAYING CARD ACE OF DIAMONDS..PLAYING CARD BLACK JOKER
1F0D1..1F0F5  ; So #  [37] PLAYING CARD ACE OF CLUBS..PLAYING CARD TRUMP-21
1F10D..1F1AD  ; So # [161] CIRCLED ZERO WITH SLASH..MASK WORK SYMBOL
1F1E6..1F202  ; So #  [29] REGIONAL INDICATOR SYMBOL LETTER A..SQUARED KATAKANA SA
1F210..1F23B  ; So #  [44] SQUARED CJK UNIFIED IDEOGRAPH-624B..SQUARED CJK UNIFIED IDEOGRAPH-914D
1F240..1F248  ; So #   [9] TORTOISE SHELL BRACKETED CJK UNIFIED IDEOGRAPH-672C..TORTOISE SHELL BRACKETED CJK UNIFIED IDEOGRAPH-6557
1F250..1F251  ; So #   [2] CIRCLED IDEOGRAPH ADVANTAGE..CIRCLED IDEOGRAPH ACCEPT
1F260..1F265  ; So #   [6] ROUNDED SYMBOL FOR FU..ROUNDED SYMBOL FOR CAI
1F300..1F3FA  ; So # [251] CYCLONE..AMPHORA
1F400..1F6D7  ; So # [728] RAT..ELEVATOR
1F6DC..1F6EC  ; So #  [17] WIRELESS..AIRPLANE ARRIVING
1F6F0..1F6FC  ; So #  [13] SATELLITE..ROLLER SKATE
1F700..1F776  ; So # [119] ALCHEMICAL SYMBOL FOR QUINTESSENCE..LUNAR ECLIPSE
1F77B..1F7D9  ; So #  [95] HAUMEA..NINE POINTED WHITE STAR
1F7E0..1F7EB  ; So #  [12] LARGE ORANGE CIRCLE..LARGE BROWN SQUARE
1F7F0         ; So #       HEAVY EQUALS SIGN
1F800..1F80B  ; So #  [12] LEFTWARDS ARROW WITH SMALL TRIANGLE ARROWHEAD..DOWNWARDS ARROW WITH LARGE TRIANGLE ARROWHEAD
1F810..1F847  ; So #  [56] LEFTWARDS ARROW WITH SMALL EQUILATERAL ARROWHEAD..DOWNWARDS HEAVY ARROW
1F850..1F859  ; So #  [10] LEFTWARDS SANS-SERIF ARROW..UP DOWN SANS-SERIF ARROW
1F860..1F887  ; So #  [40] WIDE-HEADED LEFTWARDS LIGHT BARB ARROW..WIDE-HEADED SOUTH WEST VERY HEAVY BARB ARROW
1F890..1F8AD  ; So #  [30] LEFTWARDS TRIANGLE ARROWHEAD..WHITE ARROW SHAFT WIDTH TWO THIRDS
1F8B0..1F8BB  ; So #  [12] ARROW POINTING UPWARDS THEN NORTH WEST..SOUTH WEST ARROW FROM BAR
1F8C0..1F8C1  ; So #   [2] LEFTWARDS ARROW FROM DOWNWARDS ARROW..RIGHTWARDS ARROW FROM DOWNWARDS ARROW
1F900..1FA53  ; So # [340] CIRCLED CROSS FORMEE WITH FOUR DOTS..BLACK CHESS KNIGHT-BISHOP
1FA60..1FA6D  ; So #  [14] XIANGQI RED GENERAL..XIANGQI BLACK SOLDIER
1FA70..1FA7C  ; So #  [13] BALLET SHOES..CRUTCH
1FA80..1FA89  ; So #  [10] YO-YO..HARP
1FA8F..1FAC6  ; So #  [56] SHOVEL..FINGERPRINT
1FACE..1FADC  ; So #  [15] MOOSE..ROOT VEGETABLE
1FADF..1FAE9  ; So #  [11] SPLATTER..FACE WITH BAGS UNDER EYES
1FAF0..1FAF8  ; So #   [9] HAND WITH INDEX FINGER AND THUMB CROSSED..RIGHTWARDS PUSHING HAND
1FB00..1FB92  ; So # [147] BLOCK SEXTANT-1..UPPER HALF INVERSE MEDIUM SHADE AND LOWER HALF BLOCK
1FB94..1FBEF  ; So #  [92] LEFT HALF INVERSE MEDIUM SHADE AND RIGHT HALF BLOCK..TOP LEFT JUSTIFIED LOWER RIGHT QUARTER BLACK CIRCLE

# Total code points: 7376

# ================================================

# General_Category=Initial_Punctuation

00AB          ; Pi #       LEFT-POINTING DOUBLE ANGLE QUOTATION MARK
2018          ; Pi #       LEFT SINGLE QUOTATION MARK
201B..201C    ; Pi #   [2] SINGLE HIGH-REVERSED-9 QUOTATION MARK..LEFT DOUBLE QUOTATION MARK
201F          ; Pi #       DOUBLE HIGH-REVERSED-9 QUOTATION MARK
2039          ; Pi #       SINGLE LEFT-POINTING ANGLE QUOTATION MARK
2E02          ; Pi #       LEFT SUBSTITUTION BRACKET
2E04          ; Pi #       LEFT DOTTED SUBSTITUTION BRACKET
2E09          ; Pi #       LEFT TRANSPOSITION BRACKET
2E0C          ; Pi #       LEFT RAISED OMISSION BRACKET
2E1C          ; Pi #       LEFT LOW PARAPHRASE BRACKET
2E20          ; Pi #       LEFT VERTICAL BAR WITH QUILL

# Total code points: 12

# ================================================

# General_Category=Final_Punctuation

00BB          ; Pf #       RIGHT-POINTING DOUBLE ANGLE QUOTATION MARK
2019          ; Pf #       RIGHT SINGLE QUOTATION MARK
201D          ; Pf #       RIGHT DOUBLE QUOTATION MARK
203A          ; Pf #       SINGLE RIGHT-POINTING ANGLE QUOTATION MARK
2E03          ; Pf #       RIGHT SUBSTITUTION BRACKET
2E05          ; Pf #       RIGHT DOTTED SUBSTITUTION BRACKET
2E0A          ; Pf #       RIGHT TRANSPOSITION BRACKET
2E0D          ; Pf #       RIGHT RAISED OMISSION BRACKET
2E1D          ; Pf #       RIGHT LOW PARAPHRASE BRACKET
2E21          ; Pf #       RIGHT VERTICAL BAR WITH QUILL

# Total code points: 10

# EOF<|MERGE_RESOLUTION|>--- conflicted
+++ resolved
@@ -1,9 +1,5 @@
 # DerivedGeneralCategory-16.0.0.txt
-<<<<<<< HEAD
-# Date: 2023-11-10, 06:45:13 GMT
-=======
-# Date: 2023-11-10, 04:28:11 GMT
->>>>>>> 926ddff8
+# Date: 2023-11-10, 20:57:21 GMT
 # © 2023 Unicode®, Inc.
 # Unicode and the Unicode Logo are registered trademarks of Unicode, Inc. in the U.S. and other countries.
 # For terms of use, see https://www.unicode.org/terms_of_use.html
@@ -752,11 +748,7 @@
 FFFFE..FFFFF  ; Cn #   [2] <noncharacter-FFFFE>..<noncharacter-FFFFF>
 10FFFE..10FFFF; Cn #   [2] <noncharacter-10FFFE>..<noncharacter-10FFFF>
 
-<<<<<<< HEAD
-# Total code points: 823609
-=======
-# Total code points: 823589
->>>>>>> 926ddff8
+# Total code points: 823531
 
 # ================================================
 
@@ -2715,11 +2707,7 @@
 30000..3134A  ; Lo # [4939] CJK UNIFIED IDEOGRAPH-30000..CJK UNIFIED IDEOGRAPH-3134A
 31350..323AF  ; Lo # [4192] CJK UNIFIED IDEOGRAPH-31350..CJK UNIFIED IDEOGRAPH-323AF
 
-<<<<<<< HEAD
-# Total code points: 132431
-=======
-# Total code points: 132453
->>>>>>> 926ddff8
+# Total code points: 132483
 
 # ================================================
 
@@ -3082,11 +3070,7 @@
 1E944..1E94A  ; Mn #   [7] ADLAM ALIF LENGTHENER..ADLAM NUKTA
 E0100..E01EF  ; Mn # [240] VARIATION SELECTOR-17..VARIATION SELECTOR-256
 
-<<<<<<< HEAD
-# Total code points: 2009
-=======
-# Total code points: 2004
->>>>>>> 926ddff8
+# Total code points: 2019
 
 # ================================================
 
@@ -3295,11 +3279,7 @@
 1D165..1D166  ; Mc #   [2] MUSICAL SYMBOL COMBINING STEM..MUSICAL SYMBOL COMBINING SPRECHGESANG STEM
 1D16D..1D172  ; Mc #   [6] MUSICAL SYMBOL COMBINING AUGMENTATION DOT..MUSICAL SYMBOL COMBINING FLAG-5
 
-<<<<<<< HEAD
-# Total code points: 456
-=======
-# Total code points: 465
->>>>>>> 926ddff8
+# Total code points: 468
 
 # ================================================
 

--- conflicted
+++ resolved
@@ -1,9 +1,5 @@
 # DerivedGeneralCategory-16.0.0.txt
-<<<<<<< HEAD
-# Date: 2023-10-09, 12:15:19 GMT
-=======
 # Date: 2023-11-10, 01:48:04 GMT
->>>>>>> 1f791fe1
 # © 2023 Unicode®, Inc.
 # Unicode and the Unicode Logo are registered trademarks of Unicode, Inc. in the U.S. and other countries.
 # For terms of use, see https://www.unicode.org/terms_of_use.html
@@ -551,8 +547,7 @@
 12544..12F8F  ; Cn # [2636] <reserved-12544>..<reserved-12F8F>
 12FF3..12FFF  ; Cn #  [13] <reserved-12FF3>..<reserved-12FFF>
 13456..143FF  ; Cn # [4010] <reserved-13456>..<reserved-143FF>
-14647..160FF  ; Cn # [6841] <reserved-14647>..<reserved-160FF>
-1613A..167FF  ; Cn # [1734] <reserved-1613A>..<reserved-167FF>
+14647..167FF  ; Cn # [8633] <reserved-14647>..<reserved-167FF>
 16A39..16A3F  ; Cn #   [7] <reserved-16A39>..<reserved-16A3F>
 16A5F         ; Cn #       <reserved-16A5F>
 16A6A..16A6D  ; Cn #   [4] <reserved-16A6A>..<reserved-16A6D>
@@ -740,11 +735,7 @@
 FFFFE..FFFFF  ; Cn #   [2] <noncharacter-FFFFE>..<noncharacter-FFFFF>
 10FFFE..10FFFF; Cn #   [2] <noncharacter-10FFFE>..<noncharacter-10FFFF>
 
-<<<<<<< HEAD
-# Total code points: 824656
-=======
 # Total code points: 823667
->>>>>>> 1f791fe1
 
 # ================================================
 
@@ -2617,7 +2608,6 @@
 13000..1342F  ; Lo # [1072] EGYPTIAN HIEROGLYPH A001..EGYPTIAN HIEROGLYPH V011D
 13441..13446  ; Lo #   [6] EGYPTIAN HIEROGLYPH FULL BLANK..EGYPTIAN HIEROGLYPH WIDE LOST SIGN
 14400..14646  ; Lo # [583] ANATOLIAN HIEROGLYPH A001..ANATOLIAN HIEROGLYPH A530
-16100..1611D  ; Lo #  [30] GURUNG KHEMA LETTER A..GURUNG KHEMA LETTER SA
 16800..16A38  ; Lo # [569] BAMUM LETTER PHASE-A NGKUE MFON..BAMUM LETTER PHASE-F VUEQ
 16A40..16A5E  ; Lo #  [31] MRO LETTER TA..MRO LETTER TEK
 16A70..16ABE  ; Lo #  [79] TANGSA LETTER OZ..TANGSA LETTER ZA
@@ -2697,11 +2687,7 @@
 30000..3134A  ; Lo # [4939] CJK UNIFIED IDEOGRAPH-30000..CJK UNIFIED IDEOGRAPH-3134A
 31350..323AF  ; Lo # [4192] CJK UNIFIED IDEOGRAPH-31350..CJK UNIFIED IDEOGRAPH-323AF
 
-<<<<<<< HEAD
-# Total code points: 132267
-=======
 # Total code points: 132401
->>>>>>> 1f791fe1
 
 # ================================================
 
@@ -3024,8 +3010,6 @@
 11F5A         ; Mn #       KAWI SIGN NUKTA
 13440         ; Mn #       EGYPTIAN HIEROGLYPH MIRROR HORIZONTALLY
 13447..13455  ; Mn #  [15] EGYPTIAN HIEROGLYPH MODIFIER DAMAGED AT TOP START..EGYPTIAN HIEROGLYPH MODIFIER DAMAGED
-1611E..16129  ; Mn #  [12] GURUNG KHEMA VOWEL SIGN AA..GURUNG KHEMA VOWEL LENGTH MARK
-1612D..1612F  ; Mn #   [3] GURUNG KHEMA SIGN ANUSVARA..GURUNG KHEMA SIGN THOLHOMA
 16AF0..16AF4  ; Mn #   [5] BASSA VAH COMBINING HIGH TONE..BASSA VAH COMBINING HIGH-LOW TONE
 16B30..16B36  ; Mn #   [7] PAHAWH HMONG MARK CIM TUB..PAHAWH HMONG MARK CIM TAUM
 16F4F         ; Mn #       MIAO SIGN CONSONANT MODIFIER BAR
@@ -3060,11 +3044,7 @@
 1E944..1E94A  ; Mn #   [7] ADLAM ALIF LENGTHENER..ADLAM NUKTA
 E0100..E01EF  ; Mn # [240] VARIATION SELECTOR-17..VARIATION SELECTOR-256
 
-<<<<<<< HEAD
-# Total code points: 2001
-=======
 # Total code points: 1994
->>>>>>> 1f791fe1
 
 # ================================================
 
@@ -3261,17 +3241,12 @@
 11F34..11F35  ; Mc #   [2] KAWI VOWEL SIGN AA..KAWI VOWEL SIGN ALTERNATE AA
 11F3E..11F3F  ; Mc #   [2] KAWI VOWEL SIGN E..KAWI VOWEL SIGN AI
 11F41         ; Mc #       KAWI SIGN KILLER
-1612A..1612C  ; Mc #   [3] GURUNG KHEMA CONSONANT SIGN MEDIAL YA..GURUNG KHEMA CONSONANT SIGN MEDIAL HA
 16F51..16F87  ; Mc #  [55] MIAO SIGN ASPIRATION..MIAO VOWEL SIGN UI
 16FF0..16FF1  ; Mc #   [2] VIETNAMESE ALTERNATE READING MARK CA..VIETNAMESE ALTERNATE READING MARK NHAY
 1D165..1D166  ; Mc #   [2] MUSICAL SYMBOL COMBINING STEM..MUSICAL SYMBOL COMBINING SPRECHGESANG STEM
 1D16D..1D172  ; Mc #   [6] MUSICAL SYMBOL COMBINING AUGMENTATION DOT..MUSICAL SYMBOL COMBINING FLAG-5
 
-<<<<<<< HEAD
-# Total code points: 455
-=======
 # Total code points: 453
->>>>>>> 1f791fe1
 
 # ================================================
 
@@ -3335,7 +3310,6 @@
 11D50..11D59  ; Nd #  [10] MASARAM GONDI DIGIT ZERO..MASARAM GONDI DIGIT NINE
 11DA0..11DA9  ; Nd #  [10] GUNJALA GONDI DIGIT ZERO..GUNJALA GONDI DIGIT NINE
 11F50..11F59  ; Nd #  [10] KAWI DIGIT ZERO..KAWI DIGIT NINE
-16130..16139  ; Nd #  [10] GURUNG KHEMA DIGIT ZERO..GURUNG KHEMA DIGIT NINE
 16A60..16A69  ; Nd #  [10] MRO DIGIT ZERO..MRO DIGIT NINE
 16AC0..16AC9  ; Nd #  [10] TANGSA DIGIT ZERO..TANGSA DIGIT NINE
 16B50..16B59  ; Nd #  [10] PAHAWH HMONG DIGIT ZERO..PAHAWH HMONG DIGIT NINE
@@ -3349,11 +3323,7 @@
 1E950..1E959  ; Nd #  [10] ADLAM DIGIT ZERO..ADLAM DIGIT NINE
 1FBF0..1FBF9  ; Nd #  [10] SEGMENTED DIGIT ZERO..SEGMENTED DIGIT NINE
 
-<<<<<<< HEAD
-# Total code points: 690
-=======
 # Total code points: 750
->>>>>>> 1f791fe1
 
 # ================================================
 

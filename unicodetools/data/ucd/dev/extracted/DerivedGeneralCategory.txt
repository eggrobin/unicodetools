# DerivedGeneralCategory-15.1.0.txt
<<<<<<< HEAD
# Date: 2023-04-18, 16:43:26 GMT
=======
# Date: 2023-07-28, 23:34:02 GMT
>>>>>>> d2ea9c6a
# © 2023 Unicode®, Inc.
# Unicode and the Unicode Logo are registered trademarks of Unicode, Inc. in the U.S. and other countries.
# For terms of use, see https://www.unicode.org/terms_of_use.html
#
# Unicode Character Database
#   For documentation, see https://www.unicode.org/reports/tr44/

# ================================================

# Property:	General_Category

# ================================================

# General_Category=Unassigned

0378..0379    ; Cn #   [2] <reserved-0378>..<reserved-0379>
0380..0383    ; Cn #   [4] <reserved-0380>..<reserved-0383>
038B          ; Cn #       <reserved-038B>
038D          ; Cn #       <reserved-038D>
03A2          ; Cn #       <reserved-03A2>
0530          ; Cn #       <reserved-0530>
0557..0558    ; Cn #   [2] <reserved-0557>..<reserved-0558>
058B..058C    ; Cn #   [2] <reserved-058B>..<reserved-058C>
0590          ; Cn #       <reserved-0590>
05C8..05CF    ; Cn #   [8] <reserved-05C8>..<reserved-05CF>
05EB..05EE    ; Cn #   [4] <reserved-05EB>..<reserved-05EE>
05F5..05FF    ; Cn #  [11] <reserved-05F5>..<reserved-05FF>
070E          ; Cn #       <reserved-070E>
074B..074C    ; Cn #   [2] <reserved-074B>..<reserved-074C>
07B2..07BF    ; Cn #  [14] <reserved-07B2>..<reserved-07BF>
07FB..07FC    ; Cn #   [2] <reserved-07FB>..<reserved-07FC>
082E..082F    ; Cn #   [2] <reserved-082E>..<reserved-082F>
083F          ; Cn #       <reserved-083F>
085C..085D    ; Cn #   [2] <reserved-085C>..<reserved-085D>
085F          ; Cn #       <reserved-085F>
086B..086F    ; Cn #   [5] <reserved-086B>..<reserved-086F>
088F          ; Cn #       <reserved-088F>
0892..0897    ; Cn #   [6] <reserved-0892>..<reserved-0897>
0984          ; Cn #       <reserved-0984>
098D..098E    ; Cn #   [2] <reserved-098D>..<reserved-098E>
0991..0992    ; Cn #   [2] <reserved-0991>..<reserved-0992>
09A9          ; Cn #       <reserved-09A9>
09B1          ; Cn #       <reserved-09B1>
09B3..09B5    ; Cn #   [3] <reserved-09B3>..<reserved-09B5>
09BA..09BB    ; Cn #   [2] <reserved-09BA>..<reserved-09BB>
09C5..09C6    ; Cn #   [2] <reserved-09C5>..<reserved-09C6>
09C9..09CA    ; Cn #   [2] <reserved-09C9>..<reserved-09CA>
09CF..09D6    ; Cn #   [8] <reserved-09CF>..<reserved-09D6>
09D8..09DB    ; Cn #   [4] <reserved-09D8>..<reserved-09DB>
09DE          ; Cn #       <reserved-09DE>
09E4..09E5    ; Cn #   [2] <reserved-09E4>..<reserved-09E5>
09FF..0A00    ; Cn #   [2] <reserved-09FF>..<reserved-0A00>
0A04          ; Cn #       <reserved-0A04>
0A0B..0A0E    ; Cn #   [4] <reserved-0A0B>..<reserved-0A0E>
0A11..0A12    ; Cn #   [2] <reserved-0A11>..<reserved-0A12>
0A29          ; Cn #       <reserved-0A29>
0A31          ; Cn #       <reserved-0A31>
0A34          ; Cn #       <reserved-0A34>
0A37          ; Cn #       <reserved-0A37>
0A3A..0A3B    ; Cn #   [2] <reserved-0A3A>..<reserved-0A3B>
0A3D          ; Cn #       <reserved-0A3D>
0A43..0A46    ; Cn #   [4] <reserved-0A43>..<reserved-0A46>
0A49..0A4A    ; Cn #   [2] <reserved-0A49>..<reserved-0A4A>
0A4E..0A50    ; Cn #   [3] <reserved-0A4E>..<reserved-0A50>
0A52..0A58    ; Cn #   [7] <reserved-0A52>..<reserved-0A58>
0A5D          ; Cn #       <reserved-0A5D>
0A5F..0A65    ; Cn #   [7] <reserved-0A5F>..<reserved-0A65>
0A77..0A80    ; Cn #  [10] <reserved-0A77>..<reserved-0A80>
0A84          ; Cn #       <reserved-0A84>
0A8E          ; Cn #       <reserved-0A8E>
0A92          ; Cn #       <reserved-0A92>
0AA9          ; Cn #       <reserved-0AA9>
0AB1          ; Cn #       <reserved-0AB1>
0AB4          ; Cn #       <reserved-0AB4>
0ABA..0ABB    ; Cn #   [2] <reserved-0ABA>..<reserved-0ABB>
0AC6          ; Cn #       <reserved-0AC6>
0ACA          ; Cn #       <reserved-0ACA>
0ACE..0ACF    ; Cn #   [2] <reserved-0ACE>..<reserved-0ACF>
0AD1..0ADF    ; Cn #  [15] <reserved-0AD1>..<reserved-0ADF>
0AE4..0AE5    ; Cn #   [2] <reserved-0AE4>..<reserved-0AE5>
0AF2..0AF8    ; Cn #   [7] <reserved-0AF2>..<reserved-0AF8>
0B00          ; Cn #       <reserved-0B00>
0B04          ; Cn #       <reserved-0B04>
0B0D..0B0E    ; Cn #   [2] <reserved-0B0D>..<reserved-0B0E>
0B11..0B12    ; Cn #   [2] <reserved-0B11>..<reserved-0B12>
0B29          ; Cn #       <reserved-0B29>
0B31          ; Cn #       <reserved-0B31>
0B34          ; Cn #       <reserved-0B34>
0B3A..0B3B    ; Cn #   [2] <reserved-0B3A>..<reserved-0B3B>
0B45..0B46    ; Cn #   [2] <reserved-0B45>..<reserved-0B46>
0B49..0B4A    ; Cn #   [2] <reserved-0B49>..<reserved-0B4A>
0B4E..0B54    ; Cn #   [7] <reserved-0B4E>..<reserved-0B54>
0B58..0B5B    ; Cn #   [4] <reserved-0B58>..<reserved-0B5B>
0B5E          ; Cn #       <reserved-0B5E>
0B64..0B65    ; Cn #   [2] <reserved-0B64>..<reserved-0B65>
0B78..0B81    ; Cn #  [10] <reserved-0B78>..<reserved-0B81>
0B84          ; Cn #       <reserved-0B84>
0B8B..0B8D    ; Cn #   [3] <reserved-0B8B>..<reserved-0B8D>
0B91          ; Cn #       <reserved-0B91>
0B96..0B98    ; Cn #   [3] <reserved-0B96>..<reserved-0B98>
0B9B          ; Cn #       <reserved-0B9B>
0B9D          ; Cn #       <reserved-0B9D>
0BA0..0BA2    ; Cn #   [3] <reserved-0BA0>..<reserved-0BA2>
0BA5..0BA7    ; Cn #   [3] <reserved-0BA5>..<reserved-0BA7>
0BAB..0BAD    ; Cn #   [3] <reserved-0BAB>..<reserved-0BAD>
0BBA..0BBD    ; Cn #   [4] <reserved-0BBA>..<reserved-0BBD>
0BC3..0BC5    ; Cn #   [3] <reserved-0BC3>..<reserved-0BC5>
0BC9          ; Cn #       <reserved-0BC9>
0BCE..0BCF    ; Cn #   [2] <reserved-0BCE>..<reserved-0BCF>
0BD1..0BD6    ; Cn #   [6] <reserved-0BD1>..<reserved-0BD6>
0BD8..0BE5    ; Cn #  [14] <reserved-0BD8>..<reserved-0BE5>
0BFB..0BFF    ; Cn #   [5] <reserved-0BFB>..<reserved-0BFF>
0C0D          ; Cn #       <reserved-0C0D>
0C11          ; Cn #       <reserved-0C11>
0C29          ; Cn #       <reserved-0C29>
0C3A..0C3B    ; Cn #   [2] <reserved-0C3A>..<reserved-0C3B>
0C45          ; Cn #       <reserved-0C45>
0C49          ; Cn #       <reserved-0C49>
0C4E..0C54    ; Cn #   [7] <reserved-0C4E>..<reserved-0C54>
0C57          ; Cn #       <reserved-0C57>
0C5B..0C5C    ; Cn #   [2] <reserved-0C5B>..<reserved-0C5C>
0C5E..0C5F    ; Cn #   [2] <reserved-0C5E>..<reserved-0C5F>
0C64..0C65    ; Cn #   [2] <reserved-0C64>..<reserved-0C65>
0C70..0C76    ; Cn #   [7] <reserved-0C70>..<reserved-0C76>
0C8D          ; Cn #       <reserved-0C8D>
0C91          ; Cn #       <reserved-0C91>
0CA9          ; Cn #       <reserved-0CA9>
0CB4          ; Cn #       <reserved-0CB4>
0CBA..0CBB    ; Cn #   [2] <reserved-0CBA>..<reserved-0CBB>
0CC5          ; Cn #       <reserved-0CC5>
0CC9          ; Cn #       <reserved-0CC9>
0CCE..0CD4    ; Cn #   [7] <reserved-0CCE>..<reserved-0CD4>
0CD7..0CDC    ; Cn #   [6] <reserved-0CD7>..<reserved-0CDC>
0CDF          ; Cn #       <reserved-0CDF>
0CE4..0CE5    ; Cn #   [2] <reserved-0CE4>..<reserved-0CE5>
0CF0          ; Cn #       <reserved-0CF0>
0CF4..0CFF    ; Cn #  [12] <reserved-0CF4>..<reserved-0CFF>
0D0D          ; Cn #       <reserved-0D0D>
0D11          ; Cn #       <reserved-0D11>
0D45          ; Cn #       <reserved-0D45>
0D49          ; Cn #       <reserved-0D49>
0D50..0D53    ; Cn #   [4] <reserved-0D50>..<reserved-0D53>
0D64..0D65    ; Cn #   [2] <reserved-0D64>..<reserved-0D65>
0D80          ; Cn #       <reserved-0D80>
0D84          ; Cn #       <reserved-0D84>
0D97..0D99    ; Cn #   [3] <reserved-0D97>..<reserved-0D99>
0DB2          ; Cn #       <reserved-0DB2>
0DBC          ; Cn #       <reserved-0DBC>
0DBE..0DBF    ; Cn #   [2] <reserved-0DBE>..<reserved-0DBF>
0DC7..0DC9    ; Cn #   [3] <reserved-0DC7>..<reserved-0DC9>
0DCB..0DCE    ; Cn #   [4] <reserved-0DCB>..<reserved-0DCE>
0DD5          ; Cn #       <reserved-0DD5>
0DD7          ; Cn #       <reserved-0DD7>
0DE0..0DE5    ; Cn #   [6] <reserved-0DE0>..<reserved-0DE5>
0DF0..0DF1    ; Cn #   [2] <reserved-0DF0>..<reserved-0DF1>
0DF5..0E00    ; Cn #  [12] <reserved-0DF5>..<reserved-0E00>
0E3B..0E3E    ; Cn #   [4] <reserved-0E3B>..<reserved-0E3E>
0E5C..0E80    ; Cn #  [37] <reserved-0E5C>..<reserved-0E80>
0E83          ; Cn #       <reserved-0E83>
0E85          ; Cn #       <reserved-0E85>
0E8B          ; Cn #       <reserved-0E8B>
0EA4          ; Cn #       <reserved-0EA4>
0EA6          ; Cn #       <reserved-0EA6>
0EBE..0EBF    ; Cn #   [2] <reserved-0EBE>..<reserved-0EBF>
0EC5          ; Cn #       <reserved-0EC5>
0EC7          ; Cn #       <reserved-0EC7>
0ECF          ; Cn #       <reserved-0ECF>
0EDA..0EDB    ; Cn #   [2] <reserved-0EDA>..<reserved-0EDB>
0EE0..0EFF    ; Cn #  [32] <reserved-0EE0>..<reserved-0EFF>
0F48          ; Cn #       <reserved-0F48>
0F6D..0F70    ; Cn #   [4] <reserved-0F6D>..<reserved-0F70>
0F98          ; Cn #       <reserved-0F98>
0FBD          ; Cn #       <reserved-0FBD>
0FCD          ; Cn #       <reserved-0FCD>
0FDB..0FFF    ; Cn #  [37] <reserved-0FDB>..<reserved-0FFF>
10C6          ; Cn #       <reserved-10C6>
10C8..10CC    ; Cn #   [5] <reserved-10C8>..<reserved-10CC>
10CE..10CF    ; Cn #   [2] <reserved-10CE>..<reserved-10CF>
1249          ; Cn #       <reserved-1249>
124E..124F    ; Cn #   [2] <reserved-124E>..<reserved-124F>
1257          ; Cn #       <reserved-1257>
1259          ; Cn #       <reserved-1259>
125E..125F    ; Cn #   [2] <reserved-125E>..<reserved-125F>
1289          ; Cn #       <reserved-1289>
128E..128F    ; Cn #   [2] <reserved-128E>..<reserved-128F>
12B1          ; Cn #       <reserved-12B1>
12B6..12B7    ; Cn #   [2] <reserved-12B6>..<reserved-12B7>
12BF          ; Cn #       <reserved-12BF>
12C1          ; Cn #       <reserved-12C1>
12C6..12C7    ; Cn #   [2] <reserved-12C6>..<reserved-12C7>
12D7          ; Cn #       <reserved-12D7>
1311          ; Cn #       <reserved-1311>
1316..1317    ; Cn #   [2] <reserved-1316>..<reserved-1317>
135B..135C    ; Cn #   [2] <reserved-135B>..<reserved-135C>
137D..137F    ; Cn #   [3] <reserved-137D>..<reserved-137F>
139A..139F    ; Cn #   [6] <reserved-139A>..<reserved-139F>
13F6..13F7    ; Cn #   [2] <reserved-13F6>..<reserved-13F7>
13FE..13FF    ; Cn #   [2] <reserved-13FE>..<reserved-13FF>
169D..169F    ; Cn #   [3] <reserved-169D>..<reserved-169F>
16F9..16FF    ; Cn #   [7] <reserved-16F9>..<reserved-16FF>
1716..171E    ; Cn #   [9] <reserved-1716>..<reserved-171E>
1737..173F    ; Cn #   [9] <reserved-1737>..<reserved-173F>
1754..175F    ; Cn #  [12] <reserved-1754>..<reserved-175F>
176D          ; Cn #       <reserved-176D>
1771          ; Cn #       <reserved-1771>
1774..177F    ; Cn #  [12] <reserved-1774>..<reserved-177F>
17DE..17DF    ; Cn #   [2] <reserved-17DE>..<reserved-17DF>
17EA..17EF    ; Cn #   [6] <reserved-17EA>..<reserved-17EF>
17FA..17FF    ; Cn #   [6] <reserved-17FA>..<reserved-17FF>
181A..181F    ; Cn #   [6] <reserved-181A>..<reserved-181F>
1879..187F    ; Cn #   [7] <reserved-1879>..<reserved-187F>
18AB..18AF    ; Cn #   [5] <reserved-18AB>..<reserved-18AF>
18F6..18FF    ; Cn #  [10] <reserved-18F6>..<reserved-18FF>
191F          ; Cn #       <reserved-191F>
192C..192F    ; Cn #   [4] <reserved-192C>..<reserved-192F>
193C..193F    ; Cn #   [4] <reserved-193C>..<reserved-193F>
1941..1943    ; Cn #   [3] <reserved-1941>..<reserved-1943>
196E..196F    ; Cn #   [2] <reserved-196E>..<reserved-196F>
1975..197F    ; Cn #  [11] <reserved-1975>..<reserved-197F>
19AC..19AF    ; Cn #   [4] <reserved-19AC>..<reserved-19AF>
19CA..19CF    ; Cn #   [6] <reserved-19CA>..<reserved-19CF>
19DB..19DD    ; Cn #   [3] <reserved-19DB>..<reserved-19DD>
1A1C..1A1D    ; Cn #   [2] <reserved-1A1C>..<reserved-1A1D>
1A5F          ; Cn #       <reserved-1A5F>
1A7D..1A7E    ; Cn #   [2] <reserved-1A7D>..<reserved-1A7E>
1A8A..1A8F    ; Cn #   [6] <reserved-1A8A>..<reserved-1A8F>
1A9A..1A9F    ; Cn #   [6] <reserved-1A9A>..<reserved-1A9F>
1AAE..1AAF    ; Cn #   [2] <reserved-1AAE>..<reserved-1AAF>
1ACF..1AFF    ; Cn #  [49] <reserved-1ACF>..<reserved-1AFF>
1B4D..1B4F    ; Cn #   [3] <reserved-1B4D>..<reserved-1B4F>
1B7F          ; Cn #       <reserved-1B7F>
1BF4..1BFB    ; Cn #   [8] <reserved-1BF4>..<reserved-1BFB>
1C38..1C3A    ; Cn #   [3] <reserved-1C38>..<reserved-1C3A>
1C4A..1C4C    ; Cn #   [3] <reserved-1C4A>..<reserved-1C4C>
1C89..1C8F    ; Cn #   [7] <reserved-1C89>..<reserved-1C8F>
1CBB..1CBC    ; Cn #   [2] <reserved-1CBB>..<reserved-1CBC>
1CC8..1CCF    ; Cn #   [8] <reserved-1CC8>..<reserved-1CCF>
1CFB..1CFF    ; Cn #   [5] <reserved-1CFB>..<reserved-1CFF>
1F16..1F17    ; Cn #   [2] <reserved-1F16>..<reserved-1F17>
1F1E..1F1F    ; Cn #   [2] <reserved-1F1E>..<reserved-1F1F>
1F46..1F47    ; Cn #   [2] <reserved-1F46>..<reserved-1F47>
1F4E..1F4F    ; Cn #   [2] <reserved-1F4E>..<reserved-1F4F>
1F58          ; Cn #       <reserved-1F58>
1F5A          ; Cn #       <reserved-1F5A>
1F5C          ; Cn #       <reserved-1F5C>
1F5E          ; Cn #       <reserved-1F5E>
1F7E..1F7F    ; Cn #   [2] <reserved-1F7E>..<reserved-1F7F>
1FB5          ; Cn #       <reserved-1FB5>
1FC5          ; Cn #       <reserved-1FC5>
1FD4..1FD5    ; Cn #   [2] <reserved-1FD4>..<reserved-1FD5>
1FDC          ; Cn #       <reserved-1FDC>
1FF0..1FF1    ; Cn #   [2] <reserved-1FF0>..<reserved-1FF1>
1FF5          ; Cn #       <reserved-1FF5>
1FFF          ; Cn #       <reserved-1FFF>
2065          ; Cn #       <reserved-2065>
2072..2073    ; Cn #   [2] <reserved-2072>..<reserved-2073>
208F          ; Cn #       <reserved-208F>
209D..209F    ; Cn #   [3] <reserved-209D>..<reserved-209F>
20C1..20CF    ; Cn #  [15] <reserved-20C1>..<reserved-20CF>
20F1..20FF    ; Cn #  [15] <reserved-20F1>..<reserved-20FF>
218C..218F    ; Cn #   [4] <reserved-218C>..<reserved-218F>
2427..243F    ; Cn #  [25] <reserved-2427>..<reserved-243F>
244B..245F    ; Cn #  [21] <reserved-244B>..<reserved-245F>
2B74..2B75    ; Cn #   [2] <reserved-2B74>..<reserved-2B75>
2B96          ; Cn #       <reserved-2B96>
2CF4..2CF8    ; Cn #   [5] <reserved-2CF4>..<reserved-2CF8>
2D26          ; Cn #       <reserved-2D26>
2D28..2D2C    ; Cn #   [5] <reserved-2D28>..<reserved-2D2C>
2D2E..2D2F    ; Cn #   [2] <reserved-2D2E>..<reserved-2D2F>
2D68..2D6E    ; Cn #   [7] <reserved-2D68>..<reserved-2D6E>
2D71..2D7E    ; Cn #  [14] <reserved-2D71>..<reserved-2D7E>
2D97..2D9F    ; Cn #   [9] <reserved-2D97>..<reserved-2D9F>
2DA7          ; Cn #       <reserved-2DA7>
2DAF          ; Cn #       <reserved-2DAF>
2DB7          ; Cn #       <reserved-2DB7>
2DBF          ; Cn #       <reserved-2DBF>
2DC7          ; Cn #       <reserved-2DC7>
2DCF          ; Cn #       <reserved-2DCF>
2DD7          ; Cn #       <reserved-2DD7>
2DDF          ; Cn #       <reserved-2DDF>
2E5E..2E7F    ; Cn #  [34] <reserved-2E5E>..<reserved-2E7F>
2E9A          ; Cn #       <reserved-2E9A>
2EF4..2EFF    ; Cn #  [12] <reserved-2EF4>..<reserved-2EFF>
2FD6..2FEF    ; Cn #  [26] <reserved-2FD6>..<reserved-2FEF>
3040          ; Cn #       <reserved-3040>
3097..3098    ; Cn #   [2] <reserved-3097>..<reserved-3098>
3100..3104    ; Cn #   [5] <reserved-3100>..<reserved-3104>
3130          ; Cn #       <reserved-3130>
318F          ; Cn #       <reserved-318F>
31E4..31EE    ; Cn #  [11] <reserved-31E4>..<reserved-31EE>
321F          ; Cn #       <reserved-321F>
A48D..A48F    ; Cn #   [3] <reserved-A48D>..<reserved-A48F>
A4C7..A4CF    ; Cn #   [9] <reserved-A4C7>..<reserved-A4CF>
A62C..A63F    ; Cn #  [20] <reserved-A62C>..<reserved-A63F>
A6F8..A6FF    ; Cn #   [8] <reserved-A6F8>..<reserved-A6FF>
A7CB..A7CF    ; Cn #   [5] <reserved-A7CB>..<reserved-A7CF>
A7D2          ; Cn #       <reserved-A7D2>
A7D4          ; Cn #       <reserved-A7D4>
A7DA..A7F1    ; Cn #  [24] <reserved-A7DA>..<reserved-A7F1>
A82D..A82F    ; Cn #   [3] <reserved-A82D>..<reserved-A82F>
A83A..A83F    ; Cn #   [6] <reserved-A83A>..<reserved-A83F>
A878..A87F    ; Cn #   [8] <reserved-A878>..<reserved-A87F>
A8C6..A8CD    ; Cn #   [8] <reserved-A8C6>..<reserved-A8CD>
A8DA..A8DF    ; Cn #   [6] <reserved-A8DA>..<reserved-A8DF>
A954..A95E    ; Cn #  [11] <reserved-A954>..<reserved-A95E>
A97D..A97F    ; Cn #   [3] <reserved-A97D>..<reserved-A97F>
A9CE          ; Cn #       <reserved-A9CE>
A9DA..A9DD    ; Cn #   [4] <reserved-A9DA>..<reserved-A9DD>
A9FF          ; Cn #       <reserved-A9FF>
AA37..AA3F    ; Cn #   [9] <reserved-AA37>..<reserved-AA3F>
AA4E..AA4F    ; Cn #   [2] <reserved-AA4E>..<reserved-AA4F>
AA5A..AA5B    ; Cn #   [2] <reserved-AA5A>..<reserved-AA5B>
AAC3..AADA    ; Cn #  [24] <reserved-AAC3>..<reserved-AADA>
AAF7..AB00    ; Cn #  [10] <reserved-AAF7>..<reserved-AB00>
AB07..AB08    ; Cn #   [2] <reserved-AB07>..<reserved-AB08>
AB0F..AB10    ; Cn #   [2] <reserved-AB0F>..<reserved-AB10>
AB17..AB1F    ; Cn #   [9] <reserved-AB17>..<reserved-AB1F>
AB27          ; Cn #       <reserved-AB27>
AB2F          ; Cn #       <reserved-AB2F>
AB6C..AB6F    ; Cn #   [4] <reserved-AB6C>..<reserved-AB6F>
ABEE..ABEF    ; Cn #   [2] <reserved-ABEE>..<reserved-ABEF>
ABFA..ABFF    ; Cn #   [6] <reserved-ABFA>..<reserved-ABFF>
D7A4..D7AF    ; Cn #  [12] <reserved-D7A4>..<reserved-D7AF>
D7C7..D7CA    ; Cn #   [4] <reserved-D7C7>..<reserved-D7CA>
D7FC..D7FF    ; Cn #   [4] <reserved-D7FC>..<reserved-D7FF>
FA6E..FA6F    ; Cn #   [2] <reserved-FA6E>..<reserved-FA6F>
FADA..FAFF    ; Cn #  [38] <reserved-FADA>..<reserved-FAFF>
FB07..FB12    ; Cn #  [12] <reserved-FB07>..<reserved-FB12>
FB18..FB1C    ; Cn #   [5] <reserved-FB18>..<reserved-FB1C>
FB37          ; Cn #       <reserved-FB37>
FB3D          ; Cn #       <reserved-FB3D>
FB3F          ; Cn #       <reserved-FB3F>
FB42          ; Cn #       <reserved-FB42>
FB45          ; Cn #       <reserved-FB45>
FBC3..FBD2    ; Cn #  [16] <reserved-FBC3>..<reserved-FBD2>
FD90..FD91    ; Cn #   [2] <reserved-FD90>..<reserved-FD91>
FDC8..FDCE    ; Cn #   [7] <reserved-FDC8>..<reserved-FDCE>
FDD0..FDEF    ; Cn #  [32] <noncharacter-FDD0>..<noncharacter-FDEF>
FE1A..FE1F    ; Cn #   [6] <reserved-FE1A>..<reserved-FE1F>
FE53          ; Cn #       <reserved-FE53>
FE67          ; Cn #       <reserved-FE67>
FE6C..FE6F    ; Cn #   [4] <reserved-FE6C>..<reserved-FE6F>
FE75          ; Cn #       <reserved-FE75>
FEFD..FEFE    ; Cn #   [2] <reserved-FEFD>..<reserved-FEFE>
FF00          ; Cn #       <reserved-FF00>
FFBF..FFC1    ; Cn #   [3] <reserved-FFBF>..<reserved-FFC1>
FFC8..FFC9    ; Cn #   [2] <reserved-FFC8>..<reserved-FFC9>
FFD0..FFD1    ; Cn #   [2] <reserved-FFD0>..<reserved-FFD1>
FFD8..FFD9    ; Cn #   [2] <reserved-FFD8>..<reserved-FFD9>
FFDD..FFDF    ; Cn #   [3] <reserved-FFDD>..<reserved-FFDF>
FFE7          ; Cn #       <reserved-FFE7>
FFEF..FFF8    ; Cn #  [10] <reserved-FFEF>..<reserved-FFF8>
FFFE..FFFF    ; Cn #   [2] <noncharacter-FFFE>..<noncharacter-FFFF>
1000C         ; Cn #       <reserved-1000C>
10027         ; Cn #       <reserved-10027>
1003B         ; Cn #       <reserved-1003B>
1003E         ; Cn #       <reserved-1003E>
1004E..1004F  ; Cn #   [2] <reserved-1004E>..<reserved-1004F>
1005E..1007F  ; Cn #  [34] <reserved-1005E>..<reserved-1007F>
100FB..100FF  ; Cn #   [5] <reserved-100FB>..<reserved-100FF>
10103..10106  ; Cn #   [4] <reserved-10103>..<reserved-10106>
10134..10136  ; Cn #   [3] <reserved-10134>..<reserved-10136>
1018F         ; Cn #       <reserved-1018F>
1019D..1019F  ; Cn #   [3] <reserved-1019D>..<reserved-1019F>
101A1..101CF  ; Cn #  [47] <reserved-101A1>..<reserved-101CF>
101FE..1027F  ; Cn # [130] <reserved-101FE>..<reserved-1027F>
1029D..1029F  ; Cn #   [3] <reserved-1029D>..<reserved-1029F>
102D1..102DF  ; Cn #  [15] <reserved-102D1>..<reserved-102DF>
102FC..102FF  ; Cn #   [4] <reserved-102FC>..<reserved-102FF>
10324..1032C  ; Cn #   [9] <reserved-10324>..<reserved-1032C>
1034B..1034F  ; Cn #   [5] <reserved-1034B>..<reserved-1034F>
1037B..1037F  ; Cn #   [5] <reserved-1037B>..<reserved-1037F>
1039E         ; Cn #       <reserved-1039E>
103C4..103C7  ; Cn #   [4] <reserved-103C4>..<reserved-103C7>
103D6..103FF  ; Cn #  [42] <reserved-103D6>..<reserved-103FF>
1049E..1049F  ; Cn #   [2] <reserved-1049E>..<reserved-1049F>
104AA..104AF  ; Cn #   [6] <reserved-104AA>..<reserved-104AF>
104D4..104D7  ; Cn #   [4] <reserved-104D4>..<reserved-104D7>
104FC..104FF  ; Cn #   [4] <reserved-104FC>..<reserved-104FF>
10528..1052F  ; Cn #   [8] <reserved-10528>..<reserved-1052F>
10564..1056E  ; Cn #  [11] <reserved-10564>..<reserved-1056E>
1057B         ; Cn #       <reserved-1057B>
1058B         ; Cn #       <reserved-1058B>
10593         ; Cn #       <reserved-10593>
10596         ; Cn #       <reserved-10596>
105A2         ; Cn #       <reserved-105A2>
105B2         ; Cn #       <reserved-105B2>
105BA         ; Cn #       <reserved-105BA>
105BD..105FF  ; Cn #  [67] <reserved-105BD>..<reserved-105FF>
10737..1073F  ; Cn #   [9] <reserved-10737>..<reserved-1073F>
10756..1075F  ; Cn #  [10] <reserved-10756>..<reserved-1075F>
10768..1077F  ; Cn #  [24] <reserved-10768>..<reserved-1077F>
10786         ; Cn #       <reserved-10786>
107B1         ; Cn #       <reserved-107B1>
107BB..107FF  ; Cn #  [69] <reserved-107BB>..<reserved-107FF>
10806..10807  ; Cn #   [2] <reserved-10806>..<reserved-10807>
10809         ; Cn #       <reserved-10809>
10836         ; Cn #       <reserved-10836>
10839..1083B  ; Cn #   [3] <reserved-10839>..<reserved-1083B>
1083D..1083E  ; Cn #   [2] <reserved-1083D>..<reserved-1083E>
10856         ; Cn #       <reserved-10856>
1089F..108A6  ; Cn #   [8] <reserved-1089F>..<reserved-108A6>
108B0..108DF  ; Cn #  [48] <reserved-108B0>..<reserved-108DF>
108F3         ; Cn #       <reserved-108F3>
108F6..108FA  ; Cn #   [5] <reserved-108F6>..<reserved-108FA>
1091C..1091E  ; Cn #   [3] <reserved-1091C>..<reserved-1091E>
1093A..1093E  ; Cn #   [5] <reserved-1093A>..<reserved-1093E>
10940..1097F  ; Cn #  [64] <reserved-10940>..<reserved-1097F>
109B8..109BB  ; Cn #   [4] <reserved-109B8>..<reserved-109BB>
109D0..109D1  ; Cn #   [2] <reserved-109D0>..<reserved-109D1>
10A04         ; Cn #       <reserved-10A04>
10A07..10A0B  ; Cn #   [5] <reserved-10A07>..<reserved-10A0B>
10A14         ; Cn #       <reserved-10A14>
10A18         ; Cn #       <reserved-10A18>
10A36..10A37  ; Cn #   [2] <reserved-10A36>..<reserved-10A37>
10A3B..10A3E  ; Cn #   [4] <reserved-10A3B>..<reserved-10A3E>
10A49..10A4F  ; Cn #   [7] <reserved-10A49>..<reserved-10A4F>
10A59..10A5F  ; Cn #   [7] <reserved-10A59>..<reserved-10A5F>
10AA0..10ABF  ; Cn #  [32] <reserved-10AA0>..<reserved-10ABF>
10AE7..10AEA  ; Cn #   [4] <reserved-10AE7>..<reserved-10AEA>
10AF7..10AFF  ; Cn #   [9] <reserved-10AF7>..<reserved-10AFF>
10B36..10B38  ; Cn #   [3] <reserved-10B36>..<reserved-10B38>
10B56..10B57  ; Cn #   [2] <reserved-10B56>..<reserved-10B57>
10B73..10B77  ; Cn #   [5] <reserved-10B73>..<reserved-10B77>
10B92..10B98  ; Cn #   [7] <reserved-10B92>..<reserved-10B98>
10B9D..10BA8  ; Cn #  [12] <reserved-10B9D>..<reserved-10BA8>
10BB0..10BFF  ; Cn #  [80] <reserved-10BB0>..<reserved-10BFF>
10C49..10C7F  ; Cn #  [55] <reserved-10C49>..<reserved-10C7F>
10CB3..10CBF  ; Cn #  [13] <reserved-10CB3>..<reserved-10CBF>
10CF3..10CF9  ; Cn #   [7] <reserved-10CF3>..<reserved-10CF9>
10D28..10D2F  ; Cn #   [8] <reserved-10D28>..<reserved-10D2F>
10D3A..10E5F  ; Cn # [294] <reserved-10D3A>..<reserved-10E5F>
10E7F         ; Cn #       <reserved-10E7F>
10EAA         ; Cn #       <reserved-10EAA>
10EAE..10EAF  ; Cn #   [2] <reserved-10EAE>..<reserved-10EAF>
10EB2..10EFC  ; Cn #  [75] <reserved-10EB2>..<reserved-10EFC>
10F28..10F2F  ; Cn #   [8] <reserved-10F28>..<reserved-10F2F>
10F5A..10F6F  ; Cn #  [22] <reserved-10F5A>..<reserved-10F6F>
10F8A..10FAF  ; Cn #  [38] <reserved-10F8A>..<reserved-10FAF>
10FCC..10FDF  ; Cn #  [20] <reserved-10FCC>..<reserved-10FDF>
10FF7..10FFF  ; Cn #   [9] <reserved-10FF7>..<reserved-10FFF>
1104E..11051  ; Cn #   [4] <reserved-1104E>..<reserved-11051>
11076..1107E  ; Cn #   [9] <reserved-11076>..<reserved-1107E>
110C3..110CC  ; Cn #  [10] <reserved-110C3>..<reserved-110CC>
110CE..110CF  ; Cn #   [2] <reserved-110CE>..<reserved-110CF>
110E9..110EF  ; Cn #   [7] <reserved-110E9>..<reserved-110EF>
110FA..110FF  ; Cn #   [6] <reserved-110FA>..<reserved-110FF>
11135         ; Cn #       <reserved-11135>
11148..1114F  ; Cn #   [8] <reserved-11148>..<reserved-1114F>
11177..1117F  ; Cn #   [9] <reserved-11177>..<reserved-1117F>
111E0         ; Cn #       <reserved-111E0>
111F5..111FF  ; Cn #  [11] <reserved-111F5>..<reserved-111FF>
11212         ; Cn #       <reserved-11212>
11242..1127F  ; Cn #  [62] <reserved-11242>..<reserved-1127F>
11287         ; Cn #       <reserved-11287>
11289         ; Cn #       <reserved-11289>
1128E         ; Cn #       <reserved-1128E>
1129E         ; Cn #       <reserved-1129E>
112AA..112AF  ; Cn #   [6] <reserved-112AA>..<reserved-112AF>
112EB..112EF  ; Cn #   [5] <reserved-112EB>..<reserved-112EF>
112FA..112FF  ; Cn #   [6] <reserved-112FA>..<reserved-112FF>
11304         ; Cn #       <reserved-11304>
1130D..1130E  ; Cn #   [2] <reserved-1130D>..<reserved-1130E>
11311..11312  ; Cn #   [2] <reserved-11311>..<reserved-11312>
11329         ; Cn #       <reserved-11329>
11331         ; Cn #       <reserved-11331>
11334         ; Cn #       <reserved-11334>
1133A         ; Cn #       <reserved-1133A>
11345..11346  ; Cn #   [2] <reserved-11345>..<reserved-11346>
11349..1134A  ; Cn #   [2] <reserved-11349>..<reserved-1134A>
1134E..1134F  ; Cn #   [2] <reserved-1134E>..<reserved-1134F>
11351..11356  ; Cn #   [6] <reserved-11351>..<reserved-11356>
11358..1135C  ; Cn #   [5] <reserved-11358>..<reserved-1135C>
11364..11365  ; Cn #   [2] <reserved-11364>..<reserved-11365>
1136D..1136F  ; Cn #   [3] <reserved-1136D>..<reserved-1136F>
11375..113FF  ; Cn # [139] <reserved-11375>..<reserved-113FF>
1145C         ; Cn #       <reserved-1145C>
11462..1147F  ; Cn #  [30] <reserved-11462>..<reserved-1147F>
114C8..114CF  ; Cn #   [8] <reserved-114C8>..<reserved-114CF>
114DA..1157F  ; Cn # [166] <reserved-114DA>..<reserved-1157F>
115B6..115B7  ; Cn #   [2] <reserved-115B6>..<reserved-115B7>
115DE..115FF  ; Cn #  [34] <reserved-115DE>..<reserved-115FF>
11645..1164F  ; Cn #  [11] <reserved-11645>..<reserved-1164F>
1165A..1165F  ; Cn #   [6] <reserved-1165A>..<reserved-1165F>
1166D..1167F  ; Cn #  [19] <reserved-1166D>..<reserved-1167F>
116BA..116BF  ; Cn #   [6] <reserved-116BA>..<reserved-116BF>
116CA..116FF  ; Cn #  [54] <reserved-116CA>..<reserved-116FF>
1171B..1171C  ; Cn #   [2] <reserved-1171B>..<reserved-1171C>
1172C..1172F  ; Cn #   [4] <reserved-1172C>..<reserved-1172F>
11747..117FF  ; Cn # [185] <reserved-11747>..<reserved-117FF>
1183C..1189F  ; Cn # [100] <reserved-1183C>..<reserved-1189F>
118F3..118FE  ; Cn #  [12] <reserved-118F3>..<reserved-118FE>
11907..11908  ; Cn #   [2] <reserved-11907>..<reserved-11908>
1190A..1190B  ; Cn #   [2] <reserved-1190A>..<reserved-1190B>
11914         ; Cn #       <reserved-11914>
11917         ; Cn #       <reserved-11917>
11936         ; Cn #       <reserved-11936>
11939..1193A  ; Cn #   [2] <reserved-11939>..<reserved-1193A>
11947..1194F  ; Cn #   [9] <reserved-11947>..<reserved-1194F>
1195A..1199F  ; Cn #  [70] <reserved-1195A>..<reserved-1199F>
119A8..119A9  ; Cn #   [2] <reserved-119A8>..<reserved-119A9>
119D8..119D9  ; Cn #   [2] <reserved-119D8>..<reserved-119D9>
119E5..119FF  ; Cn #  [27] <reserved-119E5>..<reserved-119FF>
11A48..11A4F  ; Cn #   [8] <reserved-11A48>..<reserved-11A4F>
11AA3..11AAF  ; Cn #  [13] <reserved-11AA3>..<reserved-11AAF>
11AF9..11AFF  ; Cn #   [7] <reserved-11AF9>..<reserved-11AFF>
11B0A..11BFF  ; Cn # [246] <reserved-11B0A>..<reserved-11BFF>
11C09         ; Cn #       <reserved-11C09>
11C37         ; Cn #       <reserved-11C37>
11C46..11C4F  ; Cn #  [10] <reserved-11C46>..<reserved-11C4F>
11C6D..11C6F  ; Cn #   [3] <reserved-11C6D>..<reserved-11C6F>
11C90..11C91  ; Cn #   [2] <reserved-11C90>..<reserved-11C91>
11CA8         ; Cn #       <reserved-11CA8>
11CB7..11CFF  ; Cn #  [73] <reserved-11CB7>..<reserved-11CFF>
11D07         ; Cn #       <reserved-11D07>
11D0A         ; Cn #       <reserved-11D0A>
11D37..11D39  ; Cn #   [3] <reserved-11D37>..<reserved-11D39>
11D3B         ; Cn #       <reserved-11D3B>
11D3E         ; Cn #       <reserved-11D3E>
11D48..11D4F  ; Cn #   [8] <reserved-11D48>..<reserved-11D4F>
11D5A..11D5F  ; Cn #   [6] <reserved-11D5A>..<reserved-11D5F>
11D66         ; Cn #       <reserved-11D66>
11D69         ; Cn #       <reserved-11D69>
11D8F         ; Cn #       <reserved-11D8F>
11D92         ; Cn #       <reserved-11D92>
11D99..11D9F  ; Cn #   [7] <reserved-11D99>..<reserved-11D9F>
11DAA..11EDF  ; Cn # [310] <reserved-11DAA>..<reserved-11EDF>
11EF9..11EFF  ; Cn #   [7] <reserved-11EF9>..<reserved-11EFF>
11F11         ; Cn #       <reserved-11F11>
11F3B..11F3D  ; Cn #   [3] <reserved-11F3B>..<reserved-11F3D>
11F5A..11FAF  ; Cn #  [86] <reserved-11F5A>..<reserved-11FAF>
11FB1..11FBF  ; Cn #  [15] <reserved-11FB1>..<reserved-11FBF>
11FF2..11FFE  ; Cn #  [13] <reserved-11FF2>..<reserved-11FFE>
1239A..123FF  ; Cn # [102] <reserved-1239A>..<reserved-123FF>
1246F         ; Cn #       <reserved-1246F>
12475..1247F  ; Cn #  [11] <reserved-12475>..<reserved-1247F>
12544..12F8F  ; Cn # [2636] <reserved-12544>..<reserved-12F8F>
12FF3..12FFF  ; Cn #  [13] <reserved-12FF3>..<reserved-12FFF>
13456..143FF  ; Cn # [4010] <reserved-13456>..<reserved-143FF>
14647..167FF  ; Cn # [8633] <reserved-14647>..<reserved-167FF>
16A39..16A3F  ; Cn #   [7] <reserved-16A39>..<reserved-16A3F>
16A5F         ; Cn #       <reserved-16A5F>
16A6A..16A6D  ; Cn #   [4] <reserved-16A6A>..<reserved-16A6D>
16ABF         ; Cn #       <reserved-16ABF>
16ACA..16ACF  ; Cn #   [6] <reserved-16ACA>..<reserved-16ACF>
16AEE..16AEF  ; Cn #   [2] <reserved-16AEE>..<reserved-16AEF>
16AF6..16AFF  ; Cn #  [10] <reserved-16AF6>..<reserved-16AFF>
16B46..16B4F  ; Cn #  [10] <reserved-16B46>..<reserved-16B4F>
16B5A         ; Cn #       <reserved-16B5A>
16B62         ; Cn #       <reserved-16B62>
16B78..16B7C  ; Cn #   [5] <reserved-16B78>..<reserved-16B7C>
16B90..16D3F  ; Cn # [432] <reserved-16B90>..<reserved-16D3F>
16D7A..16E3F  ; Cn # [198] <reserved-16D7A>..<reserved-16E3F>
16E9B..16EFF  ; Cn # [101] <reserved-16E9B>..<reserved-16EFF>
16F4B..16F4E  ; Cn #   [4] <reserved-16F4B>..<reserved-16F4E>
16F88..16F8E  ; Cn #   [7] <reserved-16F88>..<reserved-16F8E>
16FA0..16FDF  ; Cn #  [64] <reserved-16FA0>..<reserved-16FDF>
16FE5..16FEF  ; Cn #  [11] <reserved-16FE5>..<reserved-16FEF>
16FF2..16FFF  ; Cn #  [14] <reserved-16FF2>..<reserved-16FFF>
187F8..187FF  ; Cn #   [8] <reserved-187F8>..<reserved-187FF>
18CD6..18CFF  ; Cn #  [42] <reserved-18CD6>..<reserved-18CFF>
18D09..1AFEF  ; Cn # [8935] <reserved-18D09>..<reserved-1AFEF>
1AFF4         ; Cn #       <reserved-1AFF4>
1AFFC         ; Cn #       <reserved-1AFFC>
1AFFF         ; Cn #       <reserved-1AFFF>
1B123..1B131  ; Cn #  [15] <reserved-1B123>..<reserved-1B131>
1B133..1B14F  ; Cn #  [29] <reserved-1B133>..<reserved-1B14F>
1B153..1B154  ; Cn #   [2] <reserved-1B153>..<reserved-1B154>
1B156..1B163  ; Cn #  [14] <reserved-1B156>..<reserved-1B163>
1B168..1B16F  ; Cn #   [8] <reserved-1B168>..<reserved-1B16F>
1B2FC..1BBFF  ; Cn # [2308] <reserved-1B2FC>..<reserved-1BBFF>
1BC6B..1BC6F  ; Cn #   [5] <reserved-1BC6B>..<reserved-1BC6F>
1BC7D..1BC7F  ; Cn #   [3] <reserved-1BC7D>..<reserved-1BC7F>
1BC89..1BC8F  ; Cn #   [7] <reserved-1BC89>..<reserved-1BC8F>
1BC9A..1BC9B  ; Cn #   [2] <reserved-1BC9A>..<reserved-1BC9B>
1BCA4..1CEFF  ; Cn # [4700] <reserved-1BCA4>..<reserved-1CEFF>
1CF2E..1CF2F  ; Cn #   [2] <reserved-1CF2E>..<reserved-1CF2F>
1CF47..1CF4F  ; Cn #   [9] <reserved-1CF47>..<reserved-1CF4F>
1CFC4..1CFFF  ; Cn #  [60] <reserved-1CFC4>..<reserved-1CFFF>
1D0F6..1D0FF  ; Cn #  [10] <reserved-1D0F6>..<reserved-1D0FF>
1D127..1D128  ; Cn #   [2] <reserved-1D127>..<reserved-1D128>
1D1EB..1D1FF  ; Cn #  [21] <reserved-1D1EB>..<reserved-1D1FF>
1D246..1D2BF  ; Cn # [122] <reserved-1D246>..<reserved-1D2BF>
1D2D4..1D2DF  ; Cn #  [12] <reserved-1D2D4>..<reserved-1D2DF>
1D2F4..1D2FF  ; Cn #  [12] <reserved-1D2F4>..<reserved-1D2FF>
1D357..1D35F  ; Cn #   [9] <reserved-1D357>..<reserved-1D35F>
1D379..1D3FF  ; Cn # [135] <reserved-1D379>..<reserved-1D3FF>
1D455         ; Cn #       <reserved-1D455>
1D49D         ; Cn #       <reserved-1D49D>
1D4A0..1D4A1  ; Cn #   [2] <reserved-1D4A0>..<reserved-1D4A1>
1D4A3..1D4A4  ; Cn #   [2] <reserved-1D4A3>..<reserved-1D4A4>
1D4A7..1D4A8  ; Cn #   [2] <reserved-1D4A7>..<reserved-1D4A8>
1D4AD         ; Cn #       <reserved-1D4AD>
1D4BA         ; Cn #       <reserved-1D4BA>
1D4BC         ; Cn #       <reserved-1D4BC>
1D4C4         ; Cn #       <reserved-1D4C4>
1D506         ; Cn #       <reserved-1D506>
1D50B..1D50C  ; Cn #   [2] <reserved-1D50B>..<reserved-1D50C>
1D515         ; Cn #       <reserved-1D515>
1D51D         ; Cn #       <reserved-1D51D>
1D53A         ; Cn #       <reserved-1D53A>
1D53F         ; Cn #       <reserved-1D53F>
1D545         ; Cn #       <reserved-1D545>
1D547..1D549  ; Cn #   [3] <reserved-1D547>..<reserved-1D549>
1D551         ; Cn #       <reserved-1D551>
1D6A6..1D6A7  ; Cn #   [2] <reserved-1D6A6>..<reserved-1D6A7>
1D7CC..1D7CD  ; Cn #   [2] <reserved-1D7CC>..<reserved-1D7CD>
1DA8C..1DA9A  ; Cn #  [15] <reserved-1DA8C>..<reserved-1DA9A>
1DAA0         ; Cn #       <reserved-1DAA0>
1DAB0..1DEFF  ; Cn # [1104] <reserved-1DAB0>..<reserved-1DEFF>
1DF1F..1DF24  ; Cn #   [6] <reserved-1DF1F>..<reserved-1DF24>
1DF2B..1DFFF  ; Cn # [213] <reserved-1DF2B>..<reserved-1DFFF>
1E007         ; Cn #       <reserved-1E007>
1E019..1E01A  ; Cn #   [2] <reserved-1E019>..<reserved-1E01A>
1E022         ; Cn #       <reserved-1E022>
1E025         ; Cn #       <reserved-1E025>
1E02B..1E02F  ; Cn #   [5] <reserved-1E02B>..<reserved-1E02F>
1E06E..1E08E  ; Cn #  [33] <reserved-1E06E>..<reserved-1E08E>
1E090..1E0FF  ; Cn # [112] <reserved-1E090>..<reserved-1E0FF>
1E12D..1E12F  ; Cn #   [3] <reserved-1E12D>..<reserved-1E12F>
1E13E..1E13F  ; Cn #   [2] <reserved-1E13E>..<reserved-1E13F>
1E14A..1E14D  ; Cn #   [4] <reserved-1E14A>..<reserved-1E14D>
1E150..1E28F  ; Cn # [320] <reserved-1E150>..<reserved-1E28F>
1E2AF..1E2BF  ; Cn #  [17] <reserved-1E2AF>..<reserved-1E2BF>
1E2FA..1E2FE  ; Cn #   [5] <reserved-1E2FA>..<reserved-1E2FE>
1E300..1E4CF  ; Cn # [464] <reserved-1E300>..<reserved-1E4CF>
1E4FA..1E7DF  ; Cn # [742] <reserved-1E4FA>..<reserved-1E7DF>
1E7E7         ; Cn #       <reserved-1E7E7>
1E7EC         ; Cn #       <reserved-1E7EC>
1E7EF         ; Cn #       <reserved-1E7EF>
1E7FF         ; Cn #       <reserved-1E7FF>
1E8C5..1E8C6  ; Cn #   [2] <reserved-1E8C5>..<reserved-1E8C6>
1E8D7..1E8FF  ; Cn #  [41] <reserved-1E8D7>..<reserved-1E8FF>
1E94C..1E94F  ; Cn #   [4] <reserved-1E94C>..<reserved-1E94F>
1E95A..1E95D  ; Cn #   [4] <reserved-1E95A>..<reserved-1E95D>
1E960..1EC70  ; Cn # [785] <reserved-1E960>..<reserved-1EC70>
1ECB5..1ED00  ; Cn #  [76] <reserved-1ECB5>..<reserved-1ED00>
1ED3E..1EDFF  ; Cn # [194] <reserved-1ED3E>..<reserved-1EDFF>
1EE04         ; Cn #       <reserved-1EE04>
1EE20         ; Cn #       <reserved-1EE20>
1EE23         ; Cn #       <reserved-1EE23>
1EE25..1EE26  ; Cn #   [2] <reserved-1EE25>..<reserved-1EE26>
1EE28         ; Cn #       <reserved-1EE28>
1EE33         ; Cn #       <reserved-1EE33>
1EE38         ; Cn #       <reserved-1EE38>
1EE3A         ; Cn #       <reserved-1EE3A>
1EE3C..1EE41  ; Cn #   [6] <reserved-1EE3C>..<reserved-1EE41>
1EE43..1EE46  ; Cn #   [4] <reserved-1EE43>..<reserved-1EE46>
1EE48         ; Cn #       <reserved-1EE48>
1EE4A         ; Cn #       <reserved-1EE4A>
1EE4C         ; Cn #       <reserved-1EE4C>
1EE50         ; Cn #       <reserved-1EE50>
1EE53         ; Cn #       <reserved-1EE53>
1EE55..1EE56  ; Cn #   [2] <reserved-1EE55>..<reserved-1EE56>
1EE58         ; Cn #       <reserved-1EE58>
1EE5A         ; Cn #       <reserved-1EE5A>
1EE5C         ; Cn #       <reserved-1EE5C>
1EE5E         ; Cn #       <reserved-1EE5E>
1EE60         ; Cn #       <reserved-1EE60>
1EE63         ; Cn #       <reserved-1EE63>
1EE65..1EE66  ; Cn #   [2] <reserved-1EE65>..<reserved-1EE66>
1EE6B         ; Cn #       <reserved-1EE6B>
1EE73         ; Cn #       <reserved-1EE73>
1EE78         ; Cn #       <reserved-1EE78>
1EE7D         ; Cn #       <reserved-1EE7D>
1EE7F         ; Cn #       <reserved-1EE7F>
1EE8A         ; Cn #       <reserved-1EE8A>
1EE9C..1EEA0  ; Cn #   [5] <reserved-1EE9C>..<reserved-1EEA0>
1EEA4         ; Cn #       <reserved-1EEA4>
1EEAA         ; Cn #       <reserved-1EEAA>
1EEBC..1EEEF  ; Cn #  [52] <reserved-1EEBC>..<reserved-1EEEF>
1EEF2..1EFFF  ; Cn # [270] <reserved-1EEF2>..<reserved-1EFFF>
1F02C..1F02F  ; Cn #   [4] <reserved-1F02C>..<reserved-1F02F>
1F094..1F09F  ; Cn #  [12] <reserved-1F094>..<reserved-1F09F>
1F0AF..1F0B0  ; Cn #   [2] <reserved-1F0AF>..<reserved-1F0B0>
1F0C0         ; Cn #       <reserved-1F0C0>
1F0D0         ; Cn #       <reserved-1F0D0>
1F0F6..1F0FF  ; Cn #  [10] <reserved-1F0F6>..<reserved-1F0FF>
1F1AE..1F1E5  ; Cn #  [56] <reserved-1F1AE>..<reserved-1F1E5>
1F203..1F20F  ; Cn #  [13] <reserved-1F203>..<reserved-1F20F>
1F23C..1F23F  ; Cn #   [4] <reserved-1F23C>..<reserved-1F23F>
1F249..1F24F  ; Cn #   [7] <reserved-1F249>..<reserved-1F24F>
1F252..1F25F  ; Cn #  [14] <reserved-1F252>..<reserved-1F25F>
1F266..1F2FF  ; Cn # [154] <reserved-1F266>..<reserved-1F2FF>
1F6D8..1F6DB  ; Cn #   [4] <reserved-1F6D8>..<reserved-1F6DB>
1F6ED..1F6EF  ; Cn #   [3] <reserved-1F6ED>..<reserved-1F6EF>
1F6FD..1F6FF  ; Cn #   [3] <reserved-1F6FD>..<reserved-1F6FF>
1F777..1F77A  ; Cn #   [4] <reserved-1F777>..<reserved-1F77A>
1F7DA..1F7DF  ; Cn #   [6] <reserved-1F7DA>..<reserved-1F7DF>
1F7EC..1F7EF  ; Cn #   [4] <reserved-1F7EC>..<reserved-1F7EF>
1F7F1..1F7FF  ; Cn #  [15] <reserved-1F7F1>..<reserved-1F7FF>
1F80C..1F80F  ; Cn #   [4] <reserved-1F80C>..<reserved-1F80F>
1F848..1F84F  ; Cn #   [8] <reserved-1F848>..<reserved-1F84F>
1F85A..1F85F  ; Cn #   [6] <reserved-1F85A>..<reserved-1F85F>
1F888..1F88F  ; Cn #   [8] <reserved-1F888>..<reserved-1F88F>
1F8AE..1F8AF  ; Cn #   [2] <reserved-1F8AE>..<reserved-1F8AF>
1F8B2..1F8FF  ; Cn #  [78] <reserved-1F8B2>..<reserved-1F8FF>
1FA54..1FA5F  ; Cn #  [12] <reserved-1FA54>..<reserved-1FA5F>
1FA6E..1FA6F  ; Cn #   [2] <reserved-1FA6E>..<reserved-1FA6F>
1FA7D..1FA7F  ; Cn #   [3] <reserved-1FA7D>..<reserved-1FA7F>
1FA89..1FA8F  ; Cn #   [7] <reserved-1FA89>..<reserved-1FA8F>
1FABE         ; Cn #       <reserved-1FABE>
1FAC6..1FACD  ; Cn #   [8] <reserved-1FAC6>..<reserved-1FACD>
1FADC..1FADF  ; Cn #   [4] <reserved-1FADC>..<reserved-1FADF>
1FAE9..1FAEF  ; Cn #   [7] <reserved-1FAE9>..<reserved-1FAEF>
1FAF9..1FAFF  ; Cn #   [7] <reserved-1FAF9>..<reserved-1FAFF>
1FB93         ; Cn #       <reserved-1FB93>
1FBCB..1FBEF  ; Cn #  [37] <reserved-1FBCB>..<reserved-1FBEF>
1FBFA..1FFFF  ; Cn # [1030] <reserved-1FBFA>..<noncharacter-1FFFF>
2A6E0..2A6FF  ; Cn #  [32] <reserved-2A6E0>..<reserved-2A6FF>
2B73A..2B73F  ; Cn #   [6] <reserved-2B73A>..<reserved-2B73F>
2B81E..2B81F  ; Cn #   [2] <reserved-2B81E>..<reserved-2B81F>
2CEA2..2CEAF  ; Cn #  [14] <reserved-2CEA2>..<reserved-2CEAF>
2EBE1..2EBEF  ; Cn #  [15] <reserved-2EBE1>..<reserved-2EBEF>
2EE5E..2F7FF  ; Cn # [2466] <reserved-2EE5E>..<reserved-2F7FF>
2FA1E..2FFFF  ; Cn # [1506] <reserved-2FA1E>..<noncharacter-2FFFF>
3134B..3134F  ; Cn #   [5] <reserved-3134B>..<reserved-3134F>
323B0..E0000  ; Cn # [711761] <reserved-323B0>..<reserved-E0000>
E0002..E001F  ; Cn #  [30] <reserved-E0002>..<reserved-E001F>
E0080..E00FF  ; Cn # [128] <reserved-E0080>..<reserved-E00FF>
E01F0..EFFFF  ; Cn # [65040] <reserved-E01F0>..<noncharacter-EFFFF>
FFFFE..FFFFF  ; Cn #   [2] <noncharacter-FFFFE>..<noncharacter-FFFFF>
10FFFE..10FFFF; Cn #   [2] <noncharacter-10FFFE>..<noncharacter-10FFFF>

<<<<<<< HEAD
# Total code points: 825282
=======
# Total code points: 824718
>>>>>>> d2ea9c6a

# ================================================

# General_Category=Uppercase_Letter

0041..005A    ; Lu #  [26] LATIN CAPITAL LETTER A..LATIN CAPITAL LETTER Z
00C0..00D6    ; Lu #  [23] LATIN CAPITAL LETTER A WITH GRAVE..LATIN CAPITAL LETTER O WITH DIAERESIS
00D8..00DE    ; Lu #   [7] LATIN CAPITAL LETTER O WITH STROKE..LATIN CAPITAL LETTER THORN
0100          ; Lu #       LATIN CAPITAL LETTER A WITH MACRON
0102          ; Lu #       LATIN CAPITAL LETTER A WITH BREVE
0104          ; Lu #       LATIN CAPITAL LETTER A WITH OGONEK
0106          ; Lu #       LATIN CAPITAL LETTER C WITH ACUTE
0108          ; Lu #       LATIN CAPITAL LETTER C WITH CIRCUMFLEX
010A          ; Lu #       LATIN CAPITAL LETTER C WITH DOT ABOVE
010C          ; Lu #       LATIN CAPITAL LETTER C WITH CARON
010E          ; Lu #       LATIN CAPITAL LETTER D WITH CARON
0110          ; Lu #       LATIN CAPITAL LETTER D WITH STROKE
0112          ; Lu #       LATIN CAPITAL LETTER E WITH MACRON
0114          ; Lu #       LATIN CAPITAL LETTER E WITH BREVE
0116          ; Lu #       LATIN CAPITAL LETTER E WITH DOT ABOVE
0118          ; Lu #       LATIN CAPITAL LETTER E WITH OGONEK
011A          ; Lu #       LATIN CAPITAL LETTER E WITH CARON
011C          ; Lu #       LATIN CAPITAL LETTER G WITH CIRCUMFLEX
011E          ; Lu #       LATIN CAPITAL LETTER G WITH BREVE
0120          ; Lu #       LATIN CAPITAL LETTER G WITH DOT ABOVE
0122          ; Lu #       LATIN CAPITAL LETTER G WITH CEDILLA
0124          ; Lu #       LATIN CAPITAL LETTER H WITH CIRCUMFLEX
0126          ; Lu #       LATIN CAPITAL LETTER H WITH STROKE
0128          ; Lu #       LATIN CAPITAL LETTER I WITH TILDE
012A          ; Lu #       LATIN CAPITAL LETTER I WITH MACRON
012C          ; Lu #       LATIN CAPITAL LETTER I WITH BREVE
012E          ; Lu #       LATIN CAPITAL LETTER I WITH OGONEK
0130          ; Lu #       LATIN CAPITAL LETTER I WITH DOT ABOVE
0132          ; Lu #       LATIN CAPITAL LIGATURE IJ
0134          ; Lu #       LATIN CAPITAL LETTER J WITH CIRCUMFLEX
0136          ; Lu #       LATIN CAPITAL LETTER K WITH CEDILLA
0139          ; Lu #       LATIN CAPITAL LETTER L WITH ACUTE
013B          ; Lu #       LATIN CAPITAL LETTER L WITH CEDILLA
013D          ; Lu #       LATIN CAPITAL LETTER L WITH CARON
013F          ; Lu #       LATIN CAPITAL LETTER L WITH MIDDLE DOT
0141          ; Lu #       LATIN CAPITAL LETTER L WITH STROKE
0143          ; Lu #       LATIN CAPITAL LETTER N WITH ACUTE
0145          ; Lu #       LATIN CAPITAL LETTER N WITH CEDILLA
0147          ; Lu #       LATIN CAPITAL LETTER N WITH CARON
014A          ; Lu #       LATIN CAPITAL LETTER ENG
014C          ; Lu #       LATIN CAPITAL LETTER O WITH MACRON
014E          ; Lu #       LATIN CAPITAL LETTER O WITH BREVE
0150          ; Lu #       LATIN CAPITAL LETTER O WITH DOUBLE ACUTE
0152          ; Lu #       LATIN CAPITAL LIGATURE OE
0154          ; Lu #       LATIN CAPITAL LETTER R WITH ACUTE
0156          ; Lu #       LATIN CAPITAL LETTER R WITH CEDILLA
0158          ; Lu #       LATIN CAPITAL LETTER R WITH CARON
015A          ; Lu #       LATIN CAPITAL LETTER S WITH ACUTE
015C          ; Lu #       LATIN CAPITAL LETTER S WITH CIRCUMFLEX
015E          ; Lu #       LATIN CAPITAL LETTER S WITH CEDILLA
0160          ; Lu #       LATIN CAPITAL LETTER S WITH CARON
0162          ; Lu #       LATIN CAPITAL LETTER T WITH CEDILLA
0164          ; Lu #       LATIN CAPITAL LETTER T WITH CARON
0166          ; Lu #       LATIN CAPITAL LETTER T WITH STROKE
0168          ; Lu #       LATIN CAPITAL LETTER U WITH TILDE
016A          ; Lu #       LATIN CAPITAL LETTER U WITH MACRON
016C          ; Lu #       LATIN CAPITAL LETTER U WITH BREVE
016E          ; Lu #       LATIN CAPITAL LETTER U WITH RING ABOVE
0170          ; Lu #       LATIN CAPITAL LETTER U WITH DOUBLE ACUTE
0172          ; Lu #       LATIN CAPITAL LETTER U WITH OGONEK
0174          ; Lu #       LATIN CAPITAL LETTER W WITH CIRCUMFLEX
0176          ; Lu #       LATIN CAPITAL LETTER Y WITH CIRCUMFLEX
0178..0179    ; Lu #   [2] LATIN CAPITAL LETTER Y WITH DIAERESIS..LATIN CAPITAL LETTER Z WITH ACUTE
017B          ; Lu #       LATIN CAPITAL LETTER Z WITH DOT ABOVE
017D          ; Lu #       LATIN CAPITAL LETTER Z WITH CARON
0181..0182    ; Lu #   [2] LATIN CAPITAL LETTER B WITH HOOK..LATIN CAPITAL LETTER B WITH TOPBAR
0184          ; Lu #       LATIN CAPITAL LETTER TONE SIX
0186..0187    ; Lu #   [2] LATIN CAPITAL LETTER OPEN O..LATIN CAPITAL LETTER C WITH HOOK
0189..018B    ; Lu #   [3] LATIN CAPITAL LETTER AFRICAN D..LATIN CAPITAL LETTER D WITH TOPBAR
018E..0191    ; Lu #   [4] LATIN CAPITAL LETTER REVERSED E..LATIN CAPITAL LETTER F WITH HOOK
0193..0194    ; Lu #   [2] LATIN CAPITAL LETTER G WITH HOOK..LATIN CAPITAL LETTER GAMMA
0196..0198    ; Lu #   [3] LATIN CAPITAL LETTER IOTA..LATIN CAPITAL LETTER K WITH HOOK
019C..019D    ; Lu #   [2] LATIN CAPITAL LETTER TURNED M..LATIN CAPITAL LETTER N WITH LEFT HOOK
019F..01A0    ; Lu #   [2] LATIN CAPITAL LETTER O WITH MIDDLE TILDE..LATIN CAPITAL LETTER O WITH HORN
01A2          ; Lu #       LATIN CAPITAL LETTER OI
01A4          ; Lu #       LATIN CAPITAL LETTER P WITH HOOK
01A6..01A7    ; Lu #   [2] LATIN LETTER YR..LATIN CAPITAL LETTER TONE TWO
01A9          ; Lu #       LATIN CAPITAL LETTER ESH
01AC          ; Lu #       LATIN CAPITAL LETTER T WITH HOOK
01AE..01AF    ; Lu #   [2] LATIN CAPITAL LETTER T WITH RETROFLEX HOOK..LATIN CAPITAL LETTER U WITH HORN
01B1..01B3    ; Lu #   [3] LATIN CAPITAL LETTER UPSILON..LATIN CAPITAL LETTER Y WITH HOOK
01B5          ; Lu #       LATIN CAPITAL LETTER Z WITH STROKE
01B7..01B8    ; Lu #   [2] LATIN CAPITAL LETTER EZH..LATIN CAPITAL LETTER EZH REVERSED
01BC          ; Lu #       LATIN CAPITAL LETTER TONE FIVE
01C4          ; Lu #       LATIN CAPITAL LETTER DZ WITH CARON
01C7          ; Lu #       LATIN CAPITAL LETTER LJ
01CA          ; Lu #       LATIN CAPITAL LETTER NJ
01CD          ; Lu #       LATIN CAPITAL LETTER A WITH CARON
01CF          ; Lu #       LATIN CAPITAL LETTER I WITH CARON
01D1          ; Lu #       LATIN CAPITAL LETTER O WITH CARON
01D3          ; Lu #       LATIN CAPITAL LETTER U WITH CARON
01D5          ; Lu #       LATIN CAPITAL LETTER U WITH DIAERESIS AND MACRON
01D7          ; Lu #       LATIN CAPITAL LETTER U WITH DIAERESIS AND ACUTE
01D9          ; Lu #       LATIN CAPITAL LETTER U WITH DIAERESIS AND CARON
01DB          ; Lu #       LATIN CAPITAL LETTER U WITH DIAERESIS AND GRAVE
01DE          ; Lu #       LATIN CAPITAL LETTER A WITH DIAERESIS AND MACRON
01E0          ; Lu #       LATIN CAPITAL LETTER A WITH DOT ABOVE AND MACRON
01E2          ; Lu #       LATIN CAPITAL LETTER AE WITH MACRON
01E4          ; Lu #       LATIN CAPITAL LETTER G WITH STROKE
01E6          ; Lu #       LATIN CAPITAL LETTER G WITH CARON
01E8          ; Lu #       LATIN CAPITAL LETTER K WITH CARON
01EA          ; Lu #       LATIN CAPITAL LETTER O WITH OGONEK
01EC          ; Lu #       LATIN CAPITAL LETTER O WITH OGONEK AND MACRON
01EE          ; Lu #       LATIN CAPITAL LETTER EZH WITH CARON
01F1          ; Lu #       LATIN CAPITAL LETTER DZ
01F4          ; Lu #       LATIN CAPITAL LETTER G WITH ACUTE
01F6..01F8    ; Lu #   [3] LATIN CAPITAL LETTER HWAIR..LATIN CAPITAL LETTER N WITH GRAVE
01FA          ; Lu #       LATIN CAPITAL LETTER A WITH RING ABOVE AND ACUTE
01FC          ; Lu #       LATIN CAPITAL LETTER AE WITH ACUTE
01FE          ; Lu #       LATIN CAPITAL LETTER O WITH STROKE AND ACUTE
0200          ; Lu #       LATIN CAPITAL LETTER A WITH DOUBLE GRAVE
0202          ; Lu #       LATIN CAPITAL LETTER A WITH INVERTED BREVE
0204          ; Lu #       LATIN CAPITAL LETTER E WITH DOUBLE GRAVE
0206          ; Lu #       LATIN CAPITAL LETTER E WITH INVERTED BREVE
0208          ; Lu #       LATIN CAPITAL LETTER I WITH DOUBLE GRAVE
020A          ; Lu #       LATIN CAPITAL LETTER I WITH INVERTED BREVE
020C          ; Lu #       LATIN CAPITAL LETTER O WITH DOUBLE GRAVE
020E          ; Lu #       LATIN CAPITAL LETTER O WITH INVERTED BREVE
0210          ; Lu #       LATIN CAPITAL LETTER R WITH DOUBLE GRAVE
0212          ; Lu #       LATIN CAPITAL LETTER R WITH INVERTED BREVE
0214          ; Lu #       LATIN CAPITAL LETTER U WITH DOUBLE GRAVE
0216          ; Lu #       LATIN CAPITAL LETTER U WITH INVERTED BREVE
0218          ; Lu #       LATIN CAPITAL LETTER S WITH COMMA BELOW
021A          ; Lu #       LATIN CAPITAL LETTER T WITH COMMA BELOW
021C          ; Lu #       LATIN CAPITAL LETTER YOGH
021E          ; Lu #       LATIN CAPITAL LETTER H WITH CARON
0220          ; Lu #       LATIN CAPITAL LETTER N WITH LONG RIGHT LEG
0222          ; Lu #       LATIN CAPITAL LETTER OU
0224          ; Lu #       LATIN CAPITAL LETTER Z WITH HOOK
0226          ; Lu #       LATIN CAPITAL LETTER A WITH DOT ABOVE
0228          ; Lu #       LATIN CAPITAL LETTER E WITH CEDILLA
022A          ; Lu #       LATIN CAPITAL LETTER O WITH DIAERESIS AND MACRON
022C          ; Lu #       LATIN CAPITAL LETTER O WITH TILDE AND MACRON
022E          ; Lu #       LATIN CAPITAL LETTER O WITH DOT ABOVE
0230          ; Lu #       LATIN CAPITAL LETTER O WITH DOT ABOVE AND MACRON
0232          ; Lu #       LATIN CAPITAL LETTER Y WITH MACRON
023A..023B    ; Lu #   [2] LATIN CAPITAL LETTER A WITH STROKE..LATIN CAPITAL LETTER C WITH STROKE
023D..023E    ; Lu #   [2] LATIN CAPITAL LETTER L WITH BAR..LATIN CAPITAL LETTER T WITH DIAGONAL STROKE
0241          ; Lu #       LATIN CAPITAL LETTER GLOTTAL STOP
0243..0246    ; Lu #   [4] LATIN CAPITAL LETTER B WITH STROKE..LATIN CAPITAL LETTER E WITH STROKE
0248          ; Lu #       LATIN CAPITAL LETTER J WITH STROKE
024A          ; Lu #       LATIN CAPITAL LETTER SMALL Q WITH HOOK TAIL
024C          ; Lu #       LATIN CAPITAL LETTER R WITH STROKE
024E          ; Lu #       LATIN CAPITAL LETTER Y WITH STROKE
0370          ; Lu #       GREEK CAPITAL LETTER HETA
0372          ; Lu #       GREEK CAPITAL LETTER ARCHAIC SAMPI
0376          ; Lu #       GREEK CAPITAL LETTER PAMPHYLIAN DIGAMMA
037F          ; Lu #       GREEK CAPITAL LETTER YOT
0386          ; Lu #       GREEK CAPITAL LETTER ALPHA WITH TONOS
0388..038A    ; Lu #   [3] GREEK CAPITAL LETTER EPSILON WITH TONOS..GREEK CAPITAL LETTER IOTA WITH TONOS
038C          ; Lu #       GREEK CAPITAL LETTER OMICRON WITH TONOS
038E..038F    ; Lu #   [2] GREEK CAPITAL LETTER UPSILON WITH TONOS..GREEK CAPITAL LETTER OMEGA WITH TONOS
0391..03A1    ; Lu #  [17] GREEK CAPITAL LETTER ALPHA..GREEK CAPITAL LETTER RHO
03A3..03AB    ; Lu #   [9] GREEK CAPITAL LETTER SIGMA..GREEK CAPITAL LETTER UPSILON WITH DIALYTIKA
03CF          ; Lu #       GREEK CAPITAL KAI SYMBOL
03D2..03D4    ; Lu #   [3] GREEK UPSILON WITH HOOK SYMBOL..GREEK UPSILON WITH DIAERESIS AND HOOK SYMBOL
03D8          ; Lu #       GREEK LETTER ARCHAIC KOPPA
03DA          ; Lu #       GREEK LETTER STIGMA
03DC          ; Lu #       GREEK LETTER DIGAMMA
03DE          ; Lu #       GREEK LETTER KOPPA
03E0          ; Lu #       GREEK LETTER SAMPI
03E2          ; Lu #       COPTIC CAPITAL LETTER SHEI
03E4          ; Lu #       COPTIC CAPITAL LETTER FEI
03E6          ; Lu #       COPTIC CAPITAL LETTER KHEI
03E8          ; Lu #       COPTIC CAPITAL LETTER HORI
03EA          ; Lu #       COPTIC CAPITAL LETTER GANGIA
03EC          ; Lu #       COPTIC CAPITAL LETTER SHIMA
03EE          ; Lu #       COPTIC CAPITAL LETTER DEI
03F4          ; Lu #       GREEK CAPITAL THETA SYMBOL
03F7          ; Lu #       GREEK CAPITAL LETTER SHO
03F9..03FA    ; Lu #   [2] GREEK CAPITAL LUNATE SIGMA SYMBOL..GREEK CAPITAL LETTER SAN
03FD..042F    ; Lu #  [51] GREEK CAPITAL REVERSED LUNATE SIGMA SYMBOL..CYRILLIC CAPITAL LETTER YA
0460          ; Lu #       CYRILLIC CAPITAL LETTER OMEGA
0462          ; Lu #       CYRILLIC CAPITAL LETTER YAT
0464          ; Lu #       CYRILLIC CAPITAL LETTER IOTIFIED E
0466          ; Lu #       CYRILLIC CAPITAL LETTER LITTLE YUS
0468          ; Lu #       CYRILLIC CAPITAL LETTER IOTIFIED LITTLE YUS
046A          ; Lu #       CYRILLIC CAPITAL LETTER BIG YUS
046C          ; Lu #       CYRILLIC CAPITAL LETTER IOTIFIED BIG YUS
046E          ; Lu #       CYRILLIC CAPITAL LETTER KSI
0470          ; Lu #       CYRILLIC CAPITAL LETTER PSI
0472          ; Lu #       CYRILLIC CAPITAL LETTER FITA
0474          ; Lu #       CYRILLIC CAPITAL LETTER IZHITSA
0476          ; Lu #       CYRILLIC CAPITAL LETTER IZHITSA WITH DOUBLE GRAVE ACCENT
0478          ; Lu #       CYRILLIC CAPITAL LETTER UK
047A          ; Lu #       CYRILLIC CAPITAL LETTER ROUND OMEGA
047C          ; Lu #       CYRILLIC CAPITAL LETTER OMEGA WITH TITLO
047E          ; Lu #       CYRILLIC CAPITAL LETTER OT
0480          ; Lu #       CYRILLIC CAPITAL LETTER KOPPA
048A          ; Lu #       CYRILLIC CAPITAL LETTER SHORT I WITH TAIL
048C          ; Lu #       CYRILLIC CAPITAL LETTER SEMISOFT SIGN
048E          ; Lu #       CYRILLIC CAPITAL LETTER ER WITH TICK
0490          ; Lu #       CYRILLIC CAPITAL LETTER GHE WITH UPTURN
0492          ; Lu #       CYRILLIC CAPITAL LETTER GHE WITH STROKE
0494          ; Lu #       CYRILLIC CAPITAL LETTER GHE WITH MIDDLE HOOK
0496          ; Lu #       CYRILLIC CAPITAL LETTER ZHE WITH DESCENDER
0498          ; Lu #       CYRILLIC CAPITAL LETTER ZE WITH DESCENDER
049A          ; Lu #       CYRILLIC CAPITAL LETTER KA WITH DESCENDER
049C          ; Lu #       CYRILLIC CAPITAL LETTER KA WITH VERTICAL STROKE
049E          ; Lu #       CYRILLIC CAPITAL LETTER KA WITH STROKE
04A0          ; Lu #       CYRILLIC CAPITAL LETTER BASHKIR KA
04A2          ; Lu #       CYRILLIC CAPITAL LETTER EN WITH DESCENDER
04A4          ; Lu #       CYRILLIC CAPITAL LIGATURE EN GHE
04A6          ; Lu #       CYRILLIC CAPITAL LETTER PE WITH MIDDLE HOOK
04A8          ; Lu #       CYRILLIC CAPITAL LETTER ABKHASIAN HA
04AA          ; Lu #       CYRILLIC CAPITAL LETTER ES WITH DESCENDER
04AC          ; Lu #       CYRILLIC CAPITAL LETTER TE WITH DESCENDER
04AE          ; Lu #       CYRILLIC CAPITAL LETTER STRAIGHT U
04B0          ; Lu #       CYRILLIC CAPITAL LETTER STRAIGHT U WITH STROKE
04B2          ; Lu #       CYRILLIC CAPITAL LETTER HA WITH DESCENDER
04B4          ; Lu #       CYRILLIC CAPITAL LIGATURE TE TSE
04B6          ; Lu #       CYRILLIC CAPITAL LETTER CHE WITH DESCENDER
04B8          ; Lu #       CYRILLIC CAPITAL LETTER CHE WITH VERTICAL STROKE
04BA          ; Lu #       CYRILLIC CAPITAL LETTER SHHA
04BC          ; Lu #       CYRILLIC CAPITAL LETTER ABKHASIAN CHE
04BE          ; Lu #       CYRILLIC CAPITAL LETTER ABKHASIAN CHE WITH DESCENDER
04C0..04C1    ; Lu #   [2] CYRILLIC LETTER PALOCHKA..CYRILLIC CAPITAL LETTER ZHE WITH BREVE
04C3          ; Lu #       CYRILLIC CAPITAL LETTER KA WITH HOOK
04C5          ; Lu #       CYRILLIC CAPITAL LETTER EL WITH TAIL
04C7          ; Lu #       CYRILLIC CAPITAL LETTER EN WITH HOOK
04C9          ; Lu #       CYRILLIC CAPITAL LETTER EN WITH TAIL
04CB          ; Lu #       CYRILLIC CAPITAL LETTER KHAKASSIAN CHE
04CD          ; Lu #       CYRILLIC CAPITAL LETTER EM WITH TAIL
04D0          ; Lu #       CYRILLIC CAPITAL LETTER A WITH BREVE
04D2          ; Lu #       CYRILLIC CAPITAL LETTER A WITH DIAERESIS
04D4          ; Lu #       CYRILLIC CAPITAL LIGATURE A IE
04D6          ; Lu #       CYRILLIC CAPITAL LETTER IE WITH BREVE
04D8          ; Lu #       CYRILLIC CAPITAL LETTER SCHWA
04DA          ; Lu #       CYRILLIC CAPITAL LETTER SCHWA WITH DIAERESIS
04DC          ; Lu #       CYRILLIC CAPITAL LETTER ZHE WITH DIAERESIS
04DE          ; Lu #       CYRILLIC CAPITAL LETTER ZE WITH DIAERESIS
04E0          ; Lu #       CYRILLIC CAPITAL LETTER ABKHASIAN DZE
04E2          ; Lu #       CYRILLIC CAPITAL LETTER I WITH MACRON
04E4          ; Lu #       CYRILLIC CAPITAL LETTER I WITH DIAERESIS
04E6          ; Lu #       CYRILLIC CAPITAL LETTER O WITH DIAERESIS
04E8          ; Lu #       CYRILLIC CAPITAL LETTER BARRED O
04EA          ; Lu #       CYRILLIC CAPITAL LETTER BARRED O WITH DIAERESIS
04EC          ; Lu #       CYRILLIC CAPITAL LETTER E WITH DIAERESIS
04EE          ; Lu #       CYRILLIC CAPITAL LETTER U WITH MACRON
04F0          ; Lu #       CYRILLIC CAPITAL LETTER U WITH DIAERESIS
04F2          ; Lu #       CYRILLIC CAPITAL LETTER U WITH DOUBLE ACUTE
04F4          ; Lu #       CYRILLIC CAPITAL LETTER CHE WITH DIAERESIS
04F6          ; Lu #       CYRILLIC CAPITAL LETTER GHE WITH DESCENDER
04F8          ; Lu #       CYRILLIC CAPITAL LETTER YERU WITH DIAERESIS
04FA          ; Lu #       CYRILLIC CAPITAL LETTER GHE WITH STROKE AND HOOK
04FC          ; Lu #       CYRILLIC CAPITAL LETTER HA WITH HOOK
04FE          ; Lu #       CYRILLIC CAPITAL LETTER HA WITH STROKE
0500          ; Lu #       CYRILLIC CAPITAL LETTER KOMI DE
0502          ; Lu #       CYRILLIC CAPITAL LETTER KOMI DJE
0504          ; Lu #       CYRILLIC CAPITAL LETTER KOMI ZJE
0506          ; Lu #       CYRILLIC CAPITAL LETTER KOMI DZJE
0508          ; Lu #       CYRILLIC CAPITAL LETTER KOMI LJE
050A          ; Lu #       CYRILLIC CAPITAL LETTER KOMI NJE
050C          ; Lu #       CYRILLIC CAPITAL LETTER KOMI SJE
050E          ; Lu #       CYRILLIC CAPITAL LETTER KOMI TJE
0510          ; Lu #       CYRILLIC CAPITAL LETTER REVERSED ZE
0512          ; Lu #       CYRILLIC CAPITAL LETTER EL WITH HOOK
0514          ; Lu #       CYRILLIC CAPITAL LETTER LHA
0516          ; Lu #       CYRILLIC CAPITAL LETTER RHA
0518          ; Lu #       CYRILLIC CAPITAL LETTER YAE
051A          ; Lu #       CYRILLIC CAPITAL LETTER QA
051C          ; Lu #       CYRILLIC CAPITAL LETTER WE
051E          ; Lu #       CYRILLIC CAPITAL LETTER ALEUT KA
0520          ; Lu #       CYRILLIC CAPITAL LETTER EL WITH MIDDLE HOOK
0522          ; Lu #       CYRILLIC CAPITAL LETTER EN WITH MIDDLE HOOK
0524          ; Lu #       CYRILLIC CAPITAL LETTER PE WITH DESCENDER
0526          ; Lu #       CYRILLIC CAPITAL LETTER SHHA WITH DESCENDER
0528          ; Lu #       CYRILLIC CAPITAL LETTER EN WITH LEFT HOOK
052A          ; Lu #       CYRILLIC CAPITAL LETTER DZZHE
052C          ; Lu #       CYRILLIC CAPITAL LETTER DCHE
052E          ; Lu #       CYRILLIC CAPITAL LETTER EL WITH DESCENDER
0531..0556    ; Lu #  [38] ARMENIAN CAPITAL LETTER AYB..ARMENIAN CAPITAL LETTER FEH
10A0..10C5    ; Lu #  [38] GEORGIAN CAPITAL LETTER AN..GEORGIAN CAPITAL LETTER HOE
10C7          ; Lu #       GEORGIAN CAPITAL LETTER YN
10CD          ; Lu #       GEORGIAN CAPITAL LETTER AEN
13A0..13F5    ; Lu #  [86] CHEROKEE LETTER A..CHEROKEE LETTER MV
1C90..1CBA    ; Lu #  [43] GEORGIAN MTAVRULI CAPITAL LETTER AN..GEORGIAN MTAVRULI CAPITAL LETTER AIN
1CBD..1CBF    ; Lu #   [3] GEORGIAN MTAVRULI CAPITAL LETTER AEN..GEORGIAN MTAVRULI CAPITAL LETTER LABIAL SIGN
1E00          ; Lu #       LATIN CAPITAL LETTER A WITH RING BELOW
1E02          ; Lu #       LATIN CAPITAL LETTER B WITH DOT ABOVE
1E04          ; Lu #       LATIN CAPITAL LETTER B WITH DOT BELOW
1E06          ; Lu #       LATIN CAPITAL LETTER B WITH LINE BELOW
1E08          ; Lu #       LATIN CAPITAL LETTER C WITH CEDILLA AND ACUTE
1E0A          ; Lu #       LATIN CAPITAL LETTER D WITH DOT ABOVE
1E0C          ; Lu #       LATIN CAPITAL LETTER D WITH DOT BELOW
1E0E          ; Lu #       LATIN CAPITAL LETTER D WITH LINE BELOW
1E10          ; Lu #       LATIN CAPITAL LETTER D WITH CEDILLA
1E12          ; Lu #       LATIN CAPITAL LETTER D WITH CIRCUMFLEX BELOW
1E14          ; Lu #       LATIN CAPITAL LETTER E WITH MACRON AND GRAVE
1E16          ; Lu #       LATIN CAPITAL LETTER E WITH MACRON AND ACUTE
1E18          ; Lu #       LATIN CAPITAL LETTER E WITH CIRCUMFLEX BELOW
1E1A          ; Lu #       LATIN CAPITAL LETTER E WITH TILDE BELOW
1E1C          ; Lu #       LATIN CAPITAL LETTER E WITH CEDILLA AND BREVE
1E1E          ; Lu #       LATIN CAPITAL LETTER F WITH DOT ABOVE
1E20          ; Lu #       LATIN CAPITAL LETTER G WITH MACRON
1E22          ; Lu #       LATIN CAPITAL LETTER H WITH DOT ABOVE
1E24          ; Lu #       LATIN CAPITAL LETTER H WITH DOT BELOW
1E26          ; Lu #       LATIN CAPITAL LETTER H WITH DIAERESIS
1E28          ; Lu #       LATIN CAPITAL LETTER H WITH CEDILLA
1E2A          ; Lu #       LATIN CAPITAL LETTER H WITH BREVE BELOW
1E2C          ; Lu #       LATIN CAPITAL LETTER I WITH TILDE BELOW
1E2E          ; Lu #       LATIN CAPITAL LETTER I WITH DIAERESIS AND ACUTE
1E30          ; Lu #       LATIN CAPITAL LETTER K WITH ACUTE
1E32          ; Lu #       LATIN CAPITAL LETTER K WITH DOT BELOW
1E34          ; Lu #       LATIN CAPITAL LETTER K WITH LINE BELOW
1E36          ; Lu #       LATIN CAPITAL LETTER L WITH DOT BELOW
1E38          ; Lu #       LATIN CAPITAL LETTER L WITH DOT BELOW AND MACRON
1E3A          ; Lu #       LATIN CAPITAL LETTER L WITH LINE BELOW
1E3C          ; Lu #       LATIN CAPITAL LETTER L WITH CIRCUMFLEX BELOW
1E3E          ; Lu #       LATIN CAPITAL LETTER M WITH ACUTE
1E40          ; Lu #       LATIN CAPITAL LETTER M WITH DOT ABOVE
1E42          ; Lu #       LATIN CAPITAL LETTER M WITH DOT BELOW
1E44          ; Lu #       LATIN CAPITAL LETTER N WITH DOT ABOVE
1E46          ; Lu #       LATIN CAPITAL LETTER N WITH DOT BELOW
1E48          ; Lu #       LATIN CAPITAL LETTER N WITH LINE BELOW
1E4A          ; Lu #       LATIN CAPITAL LETTER N WITH CIRCUMFLEX BELOW
1E4C          ; Lu #       LATIN CAPITAL LETTER O WITH TILDE AND ACUTE
1E4E          ; Lu #       LATIN CAPITAL LETTER O WITH TILDE AND DIAERESIS
1E50          ; Lu #       LATIN CAPITAL LETTER O WITH MACRON AND GRAVE
1E52          ; Lu #       LATIN CAPITAL LETTER O WITH MACRON AND ACUTE
1E54          ; Lu #       LATIN CAPITAL LETTER P WITH ACUTE
1E56          ; Lu #       LATIN CAPITAL LETTER P WITH DOT ABOVE
1E58          ; Lu #       LATIN CAPITAL LETTER R WITH DOT ABOVE
1E5A          ; Lu #       LATIN CAPITAL LETTER R WITH DOT BELOW
1E5C          ; Lu #       LATIN CAPITAL LETTER R WITH DOT BELOW AND MACRON
1E5E          ; Lu #       LATIN CAPITAL LETTER R WITH LINE BELOW
1E60          ; Lu #       LATIN CAPITAL LETTER S WITH DOT ABOVE
1E62          ; Lu #       LATIN CAPITAL LETTER S WITH DOT BELOW
1E64          ; Lu #       LATIN CAPITAL LETTER S WITH ACUTE AND DOT ABOVE
1E66          ; Lu #       LATIN CAPITAL LETTER S WITH CARON AND DOT ABOVE
1E68          ; Lu #       LATIN CAPITAL LETTER S WITH DOT BELOW AND DOT ABOVE
1E6A          ; Lu #       LATIN CAPITAL LETTER T WITH DOT ABOVE
1E6C          ; Lu #       LATIN CAPITAL LETTER T WITH DOT BELOW
1E6E          ; Lu #       LATIN CAPITAL LETTER T WITH LINE BELOW
1E70          ; Lu #       LATIN CAPITAL LETTER T WITH CIRCUMFLEX BELOW
1E72          ; Lu #       LATIN CAPITAL LETTER U WITH DIAERESIS BELOW
1E74          ; Lu #       LATIN CAPITAL LETTER U WITH TILDE BELOW
1E76          ; Lu #       LATIN CAPITAL LETTER U WITH CIRCUMFLEX BELOW
1E78          ; Lu #       LATIN CAPITAL LETTER U WITH TILDE AND ACUTE
1E7A          ; Lu #       LATIN CAPITAL LETTER U WITH MACRON AND DIAERESIS
1E7C          ; Lu #       LATIN CAPITAL LETTER V WITH TILDE
1E7E          ; Lu #       LATIN CAPITAL LETTER V WITH DOT BELOW
1E80          ; Lu #       LATIN CAPITAL LETTER W WITH GRAVE
1E82          ; Lu #       LATIN CAPITAL LETTER W WITH ACUTE
1E84          ; Lu #       LATIN CAPITAL LETTER W WITH DIAERESIS
1E86          ; Lu #       LATIN CAPITAL LETTER W WITH DOT ABOVE
1E88          ; Lu #       LATIN CAPITAL LETTER W WITH DOT BELOW
1E8A          ; Lu #       LATIN CAPITAL LETTER X WITH DOT ABOVE
1E8C          ; Lu #       LATIN CAPITAL LETTER X WITH DIAERESIS
1E8E          ; Lu #       LATIN CAPITAL LETTER Y WITH DOT ABOVE
1E90          ; Lu #       LATIN CAPITAL LETTER Z WITH CIRCUMFLEX
1E92          ; Lu #       LATIN CAPITAL LETTER Z WITH DOT BELOW
1E94          ; Lu #       LATIN CAPITAL LETTER Z WITH LINE BELOW
1E9E          ; Lu #       LATIN CAPITAL LETTER SHARP S
1EA0          ; Lu #       LATIN CAPITAL LETTER A WITH DOT BELOW
1EA2          ; Lu #       LATIN CAPITAL LETTER A WITH HOOK ABOVE
1EA4          ; Lu #       LATIN CAPITAL LETTER A WITH CIRCUMFLEX AND ACUTE
1EA6          ; Lu #       LATIN CAPITAL LETTER A WITH CIRCUMFLEX AND GRAVE
1EA8          ; Lu #       LATIN CAPITAL LETTER A WITH CIRCUMFLEX AND HOOK ABOVE
1EAA          ; Lu #       LATIN CAPITAL LETTER A WITH CIRCUMFLEX AND TILDE
1EAC          ; Lu #       LATIN CAPITAL LETTER A WITH CIRCUMFLEX AND DOT BELOW
1EAE          ; Lu #       LATIN CAPITAL LETTER A WITH BREVE AND ACUTE
1EB0          ; Lu #       LATIN CAPITAL LETTER A WITH BREVE AND GRAVE
1EB2          ; Lu #       LATIN CAPITAL LETTER A WITH BREVE AND HOOK ABOVE
1EB4          ; Lu #       LATIN CAPITAL LETTER A WITH BREVE AND TILDE
1EB6          ; Lu #       LATIN CAPITAL LETTER A WITH BREVE AND DOT BELOW
1EB8          ; Lu #       LATIN CAPITAL LETTER E WITH DOT BELOW
1EBA          ; Lu #       LATIN CAPITAL LETTER E WITH HOOK ABOVE
1EBC          ; Lu #       LATIN CAPITAL LETTER E WITH TILDE
1EBE          ; Lu #       LATIN CAPITAL LETTER E WITH CIRCUMFLEX AND ACUTE
1EC0          ; Lu #       LATIN CAPITAL LETTER E WITH CIRCUMFLEX AND GRAVE
1EC2          ; Lu #       LATIN CAPITAL LETTER E WITH CIRCUMFLEX AND HOOK ABOVE
1EC4          ; Lu #       LATIN CAPITAL LETTER E WITH CIRCUMFLEX AND TILDE
1EC6          ; Lu #       LATIN CAPITAL LETTER E WITH CIRCUMFLEX AND DOT BELOW
1EC8          ; Lu #       LATIN CAPITAL LETTER I WITH HOOK ABOVE
1ECA          ; Lu #       LATIN CAPITAL LETTER I WITH DOT BELOW
1ECC          ; Lu #       LATIN CAPITAL LETTER O WITH DOT BELOW
1ECE          ; Lu #       LATIN CAPITAL LETTER O WITH HOOK ABOVE
1ED0          ; Lu #       LATIN CAPITAL LETTER O WITH CIRCUMFLEX AND ACUTE
1ED2          ; Lu #       LATIN CAPITAL LETTER O WITH CIRCUMFLEX AND GRAVE
1ED4          ; Lu #       LATIN CAPITAL LETTER O WITH CIRCUMFLEX AND HOOK ABOVE
1ED6          ; Lu #       LATIN CAPITAL LETTER O WITH CIRCUMFLEX AND TILDE
1ED8          ; Lu #       LATIN CAPITAL LETTER O WITH CIRCUMFLEX AND DOT BELOW
1EDA          ; Lu #       LATIN CAPITAL LETTER O WITH HORN AND ACUTE
1EDC          ; Lu #       LATIN CAPITAL LETTER O WITH HORN AND GRAVE
1EDE          ; Lu #       LATIN CAPITAL LETTER O WITH HORN AND HOOK ABOVE
1EE0          ; Lu #       LATIN CAPITAL LETTER O WITH HORN AND TILDE
1EE2          ; Lu #       LATIN CAPITAL LETTER O WITH HORN AND DOT BELOW
1EE4          ; Lu #       LATIN CAPITAL LETTER U WITH DOT BELOW
1EE6          ; Lu #       LATIN CAPITAL LETTER U WITH HOOK ABOVE
1EE8          ; Lu #       LATIN CAPITAL LETTER U WITH HORN AND ACUTE
1EEA          ; Lu #       LATIN CAPITAL LETTER U WITH HORN AND GRAVE
1EEC          ; Lu #       LATIN CAPITAL LETTER U WITH HORN AND HOOK ABOVE
1EEE          ; Lu #       LATIN CAPITAL LETTER U WITH HORN AND TILDE
1EF0          ; Lu #       LATIN CAPITAL LETTER U WITH HORN AND DOT BELOW
1EF2          ; Lu #       LATIN CAPITAL LETTER Y WITH GRAVE
1EF4          ; Lu #       LATIN CAPITAL LETTER Y WITH DOT BELOW
1EF6          ; Lu #       LATIN CAPITAL LETTER Y WITH HOOK ABOVE
1EF8          ; Lu #       LATIN CAPITAL LETTER Y WITH TILDE
1EFA          ; Lu #       LATIN CAPITAL LETTER MIDDLE-WELSH LL
1EFC          ; Lu #       LATIN CAPITAL LETTER MIDDLE-WELSH V
1EFE          ; Lu #       LATIN CAPITAL LETTER Y WITH LOOP
1F08..1F0F    ; Lu #   [8] GREEK CAPITAL LETTER ALPHA WITH PSILI..GREEK CAPITAL LETTER ALPHA WITH DASIA AND PERISPOMENI
1F18..1F1D    ; Lu #   [6] GREEK CAPITAL LETTER EPSILON WITH PSILI..GREEK CAPITAL LETTER EPSILON WITH DASIA AND OXIA
1F28..1F2F    ; Lu #   [8] GREEK CAPITAL LETTER ETA WITH PSILI..GREEK CAPITAL LETTER ETA WITH DASIA AND PERISPOMENI
1F38..1F3F    ; Lu #   [8] GREEK CAPITAL LETTER IOTA WITH PSILI..GREEK CAPITAL LETTER IOTA WITH DASIA AND PERISPOMENI
1F48..1F4D    ; Lu #   [6] GREEK CAPITAL LETTER OMICRON WITH PSILI..GREEK CAPITAL LETTER OMICRON WITH DASIA AND OXIA
1F59          ; Lu #       GREEK CAPITAL LETTER UPSILON WITH DASIA
1F5B          ; Lu #       GREEK CAPITAL LETTER UPSILON WITH DASIA AND VARIA
1F5D          ; Lu #       GREEK CAPITAL LETTER UPSILON WITH DASIA AND OXIA
1F5F          ; Lu #       GREEK CAPITAL LETTER UPSILON WITH DASIA AND PERISPOMENI
1F68..1F6F    ; Lu #   [8] GREEK CAPITAL LETTER OMEGA WITH PSILI..GREEK CAPITAL LETTER OMEGA WITH DASIA AND PERISPOMENI
1FB8..1FBB    ; Lu #   [4] GREEK CAPITAL LETTER ALPHA WITH VRACHY..GREEK CAPITAL LETTER ALPHA WITH OXIA
1FC8..1FCB    ; Lu #   [4] GREEK CAPITAL LETTER EPSILON WITH VARIA..GREEK CAPITAL LETTER ETA WITH OXIA
1FD8..1FDB    ; Lu #   [4] GREEK CAPITAL LETTER IOTA WITH VRACHY..GREEK CAPITAL LETTER IOTA WITH OXIA
1FE8..1FEC    ; Lu #   [5] GREEK CAPITAL LETTER UPSILON WITH VRACHY..GREEK CAPITAL LETTER RHO WITH DASIA
1FF8..1FFB    ; Lu #   [4] GREEK CAPITAL LETTER OMICRON WITH VARIA..GREEK CAPITAL LETTER OMEGA WITH OXIA
2102          ; Lu #       DOUBLE-STRUCK CAPITAL C
2107          ; Lu #       EULER CONSTANT
210B..210D    ; Lu #   [3] SCRIPT CAPITAL H..DOUBLE-STRUCK CAPITAL H
2110..2112    ; Lu #   [3] SCRIPT CAPITAL I..SCRIPT CAPITAL L
2115          ; Lu #       DOUBLE-STRUCK CAPITAL N
2119..211D    ; Lu #   [5] DOUBLE-STRUCK CAPITAL P..DOUBLE-STRUCK CAPITAL R
2124          ; Lu #       DOUBLE-STRUCK CAPITAL Z
2126          ; Lu #       OHM SIGN
2128          ; Lu #       BLACK-LETTER CAPITAL Z
212A..212D    ; Lu #   [4] KELVIN SIGN..BLACK-LETTER CAPITAL C
2130..2133    ; Lu #   [4] SCRIPT CAPITAL E..SCRIPT CAPITAL M
213E..213F    ; Lu #   [2] DOUBLE-STRUCK CAPITAL GAMMA..DOUBLE-STRUCK CAPITAL PI
2145          ; Lu #       DOUBLE-STRUCK ITALIC CAPITAL D
2183          ; Lu #       ROMAN NUMERAL REVERSED ONE HUNDRED
2C00..2C2F    ; Lu #  [48] GLAGOLITIC CAPITAL LETTER AZU..GLAGOLITIC CAPITAL LETTER CAUDATE CHRIVI
2C60          ; Lu #       LATIN CAPITAL LETTER L WITH DOUBLE BAR
2C62..2C64    ; Lu #   [3] LATIN CAPITAL LETTER L WITH MIDDLE TILDE..LATIN CAPITAL LETTER R WITH TAIL
2C67          ; Lu #       LATIN CAPITAL LETTER H WITH DESCENDER
2C69          ; Lu #       LATIN CAPITAL LETTER K WITH DESCENDER
2C6B          ; Lu #       LATIN CAPITAL LETTER Z WITH DESCENDER
2C6D..2C70    ; Lu #   [4] LATIN CAPITAL LETTER ALPHA..LATIN CAPITAL LETTER TURNED ALPHA
2C72          ; Lu #       LATIN CAPITAL LETTER W WITH HOOK
2C75          ; Lu #       LATIN CAPITAL LETTER HALF H
2C7E..2C80    ; Lu #   [3] LATIN CAPITAL LETTER S WITH SWASH TAIL..COPTIC CAPITAL LETTER ALFA
2C82          ; Lu #       COPTIC CAPITAL LETTER VIDA
2C84          ; Lu #       COPTIC CAPITAL LETTER GAMMA
2C86          ; Lu #       COPTIC CAPITAL LETTER DALDA
2C88          ; Lu #       COPTIC CAPITAL LETTER EIE
2C8A          ; Lu #       COPTIC CAPITAL LETTER SOU
2C8C          ; Lu #       COPTIC CAPITAL LETTER ZATA
2C8E          ; Lu #       COPTIC CAPITAL LETTER HATE
2C90          ; Lu #       COPTIC CAPITAL LETTER THETHE
2C92          ; Lu #       COPTIC CAPITAL LETTER IAUDA
2C94          ; Lu #       COPTIC CAPITAL LETTER KAPA
2C96          ; Lu #       COPTIC CAPITAL LETTER LAULA
2C98          ; Lu #       COPTIC CAPITAL LETTER MI
2C9A          ; Lu #       COPTIC CAPITAL LETTER NI
2C9C          ; Lu #       COPTIC CAPITAL LETTER KSI
2C9E          ; Lu #       COPTIC CAPITAL LETTER O
2CA0          ; Lu #       COPTIC CAPITAL LETTER PI
2CA2          ; Lu #       COPTIC CAPITAL LETTER RO
2CA4          ; Lu #       COPTIC CAPITAL LETTER SIMA
2CA6          ; Lu #       COPTIC CAPITAL LETTER TAU
2CA8          ; Lu #       COPTIC CAPITAL LETTER UA
2CAA          ; Lu #       COPTIC CAPITAL LETTER FI
2CAC          ; Lu #       COPTIC CAPITAL LETTER KHI
2CAE          ; Lu #       COPTIC CAPITAL LETTER PSI
2CB0          ; Lu #       COPTIC CAPITAL LETTER OOU
2CB2          ; Lu #       COPTIC CAPITAL LETTER DIALECT-P ALEF
2CB4          ; Lu #       COPTIC CAPITAL LETTER OLD COPTIC AIN
2CB6          ; Lu #       COPTIC CAPITAL LETTER CRYPTOGRAMMIC EIE
2CB8          ; Lu #       COPTIC CAPITAL LETTER DIALECT-P KAPA
2CBA          ; Lu #       COPTIC CAPITAL LETTER DIALECT-P NI
2CBC          ; Lu #       COPTIC CAPITAL LETTER CRYPTOGRAMMIC NI
2CBE          ; Lu #       COPTIC CAPITAL LETTER OLD COPTIC OOU
2CC0          ; Lu #       COPTIC CAPITAL LETTER SAMPI
2CC2          ; Lu #       COPTIC CAPITAL LETTER CROSSED SHEI
2CC4          ; Lu #       COPTIC CAPITAL LETTER OLD COPTIC SHEI
2CC6          ; Lu #       COPTIC CAPITAL LETTER OLD COPTIC ESH
2CC8          ; Lu #       COPTIC CAPITAL LETTER AKHMIMIC KHEI
2CCA          ; Lu #       COPTIC CAPITAL LETTER DIALECT-P HORI
2CCC          ; Lu #       COPTIC CAPITAL LETTER OLD COPTIC HORI
2CCE          ; Lu #       COPTIC CAPITAL LETTER OLD COPTIC HA
2CD0          ; Lu #       COPTIC CAPITAL LETTER L-SHAPED HA
2CD2          ; Lu #       COPTIC CAPITAL LETTER OLD COPTIC HEI
2CD4          ; Lu #       COPTIC CAPITAL LETTER OLD COPTIC HAT
2CD6          ; Lu #       COPTIC CAPITAL LETTER OLD COPTIC GANGIA
2CD8          ; Lu #       COPTIC CAPITAL LETTER OLD COPTIC DJA
2CDA          ; Lu #       COPTIC CAPITAL LETTER OLD COPTIC SHIMA
2CDC          ; Lu #       COPTIC CAPITAL LETTER OLD NUBIAN SHIMA
2CDE          ; Lu #       COPTIC CAPITAL LETTER OLD NUBIAN NGI
2CE0          ; Lu #       COPTIC CAPITAL LETTER OLD NUBIAN NYI
2CE2          ; Lu #       COPTIC CAPITAL LETTER OLD NUBIAN WAU
2CEB          ; Lu #       COPTIC CAPITAL LETTER CRYPTOGRAMMIC SHEI
2CED          ; Lu #       COPTIC CAPITAL LETTER CRYPTOGRAMMIC GANGIA
2CF2          ; Lu #       COPTIC CAPITAL LETTER BOHAIRIC KHEI
A640          ; Lu #       CYRILLIC CAPITAL LETTER ZEMLYA
A642          ; Lu #       CYRILLIC CAPITAL LETTER DZELO
A644          ; Lu #       CYRILLIC CAPITAL LETTER REVERSED DZE
A646          ; Lu #       CYRILLIC CAPITAL LETTER IOTA
A648          ; Lu #       CYRILLIC CAPITAL LETTER DJERV
A64A          ; Lu #       CYRILLIC CAPITAL LETTER MONOGRAPH UK
A64C          ; Lu #       CYRILLIC CAPITAL LETTER BROAD OMEGA
A64E          ; Lu #       CYRILLIC CAPITAL LETTER NEUTRAL YER
A650          ; Lu #       CYRILLIC CAPITAL LETTER YERU WITH BACK YER
A652          ; Lu #       CYRILLIC CAPITAL LETTER IOTIFIED YAT
A654          ; Lu #       CYRILLIC CAPITAL LETTER REVERSED YU
A656          ; Lu #       CYRILLIC CAPITAL LETTER IOTIFIED A
A658          ; Lu #       CYRILLIC CAPITAL LETTER CLOSED LITTLE YUS
A65A          ; Lu #       CYRILLIC CAPITAL LETTER BLENDED YUS
A65C          ; Lu #       CYRILLIC CAPITAL LETTER IOTIFIED CLOSED LITTLE YUS
A65E          ; Lu #       CYRILLIC CAPITAL LETTER YN
A660          ; Lu #       CYRILLIC CAPITAL LETTER REVERSED TSE
A662          ; Lu #       CYRILLIC CAPITAL LETTER SOFT DE
A664          ; Lu #       CYRILLIC CAPITAL LETTER SOFT EL
A666          ; Lu #       CYRILLIC CAPITAL LETTER SOFT EM
A668          ; Lu #       CYRILLIC CAPITAL LETTER MONOCULAR O
A66A          ; Lu #       CYRILLIC CAPITAL LETTER BINOCULAR O
A66C          ; Lu #       CYRILLIC CAPITAL LETTER DOUBLE MONOCULAR O
A680          ; Lu #       CYRILLIC CAPITAL LETTER DWE
A682          ; Lu #       CYRILLIC CAPITAL LETTER DZWE
A684          ; Lu #       CYRILLIC CAPITAL LETTER ZHWE
A686          ; Lu #       CYRILLIC CAPITAL LETTER CCHE
A688          ; Lu #       CYRILLIC CAPITAL LETTER DZZE
A68A          ; Lu #       CYRILLIC CAPITAL LETTER TE WITH MIDDLE HOOK
A68C          ; Lu #       CYRILLIC CAPITAL LETTER TWE
A68E          ; Lu #       CYRILLIC CAPITAL LETTER TSWE
A690          ; Lu #       CYRILLIC CAPITAL LETTER TSSE
A692          ; Lu #       CYRILLIC CAPITAL LETTER TCHE
A694          ; Lu #       CYRILLIC CAPITAL LETTER HWE
A696          ; Lu #       CYRILLIC CAPITAL LETTER SHWE
A698          ; Lu #       CYRILLIC CAPITAL LETTER DOUBLE O
A69A          ; Lu #       CYRILLIC CAPITAL LETTER CROSSED O
A722          ; Lu #       LATIN CAPITAL LETTER EGYPTOLOGICAL ALEF
A724          ; Lu #       LATIN CAPITAL LETTER EGYPTOLOGICAL AIN
A726          ; Lu #       LATIN CAPITAL LETTER HENG
A728          ; Lu #       LATIN CAPITAL LETTER TZ
A72A          ; Lu #       LATIN CAPITAL LETTER TRESILLO
A72C          ; Lu #       LATIN CAPITAL LETTER CUATRILLO
A72E          ; Lu #       LATIN CAPITAL LETTER CUATRILLO WITH COMMA
A732          ; Lu #       LATIN CAPITAL LETTER AA
A734          ; Lu #       LATIN CAPITAL LETTER AO
A736          ; Lu #       LATIN CAPITAL LETTER AU
A738          ; Lu #       LATIN CAPITAL LETTER AV
A73A          ; Lu #       LATIN CAPITAL LETTER AV WITH HORIZONTAL BAR
A73C          ; Lu #       LATIN CAPITAL LETTER AY
A73E          ; Lu #       LATIN CAPITAL LETTER REVERSED C WITH DOT
A740          ; Lu #       LATIN CAPITAL LETTER K WITH STROKE
A742          ; Lu #       LATIN CAPITAL LETTER K WITH DIAGONAL STROKE
A744          ; Lu #       LATIN CAPITAL LETTER K WITH STROKE AND DIAGONAL STROKE
A746          ; Lu #       LATIN CAPITAL LETTER BROKEN L
A748          ; Lu #       LATIN CAPITAL LETTER L WITH HIGH STROKE
A74A          ; Lu #       LATIN CAPITAL LETTER O WITH LONG STROKE OVERLAY
A74C          ; Lu #       LATIN CAPITAL LETTER O WITH LOOP
A74E          ; Lu #       LATIN CAPITAL LETTER OO
A750          ; Lu #       LATIN CAPITAL LETTER P WITH STROKE THROUGH DESCENDER
A752          ; Lu #       LATIN CAPITAL LETTER P WITH FLOURISH
A754          ; Lu #       LATIN CAPITAL LETTER P WITH SQUIRREL TAIL
A756          ; Lu #       LATIN CAPITAL LETTER Q WITH STROKE THROUGH DESCENDER
A758          ; Lu #       LATIN CAPITAL LETTER Q WITH DIAGONAL STROKE
A75A          ; Lu #       LATIN CAPITAL LETTER R ROTUNDA
A75C          ; Lu #       LATIN CAPITAL LETTER RUM ROTUNDA
A75E          ; Lu #       LATIN CAPITAL LETTER V WITH DIAGONAL STROKE
A760          ; Lu #       LATIN CAPITAL LETTER VY
A762          ; Lu #       LATIN CAPITAL LETTER VISIGOTHIC Z
A764          ; Lu #       LATIN CAPITAL LETTER THORN WITH STROKE
A766          ; Lu #       LATIN CAPITAL LETTER THORN WITH STROKE THROUGH DESCENDER
A768          ; Lu #       LATIN CAPITAL LETTER VEND
A76A          ; Lu #       LATIN CAPITAL LETTER ET
A76C          ; Lu #       LATIN CAPITAL LETTER IS
A76E          ; Lu #       LATIN CAPITAL LETTER CON
A779          ; Lu #       LATIN CAPITAL LETTER INSULAR D
A77B          ; Lu #       LATIN CAPITAL LETTER INSULAR F
A77D..A77E    ; Lu #   [2] LATIN CAPITAL LETTER INSULAR G..LATIN CAPITAL LETTER TURNED INSULAR G
A780          ; Lu #       LATIN CAPITAL LETTER TURNED L
A782          ; Lu #       LATIN CAPITAL LETTER INSULAR R
A784          ; Lu #       LATIN CAPITAL LETTER INSULAR S
A786          ; Lu #       LATIN CAPITAL LETTER INSULAR T
A78B          ; Lu #       LATIN CAPITAL LETTER SALTILLO
A78D          ; Lu #       LATIN CAPITAL LETTER TURNED H
A790          ; Lu #       LATIN CAPITAL LETTER N WITH DESCENDER
A792          ; Lu #       LATIN CAPITAL LETTER C WITH BAR
A796          ; Lu #       LATIN CAPITAL LETTER B WITH FLOURISH
A798          ; Lu #       LATIN CAPITAL LETTER F WITH STROKE
A79A          ; Lu #       LATIN CAPITAL LETTER VOLAPUK AE
A79C          ; Lu #       LATIN CAPITAL LETTER VOLAPUK OE
A79E          ; Lu #       LATIN CAPITAL LETTER VOLAPUK UE
A7A0          ; Lu #       LATIN CAPITAL LETTER G WITH OBLIQUE STROKE
A7A2          ; Lu #       LATIN CAPITAL LETTER K WITH OBLIQUE STROKE
A7A4          ; Lu #       LATIN CAPITAL LETTER N WITH OBLIQUE STROKE
A7A6          ; Lu #       LATIN CAPITAL LETTER R WITH OBLIQUE STROKE
A7A8          ; Lu #       LATIN CAPITAL LETTER S WITH OBLIQUE STROKE
A7AA..A7AE    ; Lu #   [5] LATIN CAPITAL LETTER H WITH HOOK..LATIN CAPITAL LETTER SMALL CAPITAL I
A7B0..A7B4    ; Lu #   [5] LATIN CAPITAL LETTER TURNED K..LATIN CAPITAL LETTER BETA
A7B6          ; Lu #       LATIN CAPITAL LETTER OMEGA
A7B8          ; Lu #       LATIN CAPITAL LETTER U WITH STROKE
A7BA          ; Lu #       LATIN CAPITAL LETTER GLOTTAL A
A7BC          ; Lu #       LATIN CAPITAL LETTER GLOTTAL I
A7BE          ; Lu #       LATIN CAPITAL LETTER GLOTTAL U
A7C0          ; Lu #       LATIN CAPITAL LETTER OLD POLISH O
A7C2          ; Lu #       LATIN CAPITAL LETTER ANGLICANA W
A7C4..A7C7    ; Lu #   [4] LATIN CAPITAL LETTER C WITH PALATAL HOOK..LATIN CAPITAL LETTER D WITH SHORT STROKE OVERLAY
A7C9          ; Lu #       LATIN CAPITAL LETTER S WITH SHORT STROKE OVERLAY
A7D0          ; Lu #       LATIN CAPITAL LETTER CLOSED INSULAR G
A7D6          ; Lu #       LATIN CAPITAL LETTER MIDDLE SCOTS S
A7D8          ; Lu #       LATIN CAPITAL LETTER SIGMOID S
A7F5          ; Lu #       LATIN CAPITAL LETTER REVERSED HALF H
FF21..FF3A    ; Lu #  [26] FULLWIDTH LATIN CAPITAL LETTER A..FULLWIDTH LATIN CAPITAL LETTER Z
10400..10427  ; Lu #  [40] DESERET CAPITAL LETTER LONG I..DESERET CAPITAL LETTER EW
104B0..104D3  ; Lu #  [36] OSAGE CAPITAL LETTER A..OSAGE CAPITAL LETTER ZHA
10570..1057A  ; Lu #  [11] VITHKUQI CAPITAL LETTER A..VITHKUQI CAPITAL LETTER GA
1057C..1058A  ; Lu #  [15] VITHKUQI CAPITAL LETTER HA..VITHKUQI CAPITAL LETTER RE
1058C..10592  ; Lu #   [7] VITHKUQI CAPITAL LETTER SE..VITHKUQI CAPITAL LETTER XE
10594..10595  ; Lu #   [2] VITHKUQI CAPITAL LETTER Y..VITHKUQI CAPITAL LETTER ZE
10C80..10CB2  ; Lu #  [51] OLD HUNGARIAN CAPITAL LETTER A..OLD HUNGARIAN CAPITAL LETTER US
118A0..118BF  ; Lu #  [32] WARANG CITI CAPITAL LETTER NGAA..WARANG CITI CAPITAL LETTER VIYO
16E40..16E5F  ; Lu #  [32] MEDEFAIDRIN CAPITAL LETTER M..MEDEFAIDRIN CAPITAL LETTER Y
1D400..1D419  ; Lu #  [26] MATHEMATICAL BOLD CAPITAL A..MATHEMATICAL BOLD CAPITAL Z
1D434..1D44D  ; Lu #  [26] MATHEMATICAL ITALIC CAPITAL A..MATHEMATICAL ITALIC CAPITAL Z
1D468..1D481  ; Lu #  [26] MATHEMATICAL BOLD ITALIC CAPITAL A..MATHEMATICAL BOLD ITALIC CAPITAL Z
1D49C         ; Lu #       MATHEMATICAL SCRIPT CAPITAL A
1D49E..1D49F  ; Lu #   [2] MATHEMATICAL SCRIPT CAPITAL C..MATHEMATICAL SCRIPT CAPITAL D
1D4A2         ; Lu #       MATHEMATICAL SCRIPT CAPITAL G
1D4A5..1D4A6  ; Lu #   [2] MATHEMATICAL SCRIPT CAPITAL J..MATHEMATICAL SCRIPT CAPITAL K
1D4A9..1D4AC  ; Lu #   [4] MATHEMATICAL SCRIPT CAPITAL N..MATHEMATICAL SCRIPT CAPITAL Q
1D4AE..1D4B5  ; Lu #   [8] MATHEMATICAL SCRIPT CAPITAL S..MATHEMATICAL SCRIPT CAPITAL Z
1D4D0..1D4E9  ; Lu #  [26] MATHEMATICAL BOLD SCRIPT CAPITAL A..MATHEMATICAL BOLD SCRIPT CAPITAL Z
1D504..1D505  ; Lu #   [2] MATHEMATICAL FRAKTUR CAPITAL A..MATHEMATICAL FRAKTUR CAPITAL B
1D507..1D50A  ; Lu #   [4] MATHEMATICAL FRAKTUR CAPITAL D..MATHEMATICAL FRAKTUR CAPITAL G
1D50D..1D514  ; Lu #   [8] MATHEMATICAL FRAKTUR CAPITAL J..MATHEMATICAL FRAKTUR CAPITAL Q
1D516..1D51C  ; Lu #   [7] MATHEMATICAL FRAKTUR CAPITAL S..MATHEMATICAL FRAKTUR CAPITAL Y
1D538..1D539  ; Lu #   [2] MATHEMATICAL DOUBLE-STRUCK CAPITAL A..MATHEMATICAL DOUBLE-STRUCK CAPITAL B
1D53B..1D53E  ; Lu #   [4] MATHEMATICAL DOUBLE-STRUCK CAPITAL D..MATHEMATICAL DOUBLE-STRUCK CAPITAL G
1D540..1D544  ; Lu #   [5] MATHEMATICAL DOUBLE-STRUCK CAPITAL I..MATHEMATICAL DOUBLE-STRUCK CAPITAL M
1D546         ; Lu #       MATHEMATICAL DOUBLE-STRUCK CAPITAL O
1D54A..1D550  ; Lu #   [7] MATHEMATICAL DOUBLE-STRUCK CAPITAL S..MATHEMATICAL DOUBLE-STRUCK CAPITAL Y
1D56C..1D585  ; Lu #  [26] MATHEMATICAL BOLD FRAKTUR CAPITAL A..MATHEMATICAL BOLD FRAKTUR CAPITAL Z
1D5A0..1D5B9  ; Lu #  [26] MATHEMATICAL SANS-SERIF CAPITAL A..MATHEMATICAL SANS-SERIF CAPITAL Z
1D5D4..1D5ED  ; Lu #  [26] MATHEMATICAL SANS-SERIF BOLD CAPITAL A..MATHEMATICAL SANS-SERIF BOLD CAPITAL Z
1D608..1D621  ; Lu #  [26] MATHEMATICAL SANS-SERIF ITALIC CAPITAL A..MATHEMATICAL SANS-SERIF ITALIC CAPITAL Z
1D63C..1D655  ; Lu #  [26] MATHEMATICAL SANS-SERIF BOLD ITALIC CAPITAL A..MATHEMATICAL SANS-SERIF BOLD ITALIC CAPITAL Z
1D670..1D689  ; Lu #  [26] MATHEMATICAL MONOSPACE CAPITAL A..MATHEMATICAL MONOSPACE CAPITAL Z
1D6A8..1D6C0  ; Lu #  [25] MATHEMATICAL BOLD CAPITAL ALPHA..MATHEMATICAL BOLD CAPITAL OMEGA
1D6E2..1D6FA  ; Lu #  [25] MATHEMATICAL ITALIC CAPITAL ALPHA..MATHEMATICAL ITALIC CAPITAL OMEGA
1D71C..1D734  ; Lu #  [25] MATHEMATICAL BOLD ITALIC CAPITAL ALPHA..MATHEMATICAL BOLD ITALIC CAPITAL OMEGA
1D756..1D76E  ; Lu #  [25] MATHEMATICAL SANS-SERIF BOLD CAPITAL ALPHA..MATHEMATICAL SANS-SERIF BOLD CAPITAL OMEGA
1D790..1D7A8  ; Lu #  [25] MATHEMATICAL SANS-SERIF BOLD ITALIC CAPITAL ALPHA..MATHEMATICAL SANS-SERIF BOLD ITALIC CAPITAL OMEGA
1D7CA         ; Lu #       MATHEMATICAL BOLD CAPITAL DIGAMMA
1E900..1E921  ; Lu #  [34] ADLAM CAPITAL LETTER ALIF..ADLAM CAPITAL LETTER SHA

# Total code points: 1831

# ================================================

# General_Category=Lowercase_Letter

0061..007A    ; Ll #  [26] LATIN SMALL LETTER A..LATIN SMALL LETTER Z
00B5          ; Ll #       MICRO SIGN
00DF..00F6    ; Ll #  [24] LATIN SMALL LETTER SHARP S..LATIN SMALL LETTER O WITH DIAERESIS
00F8..00FF    ; Ll #   [8] LATIN SMALL LETTER O WITH STROKE..LATIN SMALL LETTER Y WITH DIAERESIS
0101          ; Ll #       LATIN SMALL LETTER A WITH MACRON
0103          ; Ll #       LATIN SMALL LETTER A WITH BREVE
0105          ; Ll #       LATIN SMALL LETTER A WITH OGONEK
0107          ; Ll #       LATIN SMALL LETTER C WITH ACUTE
0109          ; Ll #       LATIN SMALL LETTER C WITH CIRCUMFLEX
010B          ; Ll #       LATIN SMALL LETTER C WITH DOT ABOVE
010D          ; Ll #       LATIN SMALL LETTER C WITH CARON
010F          ; Ll #       LATIN SMALL LETTER D WITH CARON
0111          ; Ll #       LATIN SMALL LETTER D WITH STROKE
0113          ; Ll #       LATIN SMALL LETTER E WITH MACRON
0115          ; Ll #       LATIN SMALL LETTER E WITH BREVE
0117          ; Ll #       LATIN SMALL LETTER E WITH DOT ABOVE
0119          ; Ll #       LATIN SMALL LETTER E WITH OGONEK
011B          ; Ll #       LATIN SMALL LETTER E WITH CARON
011D          ; Ll #       LATIN SMALL LETTER G WITH CIRCUMFLEX
011F          ; Ll #       LATIN SMALL LETTER G WITH BREVE
0121          ; Ll #       LATIN SMALL LETTER G WITH DOT ABOVE
0123          ; Ll #       LATIN SMALL LETTER G WITH CEDILLA
0125          ; Ll #       LATIN SMALL LETTER H WITH CIRCUMFLEX
0127          ; Ll #       LATIN SMALL LETTER H WITH STROKE
0129          ; Ll #       LATIN SMALL LETTER I WITH TILDE
012B          ; Ll #       LATIN SMALL LETTER I WITH MACRON
012D          ; Ll #       LATIN SMALL LETTER I WITH BREVE
012F          ; Ll #       LATIN SMALL LETTER I WITH OGONEK
0131          ; Ll #       LATIN SMALL LETTER DOTLESS I
0133          ; Ll #       LATIN SMALL LIGATURE IJ
0135          ; Ll #       LATIN SMALL LETTER J WITH CIRCUMFLEX
0137..0138    ; Ll #   [2] LATIN SMALL LETTER K WITH CEDILLA..LATIN SMALL LETTER KRA
013A          ; Ll #       LATIN SMALL LETTER L WITH ACUTE
013C          ; Ll #       LATIN SMALL LETTER L WITH CEDILLA
013E          ; Ll #       LATIN SMALL LETTER L WITH CARON
0140          ; Ll #       LATIN SMALL LETTER L WITH MIDDLE DOT
0142          ; Ll #       LATIN SMALL LETTER L WITH STROKE
0144          ; Ll #       LATIN SMALL LETTER N WITH ACUTE
0146          ; Ll #       LATIN SMALL LETTER N WITH CEDILLA
0148..0149    ; Ll #   [2] LATIN SMALL LETTER N WITH CARON..LATIN SMALL LETTER N PRECEDED BY APOSTROPHE
014B          ; Ll #       LATIN SMALL LETTER ENG
014D          ; Ll #       LATIN SMALL LETTER O WITH MACRON
014F          ; Ll #       LATIN SMALL LETTER O WITH BREVE
0151          ; Ll #       LATIN SMALL LETTER O WITH DOUBLE ACUTE
0153          ; Ll #       LATIN SMALL LIGATURE OE
0155          ; Ll #       LATIN SMALL LETTER R WITH ACUTE
0157          ; Ll #       LATIN SMALL LETTER R WITH CEDILLA
0159          ; Ll #       LATIN SMALL LETTER R WITH CARON
015B          ; Ll #       LATIN SMALL LETTER S WITH ACUTE
015D          ; Ll #       LATIN SMALL LETTER S WITH CIRCUMFLEX
015F          ; Ll #       LATIN SMALL LETTER S WITH CEDILLA
0161          ; Ll #       LATIN SMALL LETTER S WITH CARON
0163          ; Ll #       LATIN SMALL LETTER T WITH CEDILLA
0165          ; Ll #       LATIN SMALL LETTER T WITH CARON
0167          ; Ll #       LATIN SMALL LETTER T WITH STROKE
0169          ; Ll #       LATIN SMALL LETTER U WITH TILDE
016B          ; Ll #       LATIN SMALL LETTER U WITH MACRON
016D          ; Ll #       LATIN SMALL LETTER U WITH BREVE
016F          ; Ll #       LATIN SMALL LETTER U WITH RING ABOVE
0171          ; Ll #       LATIN SMALL LETTER U WITH DOUBLE ACUTE
0173          ; Ll #       LATIN SMALL LETTER U WITH OGONEK
0175          ; Ll #       LATIN SMALL LETTER W WITH CIRCUMFLEX
0177          ; Ll #       LATIN SMALL LETTER Y WITH CIRCUMFLEX
017A          ; Ll #       LATIN SMALL LETTER Z WITH ACUTE
017C          ; Ll #       LATIN SMALL LETTER Z WITH DOT ABOVE
017E..0180    ; Ll #   [3] LATIN SMALL LETTER Z WITH CARON..LATIN SMALL LETTER B WITH STROKE
0183          ; Ll #       LATIN SMALL LETTER B WITH TOPBAR
0185          ; Ll #       LATIN SMALL LETTER TONE SIX
0188          ; Ll #       LATIN SMALL LETTER C WITH HOOK
018C..018D    ; Ll #   [2] LATIN SMALL LETTER D WITH TOPBAR..LATIN SMALL LETTER TURNED DELTA
0192          ; Ll #       LATIN SMALL LETTER F WITH HOOK
0195          ; Ll #       LATIN SMALL LETTER HV
0199..019B    ; Ll #   [3] LATIN SMALL LETTER K WITH HOOK..LATIN SMALL LETTER LAMBDA WITH STROKE
019E          ; Ll #       LATIN SMALL LETTER N WITH LONG RIGHT LEG
01A1          ; Ll #       LATIN SMALL LETTER O WITH HORN
01A3          ; Ll #       LATIN SMALL LETTER OI
01A5          ; Ll #       LATIN SMALL LETTER P WITH HOOK
01A8          ; Ll #       LATIN SMALL LETTER TONE TWO
01AA..01AB    ; Ll #   [2] LATIN LETTER REVERSED ESH LOOP..LATIN SMALL LETTER T WITH PALATAL HOOK
01AD          ; Ll #       LATIN SMALL LETTER T WITH HOOK
01B0          ; Ll #       LATIN SMALL LETTER U WITH HORN
01B4          ; Ll #       LATIN SMALL LETTER Y WITH HOOK
01B6          ; Ll #       LATIN SMALL LETTER Z WITH STROKE
01B9..01BA    ; Ll #   [2] LATIN SMALL LETTER EZH REVERSED..LATIN SMALL LETTER EZH WITH TAIL
01BD..01BF    ; Ll #   [3] LATIN SMALL LETTER TONE FIVE..LATIN LETTER WYNN
01C6          ; Ll #       LATIN SMALL LETTER DZ WITH CARON
01C9          ; Ll #       LATIN SMALL LETTER LJ
01CC          ; Ll #       LATIN SMALL LETTER NJ
01CE          ; Ll #       LATIN SMALL LETTER A WITH CARON
01D0          ; Ll #       LATIN SMALL LETTER I WITH CARON
01D2          ; Ll #       LATIN SMALL LETTER O WITH CARON
01D4          ; Ll #       LATIN SMALL LETTER U WITH CARON
01D6          ; Ll #       LATIN SMALL LETTER U WITH DIAERESIS AND MACRON
01D8          ; Ll #       LATIN SMALL LETTER U WITH DIAERESIS AND ACUTE
01DA          ; Ll #       LATIN SMALL LETTER U WITH DIAERESIS AND CARON
01DC..01DD    ; Ll #   [2] LATIN SMALL LETTER U WITH DIAERESIS AND GRAVE..LATIN SMALL LETTER TURNED E
01DF          ; Ll #       LATIN SMALL LETTER A WITH DIAERESIS AND MACRON
01E1          ; Ll #       LATIN SMALL LETTER A WITH DOT ABOVE AND MACRON
01E3          ; Ll #       LATIN SMALL LETTER AE WITH MACRON
01E5          ; Ll #       LATIN SMALL LETTER G WITH STROKE
01E7          ; Ll #       LATIN SMALL LETTER G WITH CARON
01E9          ; Ll #       LATIN SMALL LETTER K WITH CARON
01EB          ; Ll #       LATIN SMALL LETTER O WITH OGONEK
01ED          ; Ll #       LATIN SMALL LETTER O WITH OGONEK AND MACRON
01EF..01F0    ; Ll #   [2] LATIN SMALL LETTER EZH WITH CARON..LATIN SMALL LETTER J WITH CARON
01F3          ; Ll #       LATIN SMALL LETTER DZ
01F5          ; Ll #       LATIN SMALL LETTER G WITH ACUTE
01F9          ; Ll #       LATIN SMALL LETTER N WITH GRAVE
01FB          ; Ll #       LATIN SMALL LETTER A WITH RING ABOVE AND ACUTE
01FD          ; Ll #       LATIN SMALL LETTER AE WITH ACUTE
01FF          ; Ll #       LATIN SMALL LETTER O WITH STROKE AND ACUTE
0201          ; Ll #       LATIN SMALL LETTER A WITH DOUBLE GRAVE
0203          ; Ll #       LATIN SMALL LETTER A WITH INVERTED BREVE
0205          ; Ll #       LATIN SMALL LETTER E WITH DOUBLE GRAVE
0207          ; Ll #       LATIN SMALL LETTER E WITH INVERTED BREVE
0209          ; Ll #       LATIN SMALL LETTER I WITH DOUBLE GRAVE
020B          ; Ll #       LATIN SMALL LETTER I WITH INVERTED BREVE
020D          ; Ll #       LATIN SMALL LETTER O WITH DOUBLE GRAVE
020F          ; Ll #       LATIN SMALL LETTER O WITH INVERTED BREVE
0211          ; Ll #       LATIN SMALL LETTER R WITH DOUBLE GRAVE
0213          ; Ll #       LATIN SMALL LETTER R WITH INVERTED BREVE
0215          ; Ll #       LATIN SMALL LETTER U WITH DOUBLE GRAVE
0217          ; Ll #       LATIN SMALL LETTER U WITH INVERTED BREVE
0219          ; Ll #       LATIN SMALL LETTER S WITH COMMA BELOW
021B          ; Ll #       LATIN SMALL LETTER T WITH COMMA BELOW
021D          ; Ll #       LATIN SMALL LETTER YOGH
021F          ; Ll #       LATIN SMALL LETTER H WITH CARON
0221          ; Ll #       LATIN SMALL LETTER D WITH CURL
0223          ; Ll #       LATIN SMALL LETTER OU
0225          ; Ll #       LATIN SMALL LETTER Z WITH HOOK
0227          ; Ll #       LATIN SMALL LETTER A WITH DOT ABOVE
0229          ; Ll #       LATIN SMALL LETTER E WITH CEDILLA
022B          ; Ll #       LATIN SMALL LETTER O WITH DIAERESIS AND MACRON
022D          ; Ll #       LATIN SMALL LETTER O WITH TILDE AND MACRON
022F          ; Ll #       LATIN SMALL LETTER O WITH DOT ABOVE
0231          ; Ll #       LATIN SMALL LETTER O WITH DOT ABOVE AND MACRON
0233..0239    ; Ll #   [7] LATIN SMALL LETTER Y WITH MACRON..LATIN SMALL LETTER QP DIGRAPH
023C          ; Ll #       LATIN SMALL LETTER C WITH STROKE
023F..0240    ; Ll #   [2] LATIN SMALL LETTER S WITH SWASH TAIL..LATIN SMALL LETTER Z WITH SWASH TAIL
0242          ; Ll #       LATIN SMALL LETTER GLOTTAL STOP
0247          ; Ll #       LATIN SMALL LETTER E WITH STROKE
0249          ; Ll #       LATIN SMALL LETTER J WITH STROKE
024B          ; Ll #       LATIN SMALL LETTER Q WITH HOOK TAIL
024D          ; Ll #       LATIN SMALL LETTER R WITH STROKE
024F..0293    ; Ll #  [69] LATIN SMALL LETTER Y WITH STROKE..LATIN SMALL LETTER EZH WITH CURL
0295..02AF    ; Ll #  [27] LATIN LETTER PHARYNGEAL VOICED FRICATIVE..LATIN SMALL LETTER TURNED H WITH FISHHOOK AND TAIL
0371          ; Ll #       GREEK SMALL LETTER HETA
0373          ; Ll #       GREEK SMALL LETTER ARCHAIC SAMPI
0377          ; Ll #       GREEK SMALL LETTER PAMPHYLIAN DIGAMMA
037B..037D    ; Ll #   [3] GREEK SMALL REVERSED LUNATE SIGMA SYMBOL..GREEK SMALL REVERSED DOTTED LUNATE SIGMA SYMBOL
0390          ; Ll #       GREEK SMALL LETTER IOTA WITH DIALYTIKA AND TONOS
03AC..03CE    ; Ll #  [35] GREEK SMALL LETTER ALPHA WITH TONOS..GREEK SMALL LETTER OMEGA WITH TONOS
03D0..03D1    ; Ll #   [2] GREEK BETA SYMBOL..GREEK THETA SYMBOL
03D5..03D7    ; Ll #   [3] GREEK PHI SYMBOL..GREEK KAI SYMBOL
03D9          ; Ll #       GREEK SMALL LETTER ARCHAIC KOPPA
03DB          ; Ll #       GREEK SMALL LETTER STIGMA
03DD          ; Ll #       GREEK SMALL LETTER DIGAMMA
03DF          ; Ll #       GREEK SMALL LETTER KOPPA
03E1          ; Ll #       GREEK SMALL LETTER SAMPI
03E3          ; Ll #       COPTIC SMALL LETTER SHEI
03E5          ; Ll #       COPTIC SMALL LETTER FEI
03E7          ; Ll #       COPTIC SMALL LETTER KHEI
03E9          ; Ll #       COPTIC SMALL LETTER HORI
03EB          ; Ll #       COPTIC SMALL LETTER GANGIA
03ED          ; Ll #       COPTIC SMALL LETTER SHIMA
03EF..03F3    ; Ll #   [5] COPTIC SMALL LETTER DEI..GREEK LETTER YOT
03F5          ; Ll #       GREEK LUNATE EPSILON SYMBOL
03F8          ; Ll #       GREEK SMALL LETTER SHO
03FB..03FC    ; Ll #   [2] GREEK SMALL LETTER SAN..GREEK RHO WITH STROKE SYMBOL
0430..045F    ; Ll #  [48] CYRILLIC SMALL LETTER A..CYRILLIC SMALL LETTER DZHE
0461          ; Ll #       CYRILLIC SMALL LETTER OMEGA
0463          ; Ll #       CYRILLIC SMALL LETTER YAT
0465          ; Ll #       CYRILLIC SMALL LETTER IOTIFIED E
0467          ; Ll #       CYRILLIC SMALL LETTER LITTLE YUS
0469          ; Ll #       CYRILLIC SMALL LETTER IOTIFIED LITTLE YUS
046B          ; Ll #       CYRILLIC SMALL LETTER BIG YUS
046D          ; Ll #       CYRILLIC SMALL LETTER IOTIFIED BIG YUS
046F          ; Ll #       CYRILLIC SMALL LETTER KSI
0471          ; Ll #       CYRILLIC SMALL LETTER PSI
0473          ; Ll #       CYRILLIC SMALL LETTER FITA
0475          ; Ll #       CYRILLIC SMALL LETTER IZHITSA
0477          ; Ll #       CYRILLIC SMALL LETTER IZHITSA WITH DOUBLE GRAVE ACCENT
0479          ; Ll #       CYRILLIC SMALL LETTER UK
047B          ; Ll #       CYRILLIC SMALL LETTER ROUND OMEGA
047D          ; Ll #       CYRILLIC SMALL LETTER OMEGA WITH TITLO
047F          ; Ll #       CYRILLIC SMALL LETTER OT
0481          ; Ll #       CYRILLIC SMALL LETTER KOPPA
048B          ; Ll #       CYRILLIC SMALL LETTER SHORT I WITH TAIL
048D          ; Ll #       CYRILLIC SMALL LETTER SEMISOFT SIGN
048F          ; Ll #       CYRILLIC SMALL LETTER ER WITH TICK
0491          ; Ll #       CYRILLIC SMALL LETTER GHE WITH UPTURN
0493          ; Ll #       CYRILLIC SMALL LETTER GHE WITH STROKE
0495          ; Ll #       CYRILLIC SMALL LETTER GHE WITH MIDDLE HOOK
0497          ; Ll #       CYRILLIC SMALL LETTER ZHE WITH DESCENDER
0499          ; Ll #       CYRILLIC SMALL LETTER ZE WITH DESCENDER
049B          ; Ll #       CYRILLIC SMALL LETTER KA WITH DESCENDER
049D          ; Ll #       CYRILLIC SMALL LETTER KA WITH VERTICAL STROKE
049F          ; Ll #       CYRILLIC SMALL LETTER KA WITH STROKE
04A1          ; Ll #       CYRILLIC SMALL LETTER BASHKIR KA
04A3          ; Ll #       CYRILLIC SMALL LETTER EN WITH DESCENDER
04A5          ; Ll #       CYRILLIC SMALL LIGATURE EN GHE
04A7          ; Ll #       CYRILLIC SMALL LETTER PE WITH MIDDLE HOOK
04A9          ; Ll #       CYRILLIC SMALL LETTER ABKHASIAN HA
04AB          ; Ll #       CYRILLIC SMALL LETTER ES WITH DESCENDER
04AD          ; Ll #       CYRILLIC SMALL LETTER TE WITH DESCENDER
04AF          ; Ll #       CYRILLIC SMALL LETTER STRAIGHT U
04B1          ; Ll #       CYRILLIC SMALL LETTER STRAIGHT U WITH STROKE
04B3          ; Ll #       CYRILLIC SMALL LETTER HA WITH DESCENDER
04B5          ; Ll #       CYRILLIC SMALL LIGATURE TE TSE
04B7          ; Ll #       CYRILLIC SMALL LETTER CHE WITH DESCENDER
04B9          ; Ll #       CYRILLIC SMALL LETTER CHE WITH VERTICAL STROKE
04BB          ; Ll #       CYRILLIC SMALL LETTER SHHA
04BD          ; Ll #       CYRILLIC SMALL LETTER ABKHASIAN CHE
04BF          ; Ll #       CYRILLIC SMALL LETTER ABKHASIAN CHE WITH DESCENDER
04C2          ; Ll #       CYRILLIC SMALL LETTER ZHE WITH BREVE
04C4          ; Ll #       CYRILLIC SMALL LETTER KA WITH HOOK
04C6          ; Ll #       CYRILLIC SMALL LETTER EL WITH TAIL
04C8          ; Ll #       CYRILLIC SMALL LETTER EN WITH HOOK
04CA          ; Ll #       CYRILLIC SMALL LETTER EN WITH TAIL
04CC          ; Ll #       CYRILLIC SMALL LETTER KHAKASSIAN CHE
04CE..04CF    ; Ll #   [2] CYRILLIC SMALL LETTER EM WITH TAIL..CYRILLIC SMALL LETTER PALOCHKA
04D1          ; Ll #       CYRILLIC SMALL LETTER A WITH BREVE
04D3          ; Ll #       CYRILLIC SMALL LETTER A WITH DIAERESIS
04D5          ; Ll #       CYRILLIC SMALL LIGATURE A IE
04D7          ; Ll #       CYRILLIC SMALL LETTER IE WITH BREVE
04D9          ; Ll #       CYRILLIC SMALL LETTER SCHWA
04DB          ; Ll #       CYRILLIC SMALL LETTER SCHWA WITH DIAERESIS
04DD          ; Ll #       CYRILLIC SMALL LETTER ZHE WITH DIAERESIS
04DF          ; Ll #       CYRILLIC SMALL LETTER ZE WITH DIAERESIS
04E1          ; Ll #       CYRILLIC SMALL LETTER ABKHASIAN DZE
04E3          ; Ll #       CYRILLIC SMALL LETTER I WITH MACRON
04E5          ; Ll #       CYRILLIC SMALL LETTER I WITH DIAERESIS
04E7          ; Ll #       CYRILLIC SMALL LETTER O WITH DIAERESIS
04E9          ; Ll #       CYRILLIC SMALL LETTER BARRED O
04EB          ; Ll #       CYRILLIC SMALL LETTER BARRED O WITH DIAERESIS
04ED          ; Ll #       CYRILLIC SMALL LETTER E WITH DIAERESIS
04EF          ; Ll #       CYRILLIC SMALL LETTER U WITH MACRON
04F1          ; Ll #       CYRILLIC SMALL LETTER U WITH DIAERESIS
04F3          ; Ll #       CYRILLIC SMALL LETTER U WITH DOUBLE ACUTE
04F5          ; Ll #       CYRILLIC SMALL LETTER CHE WITH DIAERESIS
04F7          ; Ll #       CYRILLIC SMALL LETTER GHE WITH DESCENDER
04F9          ; Ll #       CYRILLIC SMALL LETTER YERU WITH DIAERESIS
04FB          ; Ll #       CYRILLIC SMALL LETTER GHE WITH STROKE AND HOOK
04FD          ; Ll #       CYRILLIC SMALL LETTER HA WITH HOOK
04FF          ; Ll #       CYRILLIC SMALL LETTER HA WITH STROKE
0501          ; Ll #       CYRILLIC SMALL LETTER KOMI DE
0503          ; Ll #       CYRILLIC SMALL LETTER KOMI DJE
0505          ; Ll #       CYRILLIC SMALL LETTER KOMI ZJE
0507          ; Ll #       CYRILLIC SMALL LETTER KOMI DZJE
0509          ; Ll #       CYRILLIC SMALL LETTER KOMI LJE
050B          ; Ll #       CYRILLIC SMALL LETTER KOMI NJE
050D          ; Ll #       CYRILLIC SMALL LETTER KOMI SJE
050F          ; Ll #       CYRILLIC SMALL LETTER KOMI TJE
0511          ; Ll #       CYRILLIC SMALL LETTER REVERSED ZE
0513          ; Ll #       CYRILLIC SMALL LETTER EL WITH HOOK
0515          ; Ll #       CYRILLIC SMALL LETTER LHA
0517          ; Ll #       CYRILLIC SMALL LETTER RHA
0519          ; Ll #       CYRILLIC SMALL LETTER YAE
051B          ; Ll #       CYRILLIC SMALL LETTER QA
051D          ; Ll #       CYRILLIC SMALL LETTER WE
051F          ; Ll #       CYRILLIC SMALL LETTER ALEUT KA
0521          ; Ll #       CYRILLIC SMALL LETTER EL WITH MIDDLE HOOK
0523          ; Ll #       CYRILLIC SMALL LETTER EN WITH MIDDLE HOOK
0525          ; Ll #       CYRILLIC SMALL LETTER PE WITH DESCENDER
0527          ; Ll #       CYRILLIC SMALL LETTER SHHA WITH DESCENDER
0529          ; Ll #       CYRILLIC SMALL LETTER EN WITH LEFT HOOK
052B          ; Ll #       CYRILLIC SMALL LETTER DZZHE
052D          ; Ll #       CYRILLIC SMALL LETTER DCHE
052F          ; Ll #       CYRILLIC SMALL LETTER EL WITH DESCENDER
0560..0588    ; Ll #  [41] ARMENIAN SMALL LETTER TURNED AYB..ARMENIAN SMALL LETTER YI WITH STROKE
10D0..10FA    ; Ll #  [43] GEORGIAN LETTER AN..GEORGIAN LETTER AIN
10FD..10FF    ; Ll #   [3] GEORGIAN LETTER AEN..GEORGIAN LETTER LABIAL SIGN
13F8..13FD    ; Ll #   [6] CHEROKEE SMALL LETTER YE..CHEROKEE SMALL LETTER MV
1C80..1C88    ; Ll #   [9] CYRILLIC SMALL LETTER ROUNDED VE..CYRILLIC SMALL LETTER UNBLENDED UK
1D00..1D2B    ; Ll #  [44] LATIN LETTER SMALL CAPITAL A..CYRILLIC LETTER SMALL CAPITAL EL
1D6B..1D77    ; Ll #  [13] LATIN SMALL LETTER UE..LATIN SMALL LETTER TURNED G
1D79..1D9A    ; Ll #  [34] LATIN SMALL LETTER INSULAR G..LATIN SMALL LETTER EZH WITH RETROFLEX HOOK
1E01          ; Ll #       LATIN SMALL LETTER A WITH RING BELOW
1E03          ; Ll #       LATIN SMALL LETTER B WITH DOT ABOVE
1E05          ; Ll #       LATIN SMALL LETTER B WITH DOT BELOW
1E07          ; Ll #       LATIN SMALL LETTER B WITH LINE BELOW
1E09          ; Ll #       LATIN SMALL LETTER C WITH CEDILLA AND ACUTE
1E0B          ; Ll #       LATIN SMALL LETTER D WITH DOT ABOVE
1E0D          ; Ll #       LATIN SMALL LETTER D WITH DOT BELOW
1E0F          ; Ll #       LATIN SMALL LETTER D WITH LINE BELOW
1E11          ; Ll #       LATIN SMALL LETTER D WITH CEDILLA
1E13          ; Ll #       LATIN SMALL LETTER D WITH CIRCUMFLEX BELOW
1E15          ; Ll #       LATIN SMALL LETTER E WITH MACRON AND GRAVE
1E17          ; Ll #       LATIN SMALL LETTER E WITH MACRON AND ACUTE
1E19          ; Ll #       LATIN SMALL LETTER E WITH CIRCUMFLEX BELOW
1E1B          ; Ll #       LATIN SMALL LETTER E WITH TILDE BELOW
1E1D          ; Ll #       LATIN SMALL LETTER E WITH CEDILLA AND BREVE
1E1F          ; Ll #       LATIN SMALL LETTER F WITH DOT ABOVE
1E21          ; Ll #       LATIN SMALL LETTER G WITH MACRON
1E23          ; Ll #       LATIN SMALL LETTER H WITH DOT ABOVE
1E25          ; Ll #       LATIN SMALL LETTER H WITH DOT BELOW
1E27          ; Ll #       LATIN SMALL LETTER H WITH DIAERESIS
1E29          ; Ll #       LATIN SMALL LETTER H WITH CEDILLA
1E2B          ; Ll #       LATIN SMALL LETTER H WITH BREVE BELOW
1E2D          ; Ll #       LATIN SMALL LETTER I WITH TILDE BELOW
1E2F          ; Ll #       LATIN SMALL LETTER I WITH DIAERESIS AND ACUTE
1E31          ; Ll #       LATIN SMALL LETTER K WITH ACUTE
1E33          ; Ll #       LATIN SMALL LETTER K WITH DOT BELOW
1E35          ; Ll #       LATIN SMALL LETTER K WITH LINE BELOW
1E37          ; Ll #       LATIN SMALL LETTER L WITH DOT BELOW
1E39          ; Ll #       LATIN SMALL LETTER L WITH DOT BELOW AND MACRON
1E3B          ; Ll #       LATIN SMALL LETTER L WITH LINE BELOW
1E3D          ; Ll #       LATIN SMALL LETTER L WITH CIRCUMFLEX BELOW
1E3F          ; Ll #       LATIN SMALL LETTER M WITH ACUTE
1E41          ; Ll #       LATIN SMALL LETTER M WITH DOT ABOVE
1E43          ; Ll #       LATIN SMALL LETTER M WITH DOT BELOW
1E45          ; Ll #       LATIN SMALL LETTER N WITH DOT ABOVE
1E47          ; Ll #       LATIN SMALL LETTER N WITH DOT BELOW
1E49          ; Ll #       LATIN SMALL LETTER N WITH LINE BELOW
1E4B          ; Ll #       LATIN SMALL LETTER N WITH CIRCUMFLEX BELOW
1E4D          ; Ll #       LATIN SMALL LETTER O WITH TILDE AND ACUTE
1E4F          ; Ll #       LATIN SMALL LETTER O WITH TILDE AND DIAERESIS
1E51          ; Ll #       LATIN SMALL LETTER O WITH MACRON AND GRAVE
1E53          ; Ll #       LATIN SMALL LETTER O WITH MACRON AND ACUTE
1E55          ; Ll #       LATIN SMALL LETTER P WITH ACUTE
1E57          ; Ll #       LATIN SMALL LETTER P WITH DOT ABOVE
1E59          ; Ll #       LATIN SMALL LETTER R WITH DOT ABOVE
1E5B          ; Ll #       LATIN SMALL LETTER R WITH DOT BELOW
1E5D          ; Ll #       LATIN SMALL LETTER R WITH DOT BELOW AND MACRON
1E5F          ; Ll #       LATIN SMALL LETTER R WITH LINE BELOW
1E61          ; Ll #       LATIN SMALL LETTER S WITH DOT ABOVE
1E63          ; Ll #       LATIN SMALL LETTER S WITH DOT BELOW
1E65          ; Ll #       LATIN SMALL LETTER S WITH ACUTE AND DOT ABOVE
1E67          ; Ll #       LATIN SMALL LETTER S WITH CARON AND DOT ABOVE
1E69          ; Ll #       LATIN SMALL LETTER S WITH DOT BELOW AND DOT ABOVE
1E6B          ; Ll #       LATIN SMALL LETTER T WITH DOT ABOVE
1E6D          ; Ll #       LATIN SMALL LETTER T WITH DOT BELOW
1E6F          ; Ll #       LATIN SMALL LETTER T WITH LINE BELOW
1E71          ; Ll #       LATIN SMALL LETTER T WITH CIRCUMFLEX BELOW
1E73          ; Ll #       LATIN SMALL LETTER U WITH DIAERESIS BELOW
1E75          ; Ll #       LATIN SMALL LETTER U WITH TILDE BELOW
1E77          ; Ll #       LATIN SMALL LETTER U WITH CIRCUMFLEX BELOW
1E79          ; Ll #       LATIN SMALL LETTER U WITH TILDE AND ACUTE
1E7B          ; Ll #       LATIN SMALL LETTER U WITH MACRON AND DIAERESIS
1E7D          ; Ll #       LATIN SMALL LETTER V WITH TILDE
1E7F          ; Ll #       LATIN SMALL LETTER V WITH DOT BELOW
1E81          ; Ll #       LATIN SMALL LETTER W WITH GRAVE
1E83          ; Ll #       LATIN SMALL LETTER W WITH ACUTE
1E85          ; Ll #       LATIN SMALL LETTER W WITH DIAERESIS
1E87          ; Ll #       LATIN SMALL LETTER W WITH DOT ABOVE
1E89          ; Ll #       LATIN SMALL LETTER W WITH DOT BELOW
1E8B          ; Ll #       LATIN SMALL LETTER X WITH DOT ABOVE
1E8D          ; Ll #       LATIN SMALL LETTER X WITH DIAERESIS
1E8F          ; Ll #       LATIN SMALL LETTER Y WITH DOT ABOVE
1E91          ; Ll #       LATIN SMALL LETTER Z WITH CIRCUMFLEX
1E93          ; Ll #       LATIN SMALL LETTER Z WITH DOT BELOW
1E95..1E9D    ; Ll #   [9] LATIN SMALL LETTER Z WITH LINE BELOW..LATIN SMALL LETTER LONG S WITH HIGH STROKE
1E9F          ; Ll #       LATIN SMALL LETTER DELTA
1EA1          ; Ll #       LATIN SMALL LETTER A WITH DOT BELOW
1EA3          ; Ll #       LATIN SMALL LETTER A WITH HOOK ABOVE
1EA5          ; Ll #       LATIN SMALL LETTER A WITH CIRCUMFLEX AND ACUTE
1EA7          ; Ll #       LATIN SMALL LETTER A WITH CIRCUMFLEX AND GRAVE
1EA9          ; Ll #       LATIN SMALL LETTER A WITH CIRCUMFLEX AND HOOK ABOVE
1EAB          ; Ll #       LATIN SMALL LETTER A WITH CIRCUMFLEX AND TILDE
1EAD          ; Ll #       LATIN SMALL LETTER A WITH CIRCUMFLEX AND DOT BELOW
1EAF          ; Ll #       LATIN SMALL LETTER A WITH BREVE AND ACUTE
1EB1          ; Ll #       LATIN SMALL LETTER A WITH BREVE AND GRAVE
1EB3          ; Ll #       LATIN SMALL LETTER A WITH BREVE AND HOOK ABOVE
1EB5          ; Ll #       LATIN SMALL LETTER A WITH BREVE AND TILDE
1EB7          ; Ll #       LATIN SMALL LETTER A WITH BREVE AND DOT BELOW
1EB9          ; Ll #       LATIN SMALL LETTER E WITH DOT BELOW
1EBB          ; Ll #       LATIN SMALL LETTER E WITH HOOK ABOVE
1EBD          ; Ll #       LATIN SMALL LETTER E WITH TILDE
1EBF          ; Ll #       LATIN SMALL LETTER E WITH CIRCUMFLEX AND ACUTE
1EC1          ; Ll #       LATIN SMALL LETTER E WITH CIRCUMFLEX AND GRAVE
1EC3          ; Ll #       LATIN SMALL LETTER E WITH CIRCUMFLEX AND HOOK ABOVE
1EC5          ; Ll #       LATIN SMALL LETTER E WITH CIRCUMFLEX AND TILDE
1EC7          ; Ll #       LATIN SMALL LETTER E WITH CIRCUMFLEX AND DOT BELOW
1EC9          ; Ll #       LATIN SMALL LETTER I WITH HOOK ABOVE
1ECB          ; Ll #       LATIN SMALL LETTER I WITH DOT BELOW
1ECD          ; Ll #       LATIN SMALL LETTER O WITH DOT BELOW
1ECF          ; Ll #       LATIN SMALL LETTER O WITH HOOK ABOVE
1ED1          ; Ll #       LATIN SMALL LETTER O WITH CIRCUMFLEX AND ACUTE
1ED3          ; Ll #       LATIN SMALL LETTER O WITH CIRCUMFLEX AND GRAVE
1ED5          ; Ll #       LATIN SMALL LETTER O WITH CIRCUMFLEX AND HOOK ABOVE
1ED7          ; Ll #       LATIN SMALL LETTER O WITH CIRCUMFLEX AND TILDE
1ED9          ; Ll #       LATIN SMALL LETTER O WITH CIRCUMFLEX AND DOT BELOW
1EDB          ; Ll #       LATIN SMALL LETTER O WITH HORN AND ACUTE
1EDD          ; Ll #       LATIN SMALL LETTER O WITH HORN AND GRAVE
1EDF          ; Ll #       LATIN SMALL LETTER O WITH HORN AND HOOK ABOVE
1EE1          ; Ll #       LATIN SMALL LETTER O WITH HORN AND TILDE
1EE3          ; Ll #       LATIN SMALL LETTER O WITH HORN AND DOT BELOW
1EE5          ; Ll #       LATIN SMALL LETTER U WITH DOT BELOW
1EE7          ; Ll #       LATIN SMALL LETTER U WITH HOOK ABOVE
1EE9          ; Ll #       LATIN SMALL LETTER U WITH HORN AND ACUTE
1EEB          ; Ll #       LATIN SMALL LETTER U WITH HORN AND GRAVE
1EED          ; Ll #       LATIN SMALL LETTER U WITH HORN AND HOOK ABOVE
1EEF          ; Ll #       LATIN SMALL LETTER U WITH HORN AND TILDE
1EF1          ; Ll #       LATIN SMALL LETTER U WITH HORN AND DOT BELOW
1EF3          ; Ll #       LATIN SMALL LETTER Y WITH GRAVE
1EF5          ; Ll #       LATIN SMALL LETTER Y WITH DOT BELOW
1EF7          ; Ll #       LATIN SMALL LETTER Y WITH HOOK ABOVE
1EF9          ; Ll #       LATIN SMALL LETTER Y WITH TILDE
1EFB          ; Ll #       LATIN SMALL LETTER MIDDLE-WELSH LL
1EFD          ; Ll #       LATIN SMALL LETTER MIDDLE-WELSH V
1EFF..1F07    ; Ll #   [9] LATIN SMALL LETTER Y WITH LOOP..GREEK SMALL LETTER ALPHA WITH DASIA AND PERISPOMENI
1F10..1F15    ; Ll #   [6] GREEK SMALL LETTER EPSILON WITH PSILI..GREEK SMALL LETTER EPSILON WITH DASIA AND OXIA
1F20..1F27    ; Ll #   [8] GREEK SMALL LETTER ETA WITH PSILI..GREEK SMALL LETTER ETA WITH DASIA AND PERISPOMENI
1F30..1F37    ; Ll #   [8] GREEK SMALL LETTER IOTA WITH PSILI..GREEK SMALL LETTER IOTA WITH DASIA AND PERISPOMENI
1F40..1F45    ; Ll #   [6] GREEK SMALL LETTER OMICRON WITH PSILI..GREEK SMALL LETTER OMICRON WITH DASIA AND OXIA
1F50..1F57    ; Ll #   [8] GREEK SMALL LETTER UPSILON WITH PSILI..GREEK SMALL LETTER UPSILON WITH DASIA AND PERISPOMENI
1F60..1F67    ; Ll #   [8] GREEK SMALL LETTER OMEGA WITH PSILI..GREEK SMALL LETTER OMEGA WITH DASIA AND PERISPOMENI
1F70..1F7D    ; Ll #  [14] GREEK SMALL LETTER ALPHA WITH VARIA..GREEK SMALL LETTER OMEGA WITH OXIA
1F80..1F87    ; Ll #   [8] GREEK SMALL LETTER ALPHA WITH PSILI AND YPOGEGRAMMENI..GREEK SMALL LETTER ALPHA WITH DASIA AND PERISPOMENI AND YPOGEGRAMMENI
1F90..1F97    ; Ll #   [8] GREEK SMALL LETTER ETA WITH PSILI AND YPOGEGRAMMENI..GREEK SMALL LETTER ETA WITH DASIA AND PERISPOMENI AND YPOGEGRAMMENI
1FA0..1FA7    ; Ll #   [8] GREEK SMALL LETTER OMEGA WITH PSILI AND YPOGEGRAMMENI..GREEK SMALL LETTER OMEGA WITH DASIA AND PERISPOMENI AND YPOGEGRAMMENI
1FB0..1FB4    ; Ll #   [5] GREEK SMALL LETTER ALPHA WITH VRACHY..GREEK SMALL LETTER ALPHA WITH OXIA AND YPOGEGRAMMENI
1FB6..1FB7    ; Ll #   [2] GREEK SMALL LETTER ALPHA WITH PERISPOMENI..GREEK SMALL LETTER ALPHA WITH PERISPOMENI AND YPOGEGRAMMENI
1FBE          ; Ll #       GREEK PROSGEGRAMMENI
1FC2..1FC4    ; Ll #   [3] GREEK SMALL LETTER ETA WITH VARIA AND YPOGEGRAMMENI..GREEK SMALL LETTER ETA WITH OXIA AND YPOGEGRAMMENI
1FC6..1FC7    ; Ll #   [2] GREEK SMALL LETTER ETA WITH PERISPOMENI..GREEK SMALL LETTER ETA WITH PERISPOMENI AND YPOGEGRAMMENI
1FD0..1FD3    ; Ll #   [4] GREEK SMALL LETTER IOTA WITH VRACHY..GREEK SMALL LETTER IOTA WITH DIALYTIKA AND OXIA
1FD6..1FD7    ; Ll #   [2] GREEK SMALL LETTER IOTA WITH PERISPOMENI..GREEK SMALL LETTER IOTA WITH DIALYTIKA AND PERISPOMENI
1FE0..1FE7    ; Ll #   [8] GREEK SMALL LETTER UPSILON WITH VRACHY..GREEK SMALL LETTER UPSILON WITH DIALYTIKA AND PERISPOMENI
1FF2..1FF4    ; Ll #   [3] GREEK SMALL LETTER OMEGA WITH VARIA AND YPOGEGRAMMENI..GREEK SMALL LETTER OMEGA WITH OXIA AND YPOGEGRAMMENI
1FF6..1FF7    ; Ll #   [2] GREEK SMALL LETTER OMEGA WITH PERISPOMENI..GREEK SMALL LETTER OMEGA WITH PERISPOMENI AND YPOGEGRAMMENI
210A          ; Ll #       SCRIPT SMALL G
210E..210F    ; Ll #   [2] PLANCK CONSTANT..PLANCK CONSTANT OVER TWO PI
2113          ; Ll #       SCRIPT SMALL L
212F          ; Ll #       SCRIPT SMALL E
2134          ; Ll #       SCRIPT SMALL O
2139          ; Ll #       INFORMATION SOURCE
213C..213D    ; Ll #   [2] DOUBLE-STRUCK SMALL PI..DOUBLE-STRUCK SMALL GAMMA
2146..2149    ; Ll #   [4] DOUBLE-STRUCK ITALIC SMALL D..DOUBLE-STRUCK ITALIC SMALL J
214E          ; Ll #       TURNED SMALL F
2184          ; Ll #       LATIN SMALL LETTER REVERSED C
2C30..2C5F    ; Ll #  [48] GLAGOLITIC SMALL LETTER AZU..GLAGOLITIC SMALL LETTER CAUDATE CHRIVI
2C61          ; Ll #       LATIN SMALL LETTER L WITH DOUBLE BAR
2C65..2C66    ; Ll #   [2] LATIN SMALL LETTER A WITH STROKE..LATIN SMALL LETTER T WITH DIAGONAL STROKE
2C68          ; Ll #       LATIN SMALL LETTER H WITH DESCENDER
2C6A          ; Ll #       LATIN SMALL LETTER K WITH DESCENDER
2C6C          ; Ll #       LATIN SMALL LETTER Z WITH DESCENDER
2C71          ; Ll #       LATIN SMALL LETTER V WITH RIGHT HOOK
2C73..2C74    ; Ll #   [2] LATIN SMALL LETTER W WITH HOOK..LATIN SMALL LETTER V WITH CURL
2C76..2C7B    ; Ll #   [6] LATIN SMALL LETTER HALF H..LATIN LETTER SMALL CAPITAL TURNED E
2C81          ; Ll #       COPTIC SMALL LETTER ALFA
2C83          ; Ll #       COPTIC SMALL LETTER VIDA
2C85          ; Ll #       COPTIC SMALL LETTER GAMMA
2C87          ; Ll #       COPTIC SMALL LETTER DALDA
2C89          ; Ll #       COPTIC SMALL LETTER EIE
2C8B          ; Ll #       COPTIC SMALL LETTER SOU
2C8D          ; Ll #       COPTIC SMALL LETTER ZATA
2C8F          ; Ll #       COPTIC SMALL LETTER HATE
2C91          ; Ll #       COPTIC SMALL LETTER THETHE
2C93          ; Ll #       COPTIC SMALL LETTER IAUDA
2C95          ; Ll #       COPTIC SMALL LETTER KAPA
2C97          ; Ll #       COPTIC SMALL LETTER LAULA
2C99          ; Ll #       COPTIC SMALL LETTER MI
2C9B          ; Ll #       COPTIC SMALL LETTER NI
2C9D          ; Ll #       COPTIC SMALL LETTER KSI
2C9F          ; Ll #       COPTIC SMALL LETTER O
2CA1          ; Ll #       COPTIC SMALL LETTER PI
2CA3          ; Ll #       COPTIC SMALL LETTER RO
2CA5          ; Ll #       COPTIC SMALL LETTER SIMA
2CA7          ; Ll #       COPTIC SMALL LETTER TAU
2CA9          ; Ll #       COPTIC SMALL LETTER UA
2CAB          ; Ll #       COPTIC SMALL LETTER FI
2CAD          ; Ll #       COPTIC SMALL LETTER KHI
2CAF          ; Ll #       COPTIC SMALL LETTER PSI
2CB1          ; Ll #       COPTIC SMALL LETTER OOU
2CB3          ; Ll #       COPTIC SMALL LETTER DIALECT-P ALEF
2CB5          ; Ll #       COPTIC SMALL LETTER OLD COPTIC AIN
2CB7          ; Ll #       COPTIC SMALL LETTER CRYPTOGRAMMIC EIE
2CB9          ; Ll #       COPTIC SMALL LETTER DIALECT-P KAPA
2CBB          ; Ll #       COPTIC SMALL LETTER DIALECT-P NI
2CBD          ; Ll #       COPTIC SMALL LETTER CRYPTOGRAMMIC NI
2CBF          ; Ll #       COPTIC SMALL LETTER OLD COPTIC OOU
2CC1          ; Ll #       COPTIC SMALL LETTER SAMPI
2CC3          ; Ll #       COPTIC SMALL LETTER CROSSED SHEI
2CC5          ; Ll #       COPTIC SMALL LETTER OLD COPTIC SHEI
2CC7          ; Ll #       COPTIC SMALL LETTER OLD COPTIC ESH
2CC9          ; Ll #       COPTIC SMALL LETTER AKHMIMIC KHEI
2CCB          ; Ll #       COPTIC SMALL LETTER DIALECT-P HORI
2CCD          ; Ll #       COPTIC SMALL LETTER OLD COPTIC HORI
2CCF          ; Ll #       COPTIC SMALL LETTER OLD COPTIC HA
2CD1          ; Ll #       COPTIC SMALL LETTER L-SHAPED HA
2CD3          ; Ll #       COPTIC SMALL LETTER OLD COPTIC HEI
2CD5          ; Ll #       COPTIC SMALL LETTER OLD COPTIC HAT
2CD7          ; Ll #       COPTIC SMALL LETTER OLD COPTIC GANGIA
2CD9          ; Ll #       COPTIC SMALL LETTER OLD COPTIC DJA
2CDB          ; Ll #       COPTIC SMALL LETTER OLD COPTIC SHIMA
2CDD          ; Ll #       COPTIC SMALL LETTER OLD NUBIAN SHIMA
2CDF          ; Ll #       COPTIC SMALL LETTER OLD NUBIAN NGI
2CE1          ; Ll #       COPTIC SMALL LETTER OLD NUBIAN NYI
2CE3..2CE4    ; Ll #   [2] COPTIC SMALL LETTER OLD NUBIAN WAU..COPTIC SYMBOL KAI
2CEC          ; Ll #       COPTIC SMALL LETTER CRYPTOGRAMMIC SHEI
2CEE          ; Ll #       COPTIC SMALL LETTER CRYPTOGRAMMIC GANGIA
2CF3          ; Ll #       COPTIC SMALL LETTER BOHAIRIC KHEI
2D00..2D25    ; Ll #  [38] GEORGIAN SMALL LETTER AN..GEORGIAN SMALL LETTER HOE
2D27          ; Ll #       GEORGIAN SMALL LETTER YN
2D2D          ; Ll #       GEORGIAN SMALL LETTER AEN
A641          ; Ll #       CYRILLIC SMALL LETTER ZEMLYA
A643          ; Ll #       CYRILLIC SMALL LETTER DZELO
A645          ; Ll #       CYRILLIC SMALL LETTER REVERSED DZE
A647          ; Ll #       CYRILLIC SMALL LETTER IOTA
A649          ; Ll #       CYRILLIC SMALL LETTER DJERV
A64B          ; Ll #       CYRILLIC SMALL LETTER MONOGRAPH UK
A64D          ; Ll #       CYRILLIC SMALL LETTER BROAD OMEGA
A64F          ; Ll #       CYRILLIC SMALL LETTER NEUTRAL YER
A651          ; Ll #       CYRILLIC SMALL LETTER YERU WITH BACK YER
A653          ; Ll #       CYRILLIC SMALL LETTER IOTIFIED YAT
A655          ; Ll #       CYRILLIC SMALL LETTER REVERSED YU
A657          ; Ll #       CYRILLIC SMALL LETTER IOTIFIED A
A659          ; Ll #       CYRILLIC SMALL LETTER CLOSED LITTLE YUS
A65B          ; Ll #       CYRILLIC SMALL LETTER BLENDED YUS
A65D          ; Ll #       CYRILLIC SMALL LETTER IOTIFIED CLOSED LITTLE YUS
A65F          ; Ll #       CYRILLIC SMALL LETTER YN
A661          ; Ll #       CYRILLIC SMALL LETTER REVERSED TSE
A663          ; Ll #       CYRILLIC SMALL LETTER SOFT DE
A665          ; Ll #       CYRILLIC SMALL LETTER SOFT EL
A667          ; Ll #       CYRILLIC SMALL LETTER SOFT EM
A669          ; Ll #       CYRILLIC SMALL LETTER MONOCULAR O
A66B          ; Ll #       CYRILLIC SMALL LETTER BINOCULAR O
A66D          ; Ll #       CYRILLIC SMALL LETTER DOUBLE MONOCULAR O
A681          ; Ll #       CYRILLIC SMALL LETTER DWE
A683          ; Ll #       CYRILLIC SMALL LETTER DZWE
A685          ; Ll #       CYRILLIC SMALL LETTER ZHWE
A687          ; Ll #       CYRILLIC SMALL LETTER CCHE
A689          ; Ll #       CYRILLIC SMALL LETTER DZZE
A68B          ; Ll #       CYRILLIC SMALL LETTER TE WITH MIDDLE HOOK
A68D          ; Ll #       CYRILLIC SMALL LETTER TWE
A68F          ; Ll #       CYRILLIC SMALL LETTER TSWE
A691          ; Ll #       CYRILLIC SMALL LETTER TSSE
A693          ; Ll #       CYRILLIC SMALL LETTER TCHE
A695          ; Ll #       CYRILLIC SMALL LETTER HWE
A697          ; Ll #       CYRILLIC SMALL LETTER SHWE
A699          ; Ll #       CYRILLIC SMALL LETTER DOUBLE O
A69B          ; Ll #       CYRILLIC SMALL LETTER CROSSED O
A723          ; Ll #       LATIN SMALL LETTER EGYPTOLOGICAL ALEF
A725          ; Ll #       LATIN SMALL LETTER EGYPTOLOGICAL AIN
A727          ; Ll #       LATIN SMALL LETTER HENG
A729          ; Ll #       LATIN SMALL LETTER TZ
A72B          ; Ll #       LATIN SMALL LETTER TRESILLO
A72D          ; Ll #       LATIN SMALL LETTER CUATRILLO
A72F..A731    ; Ll #   [3] LATIN SMALL LETTER CUATRILLO WITH COMMA..LATIN LETTER SMALL CAPITAL S
A733          ; Ll #       LATIN SMALL LETTER AA
A735          ; Ll #       LATIN SMALL LETTER AO
A737          ; Ll #       LATIN SMALL LETTER AU
A739          ; Ll #       LATIN SMALL LETTER AV
A73B          ; Ll #       LATIN SMALL LETTER AV WITH HORIZONTAL BAR
A73D          ; Ll #       LATIN SMALL LETTER AY
A73F          ; Ll #       LATIN SMALL LETTER REVERSED C WITH DOT
A741          ; Ll #       LATIN SMALL LETTER K WITH STROKE
A743          ; Ll #       LATIN SMALL LETTER K WITH DIAGONAL STROKE
A745          ; Ll #       LATIN SMALL LETTER K WITH STROKE AND DIAGONAL STROKE
A747          ; Ll #       LATIN SMALL LETTER BROKEN L
A749          ; Ll #       LATIN SMALL LETTER L WITH HIGH STROKE
A74B          ; Ll #       LATIN SMALL LETTER O WITH LONG STROKE OVERLAY
A74D          ; Ll #       LATIN SMALL LETTER O WITH LOOP
A74F          ; Ll #       LATIN SMALL LETTER OO
A751          ; Ll #       LATIN SMALL LETTER P WITH STROKE THROUGH DESCENDER
A753          ; Ll #       LATIN SMALL LETTER P WITH FLOURISH
A755          ; Ll #       LATIN SMALL LETTER P WITH SQUIRREL TAIL
A757          ; Ll #       LATIN SMALL LETTER Q WITH STROKE THROUGH DESCENDER
A759          ; Ll #       LATIN SMALL LETTER Q WITH DIAGONAL STROKE
A75B          ; Ll #       LATIN SMALL LETTER R ROTUNDA
A75D          ; Ll #       LATIN SMALL LETTER RUM ROTUNDA
A75F          ; Ll #       LATIN SMALL LETTER V WITH DIAGONAL STROKE
A761          ; Ll #       LATIN SMALL LETTER VY
A763          ; Ll #       LATIN SMALL LETTER VISIGOTHIC Z
A765          ; Ll #       LATIN SMALL LETTER THORN WITH STROKE
A767          ; Ll #       LATIN SMALL LETTER THORN WITH STROKE THROUGH DESCENDER
A769          ; Ll #       LATIN SMALL LETTER VEND
A76B          ; Ll #       LATIN SMALL LETTER ET
A76D          ; Ll #       LATIN SMALL LETTER IS
A76F          ; Ll #       LATIN SMALL LETTER CON
A771..A778    ; Ll #   [8] LATIN SMALL LETTER DUM..LATIN SMALL LETTER UM
A77A          ; Ll #       LATIN SMALL LETTER INSULAR D
A77C          ; Ll #       LATIN SMALL LETTER INSULAR F
A77F          ; Ll #       LATIN SMALL LETTER TURNED INSULAR G
A781          ; Ll #       LATIN SMALL LETTER TURNED L
A783          ; Ll #       LATIN SMALL LETTER INSULAR R
A785          ; Ll #       LATIN SMALL LETTER INSULAR S
A787          ; Ll #       LATIN SMALL LETTER INSULAR T
A78C          ; Ll #       LATIN SMALL LETTER SALTILLO
A78E          ; Ll #       LATIN SMALL LETTER L WITH RETROFLEX HOOK AND BELT
A791          ; Ll #       LATIN SMALL LETTER N WITH DESCENDER
A793..A795    ; Ll #   [3] LATIN SMALL LETTER C WITH BAR..LATIN SMALL LETTER H WITH PALATAL HOOK
A797          ; Ll #       LATIN SMALL LETTER B WITH FLOURISH
A799          ; Ll #       LATIN SMALL LETTER F WITH STROKE
A79B          ; Ll #       LATIN SMALL LETTER VOLAPUK AE
A79D          ; Ll #       LATIN SMALL LETTER VOLAPUK OE
A79F          ; Ll #       LATIN SMALL LETTER VOLAPUK UE
A7A1          ; Ll #       LATIN SMALL LETTER G WITH OBLIQUE STROKE
A7A3          ; Ll #       LATIN SMALL LETTER K WITH OBLIQUE STROKE
A7A5          ; Ll #       LATIN SMALL LETTER N WITH OBLIQUE STROKE
A7A7          ; Ll #       LATIN SMALL LETTER R WITH OBLIQUE STROKE
A7A9          ; Ll #       LATIN SMALL LETTER S WITH OBLIQUE STROKE
A7AF          ; Ll #       LATIN LETTER SMALL CAPITAL Q
A7B5          ; Ll #       LATIN SMALL LETTER BETA
A7B7          ; Ll #       LATIN SMALL LETTER OMEGA
A7B9          ; Ll #       LATIN SMALL LETTER U WITH STROKE
A7BB          ; Ll #       LATIN SMALL LETTER GLOTTAL A
A7BD          ; Ll #       LATIN SMALL LETTER GLOTTAL I
A7BF          ; Ll #       LATIN SMALL LETTER GLOTTAL U
A7C1          ; Ll #       LATIN SMALL LETTER OLD POLISH O
A7C3          ; Ll #       LATIN SMALL LETTER ANGLICANA W
A7C8          ; Ll #       LATIN SMALL LETTER D WITH SHORT STROKE OVERLAY
A7CA          ; Ll #       LATIN SMALL LETTER S WITH SHORT STROKE OVERLAY
A7D1          ; Ll #       LATIN SMALL LETTER CLOSED INSULAR G
A7D3          ; Ll #       LATIN SMALL LETTER DOUBLE THORN
A7D5          ; Ll #       LATIN SMALL LETTER DOUBLE WYNN
A7D7          ; Ll #       LATIN SMALL LETTER MIDDLE SCOTS S
A7D9          ; Ll #       LATIN SMALL LETTER SIGMOID S
A7F6          ; Ll #       LATIN SMALL LETTER REVERSED HALF H
A7FA          ; Ll #       LATIN LETTER SMALL CAPITAL TURNED M
AB30..AB5A    ; Ll #  [43] LATIN SMALL LETTER BARRED ALPHA..LATIN SMALL LETTER Y WITH SHORT RIGHT LEG
AB60..AB68    ; Ll #   [9] LATIN SMALL LETTER SAKHA YAT..LATIN SMALL LETTER TURNED R WITH MIDDLE TILDE
AB70..ABBF    ; Ll #  [80] CHEROKEE SMALL LETTER A..CHEROKEE SMALL LETTER YA
FB00..FB06    ; Ll #   [7] LATIN SMALL LIGATURE FF..LATIN SMALL LIGATURE ST
FB13..FB17    ; Ll #   [5] ARMENIAN SMALL LIGATURE MEN NOW..ARMENIAN SMALL LIGATURE MEN XEH
FF41..FF5A    ; Ll #  [26] FULLWIDTH LATIN SMALL LETTER A..FULLWIDTH LATIN SMALL LETTER Z
10428..1044F  ; Ll #  [40] DESERET SMALL LETTER LONG I..DESERET SMALL LETTER EW
104D8..104FB  ; Ll #  [36] OSAGE SMALL LETTER A..OSAGE SMALL LETTER ZHA
10597..105A1  ; Ll #  [11] VITHKUQI SMALL LETTER A..VITHKUQI SMALL LETTER GA
105A3..105B1  ; Ll #  [15] VITHKUQI SMALL LETTER HA..VITHKUQI SMALL LETTER RE
105B3..105B9  ; Ll #   [7] VITHKUQI SMALL LETTER SE..VITHKUQI SMALL LETTER XE
105BB..105BC  ; Ll #   [2] VITHKUQI SMALL LETTER Y..VITHKUQI SMALL LETTER ZE
10CC0..10CF2  ; Ll #  [51] OLD HUNGARIAN SMALL LETTER A..OLD HUNGARIAN SMALL LETTER US
118C0..118DF  ; Ll #  [32] WARANG CITI SMALL LETTER NGAA..WARANG CITI SMALL LETTER VIYO
16E60..16E7F  ; Ll #  [32] MEDEFAIDRIN SMALL LETTER M..MEDEFAIDRIN SMALL LETTER Y
1D41A..1D433  ; Ll #  [26] MATHEMATICAL BOLD SMALL A..MATHEMATICAL BOLD SMALL Z
1D44E..1D454  ; Ll #   [7] MATHEMATICAL ITALIC SMALL A..MATHEMATICAL ITALIC SMALL G
1D456..1D467  ; Ll #  [18] MATHEMATICAL ITALIC SMALL I..MATHEMATICAL ITALIC SMALL Z
1D482..1D49B  ; Ll #  [26] MATHEMATICAL BOLD ITALIC SMALL A..MATHEMATICAL BOLD ITALIC SMALL Z
1D4B6..1D4B9  ; Ll #   [4] MATHEMATICAL SCRIPT SMALL A..MATHEMATICAL SCRIPT SMALL D
1D4BB         ; Ll #       MATHEMATICAL SCRIPT SMALL F
1D4BD..1D4C3  ; Ll #   [7] MATHEMATICAL SCRIPT SMALL H..MATHEMATICAL SCRIPT SMALL N
1D4C5..1D4CF  ; Ll #  [11] MATHEMATICAL SCRIPT SMALL P..MATHEMATICAL SCRIPT SMALL Z
1D4EA..1D503  ; Ll #  [26] MATHEMATICAL BOLD SCRIPT SMALL A..MATHEMATICAL BOLD SCRIPT SMALL Z
1D51E..1D537  ; Ll #  [26] MATHEMATICAL FRAKTUR SMALL A..MATHEMATICAL FRAKTUR SMALL Z
1D552..1D56B  ; Ll #  [26] MATHEMATICAL DOUBLE-STRUCK SMALL A..MATHEMATICAL DOUBLE-STRUCK SMALL Z
1D586..1D59F  ; Ll #  [26] MATHEMATICAL BOLD FRAKTUR SMALL A..MATHEMATICAL BOLD FRAKTUR SMALL Z
1D5BA..1D5D3  ; Ll #  [26] MATHEMATICAL SANS-SERIF SMALL A..MATHEMATICAL SANS-SERIF SMALL Z
1D5EE..1D607  ; Ll #  [26] MATHEMATICAL SANS-SERIF BOLD SMALL A..MATHEMATICAL SANS-SERIF BOLD SMALL Z
1D622..1D63B  ; Ll #  [26] MATHEMATICAL SANS-SERIF ITALIC SMALL A..MATHEMATICAL SANS-SERIF ITALIC SMALL Z
1D656..1D66F  ; Ll #  [26] MATHEMATICAL SANS-SERIF BOLD ITALIC SMALL A..MATHEMATICAL SANS-SERIF BOLD ITALIC SMALL Z
1D68A..1D6A5  ; Ll #  [28] MATHEMATICAL MONOSPACE SMALL A..MATHEMATICAL ITALIC SMALL DOTLESS J
1D6C2..1D6DA  ; Ll #  [25] MATHEMATICAL BOLD SMALL ALPHA..MATHEMATICAL BOLD SMALL OMEGA
1D6DC..1D6E1  ; Ll #   [6] MATHEMATICAL BOLD EPSILON SYMBOL..MATHEMATICAL BOLD PI SYMBOL
1D6FC..1D714  ; Ll #  [25] MATHEMATICAL ITALIC SMALL ALPHA..MATHEMATICAL ITALIC SMALL OMEGA
1D716..1D71B  ; Ll #   [6] MATHEMATICAL ITALIC EPSILON SYMBOL..MATHEMATICAL ITALIC PI SYMBOL
1D736..1D74E  ; Ll #  [25] MATHEMATICAL BOLD ITALIC SMALL ALPHA..MATHEMATICAL BOLD ITALIC SMALL OMEGA
1D750..1D755  ; Ll #   [6] MATHEMATICAL BOLD ITALIC EPSILON SYMBOL..MATHEMATICAL BOLD ITALIC PI SYMBOL
1D770..1D788  ; Ll #  [25] MATHEMATICAL SANS-SERIF BOLD SMALL ALPHA..MATHEMATICAL SANS-SERIF BOLD SMALL OMEGA
1D78A..1D78F  ; Ll #   [6] MATHEMATICAL SANS-SERIF BOLD EPSILON SYMBOL..MATHEMATICAL SANS-SERIF BOLD PI SYMBOL
1D7AA..1D7C2  ; Ll #  [25] MATHEMATICAL SANS-SERIF BOLD ITALIC SMALL ALPHA..MATHEMATICAL SANS-SERIF BOLD ITALIC SMALL OMEGA
1D7C4..1D7C9  ; Ll #   [6] MATHEMATICAL SANS-SERIF BOLD ITALIC EPSILON SYMBOL..MATHEMATICAL SANS-SERIF BOLD ITALIC PI SYMBOL
1D7CB         ; Ll #       MATHEMATICAL BOLD SMALL DIGAMMA
1DF00..1DF09  ; Ll #  [10] LATIN SMALL LETTER FENG DIGRAPH WITH TRILL..LATIN SMALL LETTER T WITH HOOK AND RETROFLEX HOOK
1DF0B..1DF1E  ; Ll #  [20] LATIN SMALL LETTER ESH WITH DOUBLE BAR..LATIN SMALL LETTER S WITH CURL
1DF25..1DF2A  ; Ll #   [6] LATIN SMALL LETTER D WITH MID-HEIGHT LEFT HOOK..LATIN SMALL LETTER T WITH MID-HEIGHT LEFT HOOK
1E922..1E943  ; Ll #  [34] ADLAM SMALL LETTER ALIF..ADLAM SMALL LETTER SHA

# Total code points: 2233

# ================================================

# General_Category=Titlecase_Letter

01C5          ; Lt #       LATIN CAPITAL LETTER D WITH SMALL LETTER Z WITH CARON
01C8          ; Lt #       LATIN CAPITAL LETTER L WITH SMALL LETTER J
01CB          ; Lt #       LATIN CAPITAL LETTER N WITH SMALL LETTER J
01F2          ; Lt #       LATIN CAPITAL LETTER D WITH SMALL LETTER Z
1F88..1F8F    ; Lt #   [8] GREEK CAPITAL LETTER ALPHA WITH PSILI AND PROSGEGRAMMENI..GREEK CAPITAL LETTER ALPHA WITH DASIA AND PERISPOMENI AND PROSGEGRAMMENI
1F98..1F9F    ; Lt #   [8] GREEK CAPITAL LETTER ETA WITH PSILI AND PROSGEGRAMMENI..GREEK CAPITAL LETTER ETA WITH DASIA AND PERISPOMENI AND PROSGEGRAMMENI
1FA8..1FAF    ; Lt #   [8] GREEK CAPITAL LETTER OMEGA WITH PSILI AND PROSGEGRAMMENI..GREEK CAPITAL LETTER OMEGA WITH DASIA AND PERISPOMENI AND PROSGEGRAMMENI
1FBC          ; Lt #       GREEK CAPITAL LETTER ALPHA WITH PROSGEGRAMMENI
1FCC          ; Lt #       GREEK CAPITAL LETTER ETA WITH PROSGEGRAMMENI
1FFC          ; Lt #       GREEK CAPITAL LETTER OMEGA WITH PROSGEGRAMMENI

# Total code points: 31

# ================================================

# General_Category=Modifier_Letter

02B0..02C1    ; Lm #  [18] MODIFIER LETTER SMALL H..MODIFIER LETTER REVERSED GLOTTAL STOP
02C6..02D1    ; Lm #  [12] MODIFIER LETTER CIRCUMFLEX ACCENT..MODIFIER LETTER HALF TRIANGULAR COLON
02E0..02E4    ; Lm #   [5] MODIFIER LETTER SMALL GAMMA..MODIFIER LETTER SMALL REVERSED GLOTTAL STOP
02EC          ; Lm #       MODIFIER LETTER VOICING
02EE          ; Lm #       MODIFIER LETTER DOUBLE APOSTROPHE
0374          ; Lm #       GREEK NUMERAL SIGN
037A          ; Lm #       GREEK YPOGEGRAMMENI
0559          ; Lm #       ARMENIAN MODIFIER LETTER LEFT HALF RING
0640          ; Lm #       ARABIC TATWEEL
06E5..06E6    ; Lm #   [2] ARABIC SMALL WAW..ARABIC SMALL YEH
07F4..07F5    ; Lm #   [2] NKO HIGH TONE APOSTROPHE..NKO LOW TONE APOSTROPHE
07FA          ; Lm #       NKO LAJANYALAN
081A          ; Lm #       SAMARITAN MODIFIER LETTER EPENTHETIC YUT
0824          ; Lm #       SAMARITAN MODIFIER LETTER SHORT A
0828          ; Lm #       SAMARITAN MODIFIER LETTER I
08C9          ; Lm #       ARABIC SMALL FARSI YEH
0971          ; Lm #       DEVANAGARI SIGN HIGH SPACING DOT
0E46          ; Lm #       THAI CHARACTER MAIYAMOK
0EC6          ; Lm #       LAO KO LA
10FC          ; Lm #       MODIFIER LETTER GEORGIAN NAR
17D7          ; Lm #       KHMER SIGN LEK TOO
1843          ; Lm #       MONGOLIAN LETTER TODO LONG VOWEL SIGN
1AA7          ; Lm #       TAI THAM SIGN MAI YAMOK
1C78..1C7D    ; Lm #   [6] OL CHIKI MU TTUDDAG..OL CHIKI AHAD
1D2C..1D6A    ; Lm #  [63] MODIFIER LETTER CAPITAL A..GREEK SUBSCRIPT SMALL LETTER CHI
1D78          ; Lm #       MODIFIER LETTER CYRILLIC EN
1D9B..1DBF    ; Lm #  [37] MODIFIER LETTER SMALL TURNED ALPHA..MODIFIER LETTER SMALL THETA
2071          ; Lm #       SUPERSCRIPT LATIN SMALL LETTER I
207F          ; Lm #       SUPERSCRIPT LATIN SMALL LETTER N
2090..209C    ; Lm #  [13] LATIN SUBSCRIPT SMALL LETTER A..LATIN SUBSCRIPT SMALL LETTER T
2C7C..2C7D    ; Lm #   [2] LATIN SUBSCRIPT SMALL LETTER J..MODIFIER LETTER CAPITAL V
2D6F          ; Lm #       TIFINAGH MODIFIER LETTER LABIALIZATION MARK
2E2F          ; Lm #       VERTICAL TILDE
3005          ; Lm #       IDEOGRAPHIC ITERATION MARK
3031..3035    ; Lm #   [5] VERTICAL KANA REPEAT MARK..VERTICAL KANA REPEAT MARK LOWER HALF
303B          ; Lm #       VERTICAL IDEOGRAPHIC ITERATION MARK
309D..309E    ; Lm #   [2] HIRAGANA ITERATION MARK..HIRAGANA VOICED ITERATION MARK
30FC..30FE    ; Lm #   [3] KATAKANA-HIRAGANA PROLONGED SOUND MARK..KATAKANA VOICED ITERATION MARK
A015          ; Lm #       YI SYLLABLE WU
A4F8..A4FD    ; Lm #   [6] LISU LETTER TONE MYA TI..LISU LETTER TONE MYA JEU
A60C          ; Lm #       VAI SYLLABLE LENGTHENER
A67F          ; Lm #       CYRILLIC PAYEROK
A69C..A69D    ; Lm #   [2] MODIFIER LETTER CYRILLIC HARD SIGN..MODIFIER LETTER CYRILLIC SOFT SIGN
A717..A71F    ; Lm #   [9] MODIFIER LETTER DOT VERTICAL BAR..MODIFIER LETTER LOW INVERTED EXCLAMATION MARK
A770          ; Lm #       MODIFIER LETTER US
A788          ; Lm #       MODIFIER LETTER LOW CIRCUMFLEX ACCENT
A7F2..A7F4    ; Lm #   [3] MODIFIER LETTER CAPITAL C..MODIFIER LETTER CAPITAL Q
A7F8..A7F9    ; Lm #   [2] MODIFIER LETTER CAPITAL H WITH STROKE..MODIFIER LETTER SMALL LIGATURE OE
A9CF          ; Lm #       JAVANESE PANGRANGKEP
A9E6          ; Lm #       MYANMAR MODIFIER LETTER SHAN REDUPLICATION
AA70          ; Lm #       MYANMAR MODIFIER LETTER KHAMTI REDUPLICATION
AADD          ; Lm #       TAI VIET SYMBOL SAM
AAF3..AAF4    ; Lm #   [2] MEETEI MAYEK SYLLABLE REPETITION MARK..MEETEI MAYEK WORD REPETITION MARK
AB5C..AB5F    ; Lm #   [4] MODIFIER LETTER SMALL HENG..MODIFIER LETTER SMALL U WITH LEFT HOOK
AB69          ; Lm #       MODIFIER LETTER SMALL TURNED W
FF70          ; Lm #       HALFWIDTH KATAKANA-HIRAGANA PROLONGED SOUND MARK
FF9E..FF9F    ; Lm #   [2] HALFWIDTH KATAKANA VOICED SOUND MARK..HALFWIDTH KATAKANA SEMI-VOICED SOUND MARK
10780..10785  ; Lm #   [6] MODIFIER LETTER SMALL CAPITAL AA..MODIFIER LETTER SMALL B WITH HOOK
10787..107B0  ; Lm #  [42] MODIFIER LETTER SMALL DZ DIGRAPH..MODIFIER LETTER SMALL V WITH RIGHT HOOK
107B2..107BA  ; Lm #   [9] MODIFIER LETTER SMALL CAPITAL Y..MODIFIER LETTER SMALL S WITH CURL
16B40..16B43  ; Lm #   [4] PAHAWH HMONG SIGN VOS SEEV..PAHAWH HMONG SIGN IB YAM
16D40..16D42  ; Lm #   [3] KIRAT RAI SIGN ANUSVARA..KIRAT RAI SIGN VISARGA
16D6B..16D6C  ; Lm #   [2] KIRAT RAI SIGN VIRAMA..KIRAT RAI SIGN SAAT
16F93..16F9F  ; Lm #  [13] MIAO LETTER TONE-2..MIAO LETTER REFORMED TONE-8
16FE0..16FE1  ; Lm #   [2] TANGUT ITERATION MARK..NUSHU ITERATION MARK
16FE3         ; Lm #       OLD CHINESE ITERATION MARK
1AFF0..1AFF3  ; Lm #   [4] KATAKANA LETTER MINNAN TONE-2..KATAKANA LETTER MINNAN TONE-5
1AFF5..1AFFB  ; Lm #   [7] KATAKANA LETTER MINNAN TONE-7..KATAKANA LETTER MINNAN NASALIZED TONE-5
1AFFD..1AFFE  ; Lm #   [2] KATAKANA LETTER MINNAN NASALIZED TONE-7..KATAKANA LETTER MINNAN NASALIZED TONE-8
1E030..1E06D  ; Lm #  [62] MODIFIER LETTER CYRILLIC SMALL A..MODIFIER LETTER CYRILLIC SMALL STRAIGHT U WITH STROKE
1E137..1E13D  ; Lm #   [7] NYIAKENG PUACHUE HMONG SIGN FOR PERSON..NYIAKENG PUACHUE HMONG SYLLABLE LENGTHENER
1E4EB         ; Lm #       NAG MUNDARI SIGN OJOD
1E94B         ; Lm #       ADLAM NASALIZATION MARK

# Total code points: 402

# ================================================

# General_Category=Other_Letter

00AA          ; Lo #       FEMININE ORDINAL INDICATOR
00BA          ; Lo #       MASCULINE ORDINAL INDICATOR
01BB          ; Lo #       LATIN LETTER TWO WITH STROKE
01C0..01C3    ; Lo #   [4] LATIN LETTER DENTAL CLICK..LATIN LETTER RETROFLEX CLICK
0294          ; Lo #       LATIN LETTER GLOTTAL STOP
05D0..05EA    ; Lo #  [27] HEBREW LETTER ALEF..HEBREW LETTER TAV
05EF..05F2    ; Lo #   [4] HEBREW YOD TRIANGLE..HEBREW LIGATURE YIDDISH DOUBLE YOD
0620..063F    ; Lo #  [32] ARABIC LETTER KASHMIRI YEH..ARABIC LETTER FARSI YEH WITH THREE DOTS ABOVE
0641..064A    ; Lo #  [10] ARABIC LETTER FEH..ARABIC LETTER YEH
066E..066F    ; Lo #   [2] ARABIC LETTER DOTLESS BEH..ARABIC LETTER DOTLESS QAF
0671..06D3    ; Lo #  [99] ARABIC LETTER ALEF WASLA..ARABIC LETTER YEH BARREE WITH HAMZA ABOVE
06D5          ; Lo #       ARABIC LETTER AE
06EE..06EF    ; Lo #   [2] ARABIC LETTER DAL WITH INVERTED V..ARABIC LETTER REH WITH INVERTED V
06FA..06FC    ; Lo #   [3] ARABIC LETTER SHEEN WITH DOT BELOW..ARABIC LETTER GHAIN WITH DOT BELOW
06FF          ; Lo #       ARABIC LETTER HEH WITH INVERTED V
0710          ; Lo #       SYRIAC LETTER ALAPH
0712..072F    ; Lo #  [30] SYRIAC LETTER BETH..SYRIAC LETTER PERSIAN DHALATH
074D..07A5    ; Lo #  [89] SYRIAC LETTER SOGDIAN ZHAIN..THAANA LETTER WAAVU
07B1          ; Lo #       THAANA LETTER NAA
07CA..07EA    ; Lo #  [33] NKO LETTER A..NKO LETTER JONA RA
0800..0815    ; Lo #  [22] SAMARITAN LETTER ALAF..SAMARITAN LETTER TAAF
0840..0858    ; Lo #  [25] MANDAIC LETTER HALQA..MANDAIC LETTER AIN
0860..086A    ; Lo #  [11] SYRIAC LETTER MALAYALAM NGA..SYRIAC LETTER MALAYALAM SSA
0870..0887    ; Lo #  [24] ARABIC LETTER ALEF WITH ATTACHED FATHA..ARABIC BASELINE ROUND DOT
0889..088E    ; Lo #   [6] ARABIC LETTER NOON WITH INVERTED SMALL V..ARABIC VERTICAL TAIL
08A0..08C8    ; Lo #  [41] ARABIC LETTER BEH WITH SMALL V BELOW..ARABIC LETTER GRAF
0904..0939    ; Lo #  [54] DEVANAGARI LETTER SHORT A..DEVANAGARI LETTER HA
093D          ; Lo #       DEVANAGARI SIGN AVAGRAHA
0950          ; Lo #       DEVANAGARI OM
0958..0961    ; Lo #  [10] DEVANAGARI LETTER QA..DEVANAGARI LETTER VOCALIC LL
0972..0980    ; Lo #  [15] DEVANAGARI LETTER CANDRA A..BENGALI ANJI
0985..098C    ; Lo #   [8] BENGALI LETTER A..BENGALI LETTER VOCALIC L
098F..0990    ; Lo #   [2] BENGALI LETTER E..BENGALI LETTER AI
0993..09A8    ; Lo #  [22] BENGALI LETTER O..BENGALI LETTER NA
09AA..09B0    ; Lo #   [7] BENGALI LETTER PA..BENGALI LETTER RA
09B2          ; Lo #       BENGALI LETTER LA
09B6..09B9    ; Lo #   [4] BENGALI LETTER SHA..BENGALI LETTER HA
09BD          ; Lo #       BENGALI SIGN AVAGRAHA
09CE          ; Lo #       BENGALI LETTER KHANDA TA
09DC..09DD    ; Lo #   [2] BENGALI LETTER RRA..BENGALI LETTER RHA
09DF..09E1    ; Lo #   [3] BENGALI LETTER YYA..BENGALI LETTER VOCALIC LL
09F0..09F1    ; Lo #   [2] BENGALI LETTER RA WITH MIDDLE DIAGONAL..BENGALI LETTER RA WITH LOWER DIAGONAL
09FC          ; Lo #       BENGALI LETTER VEDIC ANUSVARA
0A05..0A0A    ; Lo #   [6] GURMUKHI LETTER A..GURMUKHI LETTER UU
0A0F..0A10    ; Lo #   [2] GURMUKHI LETTER EE..GURMUKHI LETTER AI
0A13..0A28    ; Lo #  [22] GURMUKHI LETTER OO..GURMUKHI LETTER NA
0A2A..0A30    ; Lo #   [7] GURMUKHI LETTER PA..GURMUKHI LETTER RA
0A32..0A33    ; Lo #   [2] GURMUKHI LETTER LA..GURMUKHI LETTER LLA
0A35..0A36    ; Lo #   [2] GURMUKHI LETTER VA..GURMUKHI LETTER SHA
0A38..0A39    ; Lo #   [2] GURMUKHI LETTER SA..GURMUKHI LETTER HA
0A59..0A5C    ; Lo #   [4] GURMUKHI LETTER KHHA..GURMUKHI LETTER RRA
0A5E          ; Lo #       GURMUKHI LETTER FA
0A72..0A74    ; Lo #   [3] GURMUKHI IRI..GURMUKHI EK ONKAR
0A85..0A8D    ; Lo #   [9] GUJARATI LETTER A..GUJARATI VOWEL CANDRA E
0A8F..0A91    ; Lo #   [3] GUJARATI LETTER E..GUJARATI VOWEL CANDRA O
0A93..0AA8    ; Lo #  [22] GUJARATI LETTER O..GUJARATI LETTER NA
0AAA..0AB0    ; Lo #   [7] GUJARATI LETTER PA..GUJARATI LETTER RA
0AB2..0AB3    ; Lo #   [2] GUJARATI LETTER LA..GUJARATI LETTER LLA
0AB5..0AB9    ; Lo #   [5] GUJARATI LETTER VA..GUJARATI LETTER HA
0ABD          ; Lo #       GUJARATI SIGN AVAGRAHA
0AD0          ; Lo #       GUJARATI OM
0AE0..0AE1    ; Lo #   [2] GUJARATI LETTER VOCALIC RR..GUJARATI LETTER VOCALIC LL
0AF9          ; Lo #       GUJARATI LETTER ZHA
0B05..0B0C    ; Lo #   [8] ORIYA LETTER A..ORIYA LETTER VOCALIC L
0B0F..0B10    ; Lo #   [2] ORIYA LETTER E..ORIYA LETTER AI
0B13..0B28    ; Lo #  [22] ORIYA LETTER O..ORIYA LETTER NA
0B2A..0B30    ; Lo #   [7] ORIYA LETTER PA..ORIYA LETTER RA
0B32..0B33    ; Lo #   [2] ORIYA LETTER LA..ORIYA LETTER LLA
0B35..0B39    ; Lo #   [5] ORIYA LETTER VA..ORIYA LETTER HA
0B3D          ; Lo #       ORIYA SIGN AVAGRAHA
0B5C..0B5D    ; Lo #   [2] ORIYA LETTER RRA..ORIYA LETTER RHA
0B5F..0B61    ; Lo #   [3] ORIYA LETTER YYA..ORIYA LETTER VOCALIC LL
0B71          ; Lo #       ORIYA LETTER WA
0B83          ; Lo #       TAMIL SIGN VISARGA
0B85..0B8A    ; Lo #   [6] TAMIL LETTER A..TAMIL LETTER UU
0B8E..0B90    ; Lo #   [3] TAMIL LETTER E..TAMIL LETTER AI
0B92..0B95    ; Lo #   [4] TAMIL LETTER O..TAMIL LETTER KA
0B99..0B9A    ; Lo #   [2] TAMIL LETTER NGA..TAMIL LETTER CA
0B9C          ; Lo #       TAMIL LETTER JA
0B9E..0B9F    ; Lo #   [2] TAMIL LETTER NYA..TAMIL LETTER TTA
0BA3..0BA4    ; Lo #   [2] TAMIL LETTER NNA..TAMIL LETTER TA
0BA8..0BAA    ; Lo #   [3] TAMIL LETTER NA..TAMIL LETTER PA
0BAE..0BB9    ; Lo #  [12] TAMIL LETTER MA..TAMIL LETTER HA
0BD0          ; Lo #       TAMIL OM
0C05..0C0C    ; Lo #   [8] TELUGU LETTER A..TELUGU LETTER VOCALIC L
0C0E..0C10    ; Lo #   [3] TELUGU LETTER E..TELUGU LETTER AI
0C12..0C28    ; Lo #  [23] TELUGU LETTER O..TELUGU LETTER NA
0C2A..0C39    ; Lo #  [16] TELUGU LETTER PA..TELUGU LETTER HA
0C3D          ; Lo #       TELUGU SIGN AVAGRAHA
0C58..0C5A    ; Lo #   [3] TELUGU LETTER TSA..TELUGU LETTER RRRA
0C5D          ; Lo #       TELUGU LETTER NAKAARA POLLU
0C60..0C61    ; Lo #   [2] TELUGU LETTER VOCALIC RR..TELUGU LETTER VOCALIC LL
0C80          ; Lo #       KANNADA SIGN SPACING CANDRABINDU
0C85..0C8C    ; Lo #   [8] KANNADA LETTER A..KANNADA LETTER VOCALIC L
0C8E..0C90    ; Lo #   [3] KANNADA LETTER E..KANNADA LETTER AI
0C92..0CA8    ; Lo #  [23] KANNADA LETTER O..KANNADA LETTER NA
0CAA..0CB3    ; Lo #  [10] KANNADA LETTER PA..KANNADA LETTER LLA
0CB5..0CB9    ; Lo #   [5] KANNADA LETTER VA..KANNADA LETTER HA
0CBD          ; Lo #       KANNADA SIGN AVAGRAHA
0CDD..0CDE    ; Lo #   [2] KANNADA LETTER NAKAARA POLLU..KANNADA LETTER FA
0CE0..0CE1    ; Lo #   [2] KANNADA LETTER VOCALIC RR..KANNADA LETTER VOCALIC LL
0CF1..0CF2    ; Lo #   [2] KANNADA SIGN JIHVAMULIYA..KANNADA SIGN UPADHMANIYA
0D04..0D0C    ; Lo #   [9] MALAYALAM LETTER VEDIC ANUSVARA..MALAYALAM LETTER VOCALIC L
0D0E..0D10    ; Lo #   [3] MALAYALAM LETTER E..MALAYALAM LETTER AI
0D12..0D3A    ; Lo #  [41] MALAYALAM LETTER O..MALAYALAM LETTER TTTA
0D3D          ; Lo #       MALAYALAM SIGN AVAGRAHA
0D4E          ; Lo #       MALAYALAM LETTER DOT REPH
0D54..0D56    ; Lo #   [3] MALAYALAM LETTER CHILLU M..MALAYALAM LETTER CHILLU LLL
0D5F..0D61    ; Lo #   [3] MALAYALAM LETTER ARCHAIC II..MALAYALAM LETTER VOCALIC LL
0D7A..0D7F    ; Lo #   [6] MALAYALAM LETTER CHILLU NN..MALAYALAM LETTER CHILLU K
0D85..0D96    ; Lo #  [18] SINHALA LETTER AYANNA..SINHALA LETTER AUYANNA
0D9A..0DB1    ; Lo #  [24] SINHALA LETTER ALPAPRAANA KAYANNA..SINHALA LETTER DANTAJA NAYANNA
0DB3..0DBB    ; Lo #   [9] SINHALA LETTER SANYAKA DAYANNA..SINHALA LETTER RAYANNA
0DBD          ; Lo #       SINHALA LETTER DANTAJA LAYANNA
0DC0..0DC6    ; Lo #   [7] SINHALA LETTER VAYANNA..SINHALA LETTER FAYANNA
0E01..0E30    ; Lo #  [48] THAI CHARACTER KO KAI..THAI CHARACTER SARA A
0E32..0E33    ; Lo #   [2] THAI CHARACTER SARA AA..THAI CHARACTER SARA AM
0E40..0E45    ; Lo #   [6] THAI CHARACTER SARA E..THAI CHARACTER LAKKHANGYAO
0E81..0E82    ; Lo #   [2] LAO LETTER KO..LAO LETTER KHO SUNG
0E84          ; Lo #       LAO LETTER KHO TAM
0E86..0E8A    ; Lo #   [5] LAO LETTER PALI GHA..LAO LETTER SO TAM
0E8C..0EA3    ; Lo #  [24] LAO LETTER PALI JHA..LAO LETTER LO LING
0EA5          ; Lo #       LAO LETTER LO LOOT
0EA7..0EB0    ; Lo #  [10] LAO LETTER WO..LAO VOWEL SIGN A
0EB2..0EB3    ; Lo #   [2] LAO VOWEL SIGN AA..LAO VOWEL SIGN AM
0EBD          ; Lo #       LAO SEMIVOWEL SIGN NYO
0EC0..0EC4    ; Lo #   [5] LAO VOWEL SIGN E..LAO VOWEL SIGN AI
0EDC..0EDF    ; Lo #   [4] LAO HO NO..LAO LETTER KHMU NYO
0F00          ; Lo #       TIBETAN SYLLABLE OM
0F40..0F47    ; Lo #   [8] TIBETAN LETTER KA..TIBETAN LETTER JA
0F49..0F6C    ; Lo #  [36] TIBETAN LETTER NYA..TIBETAN LETTER RRA
0F88..0F8C    ; Lo #   [5] TIBETAN SIGN LCE TSA CAN..TIBETAN SIGN INVERTED MCHU CAN
1000..102A    ; Lo #  [43] MYANMAR LETTER KA..MYANMAR LETTER AU
103F          ; Lo #       MYANMAR LETTER GREAT SA
1050..1055    ; Lo #   [6] MYANMAR LETTER SHA..MYANMAR LETTER VOCALIC LL
105A..105D    ; Lo #   [4] MYANMAR LETTER MON NGA..MYANMAR LETTER MON BBE
1061          ; Lo #       MYANMAR LETTER SGAW KAREN SHA
1065..1066    ; Lo #   [2] MYANMAR LETTER WESTERN PWO KAREN THA..MYANMAR LETTER WESTERN PWO KAREN PWA
106E..1070    ; Lo #   [3] MYANMAR LETTER EASTERN PWO KAREN NNA..MYANMAR LETTER EASTERN PWO KAREN GHWA
1075..1081    ; Lo #  [13] MYANMAR LETTER SHAN KA..MYANMAR LETTER SHAN HA
108E          ; Lo #       MYANMAR LETTER RUMAI PALAUNG FA
1100..1248    ; Lo # [329] HANGUL CHOSEONG KIYEOK..ETHIOPIC SYLLABLE QWA
124A..124D    ; Lo #   [4] ETHIOPIC SYLLABLE QWI..ETHIOPIC SYLLABLE QWE
1250..1256    ; Lo #   [7] ETHIOPIC SYLLABLE QHA..ETHIOPIC SYLLABLE QHO
1258          ; Lo #       ETHIOPIC SYLLABLE QHWA
125A..125D    ; Lo #   [4] ETHIOPIC SYLLABLE QHWI..ETHIOPIC SYLLABLE QHWE
1260..1288    ; Lo #  [41] ETHIOPIC SYLLABLE BA..ETHIOPIC SYLLABLE XWA
128A..128D    ; Lo #   [4] ETHIOPIC SYLLABLE XWI..ETHIOPIC SYLLABLE XWE
1290..12B0    ; Lo #  [33] ETHIOPIC SYLLABLE NA..ETHIOPIC SYLLABLE KWA
12B2..12B5    ; Lo #   [4] ETHIOPIC SYLLABLE KWI..ETHIOPIC SYLLABLE KWE
12B8..12BE    ; Lo #   [7] ETHIOPIC SYLLABLE KXA..ETHIOPIC SYLLABLE KXO
12C0          ; Lo #       ETHIOPIC SYLLABLE KXWA
12C2..12C5    ; Lo #   [4] ETHIOPIC SYLLABLE KXWI..ETHIOPIC SYLLABLE KXWE
12C8..12D6    ; Lo #  [15] ETHIOPIC SYLLABLE WA..ETHIOPIC SYLLABLE PHARYNGEAL O
12D8..1310    ; Lo #  [57] ETHIOPIC SYLLABLE ZA..ETHIOPIC SYLLABLE GWA
1312..1315    ; Lo #   [4] ETHIOPIC SYLLABLE GWI..ETHIOPIC SYLLABLE GWE
1318..135A    ; Lo #  [67] ETHIOPIC SYLLABLE GGA..ETHIOPIC SYLLABLE FYA
1380..138F    ; Lo #  [16] ETHIOPIC SYLLABLE SEBATBEIT MWA..ETHIOPIC SYLLABLE PWE
1401..166C    ; Lo # [620] CANADIAN SYLLABICS E..CANADIAN SYLLABICS CARRIER TTSA
166F..167F    ; Lo #  [17] CANADIAN SYLLABICS QAI..CANADIAN SYLLABICS BLACKFOOT W
1681..169A    ; Lo #  [26] OGHAM LETTER BEITH..OGHAM LETTER PEITH
16A0..16EA    ; Lo #  [75] RUNIC LETTER FEHU FEOH FE F..RUNIC LETTER X
16F1..16F8    ; Lo #   [8] RUNIC LETTER K..RUNIC LETTER FRANKS CASKET AESC
1700..1711    ; Lo #  [18] TAGALOG LETTER A..TAGALOG LETTER HA
171F..1731    ; Lo #  [19] TAGALOG LETTER ARCHAIC RA..HANUNOO LETTER HA
1740..1751    ; Lo #  [18] BUHID LETTER A..BUHID LETTER HA
1760..176C    ; Lo #  [13] TAGBANWA LETTER A..TAGBANWA LETTER YA
176E..1770    ; Lo #   [3] TAGBANWA LETTER LA..TAGBANWA LETTER SA
1780..17B3    ; Lo #  [52] KHMER LETTER KA..KHMER INDEPENDENT VOWEL QAU
17DC          ; Lo #       KHMER SIGN AVAKRAHASANYA
1820..1842    ; Lo #  [35] MONGOLIAN LETTER A..MONGOLIAN LETTER CHI
1844..1878    ; Lo #  [53] MONGOLIAN LETTER TODO E..MONGOLIAN LETTER CHA WITH TWO DOTS
1880..1884    ; Lo #   [5] MONGOLIAN LETTER ALI GALI ANUSVARA ONE..MONGOLIAN LETTER ALI GALI INVERTED UBADAMA
1887..18A8    ; Lo #  [34] MONGOLIAN LETTER ALI GALI A..MONGOLIAN LETTER MANCHU ALI GALI BHA
18AA          ; Lo #       MONGOLIAN LETTER MANCHU ALI GALI LHA
18B0..18F5    ; Lo #  [70] CANADIAN SYLLABICS OY..CANADIAN SYLLABICS CARRIER DENTAL S
1900..191E    ; Lo #  [31] LIMBU VOWEL-CARRIER LETTER..LIMBU LETTER TRA
1950..196D    ; Lo #  [30] TAI LE LETTER KA..TAI LE LETTER AI
1970..1974    ; Lo #   [5] TAI LE LETTER TONE-2..TAI LE LETTER TONE-6
1980..19AB    ; Lo #  [44] NEW TAI LUE LETTER HIGH QA..NEW TAI LUE LETTER LOW SUA
19B0..19C9    ; Lo #  [26] NEW TAI LUE VOWEL SIGN VOWEL SHORTENER..NEW TAI LUE TONE MARK-2
1A00..1A16    ; Lo #  [23] BUGINESE LETTER KA..BUGINESE LETTER HA
1A20..1A54    ; Lo #  [53] TAI THAM LETTER HIGH KA..TAI THAM LETTER GREAT SA
1B05..1B33    ; Lo #  [47] BALINESE LETTER AKARA..BALINESE LETTER HA
1B45..1B4C    ; Lo #   [8] BALINESE LETTER KAF SASAK..BALINESE LETTER ARCHAIC JNYA
1B83..1BA0    ; Lo #  [30] SUNDANESE LETTER A..SUNDANESE LETTER HA
1BAE..1BAF    ; Lo #   [2] SUNDANESE LETTER KHA..SUNDANESE LETTER SYA
1BBA..1BE5    ; Lo #  [44] SUNDANESE AVAGRAHA..BATAK LETTER U
1C00..1C23    ; Lo #  [36] LEPCHA LETTER KA..LEPCHA LETTER A
1C4D..1C4F    ; Lo #   [3] LEPCHA LETTER TTA..LEPCHA LETTER DDA
1C5A..1C77    ; Lo #  [30] OL CHIKI LETTER LA..OL CHIKI LETTER OH
1CE9..1CEC    ; Lo #   [4] VEDIC SIGN ANUSVARA ANTARGOMUKHA..VEDIC SIGN ANUSVARA VAMAGOMUKHA WITH TAIL
1CEE..1CF3    ; Lo #   [6] VEDIC SIGN HEXIFORM LONG ANUSVARA..VEDIC SIGN ROTATED ARDHAVISARGA
1CF5..1CF6    ; Lo #   [2] VEDIC SIGN JIHVAMULIYA..VEDIC SIGN UPADHMANIYA
1CFA          ; Lo #       VEDIC SIGN DOUBLE ANUSVARA ANTARGOMUKHA
2135..2138    ; Lo #   [4] ALEF SYMBOL..DALET SYMBOL
2D30..2D67    ; Lo #  [56] TIFINAGH LETTER YA..TIFINAGH LETTER YO
2D80..2D96    ; Lo #  [23] ETHIOPIC SYLLABLE LOA..ETHIOPIC SYLLABLE GGWE
2DA0..2DA6    ; Lo #   [7] ETHIOPIC SYLLABLE SSA..ETHIOPIC SYLLABLE SSO
2DA8..2DAE    ; Lo #   [7] ETHIOPIC SYLLABLE CCA..ETHIOPIC SYLLABLE CCO
2DB0..2DB6    ; Lo #   [7] ETHIOPIC SYLLABLE ZZA..ETHIOPIC SYLLABLE ZZO
2DB8..2DBE    ; Lo #   [7] ETHIOPIC SYLLABLE CCHA..ETHIOPIC SYLLABLE CCHO
2DC0..2DC6    ; Lo #   [7] ETHIOPIC SYLLABLE QYA..ETHIOPIC SYLLABLE QYO
2DC8..2DCE    ; Lo #   [7] ETHIOPIC SYLLABLE KYA..ETHIOPIC SYLLABLE KYO
2DD0..2DD6    ; Lo #   [7] ETHIOPIC SYLLABLE XYA..ETHIOPIC SYLLABLE XYO
2DD8..2DDE    ; Lo #   [7] ETHIOPIC SYLLABLE GYA..ETHIOPIC SYLLABLE GYO
3006          ; Lo #       IDEOGRAPHIC CLOSING MARK
303C          ; Lo #       MASU MARK
3041..3096    ; Lo #  [86] HIRAGANA LETTER SMALL A..HIRAGANA LETTER SMALL KE
309F          ; Lo #       HIRAGANA DIGRAPH YORI
30A1..30FA    ; Lo #  [90] KATAKANA LETTER SMALL A..KATAKANA LETTER VO
30FF          ; Lo #       KATAKANA DIGRAPH KOTO
3105..312F    ; Lo #  [43] BOPOMOFO LETTER B..BOPOMOFO LETTER NN
3131..318E    ; Lo #  [94] HANGUL LETTER KIYEOK..HANGUL LETTER ARAEAE
31A0..31BF    ; Lo #  [32] BOPOMOFO LETTER BU..BOPOMOFO LETTER AH
31F0..31FF    ; Lo #  [16] KATAKANA LETTER SMALL KU..KATAKANA LETTER SMALL RO
3400..4DBF    ; Lo # [6592] CJK UNIFIED IDEOGRAPH-3400..CJK UNIFIED IDEOGRAPH-4DBF
4E00..A014    ; Lo # [21013] CJK UNIFIED IDEOGRAPH-4E00..YI SYLLABLE E
A016..A48C    ; Lo # [1143] YI SYLLABLE BIT..YI SYLLABLE YYR
A4D0..A4F7    ; Lo #  [40] LISU LETTER BA..LISU LETTER OE
A500..A60B    ; Lo # [268] VAI SYLLABLE EE..VAI SYLLABLE NG
A610..A61F    ; Lo #  [16] VAI SYLLABLE NDOLE FA..VAI SYMBOL JONG
A62A..A62B    ; Lo #   [2] VAI SYLLABLE NDOLE MA..VAI SYLLABLE NDOLE DO
A66E          ; Lo #       CYRILLIC LETTER MULTIOCULAR O
A6A0..A6E5    ; Lo #  [70] BAMUM LETTER A..BAMUM LETTER KI
A78F          ; Lo #       LATIN LETTER SINOLOGICAL DOT
A7F7          ; Lo #       LATIN EPIGRAPHIC LETTER SIDEWAYS I
A7FB..A801    ; Lo #   [7] LATIN EPIGRAPHIC LETTER REVERSED F..SYLOTI NAGRI LETTER I
A803..A805    ; Lo #   [3] SYLOTI NAGRI LETTER U..SYLOTI NAGRI LETTER O
A807..A80A    ; Lo #   [4] SYLOTI NAGRI LETTER KO..SYLOTI NAGRI LETTER GHO
A80C..A822    ; Lo #  [23] SYLOTI NAGRI LETTER CO..SYLOTI NAGRI LETTER HO
A840..A873    ; Lo #  [52] PHAGS-PA LETTER KA..PHAGS-PA LETTER CANDRABINDU
A882..A8B3    ; Lo #  [50] SAURASHTRA LETTER A..SAURASHTRA LETTER LLA
A8F2..A8F7    ; Lo #   [6] DEVANAGARI SIGN SPACING CANDRABINDU..DEVANAGARI SIGN CANDRABINDU AVAGRAHA
A8FB          ; Lo #       DEVANAGARI HEADSTROKE
A8FD..A8FE    ; Lo #   [2] DEVANAGARI JAIN OM..DEVANAGARI LETTER AY
A90A..A925    ; Lo #  [28] KAYAH LI LETTER KA..KAYAH LI LETTER OO
A930..A946    ; Lo #  [23] REJANG LETTER KA..REJANG LETTER A
A960..A97C    ; Lo #  [29] HANGUL CHOSEONG TIKEUT-MIEUM..HANGUL CHOSEONG SSANGYEORINHIEUH
A984..A9B2    ; Lo #  [47] JAVANESE LETTER A..JAVANESE LETTER HA
A9E0..A9E4    ; Lo #   [5] MYANMAR LETTER SHAN GHA..MYANMAR LETTER SHAN BHA
A9E7..A9EF    ; Lo #   [9] MYANMAR LETTER TAI LAING NYA..MYANMAR LETTER TAI LAING NNA
A9FA..A9FE    ; Lo #   [5] MYANMAR LETTER TAI LAING LLA..MYANMAR LETTER TAI LAING BHA
AA00..AA28    ; Lo #  [41] CHAM LETTER A..CHAM LETTER HA
AA40..AA42    ; Lo #   [3] CHAM LETTER FINAL K..CHAM LETTER FINAL NG
AA44..AA4B    ; Lo #   [8] CHAM LETTER FINAL CH..CHAM LETTER FINAL SS
AA60..AA6F    ; Lo #  [16] MYANMAR LETTER KHAMTI GA..MYANMAR LETTER KHAMTI FA
AA71..AA76    ; Lo #   [6] MYANMAR LETTER KHAMTI XA..MYANMAR LOGOGRAM KHAMTI HM
AA7A          ; Lo #       MYANMAR LETTER AITON RA
AA7E..AAAF    ; Lo #  [50] MYANMAR LETTER SHWE PALAUNG CHA..TAI VIET LETTER HIGH O
AAB1          ; Lo #       TAI VIET VOWEL AA
AAB5..AAB6    ; Lo #   [2] TAI VIET VOWEL E..TAI VIET VOWEL O
AAB9..AABD    ; Lo #   [5] TAI VIET VOWEL UEA..TAI VIET VOWEL AN
AAC0          ; Lo #       TAI VIET TONE MAI NUENG
AAC2          ; Lo #       TAI VIET TONE MAI SONG
AADB..AADC    ; Lo #   [2] TAI VIET SYMBOL KON..TAI VIET SYMBOL NUENG
AAE0..AAEA    ; Lo #  [11] MEETEI MAYEK LETTER E..MEETEI MAYEK LETTER SSA
AAF2          ; Lo #       MEETEI MAYEK ANJI
AB01..AB06    ; Lo #   [6] ETHIOPIC SYLLABLE TTHU..ETHIOPIC SYLLABLE TTHO
AB09..AB0E    ; Lo #   [6] ETHIOPIC SYLLABLE DDHU..ETHIOPIC SYLLABLE DDHO
AB11..AB16    ; Lo #   [6] ETHIOPIC SYLLABLE DZU..ETHIOPIC SYLLABLE DZO
AB20..AB26    ; Lo #   [7] ETHIOPIC SYLLABLE CCHHA..ETHIOPIC SYLLABLE CCHHO
AB28..AB2E    ; Lo #   [7] ETHIOPIC SYLLABLE BBA..ETHIOPIC SYLLABLE BBO
ABC0..ABE2    ; Lo #  [35] MEETEI MAYEK LETTER KOK..MEETEI MAYEK LETTER I LONSUM
AC00..D7A3    ; Lo # [11172] HANGUL SYLLABLE GA..HANGUL SYLLABLE HIH
D7B0..D7C6    ; Lo #  [23] HANGUL JUNGSEONG O-YEO..HANGUL JUNGSEONG ARAEA-E
D7CB..D7FB    ; Lo #  [49] HANGUL JONGSEONG NIEUN-RIEUL..HANGUL JONGSEONG PHIEUPH-THIEUTH
F900..FA6D    ; Lo # [366] CJK COMPATIBILITY IDEOGRAPH-F900..CJK COMPATIBILITY IDEOGRAPH-FA6D
FA70..FAD9    ; Lo # [106] CJK COMPATIBILITY IDEOGRAPH-FA70..CJK COMPATIBILITY IDEOGRAPH-FAD9
FB1D          ; Lo #       HEBREW LETTER YOD WITH HIRIQ
FB1F..FB28    ; Lo #  [10] HEBREW LIGATURE YIDDISH YOD YOD PATAH..HEBREW LETTER WIDE TAV
FB2A..FB36    ; Lo #  [13] HEBREW LETTER SHIN WITH SHIN DOT..HEBREW LETTER ZAYIN WITH DAGESH
FB38..FB3C    ; Lo #   [5] HEBREW LETTER TET WITH DAGESH..HEBREW LETTER LAMED WITH DAGESH
FB3E          ; Lo #       HEBREW LETTER MEM WITH DAGESH
FB40..FB41    ; Lo #   [2] HEBREW LETTER NUN WITH DAGESH..HEBREW LETTER SAMEKH WITH DAGESH
FB43..FB44    ; Lo #   [2] HEBREW LETTER FINAL PE WITH DAGESH..HEBREW LETTER PE WITH DAGESH
FB46..FBB1    ; Lo # [108] HEBREW LETTER TSADI WITH DAGESH..ARABIC LETTER YEH BARREE WITH HAMZA ABOVE FINAL FORM
FBD3..FD3D    ; Lo # [363] ARABIC LETTER NG ISOLATED FORM..ARABIC LIGATURE ALEF WITH FATHATAN ISOLATED FORM
FD50..FD8F    ; Lo #  [64] ARABIC LIGATURE TEH WITH JEEM WITH MEEM INITIAL FORM..ARABIC LIGATURE MEEM WITH KHAH WITH MEEM INITIAL FORM
FD92..FDC7    ; Lo #  [54] ARABIC LIGATURE MEEM WITH JEEM WITH KHAH INITIAL FORM..ARABIC LIGATURE NOON WITH JEEM WITH YEH FINAL FORM
FDF0..FDFB    ; Lo #  [12] ARABIC LIGATURE SALLA USED AS KORANIC STOP SIGN ISOLATED FORM..ARABIC LIGATURE JALLAJALALOUHOU
FE70..FE74    ; Lo #   [5] ARABIC FATHATAN ISOLATED FORM..ARABIC KASRATAN ISOLATED FORM
FE76..FEFC    ; Lo # [135] ARABIC FATHA ISOLATED FORM..ARABIC LIGATURE LAM WITH ALEF FINAL FORM
FF66..FF6F    ; Lo #  [10] HALFWIDTH KATAKANA LETTER WO..HALFWIDTH KATAKANA LETTER SMALL TU
FF71..FF9D    ; Lo #  [45] HALFWIDTH KATAKANA LETTER A..HALFWIDTH KATAKANA LETTER N
FFA0..FFBE    ; Lo #  [31] HALFWIDTH HANGUL FILLER..HALFWIDTH HANGUL LETTER HIEUH
FFC2..FFC7    ; Lo #   [6] HALFWIDTH HANGUL LETTER A..HALFWIDTH HANGUL LETTER E
FFCA..FFCF    ; Lo #   [6] HALFWIDTH HANGUL LETTER YEO..HALFWIDTH HANGUL LETTER OE
FFD2..FFD7    ; Lo #   [6] HALFWIDTH HANGUL LETTER YO..HALFWIDTH HANGUL LETTER YU
FFDA..FFDC    ; Lo #   [3] HALFWIDTH HANGUL LETTER EU..HALFWIDTH HANGUL LETTER I
10000..1000B  ; Lo #  [12] LINEAR B SYLLABLE B008 A..LINEAR B SYLLABLE B046 JE
1000D..10026  ; Lo #  [26] LINEAR B SYLLABLE B036 JO..LINEAR B SYLLABLE B032 QO
10028..1003A  ; Lo #  [19] LINEAR B SYLLABLE B060 RA..LINEAR B SYLLABLE B042 WO
1003C..1003D  ; Lo #   [2] LINEAR B SYLLABLE B017 ZA..LINEAR B SYLLABLE B074 ZE
1003F..1004D  ; Lo #  [15] LINEAR B SYLLABLE B020 ZO..LINEAR B SYLLABLE B091 TWO
10050..1005D  ; Lo #  [14] LINEAR B SYMBOL B018..LINEAR B SYMBOL B089
10080..100FA  ; Lo # [123] LINEAR B IDEOGRAM B100 MAN..LINEAR B IDEOGRAM VESSEL B305
10280..1029C  ; Lo #  [29] LYCIAN LETTER A..LYCIAN LETTER X
102A0..102D0  ; Lo #  [49] CARIAN LETTER A..CARIAN LETTER UUU3
10300..1031F  ; Lo #  [32] OLD ITALIC LETTER A..OLD ITALIC LETTER ESS
1032D..10340  ; Lo #  [20] OLD ITALIC LETTER YE..GOTHIC LETTER PAIRTHRA
10342..10349  ; Lo #   [8] GOTHIC LETTER RAIDA..GOTHIC LETTER OTHAL
10350..10375  ; Lo #  [38] OLD PERMIC LETTER AN..OLD PERMIC LETTER IA
10380..1039D  ; Lo #  [30] UGARITIC LETTER ALPA..UGARITIC LETTER SSU
103A0..103C3  ; Lo #  [36] OLD PERSIAN SIGN A..OLD PERSIAN SIGN HA
103C8..103CF  ; Lo #   [8] OLD PERSIAN SIGN AURAMAZDAA..OLD PERSIAN SIGN BUUMISH
10450..1049D  ; Lo #  [78] SHAVIAN LETTER PEEP..OSMANYA LETTER OO
10500..10527  ; Lo #  [40] ELBASAN LETTER A..ELBASAN LETTER KHE
10530..10563  ; Lo #  [52] CAUCASIAN ALBANIAN LETTER ALT..CAUCASIAN ALBANIAN LETTER KIW
10600..10736  ; Lo # [311] LINEAR A SIGN AB001..LINEAR A SIGN A664
10740..10755  ; Lo #  [22] LINEAR A SIGN A701 A..LINEAR A SIGN A732 JE
10760..10767  ; Lo #   [8] LINEAR A SIGN A800..LINEAR A SIGN A807
10800..10805  ; Lo #   [6] CYPRIOT SYLLABLE A..CYPRIOT SYLLABLE JA
10808         ; Lo #       CYPRIOT SYLLABLE JO
1080A..10835  ; Lo #  [44] CYPRIOT SYLLABLE KA..CYPRIOT SYLLABLE WO
10837..10838  ; Lo #   [2] CYPRIOT SYLLABLE XA..CYPRIOT SYLLABLE XE
1083C         ; Lo #       CYPRIOT SYLLABLE ZA
1083F..10855  ; Lo #  [23] CYPRIOT SYLLABLE ZO..IMPERIAL ARAMAIC LETTER TAW
10860..10876  ; Lo #  [23] PALMYRENE LETTER ALEPH..PALMYRENE LETTER TAW
10880..1089E  ; Lo #  [31] NABATAEAN LETTER FINAL ALEPH..NABATAEAN LETTER TAW
108E0..108F2  ; Lo #  [19] HATRAN LETTER ALEPH..HATRAN LETTER QOPH
108F4..108F5  ; Lo #   [2] HATRAN LETTER SHIN..HATRAN LETTER TAW
10900..10915  ; Lo #  [22] PHOENICIAN LETTER ALF..PHOENICIAN LETTER TAU
10920..10939  ; Lo #  [26] LYDIAN LETTER A..LYDIAN LETTER C
10980..109B7  ; Lo #  [56] MEROITIC HIEROGLYPHIC LETTER A..MEROITIC CURSIVE LETTER DA
109BE..109BF  ; Lo #   [2] MEROITIC CURSIVE LOGOGRAM RMT..MEROITIC CURSIVE LOGOGRAM IMN
10A00         ; Lo #       KHAROSHTHI LETTER A
10A10..10A13  ; Lo #   [4] KHAROSHTHI LETTER KA..KHAROSHTHI LETTER GHA
10A15..10A17  ; Lo #   [3] KHAROSHTHI LETTER CA..KHAROSHTHI LETTER JA
10A19..10A35  ; Lo #  [29] KHAROSHTHI LETTER NYA..KHAROSHTHI LETTER VHA
10A60..10A7C  ; Lo #  [29] OLD SOUTH ARABIAN LETTER HE..OLD SOUTH ARABIAN LETTER THETH
10A80..10A9C  ; Lo #  [29] OLD NORTH ARABIAN LETTER HEH..OLD NORTH ARABIAN LETTER ZAH
10AC0..10AC7  ; Lo #   [8] MANICHAEAN LETTER ALEPH..MANICHAEAN LETTER WAW
10AC9..10AE4  ; Lo #  [28] MANICHAEAN LETTER ZAYIN..MANICHAEAN LETTER TAW
10B00..10B35  ; Lo #  [54] AVESTAN LETTER A..AVESTAN LETTER HE
10B40..10B55  ; Lo #  [22] INSCRIPTIONAL PARTHIAN LETTER ALEPH..INSCRIPTIONAL PARTHIAN LETTER TAW
10B60..10B72  ; Lo #  [19] INSCRIPTIONAL PAHLAVI LETTER ALEPH..INSCRIPTIONAL PAHLAVI LETTER TAW
10B80..10B91  ; Lo #  [18] PSALTER PAHLAVI LETTER ALEPH..PSALTER PAHLAVI LETTER TAW
10C00..10C48  ; Lo #  [73] OLD TURKIC LETTER ORKHON A..OLD TURKIC LETTER ORKHON BASH
10D00..10D23  ; Lo #  [36] HANIFI ROHINGYA LETTER A..HANIFI ROHINGYA MARK NA KHONNA
10E80..10EA9  ; Lo #  [42] YEZIDI LETTER ELIF..YEZIDI LETTER ET
10EB0..10EB1  ; Lo #   [2] YEZIDI LETTER LAM WITH DOT ABOVE..YEZIDI LETTER YOT WITH CIRCUMFLEX ABOVE
10F00..10F1C  ; Lo #  [29] OLD SOGDIAN LETTER ALEPH..OLD SOGDIAN LETTER FINAL TAW WITH VERTICAL TAIL
10F27         ; Lo #       OLD SOGDIAN LIGATURE AYIN-DALETH
10F30..10F45  ; Lo #  [22] SOGDIAN LETTER ALEPH..SOGDIAN INDEPENDENT SHIN
10F70..10F81  ; Lo #  [18] OLD UYGHUR LETTER ALEPH..OLD UYGHUR LETTER LESH
10FB0..10FC4  ; Lo #  [21] CHORASMIAN LETTER ALEPH..CHORASMIAN LETTER TAW
10FE0..10FF6  ; Lo #  [23] ELYMAIC LETTER ALEPH..ELYMAIC LIGATURE ZAYIN-YODH
11003..11037  ; Lo #  [53] BRAHMI SIGN JIHVAMULIYA..BRAHMI LETTER OLD TAMIL NNNA
11071..11072  ; Lo #   [2] BRAHMI LETTER OLD TAMIL SHORT E..BRAHMI LETTER OLD TAMIL SHORT O
11075         ; Lo #       BRAHMI LETTER OLD TAMIL LLA
11083..110AF  ; Lo #  [45] KAITHI LETTER A..KAITHI LETTER HA
110D0..110E8  ; Lo #  [25] SORA SOMPENG LETTER SAH..SORA SOMPENG LETTER MAE
11103..11126  ; Lo #  [36] CHAKMA LETTER AA..CHAKMA LETTER HAA
11144         ; Lo #       CHAKMA LETTER LHAA
11147         ; Lo #       CHAKMA LETTER VAA
11150..11172  ; Lo #  [35] MAHAJANI LETTER A..MAHAJANI LETTER RRA
11176         ; Lo #       MAHAJANI LIGATURE SHRI
11183..111B2  ; Lo #  [48] SHARADA LETTER A..SHARADA LETTER HA
111C1..111C4  ; Lo #   [4] SHARADA SIGN AVAGRAHA..SHARADA OM
111DA         ; Lo #       SHARADA EKAM
111DC         ; Lo #       SHARADA HEADSTROKE
11200..11211  ; Lo #  [18] KHOJKI LETTER A..KHOJKI LETTER JJA
11213..1122B  ; Lo #  [25] KHOJKI LETTER NYA..KHOJKI LETTER LLA
1123F..11240  ; Lo #   [2] KHOJKI LETTER QA..KHOJKI LETTER SHORT I
11280..11286  ; Lo #   [7] MULTANI LETTER A..MULTANI LETTER GA
11288         ; Lo #       MULTANI LETTER GHA
1128A..1128D  ; Lo #   [4] MULTANI LETTER CA..MULTANI LETTER JJA
1128F..1129D  ; Lo #  [15] MULTANI LETTER NYA..MULTANI LETTER BA
1129F..112A8  ; Lo #  [10] MULTANI LETTER BHA..MULTANI LETTER RHA
112B0..112DE  ; Lo #  [47] KHUDAWADI LETTER A..KHUDAWADI LETTER HA
11305..1130C  ; Lo #   [8] GRANTHA LETTER A..GRANTHA LETTER VOCALIC L
1130F..11310  ; Lo #   [2] GRANTHA LETTER EE..GRANTHA LETTER AI
11313..11328  ; Lo #  [22] GRANTHA LETTER OO..GRANTHA LETTER NA
1132A..11330  ; Lo #   [7] GRANTHA LETTER PA..GRANTHA LETTER RA
11332..11333  ; Lo #   [2] GRANTHA LETTER LA..GRANTHA LETTER LLA
11335..11339  ; Lo #   [5] GRANTHA LETTER VA..GRANTHA LETTER HA
1133D         ; Lo #       GRANTHA SIGN AVAGRAHA
11350         ; Lo #       GRANTHA OM
1135D..11361  ; Lo #   [5] GRANTHA SIGN PLUTA..GRANTHA LETTER VOCALIC LL
11400..11434  ; Lo #  [53] NEWA LETTER A..NEWA LETTER HA
11447..1144A  ; Lo #   [4] NEWA SIGN AVAGRAHA..NEWA SIDDHI
1145F..11461  ; Lo #   [3] NEWA LETTER VEDIC ANUSVARA..NEWA SIGN UPADHMANIYA
11480..114AF  ; Lo #  [48] TIRHUTA ANJI..TIRHUTA LETTER HA
114C4..114C5  ; Lo #   [2] TIRHUTA SIGN AVAGRAHA..TIRHUTA GVANG
114C7         ; Lo #       TIRHUTA OM
11580..115AE  ; Lo #  [47] SIDDHAM LETTER A..SIDDHAM LETTER HA
115D8..115DB  ; Lo #   [4] SIDDHAM LETTER THREE-CIRCLE ALTERNATE I..SIDDHAM LETTER ALTERNATE U
11600..1162F  ; Lo #  [48] MODI LETTER A..MODI LETTER LLA
11644         ; Lo #       MODI SIGN HUVA
11680..116AA  ; Lo #  [43] TAKRI LETTER A..TAKRI LETTER RRA
116B8         ; Lo #       TAKRI LETTER ARCHAIC KHA
11700..1171A  ; Lo #  [27] AHOM LETTER KA..AHOM LETTER ALTERNATE BA
11740..11746  ; Lo #   [7] AHOM LETTER CA..AHOM LETTER LLA
11800..1182B  ; Lo #  [44] DOGRA LETTER A..DOGRA LETTER RRA
118FF..11906  ; Lo #   [8] WARANG CITI OM..DIVES AKURU LETTER E
11909         ; Lo #       DIVES AKURU LETTER O
1190C..11913  ; Lo #   [8] DIVES AKURU LETTER KA..DIVES AKURU LETTER JA
11915..11916  ; Lo #   [2] DIVES AKURU LETTER NYA..DIVES AKURU LETTER TTA
11918..1192F  ; Lo #  [24] DIVES AKURU LETTER DDA..DIVES AKURU LETTER ZA
1193F         ; Lo #       DIVES AKURU PREFIXED NASAL SIGN
11941         ; Lo #       DIVES AKURU INITIAL RA
119A0..119A7  ; Lo #   [8] NANDINAGARI LETTER A..NANDINAGARI LETTER VOCALIC RR
119AA..119D0  ; Lo #  [39] NANDINAGARI LETTER E..NANDINAGARI LETTER RRA
119E1         ; Lo #       NANDINAGARI SIGN AVAGRAHA
119E3         ; Lo #       NANDINAGARI HEADSTROKE
11A00         ; Lo #       ZANABAZAR SQUARE LETTER A
11A0B..11A32  ; Lo #  [40] ZANABAZAR SQUARE LETTER KA..ZANABAZAR SQUARE LETTER KSSA
11A3A         ; Lo #       ZANABAZAR SQUARE CLUSTER-INITIAL LETTER RA
11A50         ; Lo #       SOYOMBO LETTER A
11A5C..11A89  ; Lo #  [46] SOYOMBO LETTER KA..SOYOMBO CLUSTER-INITIAL LETTER SA
11A9D         ; Lo #       SOYOMBO MARK PLUTA
11AB0..11AF8  ; Lo #  [73] CANADIAN SYLLABICS NATTILIK HI..PAU CIN HAU GLOTTAL STOP FINAL
11C00..11C08  ; Lo #   [9] BHAIKSUKI LETTER A..BHAIKSUKI LETTER VOCALIC L
11C0A..11C2E  ; Lo #  [37] BHAIKSUKI LETTER E..BHAIKSUKI LETTER HA
11C40         ; Lo #       BHAIKSUKI SIGN AVAGRAHA
11C72..11C8F  ; Lo #  [30] MARCHEN LETTER KA..MARCHEN LETTER A
11D00..11D06  ; Lo #   [7] MASARAM GONDI LETTER A..MASARAM GONDI LETTER E
11D08..11D09  ; Lo #   [2] MASARAM GONDI LETTER AI..MASARAM GONDI LETTER O
11D0B..11D30  ; Lo #  [38] MASARAM GONDI LETTER AU..MASARAM GONDI LETTER TRA
11D46         ; Lo #       MASARAM GONDI REPHA
11D60..11D65  ; Lo #   [6] GUNJALA GONDI LETTER A..GUNJALA GONDI LETTER UU
11D67..11D68  ; Lo #   [2] GUNJALA GONDI LETTER EE..GUNJALA GONDI LETTER AI
11D6A..11D89  ; Lo #  [32] GUNJALA GONDI LETTER OO..GUNJALA GONDI LETTER SA
11D98         ; Lo #       GUNJALA GONDI OM
11EE0..11EF2  ; Lo #  [19] MAKASAR LETTER KA..MAKASAR ANGKA
11F02         ; Lo #       KAWI SIGN REPHA
11F04..11F10  ; Lo #  [13] KAWI LETTER A..KAWI LETTER O
11F12..11F33  ; Lo #  [34] KAWI LETTER KA..KAWI LETTER JNYA
11FB0         ; Lo #       LISU LETTER YHA
12000..12399  ; Lo # [922] CUNEIFORM SIGN A..CUNEIFORM SIGN U U
12480..12543  ; Lo # [196] CUNEIFORM SIGN AB TIMES NUN TENU..CUNEIFORM SIGN ZU5 TIMES THREE DISH TENU
12F90..12FF0  ; Lo #  [97] CYPRO-MINOAN SIGN CM001..CYPRO-MINOAN SIGN CM114
13000..1342F  ; Lo # [1072] EGYPTIAN HIEROGLYPH A001..EGYPTIAN HIEROGLYPH V011D
13441..13446  ; Lo #   [6] EGYPTIAN HIEROGLYPH FULL BLANK..EGYPTIAN HIEROGLYPH WIDE LOST SIGN
14400..14646  ; Lo # [583] ANATOLIAN HIEROGLYPH A001..ANATOLIAN HIEROGLYPH A530
16800..16A38  ; Lo # [569] BAMUM LETTER PHASE-A NGKUE MFON..BAMUM LETTER PHASE-F VUEQ
16A40..16A5E  ; Lo #  [31] MRO LETTER TA..MRO LETTER TEK
16A70..16ABE  ; Lo #  [79] TANGSA LETTER OZ..TANGSA LETTER ZA
16AD0..16AED  ; Lo #  [30] BASSA VAH LETTER ENNI..BASSA VAH LETTER I
16B00..16B2F  ; Lo #  [48] PAHAWH HMONG VOWEL KEEB..PAHAWH HMONG CONSONANT CAU
16B63..16B77  ; Lo #  [21] PAHAWH HMONG SIGN VOS LUB..PAHAWH HMONG SIGN CIM NRES TOS
16B7D..16B8F  ; Lo #  [19] PAHAWH HMONG CLAN SIGN TSHEEJ..PAHAWH HMONG CLAN SIGN VWJ
16D43..16D6A  ; Lo #  [40] KIRAT RAI LETTER A..KIRAT RAI VOWEL SIGN AU
16F00..16F4A  ; Lo #  [75] MIAO LETTER PA..MIAO LETTER RTE
16F50         ; Lo #       MIAO LETTER NASALIZATION
17000..187F7  ; Lo # [6136] TANGUT IDEOGRAPH-17000..TANGUT IDEOGRAPH-187F7
18800..18CD5  ; Lo # [1238] TANGUT COMPONENT-001..KHITAN SMALL SCRIPT CHARACTER-18CD5
18D00..18D08  ; Lo #   [9] TANGUT IDEOGRAPH-18D00..TANGUT IDEOGRAPH-18D08
1B000..1B122  ; Lo # [291] KATAKANA LETTER ARCHAIC E..KATAKANA LETTER ARCHAIC WU
1B132         ; Lo #       HIRAGANA LETTER SMALL KO
1B150..1B152  ; Lo #   [3] HIRAGANA LETTER SMALL WI..HIRAGANA LETTER SMALL WO
1B155         ; Lo #       KATAKANA LETTER SMALL KO
1B164..1B167  ; Lo #   [4] KATAKANA LETTER SMALL WI..KATAKANA LETTER SMALL N
1B170..1B2FB  ; Lo # [396] NUSHU CHARACTER-1B170..NUSHU CHARACTER-1B2FB
1BC00..1BC6A  ; Lo # [107] DUPLOYAN LETTER H..DUPLOYAN LETTER VOCALIC M
1BC70..1BC7C  ; Lo #  [13] DUPLOYAN AFFIX LEFT HORIZONTAL SECANT..DUPLOYAN AFFIX ATTACHED TANGENT HOOK
1BC80..1BC88  ; Lo #   [9] DUPLOYAN AFFIX HIGH ACUTE..DUPLOYAN AFFIX HIGH VERTICAL
1BC90..1BC99  ; Lo #  [10] DUPLOYAN AFFIX LOW ACUTE..DUPLOYAN AFFIX LOW ARROW
1DF0A         ; Lo #       LATIN LETTER RETROFLEX CLICK WITH RETROFLEX HOOK
1E100..1E12C  ; Lo #  [45] NYIAKENG PUACHUE HMONG LETTER MA..NYIAKENG PUACHUE HMONG LETTER W
1E14E         ; Lo #       NYIAKENG PUACHUE HMONG LOGOGRAM NYAJ
1E290..1E2AD  ; Lo #  [30] TOTO LETTER PA..TOTO LETTER A
1E2C0..1E2EB  ; Lo #  [44] WANCHO LETTER AA..WANCHO LETTER YIH
1E4D0..1E4EA  ; Lo #  [27] NAG MUNDARI LETTER O..NAG MUNDARI LETTER ELL
1E7E0..1E7E6  ; Lo #   [7] ETHIOPIC SYLLABLE HHYA..ETHIOPIC SYLLABLE HHYO
1E7E8..1E7EB  ; Lo #   [4] ETHIOPIC SYLLABLE GURAGE HHWA..ETHIOPIC SYLLABLE HHWE
1E7ED..1E7EE  ; Lo #   [2] ETHIOPIC SYLLABLE GURAGE MWI..ETHIOPIC SYLLABLE GURAGE MWEE
1E7F0..1E7FE  ; Lo #  [15] ETHIOPIC SYLLABLE GURAGE QWI..ETHIOPIC SYLLABLE GURAGE PWEE
1E800..1E8C4  ; Lo # [197] MENDE KIKAKUI SYLLABLE M001 KI..MENDE KIKAKUI SYLLABLE M060 NYON
1EE00..1EE03  ; Lo #   [4] ARABIC MATHEMATICAL ALEF..ARABIC MATHEMATICAL DAL
1EE05..1EE1F  ; Lo #  [27] ARABIC MATHEMATICAL WAW..ARABIC MATHEMATICAL DOTLESS QAF
1EE21..1EE22  ; Lo #   [2] ARABIC MATHEMATICAL INITIAL BEH..ARABIC MATHEMATICAL INITIAL JEEM
1EE24         ; Lo #       ARABIC MATHEMATICAL INITIAL HEH
1EE27         ; Lo #       ARABIC MATHEMATICAL INITIAL HAH
1EE29..1EE32  ; Lo #  [10] ARABIC MATHEMATICAL INITIAL YEH..ARABIC MATHEMATICAL INITIAL QAF
1EE34..1EE37  ; Lo #   [4] ARABIC MATHEMATICAL INITIAL SHEEN..ARABIC MATHEMATICAL INITIAL KHAH
1EE39         ; Lo #       ARABIC MATHEMATICAL INITIAL DAD
1EE3B         ; Lo #       ARABIC MATHEMATICAL INITIAL GHAIN
1EE42         ; Lo #       ARABIC MATHEMATICAL TAILED JEEM
1EE47         ; Lo #       ARABIC MATHEMATICAL TAILED HAH
1EE49         ; Lo #       ARABIC MATHEMATICAL TAILED YEH
1EE4B         ; Lo #       ARABIC MATHEMATICAL TAILED LAM
1EE4D..1EE4F  ; Lo #   [3] ARABIC MATHEMATICAL TAILED NOON..ARABIC MATHEMATICAL TAILED AIN
1EE51..1EE52  ; Lo #   [2] ARABIC MATHEMATICAL TAILED SAD..ARABIC MATHEMATICAL TAILED QAF
1EE54         ; Lo #       ARABIC MATHEMATICAL TAILED SHEEN
1EE57         ; Lo #       ARABIC MATHEMATICAL TAILED KHAH
1EE59         ; Lo #       ARABIC MATHEMATICAL TAILED DAD
1EE5B         ; Lo #       ARABIC MATHEMATICAL TAILED GHAIN
1EE5D         ; Lo #       ARABIC MATHEMATICAL TAILED DOTLESS NOON
1EE5F         ; Lo #       ARABIC MATHEMATICAL TAILED DOTLESS QAF
1EE61..1EE62  ; Lo #   [2] ARABIC MATHEMATICAL STRETCHED BEH..ARABIC MATHEMATICAL STRETCHED JEEM
1EE64         ; Lo #       ARABIC MATHEMATICAL STRETCHED HEH
1EE67..1EE6A  ; Lo #   [4] ARABIC MATHEMATICAL STRETCHED HAH..ARABIC MATHEMATICAL STRETCHED KAF
1EE6C..1EE72  ; Lo #   [7] ARABIC MATHEMATICAL STRETCHED MEEM..ARABIC MATHEMATICAL STRETCHED QAF
1EE74..1EE77  ; Lo #   [4] ARABIC MATHEMATICAL STRETCHED SHEEN..ARABIC MATHEMATICAL STRETCHED KHAH
1EE79..1EE7C  ; Lo #   [4] ARABIC MATHEMATICAL STRETCHED DAD..ARABIC MATHEMATICAL STRETCHED DOTLESS BEH
1EE7E         ; Lo #       ARABIC MATHEMATICAL STRETCHED DOTLESS FEH
1EE80..1EE89  ; Lo #  [10] ARABIC MATHEMATICAL LOOPED ALEF..ARABIC MATHEMATICAL LOOPED YEH
1EE8B..1EE9B  ; Lo #  [17] ARABIC MATHEMATICAL LOOPED LAM..ARABIC MATHEMATICAL LOOPED GHAIN
1EEA1..1EEA3  ; Lo #   [3] ARABIC MATHEMATICAL DOUBLE-STRUCK BEH..ARABIC MATHEMATICAL DOUBLE-STRUCK DAL
1EEA5..1EEA9  ; Lo #   [5] ARABIC MATHEMATICAL DOUBLE-STRUCK WAW..ARABIC MATHEMATICAL DOUBLE-STRUCK YEH
1EEAB..1EEBB  ; Lo #  [17] ARABIC MATHEMATICAL DOUBLE-STRUCK LAM..ARABIC MATHEMATICAL DOUBLE-STRUCK GHAIN
20000..2A6DF  ; Lo # [42720] CJK UNIFIED IDEOGRAPH-20000..CJK UNIFIED IDEOGRAPH-2A6DF
2A700..2B739  ; Lo # [4154] CJK UNIFIED IDEOGRAPH-2A700..CJK UNIFIED IDEOGRAPH-2B739
2B740..2B81D  ; Lo # [222] CJK UNIFIED IDEOGRAPH-2B740..CJK UNIFIED IDEOGRAPH-2B81D
2B820..2CEA1  ; Lo # [5762] CJK UNIFIED IDEOGRAPH-2B820..CJK UNIFIED IDEOGRAPH-2CEA1
2CEB0..2EBE0  ; Lo # [7473] CJK UNIFIED IDEOGRAPH-2CEB0..CJK UNIFIED IDEOGRAPH-2EBE0
2EBF0..2EE5D  ; Lo # [622] CJK UNIFIED IDEOGRAPH-2EBF0..CJK UNIFIED IDEOGRAPH-2EE5D
2F800..2FA1D  ; Lo # [542] CJK COMPATIBILITY IDEOGRAPH-2F800..CJK COMPATIBILITY IDEOGRAPH-2FA1D
30000..3134A  ; Lo # [4939] CJK UNIFIED IDEOGRAPH-30000..CJK UNIFIED IDEOGRAPH-3134A
31350..323AF  ; Lo # [4192] CJK UNIFIED IDEOGRAPH-31350..CJK UNIFIED IDEOGRAPH-323AF

<<<<<<< HEAD
# Total code points: 131652
=======
# Total code points: 132234
>>>>>>> d2ea9c6a

# ================================================

# General_Category=Nonspacing_Mark

0300..036F    ; Mn # [112] COMBINING GRAVE ACCENT..COMBINING LATIN SMALL LETTER X
0483..0487    ; Mn #   [5] COMBINING CYRILLIC TITLO..COMBINING CYRILLIC POKRYTIE
0591..05BD    ; Mn #  [45] HEBREW ACCENT ETNAHTA..HEBREW POINT METEG
05BF          ; Mn #       HEBREW POINT RAFE
05C1..05C2    ; Mn #   [2] HEBREW POINT SHIN DOT..HEBREW POINT SIN DOT
05C4..05C5    ; Mn #   [2] HEBREW MARK UPPER DOT..HEBREW MARK LOWER DOT
05C7          ; Mn #       HEBREW POINT QAMATS QATAN
0610..061A    ; Mn #  [11] ARABIC SIGN SALLALLAHOU ALAYHE WASSALLAM..ARABIC SMALL KASRA
064B..065F    ; Mn #  [21] ARABIC FATHATAN..ARABIC WAVY HAMZA BELOW
0670          ; Mn #       ARABIC LETTER SUPERSCRIPT ALEF
06D6..06DC    ; Mn #   [7] ARABIC SMALL HIGH LIGATURE SAD WITH LAM WITH ALEF MAKSURA..ARABIC SMALL HIGH SEEN
06DF..06E4    ; Mn #   [6] ARABIC SMALL HIGH ROUNDED ZERO..ARABIC SMALL HIGH MADDA
06E7..06E8    ; Mn #   [2] ARABIC SMALL HIGH YEH..ARABIC SMALL HIGH NOON
06EA..06ED    ; Mn #   [4] ARABIC EMPTY CENTRE LOW STOP..ARABIC SMALL LOW MEEM
0711          ; Mn #       SYRIAC LETTER SUPERSCRIPT ALAPH
0730..074A    ; Mn #  [27] SYRIAC PTHAHA ABOVE..SYRIAC BARREKH
07A6..07B0    ; Mn #  [11] THAANA ABAFILI..THAANA SUKUN
07EB..07F3    ; Mn #   [9] NKO COMBINING SHORT HIGH TONE..NKO COMBINING DOUBLE DOT ABOVE
07FD          ; Mn #       NKO DANTAYALAN
0816..0819    ; Mn #   [4] SAMARITAN MARK IN..SAMARITAN MARK DAGESH
081B..0823    ; Mn #   [9] SAMARITAN MARK EPENTHETIC YUT..SAMARITAN VOWEL SIGN A
0825..0827    ; Mn #   [3] SAMARITAN VOWEL SIGN SHORT A..SAMARITAN VOWEL SIGN U
0829..082D    ; Mn #   [5] SAMARITAN VOWEL SIGN LONG I..SAMARITAN MARK NEQUDAA
0859..085B    ; Mn #   [3] MANDAIC AFFRICATION MARK..MANDAIC GEMINATION MARK
0898..089F    ; Mn #   [8] ARABIC SMALL HIGH WORD AL-JUZ..ARABIC HALF MADDA OVER MADDA
08CA..08E1    ; Mn #  [24] ARABIC SMALL HIGH FARSI YEH..ARABIC SMALL HIGH SIGN SAFHA
08E3..0902    ; Mn #  [32] ARABIC TURNED DAMMA BELOW..DEVANAGARI SIGN ANUSVARA
093A          ; Mn #       DEVANAGARI VOWEL SIGN OE
093C          ; Mn #       DEVANAGARI SIGN NUKTA
0941..0948    ; Mn #   [8] DEVANAGARI VOWEL SIGN U..DEVANAGARI VOWEL SIGN AI
094D          ; Mn #       DEVANAGARI SIGN VIRAMA
0951..0957    ; Mn #   [7] DEVANAGARI STRESS SIGN UDATTA..DEVANAGARI VOWEL SIGN UUE
0962..0963    ; Mn #   [2] DEVANAGARI VOWEL SIGN VOCALIC L..DEVANAGARI VOWEL SIGN VOCALIC LL
0981          ; Mn #       BENGALI SIGN CANDRABINDU
09BC          ; Mn #       BENGALI SIGN NUKTA
09C1..09C4    ; Mn #   [4] BENGALI VOWEL SIGN U..BENGALI VOWEL SIGN VOCALIC RR
09CD          ; Mn #       BENGALI SIGN VIRAMA
09E2..09E3    ; Mn #   [2] BENGALI VOWEL SIGN VOCALIC L..BENGALI VOWEL SIGN VOCALIC LL
09FE          ; Mn #       BENGALI SANDHI MARK
0A01..0A02    ; Mn #   [2] GURMUKHI SIGN ADAK BINDI..GURMUKHI SIGN BINDI
0A3C          ; Mn #       GURMUKHI SIGN NUKTA
0A41..0A42    ; Mn #   [2] GURMUKHI VOWEL SIGN U..GURMUKHI VOWEL SIGN UU
0A47..0A48    ; Mn #   [2] GURMUKHI VOWEL SIGN EE..GURMUKHI VOWEL SIGN AI
0A4B..0A4D    ; Mn #   [3] GURMUKHI VOWEL SIGN OO..GURMUKHI SIGN VIRAMA
0A51          ; Mn #       GURMUKHI SIGN UDAAT
0A70..0A71    ; Mn #   [2] GURMUKHI TIPPI..GURMUKHI ADDAK
0A75          ; Mn #       GURMUKHI SIGN YAKASH
0A81..0A82    ; Mn #   [2] GUJARATI SIGN CANDRABINDU..GUJARATI SIGN ANUSVARA
0ABC          ; Mn #       GUJARATI SIGN NUKTA
0AC1..0AC5    ; Mn #   [5] GUJARATI VOWEL SIGN U..GUJARATI VOWEL SIGN CANDRA E
0AC7..0AC8    ; Mn #   [2] GUJARATI VOWEL SIGN E..GUJARATI VOWEL SIGN AI
0ACD          ; Mn #       GUJARATI SIGN VIRAMA
0AE2..0AE3    ; Mn #   [2] GUJARATI VOWEL SIGN VOCALIC L..GUJARATI VOWEL SIGN VOCALIC LL
0AFA..0AFF    ; Mn #   [6] GUJARATI SIGN SUKUN..GUJARATI SIGN TWO-CIRCLE NUKTA ABOVE
0B01          ; Mn #       ORIYA SIGN CANDRABINDU
0B3C          ; Mn #       ORIYA SIGN NUKTA
0B3F          ; Mn #       ORIYA VOWEL SIGN I
0B41..0B44    ; Mn #   [4] ORIYA VOWEL SIGN U..ORIYA VOWEL SIGN VOCALIC RR
0B4D          ; Mn #       ORIYA SIGN VIRAMA
0B55..0B56    ; Mn #   [2] ORIYA SIGN OVERLINE..ORIYA AI LENGTH MARK
0B62..0B63    ; Mn #   [2] ORIYA VOWEL SIGN VOCALIC L..ORIYA VOWEL SIGN VOCALIC LL
0B82          ; Mn #       TAMIL SIGN ANUSVARA
0BC0          ; Mn #       TAMIL VOWEL SIGN II
0BCD          ; Mn #       TAMIL SIGN VIRAMA
0C00          ; Mn #       TELUGU SIGN COMBINING CANDRABINDU ABOVE
0C04          ; Mn #       TELUGU SIGN COMBINING ANUSVARA ABOVE
0C3C          ; Mn #       TELUGU SIGN NUKTA
0C3E..0C40    ; Mn #   [3] TELUGU VOWEL SIGN AA..TELUGU VOWEL SIGN II
0C46..0C48    ; Mn #   [3] TELUGU VOWEL SIGN E..TELUGU VOWEL SIGN AI
0C4A..0C4D    ; Mn #   [4] TELUGU VOWEL SIGN O..TELUGU SIGN VIRAMA
0C55..0C56    ; Mn #   [2] TELUGU LENGTH MARK..TELUGU AI LENGTH MARK
0C62..0C63    ; Mn #   [2] TELUGU VOWEL SIGN VOCALIC L..TELUGU VOWEL SIGN VOCALIC LL
0C81          ; Mn #       KANNADA SIGN CANDRABINDU
0CBC          ; Mn #       KANNADA SIGN NUKTA
0CBF          ; Mn #       KANNADA VOWEL SIGN I
0CC6          ; Mn #       KANNADA VOWEL SIGN E
0CCC..0CCD    ; Mn #   [2] KANNADA VOWEL SIGN AU..KANNADA SIGN VIRAMA
0CE2..0CE3    ; Mn #   [2] KANNADA VOWEL SIGN VOCALIC L..KANNADA VOWEL SIGN VOCALIC LL
0D00..0D01    ; Mn #   [2] MALAYALAM SIGN COMBINING ANUSVARA ABOVE..MALAYALAM SIGN CANDRABINDU
0D3B..0D3C    ; Mn #   [2] MALAYALAM SIGN VERTICAL BAR VIRAMA..MALAYALAM SIGN CIRCULAR VIRAMA
0D41..0D44    ; Mn #   [4] MALAYALAM VOWEL SIGN U..MALAYALAM VOWEL SIGN VOCALIC RR
0D4D          ; Mn #       MALAYALAM SIGN VIRAMA
0D62..0D63    ; Mn #   [2] MALAYALAM VOWEL SIGN VOCALIC L..MALAYALAM VOWEL SIGN VOCALIC LL
0D81          ; Mn #       SINHALA SIGN CANDRABINDU
0DCA          ; Mn #       SINHALA SIGN AL-LAKUNA
0DD2..0DD4    ; Mn #   [3] SINHALA VOWEL SIGN KETTI IS-PILLA..SINHALA VOWEL SIGN KETTI PAA-PILLA
0DD6          ; Mn #       SINHALA VOWEL SIGN DIGA PAA-PILLA
0E31          ; Mn #       THAI CHARACTER MAI HAN-AKAT
0E34..0E3A    ; Mn #   [7] THAI CHARACTER SARA I..THAI CHARACTER PHINTHU
0E47..0E4E    ; Mn #   [8] THAI CHARACTER MAITAIKHU..THAI CHARACTER YAMAKKAN
0EB1          ; Mn #       LAO VOWEL SIGN MAI KAN
0EB4..0EBC    ; Mn #   [9] LAO VOWEL SIGN I..LAO SEMIVOWEL SIGN LO
0EC8..0ECE    ; Mn #   [7] LAO TONE MAI EK..LAO YAMAKKAN
0F18..0F19    ; Mn #   [2] TIBETAN ASTROLOGICAL SIGN -KHYUD PA..TIBETAN ASTROLOGICAL SIGN SDONG TSHUGS
0F35          ; Mn #       TIBETAN MARK NGAS BZUNG NYI ZLA
0F37          ; Mn #       TIBETAN MARK NGAS BZUNG SGOR RTAGS
0F39          ; Mn #       TIBETAN MARK TSA -PHRU
0F71..0F7E    ; Mn #  [14] TIBETAN VOWEL SIGN AA..TIBETAN SIGN RJES SU NGA RO
0F80..0F84    ; Mn #   [5] TIBETAN VOWEL SIGN REVERSED I..TIBETAN MARK HALANTA
0F86..0F87    ; Mn #   [2] TIBETAN SIGN LCI RTAGS..TIBETAN SIGN YANG RTAGS
0F8D..0F97    ; Mn #  [11] TIBETAN SUBJOINED SIGN LCE TSA CAN..TIBETAN SUBJOINED LETTER JA
0F99..0FBC    ; Mn #  [36] TIBETAN SUBJOINED LETTER NYA..TIBETAN SUBJOINED LETTER FIXED-FORM RA
0FC6          ; Mn #       TIBETAN SYMBOL PADMA GDAN
102D..1030    ; Mn #   [4] MYANMAR VOWEL SIGN I..MYANMAR VOWEL SIGN UU
1032..1037    ; Mn #   [6] MYANMAR VOWEL SIGN AI..MYANMAR SIGN DOT BELOW
1039..103A    ; Mn #   [2] MYANMAR SIGN VIRAMA..MYANMAR SIGN ASAT
103D..103E    ; Mn #   [2] MYANMAR CONSONANT SIGN MEDIAL WA..MYANMAR CONSONANT SIGN MEDIAL HA
1058..1059    ; Mn #   [2] MYANMAR VOWEL SIGN VOCALIC L..MYANMAR VOWEL SIGN VOCALIC LL
105E..1060    ; Mn #   [3] MYANMAR CONSONANT SIGN MON MEDIAL NA..MYANMAR CONSONANT SIGN MON MEDIAL LA
1071..1074    ; Mn #   [4] MYANMAR VOWEL SIGN GEBA KAREN I..MYANMAR VOWEL SIGN KAYAH EE
1082          ; Mn #       MYANMAR CONSONANT SIGN SHAN MEDIAL WA
1085..1086    ; Mn #   [2] MYANMAR VOWEL SIGN SHAN E ABOVE..MYANMAR VOWEL SIGN SHAN FINAL Y
108D          ; Mn #       MYANMAR SIGN SHAN COUNCIL EMPHATIC TONE
109D          ; Mn #       MYANMAR VOWEL SIGN AITON AI
135D..135F    ; Mn #   [3] ETHIOPIC COMBINING GEMINATION AND VOWEL LENGTH MARK..ETHIOPIC COMBINING GEMINATION MARK
1712..1714    ; Mn #   [3] TAGALOG VOWEL SIGN I..TAGALOG SIGN VIRAMA
1732..1733    ; Mn #   [2] HANUNOO VOWEL SIGN I..HANUNOO VOWEL SIGN U
1752..1753    ; Mn #   [2] BUHID VOWEL SIGN I..BUHID VOWEL SIGN U
1772..1773    ; Mn #   [2] TAGBANWA VOWEL SIGN I..TAGBANWA VOWEL SIGN U
17B4..17B5    ; Mn #   [2] KHMER VOWEL INHERENT AQ..KHMER VOWEL INHERENT AA
17B7..17BD    ; Mn #   [7] KHMER VOWEL SIGN I..KHMER VOWEL SIGN UA
17C6          ; Mn #       KHMER SIGN NIKAHIT
17C9..17D3    ; Mn #  [11] KHMER SIGN MUUSIKATOAN..KHMER SIGN BATHAMASAT
17DD          ; Mn #       KHMER SIGN ATTHACAN
180B..180D    ; Mn #   [3] MONGOLIAN FREE VARIATION SELECTOR ONE..MONGOLIAN FREE VARIATION SELECTOR THREE
180F          ; Mn #       MONGOLIAN FREE VARIATION SELECTOR FOUR
1885..1886    ; Mn #   [2] MONGOLIAN LETTER ALI GALI BALUDA..MONGOLIAN LETTER ALI GALI THREE BALUDA
18A9          ; Mn #       MONGOLIAN LETTER ALI GALI DAGALGA
1920..1922    ; Mn #   [3] LIMBU VOWEL SIGN A..LIMBU VOWEL SIGN U
1927..1928    ; Mn #   [2] LIMBU VOWEL SIGN E..LIMBU VOWEL SIGN O
1932          ; Mn #       LIMBU SMALL LETTER ANUSVARA
1939..193B    ; Mn #   [3] LIMBU SIGN MUKPHRENG..LIMBU SIGN SA-I
1A17..1A18    ; Mn #   [2] BUGINESE VOWEL SIGN I..BUGINESE VOWEL SIGN U
1A1B          ; Mn #       BUGINESE VOWEL SIGN AE
1A56          ; Mn #       TAI THAM CONSONANT SIGN MEDIAL LA
1A58..1A5E    ; Mn #   [7] TAI THAM SIGN MAI KANG LAI..TAI THAM CONSONANT SIGN SA
1A60          ; Mn #       TAI THAM SIGN SAKOT
1A62          ; Mn #       TAI THAM VOWEL SIGN MAI SAT
1A65..1A6C    ; Mn #   [8] TAI THAM VOWEL SIGN I..TAI THAM VOWEL SIGN OA BELOW
1A73..1A7C    ; Mn #  [10] TAI THAM VOWEL SIGN OA ABOVE..TAI THAM SIGN KHUEN-LUE KARAN
1A7F          ; Mn #       TAI THAM COMBINING CRYPTOGRAMMIC DOT
1AB0..1ABD    ; Mn #  [14] COMBINING DOUBLED CIRCUMFLEX ACCENT..COMBINING PARENTHESES BELOW
1ABF..1ACE    ; Mn #  [16] COMBINING LATIN SMALL LETTER W BELOW..COMBINING LATIN SMALL LETTER INSULAR T
1B00..1B03    ; Mn #   [4] BALINESE SIGN ULU RICEM..BALINESE SIGN SURANG
1B34          ; Mn #       BALINESE SIGN REREKAN
1B36..1B3A    ; Mn #   [5] BALINESE VOWEL SIGN ULU..BALINESE VOWEL SIGN RA REPA
1B3C          ; Mn #       BALINESE VOWEL SIGN LA LENGA
1B42          ; Mn #       BALINESE VOWEL SIGN PEPET
1B6B..1B73    ; Mn #   [9] BALINESE MUSICAL SYMBOL COMBINING TEGEH..BALINESE MUSICAL SYMBOL COMBINING GONG
1B80..1B81    ; Mn #   [2] SUNDANESE SIGN PANYECEK..SUNDANESE SIGN PANGLAYAR
1BA2..1BA5    ; Mn #   [4] SUNDANESE CONSONANT SIGN PANYAKRA..SUNDANESE VOWEL SIGN PANYUKU
1BA8..1BA9    ; Mn #   [2] SUNDANESE VOWEL SIGN PAMEPET..SUNDANESE VOWEL SIGN PANEULEUNG
1BAB..1BAD    ; Mn #   [3] SUNDANESE SIGN VIRAMA..SUNDANESE CONSONANT SIGN PASANGAN WA
1BE6          ; Mn #       BATAK SIGN TOMPI
1BE8..1BE9    ; Mn #   [2] BATAK VOWEL SIGN PAKPAK E..BATAK VOWEL SIGN EE
1BED          ; Mn #       BATAK VOWEL SIGN KARO O
1BEF..1BF1    ; Mn #   [3] BATAK VOWEL SIGN U FOR SIMALUNGUN SA..BATAK CONSONANT SIGN H
1C2C..1C33    ; Mn #   [8] LEPCHA VOWEL SIGN E..LEPCHA CONSONANT SIGN T
1C36..1C37    ; Mn #   [2] LEPCHA SIGN RAN..LEPCHA SIGN NUKTA
1CD0..1CD2    ; Mn #   [3] VEDIC TONE KARSHANA..VEDIC TONE PRENKHA
1CD4..1CE0    ; Mn #  [13] VEDIC SIGN YAJURVEDIC MIDLINE SVARITA..VEDIC TONE RIGVEDIC KASHMIRI INDEPENDENT SVARITA
1CE2..1CE8    ; Mn #   [7] VEDIC SIGN VISARGA SVARITA..VEDIC SIGN VISARGA ANUDATTA WITH TAIL
1CED          ; Mn #       VEDIC SIGN TIRYAK
1CF4          ; Mn #       VEDIC TONE CANDRA ABOVE
1CF8..1CF9    ; Mn #   [2] VEDIC TONE RING ABOVE..VEDIC TONE DOUBLE RING ABOVE
1DC0..1DFF    ; Mn #  [64] COMBINING DOTTED GRAVE ACCENT..COMBINING RIGHT ARROWHEAD AND DOWN ARROWHEAD BELOW
20D0..20DC    ; Mn #  [13] COMBINING LEFT HARPOON ABOVE..COMBINING FOUR DOTS ABOVE
20E1          ; Mn #       COMBINING LEFT RIGHT ARROW ABOVE
20E5..20F0    ; Mn #  [12] COMBINING REVERSE SOLIDUS OVERLAY..COMBINING ASTERISK ABOVE
2CEF..2CF1    ; Mn #   [3] COPTIC COMBINING NI ABOVE..COPTIC COMBINING SPIRITUS LENIS
2D7F          ; Mn #       TIFINAGH CONSONANT JOINER
2DE0..2DFF    ; Mn #  [32] COMBINING CYRILLIC LETTER BE..COMBINING CYRILLIC LETTER IOTIFIED BIG YUS
302A..302D    ; Mn #   [4] IDEOGRAPHIC LEVEL TONE MARK..IDEOGRAPHIC ENTERING TONE MARK
3099..309A    ; Mn #   [2] COMBINING KATAKANA-HIRAGANA VOICED SOUND MARK..COMBINING KATAKANA-HIRAGANA SEMI-VOICED SOUND MARK
A66F          ; Mn #       COMBINING CYRILLIC VZMET
A674..A67D    ; Mn #  [10] COMBINING CYRILLIC LETTER UKRAINIAN IE..COMBINING CYRILLIC PAYEROK
A69E..A69F    ; Mn #   [2] COMBINING CYRILLIC LETTER EF..COMBINING CYRILLIC LETTER IOTIFIED E
A6F0..A6F1    ; Mn #   [2] BAMUM COMBINING MARK KOQNDON..BAMUM COMBINING MARK TUKWENTIS
A802          ; Mn #       SYLOTI NAGRI SIGN DVISVARA
A806          ; Mn #       SYLOTI NAGRI SIGN HASANTA
A80B          ; Mn #       SYLOTI NAGRI SIGN ANUSVARA
A825..A826    ; Mn #   [2] SYLOTI NAGRI VOWEL SIGN U..SYLOTI NAGRI VOWEL SIGN E
A82C          ; Mn #       SYLOTI NAGRI SIGN ALTERNATE HASANTA
A8C4..A8C5    ; Mn #   [2] SAURASHTRA SIGN VIRAMA..SAURASHTRA SIGN CANDRABINDU
A8E0..A8F1    ; Mn #  [18] COMBINING DEVANAGARI DIGIT ZERO..COMBINING DEVANAGARI SIGN AVAGRAHA
A8FF          ; Mn #       DEVANAGARI VOWEL SIGN AY
A926..A92D    ; Mn #   [8] KAYAH LI VOWEL UE..KAYAH LI TONE CALYA PLOPHU
A947..A951    ; Mn #  [11] REJANG VOWEL SIGN I..REJANG CONSONANT SIGN R
A980..A982    ; Mn #   [3] JAVANESE SIGN PANYANGGA..JAVANESE SIGN LAYAR
A9B3          ; Mn #       JAVANESE SIGN CECAK TELU
A9B6..A9B9    ; Mn #   [4] JAVANESE VOWEL SIGN WULU..JAVANESE VOWEL SIGN SUKU MENDUT
A9BC..A9BD    ; Mn #   [2] JAVANESE VOWEL SIGN PEPET..JAVANESE CONSONANT SIGN KERET
A9E5          ; Mn #       MYANMAR SIGN SHAN SAW
AA29..AA2E    ; Mn #   [6] CHAM VOWEL SIGN AA..CHAM VOWEL SIGN OE
AA31..AA32    ; Mn #   [2] CHAM VOWEL SIGN AU..CHAM VOWEL SIGN UE
AA35..AA36    ; Mn #   [2] CHAM CONSONANT SIGN LA..CHAM CONSONANT SIGN WA
AA43          ; Mn #       CHAM CONSONANT SIGN FINAL NG
AA4C          ; Mn #       CHAM CONSONANT SIGN FINAL M
AA7C          ; Mn #       MYANMAR SIGN TAI LAING TONE-2
AAB0          ; Mn #       TAI VIET MAI KANG
AAB2..AAB4    ; Mn #   [3] TAI VIET VOWEL I..TAI VIET VOWEL U
AAB7..AAB8    ; Mn #   [2] TAI VIET MAI KHIT..TAI VIET VOWEL IA
AABE..AABF    ; Mn #   [2] TAI VIET VOWEL AM..TAI VIET TONE MAI EK
AAC1          ; Mn #       TAI VIET TONE MAI THO
AAEC..AAED    ; Mn #   [2] MEETEI MAYEK VOWEL SIGN UU..MEETEI MAYEK VOWEL SIGN AAI
AAF6          ; Mn #       MEETEI MAYEK VIRAMA
ABE5          ; Mn #       MEETEI MAYEK VOWEL SIGN ANAP
ABE8          ; Mn #       MEETEI MAYEK VOWEL SIGN UNAP
ABED          ; Mn #       MEETEI MAYEK APUN IYEK
FB1E          ; Mn #       HEBREW POINT JUDEO-SPANISH VARIKA
FE00..FE0F    ; Mn #  [16] VARIATION SELECTOR-1..VARIATION SELECTOR-16
FE20..FE2F    ; Mn #  [16] COMBINING LIGATURE LEFT HALF..COMBINING CYRILLIC TITLO RIGHT HALF
101FD         ; Mn #       PHAISTOS DISC SIGN COMBINING OBLIQUE STROKE
102E0         ; Mn #       COPTIC EPACT THOUSANDS MARK
10376..1037A  ; Mn #   [5] COMBINING OLD PERMIC LETTER AN..COMBINING OLD PERMIC LETTER SII
10A01..10A03  ; Mn #   [3] KHAROSHTHI VOWEL SIGN I..KHAROSHTHI VOWEL SIGN VOCALIC R
10A05..10A06  ; Mn #   [2] KHAROSHTHI VOWEL SIGN E..KHAROSHTHI VOWEL SIGN O
10A0C..10A0F  ; Mn #   [4] KHAROSHTHI VOWEL LENGTH MARK..KHAROSHTHI SIGN VISARGA
10A38..10A3A  ; Mn #   [3] KHAROSHTHI SIGN BAR ABOVE..KHAROSHTHI SIGN DOT BELOW
10A3F         ; Mn #       KHAROSHTHI VIRAMA
10AE5..10AE6  ; Mn #   [2] MANICHAEAN ABBREVIATION MARK ABOVE..MANICHAEAN ABBREVIATION MARK BELOW
10D24..10D27  ; Mn #   [4] HANIFI ROHINGYA SIGN HARBAHAY..HANIFI ROHINGYA SIGN TASSI
10EAB..10EAC  ; Mn #   [2] YEZIDI COMBINING HAMZA MARK..YEZIDI COMBINING MADDA MARK
10EFD..10EFF  ; Mn #   [3] ARABIC SMALL LOW WORD SAKTA..ARABIC SMALL LOW WORD MADDA
10F46..10F50  ; Mn #  [11] SOGDIAN COMBINING DOT BELOW..SOGDIAN COMBINING STROKE BELOW
10F82..10F85  ; Mn #   [4] OLD UYGHUR COMBINING DOT ABOVE..OLD UYGHUR COMBINING TWO DOTS BELOW
11001         ; Mn #       BRAHMI SIGN ANUSVARA
11038..11046  ; Mn #  [15] BRAHMI VOWEL SIGN AA..BRAHMI VIRAMA
11070         ; Mn #       BRAHMI SIGN OLD TAMIL VIRAMA
11073..11074  ; Mn #   [2] BRAHMI VOWEL SIGN OLD TAMIL SHORT E..BRAHMI VOWEL SIGN OLD TAMIL SHORT O
1107F..11081  ; Mn #   [3] BRAHMI NUMBER JOINER..KAITHI SIGN ANUSVARA
110B3..110B6  ; Mn #   [4] KAITHI VOWEL SIGN U..KAITHI VOWEL SIGN AI
110B9..110BA  ; Mn #   [2] KAITHI SIGN VIRAMA..KAITHI SIGN NUKTA
110C2         ; Mn #       KAITHI VOWEL SIGN VOCALIC R
11100..11102  ; Mn #   [3] CHAKMA SIGN CANDRABINDU..CHAKMA SIGN VISARGA
11127..1112B  ; Mn #   [5] CHAKMA VOWEL SIGN A..CHAKMA VOWEL SIGN UU
1112D..11134  ; Mn #   [8] CHAKMA VOWEL SIGN AI..CHAKMA MAAYYAA
11173         ; Mn #       MAHAJANI SIGN NUKTA
11180..11181  ; Mn #   [2] SHARADA SIGN CANDRABINDU..SHARADA SIGN ANUSVARA
111B6..111BE  ; Mn #   [9] SHARADA VOWEL SIGN U..SHARADA VOWEL SIGN O
111C9..111CC  ; Mn #   [4] SHARADA SANDHI MARK..SHARADA EXTRA SHORT VOWEL MARK
111CF         ; Mn #       SHARADA SIGN INVERTED CANDRABINDU
1122F..11231  ; Mn #   [3] KHOJKI VOWEL SIGN U..KHOJKI VOWEL SIGN AI
11234         ; Mn #       KHOJKI SIGN ANUSVARA
11236..11237  ; Mn #   [2] KHOJKI SIGN NUKTA..KHOJKI SIGN SHADDA
1123E         ; Mn #       KHOJKI SIGN SUKUN
11241         ; Mn #       KHOJKI VOWEL SIGN VOCALIC R
112DF         ; Mn #       KHUDAWADI SIGN ANUSVARA
112E3..112EA  ; Mn #   [8] KHUDAWADI VOWEL SIGN U..KHUDAWADI SIGN VIRAMA
11300..11301  ; Mn #   [2] GRANTHA SIGN COMBINING ANUSVARA ABOVE..GRANTHA SIGN CANDRABINDU
1133B..1133C  ; Mn #   [2] COMBINING BINDU BELOW..GRANTHA SIGN NUKTA
11340         ; Mn #       GRANTHA VOWEL SIGN II
11366..1136C  ; Mn #   [7] COMBINING GRANTHA DIGIT ZERO..COMBINING GRANTHA DIGIT SIX
11370..11374  ; Mn #   [5] COMBINING GRANTHA LETTER A..COMBINING GRANTHA LETTER PA
11438..1143F  ; Mn #   [8] NEWA VOWEL SIGN U..NEWA VOWEL SIGN AI
11442..11444  ; Mn #   [3] NEWA SIGN VIRAMA..NEWA SIGN ANUSVARA
11446         ; Mn #       NEWA SIGN NUKTA
1145E         ; Mn #       NEWA SANDHI MARK
114B3..114B8  ; Mn #   [6] TIRHUTA VOWEL SIGN U..TIRHUTA VOWEL SIGN VOCALIC LL
114BA         ; Mn #       TIRHUTA VOWEL SIGN SHORT E
114BF..114C0  ; Mn #   [2] TIRHUTA SIGN CANDRABINDU..TIRHUTA SIGN ANUSVARA
114C2..114C3  ; Mn #   [2] TIRHUTA SIGN VIRAMA..TIRHUTA SIGN NUKTA
115B2..115B5  ; Mn #   [4] SIDDHAM VOWEL SIGN U..SIDDHAM VOWEL SIGN VOCALIC RR
115BC..115BD  ; Mn #   [2] SIDDHAM SIGN CANDRABINDU..SIDDHAM SIGN ANUSVARA
115BF..115C0  ; Mn #   [2] SIDDHAM SIGN VIRAMA..SIDDHAM SIGN NUKTA
115DC..115DD  ; Mn #   [2] SIDDHAM VOWEL SIGN ALTERNATE U..SIDDHAM VOWEL SIGN ALTERNATE UU
11633..1163A  ; Mn #   [8] MODI VOWEL SIGN U..MODI VOWEL SIGN AI
1163D         ; Mn #       MODI SIGN ANUSVARA
1163F..11640  ; Mn #   [2] MODI SIGN VIRAMA..MODI SIGN ARDHACANDRA
116AB         ; Mn #       TAKRI SIGN ANUSVARA
116AD         ; Mn #       TAKRI VOWEL SIGN AA
116B0..116B5  ; Mn #   [6] TAKRI VOWEL SIGN U..TAKRI VOWEL SIGN AU
116B7         ; Mn #       TAKRI SIGN NUKTA
1171D..1171F  ; Mn #   [3] AHOM CONSONANT SIGN MEDIAL LA..AHOM CONSONANT SIGN MEDIAL LIGATING RA
11722..11725  ; Mn #   [4] AHOM VOWEL SIGN I..AHOM VOWEL SIGN UU
11727..1172B  ; Mn #   [5] AHOM VOWEL SIGN AW..AHOM SIGN KILLER
1182F..11837  ; Mn #   [9] DOGRA VOWEL SIGN U..DOGRA SIGN ANUSVARA
11839..1183A  ; Mn #   [2] DOGRA SIGN VIRAMA..DOGRA SIGN NUKTA
1193B..1193C  ; Mn #   [2] DIVES AKURU SIGN ANUSVARA..DIVES AKURU SIGN CANDRABINDU
1193E         ; Mn #       DIVES AKURU VIRAMA
11943         ; Mn #       DIVES AKURU SIGN NUKTA
119D4..119D7  ; Mn #   [4] NANDINAGARI VOWEL SIGN U..NANDINAGARI VOWEL SIGN VOCALIC RR
119DA..119DB  ; Mn #   [2] NANDINAGARI VOWEL SIGN E..NANDINAGARI VOWEL SIGN AI
119E0         ; Mn #       NANDINAGARI SIGN VIRAMA
11A01..11A0A  ; Mn #  [10] ZANABAZAR SQUARE VOWEL SIGN I..ZANABAZAR SQUARE VOWEL LENGTH MARK
11A33..11A38  ; Mn #   [6] ZANABAZAR SQUARE FINAL CONSONANT MARK..ZANABAZAR SQUARE SIGN ANUSVARA
11A3B..11A3E  ; Mn #   [4] ZANABAZAR SQUARE CLUSTER-FINAL LETTER YA..ZANABAZAR SQUARE CLUSTER-FINAL LETTER VA
11A47         ; Mn #       ZANABAZAR SQUARE SUBJOINER
11A51..11A56  ; Mn #   [6] SOYOMBO VOWEL SIGN I..SOYOMBO VOWEL SIGN OE
11A59..11A5B  ; Mn #   [3] SOYOMBO VOWEL SIGN VOCALIC R..SOYOMBO VOWEL LENGTH MARK
11A8A..11A96  ; Mn #  [13] SOYOMBO FINAL CONSONANT SIGN G..SOYOMBO SIGN ANUSVARA
11A98..11A99  ; Mn #   [2] SOYOMBO GEMINATION MARK..SOYOMBO SUBJOINER
11C30..11C36  ; Mn #   [7] BHAIKSUKI VOWEL SIGN I..BHAIKSUKI VOWEL SIGN VOCALIC L
11C38..11C3D  ; Mn #   [6] BHAIKSUKI VOWEL SIGN E..BHAIKSUKI SIGN ANUSVARA
11C3F         ; Mn #       BHAIKSUKI SIGN VIRAMA
11C92..11CA7  ; Mn #  [22] MARCHEN SUBJOINED LETTER KA..MARCHEN SUBJOINED LETTER ZA
11CAA..11CB0  ; Mn #   [7] MARCHEN SUBJOINED LETTER RA..MARCHEN VOWEL SIGN AA
11CB2..11CB3  ; Mn #   [2] MARCHEN VOWEL SIGN U..MARCHEN VOWEL SIGN E
11CB5..11CB6  ; Mn #   [2] MARCHEN SIGN ANUSVARA..MARCHEN SIGN CANDRABINDU
11D31..11D36  ; Mn #   [6] MASARAM GONDI VOWEL SIGN AA..MASARAM GONDI VOWEL SIGN VOCALIC R
11D3A         ; Mn #       MASARAM GONDI VOWEL SIGN E
11D3C..11D3D  ; Mn #   [2] MASARAM GONDI VOWEL SIGN AI..MASARAM GONDI VOWEL SIGN O
11D3F..11D45  ; Mn #   [7] MASARAM GONDI VOWEL SIGN AU..MASARAM GONDI VIRAMA
11D47         ; Mn #       MASARAM GONDI RA-KARA
11D90..11D91  ; Mn #   [2] GUNJALA GONDI VOWEL SIGN EE..GUNJALA GONDI VOWEL SIGN AI
11D95         ; Mn #       GUNJALA GONDI SIGN ANUSVARA
11D97         ; Mn #       GUNJALA GONDI VIRAMA
11EF3..11EF4  ; Mn #   [2] MAKASAR VOWEL SIGN I..MAKASAR VOWEL SIGN U
11F00..11F01  ; Mn #   [2] KAWI SIGN CANDRABINDU..KAWI SIGN ANUSVARA
11F36..11F3A  ; Mn #   [5] KAWI VOWEL SIGN I..KAWI VOWEL SIGN VOCALIC R
11F40         ; Mn #       KAWI VOWEL SIGN EU
11F42         ; Mn #       KAWI CONJOINER
13440         ; Mn #       EGYPTIAN HIEROGLYPH MIRROR HORIZONTALLY
13447..13455  ; Mn #  [15] EGYPTIAN HIEROGLYPH MODIFIER DAMAGED AT TOP START..EGYPTIAN HIEROGLYPH MODIFIER DAMAGED
16AF0..16AF4  ; Mn #   [5] BASSA VAH COMBINING HIGH TONE..BASSA VAH COMBINING HIGH-LOW TONE
16B30..16B36  ; Mn #   [7] PAHAWH HMONG MARK CIM TUB..PAHAWH HMONG MARK CIM TAUM
16F4F         ; Mn #       MIAO SIGN CONSONANT MODIFIER BAR
16F8F..16F92  ; Mn #   [4] MIAO TONE RIGHT..MIAO TONE BELOW
16FE4         ; Mn #       KHITAN SMALL SCRIPT FILLER
1BC9D..1BC9E  ; Mn #   [2] DUPLOYAN THICK LETTER SELECTOR..DUPLOYAN DOUBLE MARK
1CF00..1CF2D  ; Mn #  [46] ZNAMENNY COMBINING MARK GORAZDO NIZKO S KRYZHEM ON LEFT..ZNAMENNY COMBINING MARK KRYZH ON LEFT
1CF30..1CF46  ; Mn #  [23] ZNAMENNY COMBINING TONAL RANGE MARK MRACHNO..ZNAMENNY PRIZNAK MODIFIER ROG
1D167..1D169  ; Mn #   [3] MUSICAL SYMBOL COMBINING TREMOLO-1..MUSICAL SYMBOL COMBINING TREMOLO-3
1D17B..1D182  ; Mn #   [8] MUSICAL SYMBOL COMBINING ACCENT..MUSICAL SYMBOL COMBINING LOURE
1D185..1D18B  ; Mn #   [7] MUSICAL SYMBOL COMBINING DOIT..MUSICAL SYMBOL COMBINING TRIPLE TONGUE
1D1AA..1D1AD  ; Mn #   [4] MUSICAL SYMBOL COMBINING DOWN BOW..MUSICAL SYMBOL COMBINING SNAP PIZZICATO
1D242..1D244  ; Mn #   [3] COMBINING GREEK MUSICAL TRISEME..COMBINING GREEK MUSICAL PENTASEME
1DA00..1DA36  ; Mn #  [55] SIGNWRITING HEAD RIM..SIGNWRITING AIR SUCKING IN
1DA3B..1DA6C  ; Mn #  [50] SIGNWRITING MOUTH CLOSED NEUTRAL..SIGNWRITING EXCITEMENT
1DA75         ; Mn #       SIGNWRITING UPPER BODY TILTING FROM HIP JOINTS
1DA84         ; Mn #       SIGNWRITING LOCATION HEAD NECK
1DA9B..1DA9F  ; Mn #   [5] SIGNWRITING FILL MODIFIER-2..SIGNWRITING FILL MODIFIER-6
1DAA1..1DAAF  ; Mn #  [15] SIGNWRITING ROTATION MODIFIER-2..SIGNWRITING ROTATION MODIFIER-16
1E000..1E006  ; Mn #   [7] COMBINING GLAGOLITIC LETTER AZU..COMBINING GLAGOLITIC LETTER ZHIVETE
1E008..1E018  ; Mn #  [17] COMBINING GLAGOLITIC LETTER ZEMLJA..COMBINING GLAGOLITIC LETTER HERU
1E01B..1E021  ; Mn #   [7] COMBINING GLAGOLITIC LETTER SHTA..COMBINING GLAGOLITIC LETTER YATI
1E023..1E024  ; Mn #   [2] COMBINING GLAGOLITIC LETTER YU..COMBINING GLAGOLITIC LETTER SMALL YUS
1E026..1E02A  ; Mn #   [5] COMBINING GLAGOLITIC LETTER YO..COMBINING GLAGOLITIC LETTER FITA
1E08F         ; Mn #       COMBINING CYRILLIC SMALL LETTER BYELORUSSIAN-UKRAINIAN I
1E130..1E136  ; Mn #   [7] NYIAKENG PUACHUE HMONG TONE-B..NYIAKENG PUACHUE HMONG TONE-D
1E2AE         ; Mn #       TOTO SIGN RISING TONE
1E2EC..1E2EF  ; Mn #   [4] WANCHO TONE TUP..WANCHO TONE KOINI
1E4EC..1E4EF  ; Mn #   [4] NAG MUNDARI SIGN MUHOR..NAG MUNDARI SIGN SUTUH
1E8D0..1E8D6  ; Mn #   [7] MENDE KIKAKUI COMBINING NUMBER TEENS..MENDE KIKAKUI COMBINING NUMBER MILLIONS
1E944..1E94A  ; Mn #   [7] ADLAM ALIF LENGTHENER..ADLAM NUKTA
E0100..E01EF  ; Mn # [240] VARIATION SELECTOR-17..VARIATION SELECTOR-256

# Total code points: 1985

# ================================================

# General_Category=Enclosing_Mark

0488..0489    ; Me #   [2] COMBINING CYRILLIC HUNDRED THOUSANDS SIGN..COMBINING CYRILLIC MILLIONS SIGN
1ABE          ; Me #       COMBINING PARENTHESES OVERLAY
20DD..20E0    ; Me #   [4] COMBINING ENCLOSING CIRCLE..COMBINING ENCLOSING CIRCLE BACKSLASH
20E2..20E4    ; Me #   [3] COMBINING ENCLOSING SCREEN..COMBINING ENCLOSING UPWARD POINTING TRIANGLE
A670..A672    ; Me #   [3] COMBINING CYRILLIC TEN MILLIONS SIGN..COMBINING CYRILLIC THOUSAND MILLIONS SIGN

# Total code points: 13

# ================================================

# General_Category=Spacing_Mark

0903          ; Mc #       DEVANAGARI SIGN VISARGA
093B          ; Mc #       DEVANAGARI VOWEL SIGN OOE
093E..0940    ; Mc #   [3] DEVANAGARI VOWEL SIGN AA..DEVANAGARI VOWEL SIGN II
0949..094C    ; Mc #   [4] DEVANAGARI VOWEL SIGN CANDRA O..DEVANAGARI VOWEL SIGN AU
094E..094F    ; Mc #   [2] DEVANAGARI VOWEL SIGN PRISHTHAMATRA E..DEVANAGARI VOWEL SIGN AW
0982..0983    ; Mc #   [2] BENGALI SIGN ANUSVARA..BENGALI SIGN VISARGA
09BE..09C0    ; Mc #   [3] BENGALI VOWEL SIGN AA..BENGALI VOWEL SIGN II
09C7..09C8    ; Mc #   [2] BENGALI VOWEL SIGN E..BENGALI VOWEL SIGN AI
09CB..09CC    ; Mc #   [2] BENGALI VOWEL SIGN O..BENGALI VOWEL SIGN AU
09D7          ; Mc #       BENGALI AU LENGTH MARK
0A03          ; Mc #       GURMUKHI SIGN VISARGA
0A3E..0A40    ; Mc #   [3] GURMUKHI VOWEL SIGN AA..GURMUKHI VOWEL SIGN II
0A83          ; Mc #       GUJARATI SIGN VISARGA
0ABE..0AC0    ; Mc #   [3] GUJARATI VOWEL SIGN AA..GUJARATI VOWEL SIGN II
0AC9          ; Mc #       GUJARATI VOWEL SIGN CANDRA O
0ACB..0ACC    ; Mc #   [2] GUJARATI VOWEL SIGN O..GUJARATI VOWEL SIGN AU
0B02..0B03    ; Mc #   [2] ORIYA SIGN ANUSVARA..ORIYA SIGN VISARGA
0B3E          ; Mc #       ORIYA VOWEL SIGN AA
0B40          ; Mc #       ORIYA VOWEL SIGN II
0B47..0B48    ; Mc #   [2] ORIYA VOWEL SIGN E..ORIYA VOWEL SIGN AI
0B4B..0B4C    ; Mc #   [2] ORIYA VOWEL SIGN O..ORIYA VOWEL SIGN AU
0B57          ; Mc #       ORIYA AU LENGTH MARK
0BBE..0BBF    ; Mc #   [2] TAMIL VOWEL SIGN AA..TAMIL VOWEL SIGN I
0BC1..0BC2    ; Mc #   [2] TAMIL VOWEL SIGN U..TAMIL VOWEL SIGN UU
0BC6..0BC8    ; Mc #   [3] TAMIL VOWEL SIGN E..TAMIL VOWEL SIGN AI
0BCA..0BCC    ; Mc #   [3] TAMIL VOWEL SIGN O..TAMIL VOWEL SIGN AU
0BD7          ; Mc #       TAMIL AU LENGTH MARK
0C01..0C03    ; Mc #   [3] TELUGU SIGN CANDRABINDU..TELUGU SIGN VISARGA
0C41..0C44    ; Mc #   [4] TELUGU VOWEL SIGN U..TELUGU VOWEL SIGN VOCALIC RR
0C82..0C83    ; Mc #   [2] KANNADA SIGN ANUSVARA..KANNADA SIGN VISARGA
0CBE          ; Mc #       KANNADA VOWEL SIGN AA
0CC0..0CC4    ; Mc #   [5] KANNADA VOWEL SIGN II..KANNADA VOWEL SIGN VOCALIC RR
0CC7..0CC8    ; Mc #   [2] KANNADA VOWEL SIGN EE..KANNADA VOWEL SIGN AI
0CCA..0CCB    ; Mc #   [2] KANNADA VOWEL SIGN O..KANNADA VOWEL SIGN OO
0CD5..0CD6    ; Mc #   [2] KANNADA LENGTH MARK..KANNADA AI LENGTH MARK
0CF3          ; Mc #       KANNADA SIGN COMBINING ANUSVARA ABOVE RIGHT
0D02..0D03    ; Mc #   [2] MALAYALAM SIGN ANUSVARA..MALAYALAM SIGN VISARGA
0D3E..0D40    ; Mc #   [3] MALAYALAM VOWEL SIGN AA..MALAYALAM VOWEL SIGN II
0D46..0D48    ; Mc #   [3] MALAYALAM VOWEL SIGN E..MALAYALAM VOWEL SIGN AI
0D4A..0D4C    ; Mc #   [3] MALAYALAM VOWEL SIGN O..MALAYALAM VOWEL SIGN AU
0D57          ; Mc #       MALAYALAM AU LENGTH MARK
0D82..0D83    ; Mc #   [2] SINHALA SIGN ANUSVARAYA..SINHALA SIGN VISARGAYA
0DCF..0DD1    ; Mc #   [3] SINHALA VOWEL SIGN AELA-PILLA..SINHALA VOWEL SIGN DIGA AEDA-PILLA
0DD8..0DDF    ; Mc #   [8] SINHALA VOWEL SIGN GAETTA-PILLA..SINHALA VOWEL SIGN GAYANUKITTA
0DF2..0DF3    ; Mc #   [2] SINHALA VOWEL SIGN DIGA GAETTA-PILLA..SINHALA VOWEL SIGN DIGA GAYANUKITTA
0F3E..0F3F    ; Mc #   [2] TIBETAN SIGN YAR TSHES..TIBETAN SIGN MAR TSHES
0F7F          ; Mc #       TIBETAN SIGN RNAM BCAD
102B..102C    ; Mc #   [2] MYANMAR VOWEL SIGN TALL AA..MYANMAR VOWEL SIGN AA
1031          ; Mc #       MYANMAR VOWEL SIGN E
1038          ; Mc #       MYANMAR SIGN VISARGA
103B..103C    ; Mc #   [2] MYANMAR CONSONANT SIGN MEDIAL YA..MYANMAR CONSONANT SIGN MEDIAL RA
1056..1057    ; Mc #   [2] MYANMAR VOWEL SIGN VOCALIC R..MYANMAR VOWEL SIGN VOCALIC RR
1062..1064    ; Mc #   [3] MYANMAR VOWEL SIGN SGAW KAREN EU..MYANMAR TONE MARK SGAW KAREN KE PHO
1067..106D    ; Mc #   [7] MYANMAR VOWEL SIGN WESTERN PWO KAREN EU..MYANMAR SIGN WESTERN PWO KAREN TONE-5
1083..1084    ; Mc #   [2] MYANMAR VOWEL SIGN SHAN AA..MYANMAR VOWEL SIGN SHAN E
1087..108C    ; Mc #   [6] MYANMAR SIGN SHAN TONE-2..MYANMAR SIGN SHAN COUNCIL TONE-3
108F          ; Mc #       MYANMAR SIGN RUMAI PALAUNG TONE-5
109A..109C    ; Mc #   [3] MYANMAR SIGN KHAMTI TONE-1..MYANMAR VOWEL SIGN AITON A
1715          ; Mc #       TAGALOG SIGN PAMUDPOD
1734          ; Mc #       HANUNOO SIGN PAMUDPOD
17B6          ; Mc #       KHMER VOWEL SIGN AA
17BE..17C5    ; Mc #   [8] KHMER VOWEL SIGN OE..KHMER VOWEL SIGN AU
17C7..17C8    ; Mc #   [2] KHMER SIGN REAHMUK..KHMER SIGN YUUKALEAPINTU
1923..1926    ; Mc #   [4] LIMBU VOWEL SIGN EE..LIMBU VOWEL SIGN AU
1929..192B    ; Mc #   [3] LIMBU SUBJOINED LETTER YA..LIMBU SUBJOINED LETTER WA
1930..1931    ; Mc #   [2] LIMBU SMALL LETTER KA..LIMBU SMALL LETTER NGA
1933..1938    ; Mc #   [6] LIMBU SMALL LETTER TA..LIMBU SMALL LETTER LA
1A19..1A1A    ; Mc #   [2] BUGINESE VOWEL SIGN E..BUGINESE VOWEL SIGN O
1A55          ; Mc #       TAI THAM CONSONANT SIGN MEDIAL RA
1A57          ; Mc #       TAI THAM CONSONANT SIGN LA TANG LAI
1A61          ; Mc #       TAI THAM VOWEL SIGN A
1A63..1A64    ; Mc #   [2] TAI THAM VOWEL SIGN AA..TAI THAM VOWEL SIGN TALL AA
1A6D..1A72    ; Mc #   [6] TAI THAM VOWEL SIGN OY..TAI THAM VOWEL SIGN THAM AI
1B04          ; Mc #       BALINESE SIGN BISAH
1B35          ; Mc #       BALINESE VOWEL SIGN TEDUNG
1B3B          ; Mc #       BALINESE VOWEL SIGN RA REPA TEDUNG
1B3D..1B41    ; Mc #   [5] BALINESE VOWEL SIGN LA LENGA TEDUNG..BALINESE VOWEL SIGN TALING REPA TEDUNG
1B43..1B44    ; Mc #   [2] BALINESE VOWEL SIGN PEPET TEDUNG..BALINESE ADEG ADEG
1B82          ; Mc #       SUNDANESE SIGN PANGWISAD
1BA1          ; Mc #       SUNDANESE CONSONANT SIGN PAMINGKAL
1BA6..1BA7    ; Mc #   [2] SUNDANESE VOWEL SIGN PANAELAENG..SUNDANESE VOWEL SIGN PANOLONG
1BAA          ; Mc #       SUNDANESE SIGN PAMAAEH
1BE7          ; Mc #       BATAK VOWEL SIGN E
1BEA..1BEC    ; Mc #   [3] BATAK VOWEL SIGN I..BATAK VOWEL SIGN O
1BEE          ; Mc #       BATAK VOWEL SIGN U
1BF2..1BF3    ; Mc #   [2] BATAK PANGOLAT..BATAK PANONGONAN
1C24..1C2B    ; Mc #   [8] LEPCHA SUBJOINED LETTER YA..LEPCHA VOWEL SIGN UU
1C34..1C35    ; Mc #   [2] LEPCHA CONSONANT SIGN NYIN-DO..LEPCHA CONSONANT SIGN KANG
1CE1          ; Mc #       VEDIC TONE ATHARVAVEDIC INDEPENDENT SVARITA
1CF7          ; Mc #       VEDIC SIGN ATIKRAMA
302E..302F    ; Mc #   [2] HANGUL SINGLE DOT TONE MARK..HANGUL DOUBLE DOT TONE MARK
A823..A824    ; Mc #   [2] SYLOTI NAGRI VOWEL SIGN A..SYLOTI NAGRI VOWEL SIGN I
A827          ; Mc #       SYLOTI NAGRI VOWEL SIGN OO
A880..A881    ; Mc #   [2] SAURASHTRA SIGN ANUSVARA..SAURASHTRA SIGN VISARGA
A8B4..A8C3    ; Mc #  [16] SAURASHTRA CONSONANT SIGN HAARU..SAURASHTRA VOWEL SIGN AU
A952..A953    ; Mc #   [2] REJANG CONSONANT SIGN H..REJANG VIRAMA
A983          ; Mc #       JAVANESE SIGN WIGNYAN
A9B4..A9B5    ; Mc #   [2] JAVANESE VOWEL SIGN TARUNG..JAVANESE VOWEL SIGN TOLONG
A9BA..A9BB    ; Mc #   [2] JAVANESE VOWEL SIGN TALING..JAVANESE VOWEL SIGN DIRGA MURE
A9BE..A9C0    ; Mc #   [3] JAVANESE CONSONANT SIGN PENGKAL..JAVANESE PANGKON
AA2F..AA30    ; Mc #   [2] CHAM VOWEL SIGN O..CHAM VOWEL SIGN AI
AA33..AA34    ; Mc #   [2] CHAM CONSONANT SIGN YA..CHAM CONSONANT SIGN RA
AA4D          ; Mc #       CHAM CONSONANT SIGN FINAL H
AA7B          ; Mc #       MYANMAR SIGN PAO KAREN TONE
AA7D          ; Mc #       MYANMAR SIGN TAI LAING TONE-5
AAEB          ; Mc #       MEETEI MAYEK VOWEL SIGN II
AAEE..AAEF    ; Mc #   [2] MEETEI MAYEK VOWEL SIGN AU..MEETEI MAYEK VOWEL SIGN AAU
AAF5          ; Mc #       MEETEI MAYEK VOWEL SIGN VISARGA
ABE3..ABE4    ; Mc #   [2] MEETEI MAYEK VOWEL SIGN ONAP..MEETEI MAYEK VOWEL SIGN INAP
ABE6..ABE7    ; Mc #   [2] MEETEI MAYEK VOWEL SIGN YENAP..MEETEI MAYEK VOWEL SIGN SOUNAP
ABE9..ABEA    ; Mc #   [2] MEETEI MAYEK VOWEL SIGN CHEINAP..MEETEI MAYEK VOWEL SIGN NUNG
ABEC          ; Mc #       MEETEI MAYEK LUM IYEK
11000         ; Mc #       BRAHMI SIGN CANDRABINDU
11002         ; Mc #       BRAHMI SIGN VISARGA
11082         ; Mc #       KAITHI SIGN VISARGA
110B0..110B2  ; Mc #   [3] KAITHI VOWEL SIGN AA..KAITHI VOWEL SIGN II
110B7..110B8  ; Mc #   [2] KAITHI VOWEL SIGN O..KAITHI VOWEL SIGN AU
1112C         ; Mc #       CHAKMA VOWEL SIGN E
11145..11146  ; Mc #   [2] CHAKMA VOWEL SIGN AA..CHAKMA VOWEL SIGN EI
11182         ; Mc #       SHARADA SIGN VISARGA
111B3..111B5  ; Mc #   [3] SHARADA VOWEL SIGN AA..SHARADA VOWEL SIGN II
111BF..111C0  ; Mc #   [2] SHARADA VOWEL SIGN AU..SHARADA SIGN VIRAMA
111CE         ; Mc #       SHARADA VOWEL SIGN PRISHTHAMATRA E
1122C..1122E  ; Mc #   [3] KHOJKI VOWEL SIGN AA..KHOJKI VOWEL SIGN II
11232..11233  ; Mc #   [2] KHOJKI VOWEL SIGN O..KHOJKI VOWEL SIGN AU
11235         ; Mc #       KHOJKI SIGN VIRAMA
112E0..112E2  ; Mc #   [3] KHUDAWADI VOWEL SIGN AA..KHUDAWADI VOWEL SIGN II
11302..11303  ; Mc #   [2] GRANTHA SIGN ANUSVARA..GRANTHA SIGN VISARGA
1133E..1133F  ; Mc #   [2] GRANTHA VOWEL SIGN AA..GRANTHA VOWEL SIGN I
11341..11344  ; Mc #   [4] GRANTHA VOWEL SIGN U..GRANTHA VOWEL SIGN VOCALIC RR
11347..11348  ; Mc #   [2] GRANTHA VOWEL SIGN EE..GRANTHA VOWEL SIGN AI
1134B..1134D  ; Mc #   [3] GRANTHA VOWEL SIGN OO..GRANTHA SIGN VIRAMA
11357         ; Mc #       GRANTHA AU LENGTH MARK
11362..11363  ; Mc #   [2] GRANTHA VOWEL SIGN VOCALIC L..GRANTHA VOWEL SIGN VOCALIC LL
11435..11437  ; Mc #   [3] NEWA VOWEL SIGN AA..NEWA VOWEL SIGN II
11440..11441  ; Mc #   [2] NEWA VOWEL SIGN O..NEWA VOWEL SIGN AU
11445         ; Mc #       NEWA SIGN VISARGA
114B0..114B2  ; Mc #   [3] TIRHUTA VOWEL SIGN AA..TIRHUTA VOWEL SIGN II
114B9         ; Mc #       TIRHUTA VOWEL SIGN E
114BB..114BE  ; Mc #   [4] TIRHUTA VOWEL SIGN AI..TIRHUTA VOWEL SIGN AU
114C1         ; Mc #       TIRHUTA SIGN VISARGA
115AF..115B1  ; Mc #   [3] SIDDHAM VOWEL SIGN AA..SIDDHAM VOWEL SIGN II
115B8..115BB  ; Mc #   [4] SIDDHAM VOWEL SIGN E..SIDDHAM VOWEL SIGN AU
115BE         ; Mc #       SIDDHAM SIGN VISARGA
11630..11632  ; Mc #   [3] MODI VOWEL SIGN AA..MODI VOWEL SIGN II
1163B..1163C  ; Mc #   [2] MODI VOWEL SIGN O..MODI VOWEL SIGN AU
1163E         ; Mc #       MODI SIGN VISARGA
116AC         ; Mc #       TAKRI SIGN VISARGA
116AE..116AF  ; Mc #   [2] TAKRI VOWEL SIGN I..TAKRI VOWEL SIGN II
116B6         ; Mc #       TAKRI SIGN VIRAMA
11720..11721  ; Mc #   [2] AHOM VOWEL SIGN A..AHOM VOWEL SIGN AA
11726         ; Mc #       AHOM VOWEL SIGN E
1182C..1182E  ; Mc #   [3] DOGRA VOWEL SIGN AA..DOGRA VOWEL SIGN II
11838         ; Mc #       DOGRA SIGN VISARGA
11930..11935  ; Mc #   [6] DIVES AKURU VOWEL SIGN AA..DIVES AKURU VOWEL SIGN E
11937..11938  ; Mc #   [2] DIVES AKURU VOWEL SIGN AI..DIVES AKURU VOWEL SIGN O
1193D         ; Mc #       DIVES AKURU SIGN HALANTA
11940         ; Mc #       DIVES AKURU MEDIAL YA
11942         ; Mc #       DIVES AKURU MEDIAL RA
119D1..119D3  ; Mc #   [3] NANDINAGARI VOWEL SIGN AA..NANDINAGARI VOWEL SIGN II
119DC..119DF  ; Mc #   [4] NANDINAGARI VOWEL SIGN O..NANDINAGARI SIGN VISARGA
119E4         ; Mc #       NANDINAGARI VOWEL SIGN PRISHTHAMATRA E
11A39         ; Mc #       ZANABAZAR SQUARE SIGN VISARGA
11A57..11A58  ; Mc #   [2] SOYOMBO VOWEL SIGN AI..SOYOMBO VOWEL SIGN AU
11A97         ; Mc #       SOYOMBO SIGN VISARGA
11C2F         ; Mc #       BHAIKSUKI VOWEL SIGN AA
11C3E         ; Mc #       BHAIKSUKI SIGN VISARGA
11CA9         ; Mc #       MARCHEN SUBJOINED LETTER YA
11CB1         ; Mc #       MARCHEN VOWEL SIGN I
11CB4         ; Mc #       MARCHEN VOWEL SIGN O
11D8A..11D8E  ; Mc #   [5] GUNJALA GONDI VOWEL SIGN AA..GUNJALA GONDI VOWEL SIGN UU
11D93..11D94  ; Mc #   [2] GUNJALA GONDI VOWEL SIGN OO..GUNJALA GONDI VOWEL SIGN AU
11D96         ; Mc #       GUNJALA GONDI SIGN VISARGA
11EF5..11EF6  ; Mc #   [2] MAKASAR VOWEL SIGN E..MAKASAR VOWEL SIGN O
11F03         ; Mc #       KAWI SIGN VISARGA
11F34..11F35  ; Mc #   [2] KAWI VOWEL SIGN AA..KAWI VOWEL SIGN ALTERNATE AA
11F3E..11F3F  ; Mc #   [2] KAWI VOWEL SIGN E..KAWI VOWEL SIGN AI
11F41         ; Mc #       KAWI SIGN KILLER
16F51..16F87  ; Mc #  [55] MIAO SIGN ASPIRATION..MIAO VOWEL SIGN UI
16FF0..16FF1  ; Mc #   [2] VIETNAMESE ALTERNATE READING MARK CA..VIETNAMESE ALTERNATE READING MARK NHAY
1D165..1D166  ; Mc #   [2] MUSICAL SYMBOL COMBINING STEM..MUSICAL SYMBOL COMBINING SPRECHGESANG STEM
1D16D..1D172  ; Mc #   [6] MUSICAL SYMBOL COMBINING AUGMENTATION DOT..MUSICAL SYMBOL COMBINING FLAG-5

# Total code points: 452

# ================================================

# General_Category=Decimal_Number

0030..0039    ; Nd #  [10] DIGIT ZERO..DIGIT NINE
0660..0669    ; Nd #  [10] ARABIC-INDIC DIGIT ZERO..ARABIC-INDIC DIGIT NINE
06F0..06F9    ; Nd #  [10] EXTENDED ARABIC-INDIC DIGIT ZERO..EXTENDED ARABIC-INDIC DIGIT NINE
07C0..07C9    ; Nd #  [10] NKO DIGIT ZERO..NKO DIGIT NINE
0966..096F    ; Nd #  [10] DEVANAGARI DIGIT ZERO..DEVANAGARI DIGIT NINE
09E6..09EF    ; Nd #  [10] BENGALI DIGIT ZERO..BENGALI DIGIT NINE
0A66..0A6F    ; Nd #  [10] GURMUKHI DIGIT ZERO..GURMUKHI DIGIT NINE
0AE6..0AEF    ; Nd #  [10] GUJARATI DIGIT ZERO..GUJARATI DIGIT NINE
0B66..0B6F    ; Nd #  [10] ORIYA DIGIT ZERO..ORIYA DIGIT NINE
0BE6..0BEF    ; Nd #  [10] TAMIL DIGIT ZERO..TAMIL DIGIT NINE
0C66..0C6F    ; Nd #  [10] TELUGU DIGIT ZERO..TELUGU DIGIT NINE
0CE6..0CEF    ; Nd #  [10] KANNADA DIGIT ZERO..KANNADA DIGIT NINE
0D66..0D6F    ; Nd #  [10] MALAYALAM DIGIT ZERO..MALAYALAM DIGIT NINE
0DE6..0DEF    ; Nd #  [10] SINHALA LITH DIGIT ZERO..SINHALA LITH DIGIT NINE
0E50..0E59    ; Nd #  [10] THAI DIGIT ZERO..THAI DIGIT NINE
0ED0..0ED9    ; Nd #  [10] LAO DIGIT ZERO..LAO DIGIT NINE
0F20..0F29    ; Nd #  [10] TIBETAN DIGIT ZERO..TIBETAN DIGIT NINE
1040..1049    ; Nd #  [10] MYANMAR DIGIT ZERO..MYANMAR DIGIT NINE
1090..1099    ; Nd #  [10] MYANMAR SHAN DIGIT ZERO..MYANMAR SHAN DIGIT NINE
17E0..17E9    ; Nd #  [10] KHMER DIGIT ZERO..KHMER DIGIT NINE
1810..1819    ; Nd #  [10] MONGOLIAN DIGIT ZERO..MONGOLIAN DIGIT NINE
1946..194F    ; Nd #  [10] LIMBU DIGIT ZERO..LIMBU DIGIT NINE
19D0..19D9    ; Nd #  [10] NEW TAI LUE DIGIT ZERO..NEW TAI LUE DIGIT NINE
1A80..1A89    ; Nd #  [10] TAI THAM HORA DIGIT ZERO..TAI THAM HORA DIGIT NINE
1A90..1A99    ; Nd #  [10] TAI THAM THAM DIGIT ZERO..TAI THAM THAM DIGIT NINE
1B50..1B59    ; Nd #  [10] BALINESE DIGIT ZERO..BALINESE DIGIT NINE
1BB0..1BB9    ; Nd #  [10] SUNDANESE DIGIT ZERO..SUNDANESE DIGIT NINE
1C40..1C49    ; Nd #  [10] LEPCHA DIGIT ZERO..LEPCHA DIGIT NINE
1C50..1C59    ; Nd #  [10] OL CHIKI DIGIT ZERO..OL CHIKI DIGIT NINE
A620..A629    ; Nd #  [10] VAI DIGIT ZERO..VAI DIGIT NINE
A8D0..A8D9    ; Nd #  [10] SAURASHTRA DIGIT ZERO..SAURASHTRA DIGIT NINE
A900..A909    ; Nd #  [10] KAYAH LI DIGIT ZERO..KAYAH LI DIGIT NINE
A9D0..A9D9    ; Nd #  [10] JAVANESE DIGIT ZERO..JAVANESE DIGIT NINE
A9F0..A9F9    ; Nd #  [10] MYANMAR TAI LAING DIGIT ZERO..MYANMAR TAI LAING DIGIT NINE
AA50..AA59    ; Nd #  [10] CHAM DIGIT ZERO..CHAM DIGIT NINE
ABF0..ABF9    ; Nd #  [10] MEETEI MAYEK DIGIT ZERO..MEETEI MAYEK DIGIT NINE
FF10..FF19    ; Nd #  [10] FULLWIDTH DIGIT ZERO..FULLWIDTH DIGIT NINE
104A0..104A9  ; Nd #  [10] OSMANYA DIGIT ZERO..OSMANYA DIGIT NINE
10D30..10D39  ; Nd #  [10] HANIFI ROHINGYA DIGIT ZERO..HANIFI ROHINGYA DIGIT NINE
11066..1106F  ; Nd #  [10] BRAHMI DIGIT ZERO..BRAHMI DIGIT NINE
110F0..110F9  ; Nd #  [10] SORA SOMPENG DIGIT ZERO..SORA SOMPENG DIGIT NINE
11136..1113F  ; Nd #  [10] CHAKMA DIGIT ZERO..CHAKMA DIGIT NINE
111D0..111D9  ; Nd #  [10] SHARADA DIGIT ZERO..SHARADA DIGIT NINE
112F0..112F9  ; Nd #  [10] KHUDAWADI DIGIT ZERO..KHUDAWADI DIGIT NINE
11450..11459  ; Nd #  [10] NEWA DIGIT ZERO..NEWA DIGIT NINE
114D0..114D9  ; Nd #  [10] TIRHUTA DIGIT ZERO..TIRHUTA DIGIT NINE
11650..11659  ; Nd #  [10] MODI DIGIT ZERO..MODI DIGIT NINE
116C0..116C9  ; Nd #  [10] TAKRI DIGIT ZERO..TAKRI DIGIT NINE
11730..11739  ; Nd #  [10] AHOM DIGIT ZERO..AHOM DIGIT NINE
118E0..118E9  ; Nd #  [10] WARANG CITI DIGIT ZERO..WARANG CITI DIGIT NINE
11950..11959  ; Nd #  [10] DIVES AKURU DIGIT ZERO..DIVES AKURU DIGIT NINE
11C50..11C59  ; Nd #  [10] BHAIKSUKI DIGIT ZERO..BHAIKSUKI DIGIT NINE
11D50..11D59  ; Nd #  [10] MASARAM GONDI DIGIT ZERO..MASARAM GONDI DIGIT NINE
11DA0..11DA9  ; Nd #  [10] GUNJALA GONDI DIGIT ZERO..GUNJALA GONDI DIGIT NINE
11F50..11F59  ; Nd #  [10] KAWI DIGIT ZERO..KAWI DIGIT NINE
16A60..16A69  ; Nd #  [10] MRO DIGIT ZERO..MRO DIGIT NINE
16AC0..16AC9  ; Nd #  [10] TANGSA DIGIT ZERO..TANGSA DIGIT NINE
16B50..16B59  ; Nd #  [10] PAHAWH HMONG DIGIT ZERO..PAHAWH HMONG DIGIT NINE
16D70..16D79  ; Nd #  [10] KIRAT RAI DIGIT ZERO..KIRAT RAI DIGIT NINE
1D7CE..1D7FF  ; Nd #  [50] MATHEMATICAL BOLD DIGIT ZERO..MATHEMATICAL MONOSPACE DIGIT NINE
1E140..1E149  ; Nd #  [10] NYIAKENG PUACHUE HMONG DIGIT ZERO..NYIAKENG PUACHUE HMONG DIGIT NINE
1E2F0..1E2F9  ; Nd #  [10] WANCHO DIGIT ZERO..WANCHO DIGIT NINE
1E4F0..1E4F9  ; Nd #  [10] NAG MUNDARI DIGIT ZERO..NAG MUNDARI DIGIT NINE
1E950..1E959  ; Nd #  [10] ADLAM DIGIT ZERO..ADLAM DIGIT NINE
1FBF0..1FBF9  ; Nd #  [10] SEGMENTED DIGIT ZERO..SEGMENTED DIGIT NINE

# Total code points: 690

# ================================================

# General_Category=Letter_Number

16EE..16F0    ; Nl #   [3] RUNIC ARLAUG SYMBOL..RUNIC BELGTHOR SYMBOL
2160..2182    ; Nl #  [35] ROMAN NUMERAL ONE..ROMAN NUMERAL TEN THOUSAND
2185..2188    ; Nl #   [4] ROMAN NUMERAL SIX LATE FORM..ROMAN NUMERAL ONE HUNDRED THOUSAND
3007          ; Nl #       IDEOGRAPHIC NUMBER ZERO
3021..3029    ; Nl #   [9] HANGZHOU NUMERAL ONE..HANGZHOU NUMERAL NINE
3038..303A    ; Nl #   [3] HANGZHOU NUMERAL TEN..HANGZHOU NUMERAL THIRTY
A6E6..A6EF    ; Nl #  [10] BAMUM LETTER MO..BAMUM LETTER KOGHOM
10140..10174  ; Nl #  [53] GREEK ACROPHONIC ATTIC ONE QUARTER..GREEK ACROPHONIC STRATIAN FIFTY MNAS
10341         ; Nl #       GOTHIC LETTER NINETY
1034A         ; Nl #       GOTHIC LETTER NINE HUNDRED
103D1..103D5  ; Nl #   [5] OLD PERSIAN NUMBER ONE..OLD PERSIAN NUMBER HUNDRED
12400..1246E  ; Nl # [111] CUNEIFORM NUMERIC SIGN TWO ASH..CUNEIFORM NUMERIC SIGN NINE U VARIANT FORM

# Total code points: 236

# ================================================

# General_Category=Other_Number

00B2..00B3    ; No #   [2] SUPERSCRIPT TWO..SUPERSCRIPT THREE
00B9          ; No #       SUPERSCRIPT ONE
00BC..00BE    ; No #   [3] VULGAR FRACTION ONE QUARTER..VULGAR FRACTION THREE QUARTERS
09F4..09F9    ; No #   [6] BENGALI CURRENCY NUMERATOR ONE..BENGALI CURRENCY DENOMINATOR SIXTEEN
0B72..0B77    ; No #   [6] ORIYA FRACTION ONE QUARTER..ORIYA FRACTION THREE SIXTEENTHS
0BF0..0BF2    ; No #   [3] TAMIL NUMBER TEN..TAMIL NUMBER ONE THOUSAND
0C78..0C7E    ; No #   [7] TELUGU FRACTION DIGIT ZERO FOR ODD POWERS OF FOUR..TELUGU FRACTION DIGIT THREE FOR EVEN POWERS OF FOUR
0D58..0D5E    ; No #   [7] MALAYALAM FRACTION ONE ONE-HUNDRED-AND-SIXTIETH..MALAYALAM FRACTION ONE FIFTH
0D70..0D78    ; No #   [9] MALAYALAM NUMBER TEN..MALAYALAM FRACTION THREE SIXTEENTHS
0F2A..0F33    ; No #  [10] TIBETAN DIGIT HALF ONE..TIBETAN DIGIT HALF ZERO
1369..137C    ; No #  [20] ETHIOPIC DIGIT ONE..ETHIOPIC NUMBER TEN THOUSAND
17F0..17F9    ; No #  [10] KHMER SYMBOL LEK ATTAK SON..KHMER SYMBOL LEK ATTAK PRAM-BUON
19DA          ; No #       NEW TAI LUE THAM DIGIT ONE
2070          ; No #       SUPERSCRIPT ZERO
2074..2079    ; No #   [6] SUPERSCRIPT FOUR..SUPERSCRIPT NINE
2080..2089    ; No #  [10] SUBSCRIPT ZERO..SUBSCRIPT NINE
2150..215F    ; No #  [16] VULGAR FRACTION ONE SEVENTH..FRACTION NUMERATOR ONE
2189          ; No #       VULGAR FRACTION ZERO THIRDS
2460..249B    ; No #  [60] CIRCLED DIGIT ONE..NUMBER TWENTY FULL STOP
24EA..24FF    ; No #  [22] CIRCLED DIGIT ZERO..NEGATIVE CIRCLED DIGIT ZERO
2776..2793    ; No #  [30] DINGBAT NEGATIVE CIRCLED DIGIT ONE..DINGBAT NEGATIVE CIRCLED SANS-SERIF NUMBER TEN
2CFD          ; No #       COPTIC FRACTION ONE HALF
3192..3195    ; No #   [4] IDEOGRAPHIC ANNOTATION ONE MARK..IDEOGRAPHIC ANNOTATION FOUR MARK
3220..3229    ; No #  [10] PARENTHESIZED IDEOGRAPH ONE..PARENTHESIZED IDEOGRAPH TEN
3248..324F    ; No #   [8] CIRCLED NUMBER TEN ON BLACK SQUARE..CIRCLED NUMBER EIGHTY ON BLACK SQUARE
3251..325F    ; No #  [15] CIRCLED NUMBER TWENTY ONE..CIRCLED NUMBER THIRTY FIVE
3280..3289    ; No #  [10] CIRCLED IDEOGRAPH ONE..CIRCLED IDEOGRAPH TEN
32B1..32BF    ; No #  [15] CIRCLED NUMBER THIRTY SIX..CIRCLED NUMBER FIFTY
A830..A835    ; No #   [6] NORTH INDIC FRACTION ONE QUARTER..NORTH INDIC FRACTION THREE SIXTEENTHS
10107..10133  ; No #  [45] AEGEAN NUMBER ONE..AEGEAN NUMBER NINETY THOUSAND
10175..10178  ; No #   [4] GREEK ONE HALF SIGN..GREEK THREE QUARTERS SIGN
1018A..1018B  ; No #   [2] GREEK ZERO SIGN..GREEK ONE QUARTER SIGN
102E1..102FB  ; No #  [27] COPTIC EPACT DIGIT ONE..COPTIC EPACT NUMBER NINE HUNDRED
10320..10323  ; No #   [4] OLD ITALIC NUMERAL ONE..OLD ITALIC NUMERAL FIFTY
10858..1085F  ; No #   [8] IMPERIAL ARAMAIC NUMBER ONE..IMPERIAL ARAMAIC NUMBER TEN THOUSAND
10879..1087F  ; No #   [7] PALMYRENE NUMBER ONE..PALMYRENE NUMBER TWENTY
108A7..108AF  ; No #   [9] NABATAEAN NUMBER ONE..NABATAEAN NUMBER ONE HUNDRED
108FB..108FF  ; No #   [5] HATRAN NUMBER ONE..HATRAN NUMBER ONE HUNDRED
10916..1091B  ; No #   [6] PHOENICIAN NUMBER ONE..PHOENICIAN NUMBER THREE
109BC..109BD  ; No #   [2] MEROITIC CURSIVE FRACTION ELEVEN TWELFTHS..MEROITIC CURSIVE FRACTION ONE HALF
109C0..109CF  ; No #  [16] MEROITIC CURSIVE NUMBER ONE..MEROITIC CURSIVE NUMBER SEVENTY
109D2..109FF  ; No #  [46] MEROITIC CURSIVE NUMBER ONE HUNDRED..MEROITIC CURSIVE FRACTION TEN TWELFTHS
10A40..10A48  ; No #   [9] KHAROSHTHI DIGIT ONE..KHAROSHTHI FRACTION ONE HALF
10A7D..10A7E  ; No #   [2] OLD SOUTH ARABIAN NUMBER ONE..OLD SOUTH ARABIAN NUMBER FIFTY
10A9D..10A9F  ; No #   [3] OLD NORTH ARABIAN NUMBER ONE..OLD NORTH ARABIAN NUMBER TWENTY
10AEB..10AEF  ; No #   [5] MANICHAEAN NUMBER ONE..MANICHAEAN NUMBER ONE HUNDRED
10B58..10B5F  ; No #   [8] INSCRIPTIONAL PARTHIAN NUMBER ONE..INSCRIPTIONAL PARTHIAN NUMBER ONE THOUSAND
10B78..10B7F  ; No #   [8] INSCRIPTIONAL PAHLAVI NUMBER ONE..INSCRIPTIONAL PAHLAVI NUMBER ONE THOUSAND
10BA9..10BAF  ; No #   [7] PSALTER PAHLAVI NUMBER ONE..PSALTER PAHLAVI NUMBER ONE HUNDRED
10CFA..10CFF  ; No #   [6] OLD HUNGARIAN NUMBER ONE..OLD HUNGARIAN NUMBER ONE THOUSAND
10E60..10E7E  ; No #  [31] RUMI DIGIT ONE..RUMI FRACTION TWO THIRDS
10F1D..10F26  ; No #  [10] OLD SOGDIAN NUMBER ONE..OLD SOGDIAN FRACTION ONE HALF
10F51..10F54  ; No #   [4] SOGDIAN NUMBER ONE..SOGDIAN NUMBER ONE HUNDRED
10FC5..10FCB  ; No #   [7] CHORASMIAN NUMBER ONE..CHORASMIAN NUMBER ONE HUNDRED
11052..11065  ; No #  [20] BRAHMI NUMBER ONE..BRAHMI NUMBER ONE THOUSAND
111E1..111F4  ; No #  [20] SINHALA ARCHAIC DIGIT ONE..SINHALA ARCHAIC NUMBER ONE THOUSAND
1173A..1173B  ; No #   [2] AHOM NUMBER TEN..AHOM NUMBER TWENTY
118EA..118F2  ; No #   [9] WARANG CITI NUMBER TEN..WARANG CITI NUMBER NINETY
11C5A..11C6C  ; No #  [19] BHAIKSUKI NUMBER ONE..BHAIKSUKI HUNDREDS UNIT MARK
11FC0..11FD4  ; No #  [21] TAMIL FRACTION ONE THREE-HUNDRED-AND-TWENTIETH..TAMIL FRACTION DOWNSCALING FACTOR KIIZH
16B5B..16B61  ; No #   [7] PAHAWH HMONG NUMBER TENS..PAHAWH HMONG NUMBER TRILLIONS
16E80..16E96  ; No #  [23] MEDEFAIDRIN DIGIT ZERO..MEDEFAIDRIN DIGIT THREE ALTERNATE FORM
1D2C0..1D2D3  ; No #  [20] KAKTOVIK NUMERAL ZERO..KAKTOVIK NUMERAL NINETEEN
1D2E0..1D2F3  ; No #  [20] MAYAN NUMERAL ZERO..MAYAN NUMERAL NINETEEN
1D360..1D378  ; No #  [25] COUNTING ROD UNIT DIGIT ONE..TALLY MARK FIVE
1E8C7..1E8CF  ; No #   [9] MENDE KIKAKUI DIGIT ONE..MENDE KIKAKUI DIGIT NINE
1EC71..1ECAB  ; No #  [59] INDIC SIYAQ NUMBER ONE..INDIC SIYAQ NUMBER PREFIXED NINE
1ECAD..1ECAF  ; No #   [3] INDIC SIYAQ FRACTION ONE QUARTER..INDIC SIYAQ FRACTION THREE QUARTERS
1ECB1..1ECB4  ; No #   [4] INDIC SIYAQ NUMBER ALTERNATE ONE..INDIC SIYAQ ALTERNATE LAKH MARK
1ED01..1ED2D  ; No #  [45] OTTOMAN SIYAQ NUMBER ONE..OTTOMAN SIYAQ NUMBER NINETY THOUSAND
1ED2F..1ED3D  ; No #  [15] OTTOMAN SIYAQ ALTERNATE NUMBER TWO..OTTOMAN SIYAQ FRACTION ONE SIXTH
1F100..1F10C  ; No #  [13] DIGIT ZERO FULL STOP..DINGBAT NEGATIVE CIRCLED SANS-SERIF DIGIT ZERO

# Total code points: 915

# ================================================

# General_Category=Space_Separator

0020          ; Zs #       SPACE
00A0          ; Zs #       NO-BREAK SPACE
1680          ; Zs #       OGHAM SPACE MARK
2000..200A    ; Zs #  [11] EN QUAD..HAIR SPACE
202F          ; Zs #       NARROW NO-BREAK SPACE
205F          ; Zs #       MEDIUM MATHEMATICAL SPACE
3000          ; Zs #       IDEOGRAPHIC SPACE

# Total code points: 17

# ================================================

# General_Category=Line_Separator

2028          ; Zl #       LINE SEPARATOR

# Total code points: 1

# ================================================

# General_Category=Paragraph_Separator

2029          ; Zp #       PARAGRAPH SEPARATOR

# Total code points: 1

# ================================================

# General_Category=Control

0000..001F    ; Cc #  [32] <control-0000>..<control-001F>
007F..009F    ; Cc #  [33] <control-007F>..<control-009F>

# Total code points: 65

# ================================================

# General_Category=Format

00AD          ; Cf #       SOFT HYPHEN
0600..0605    ; Cf #   [6] ARABIC NUMBER SIGN..ARABIC NUMBER MARK ABOVE
061C          ; Cf #       ARABIC LETTER MARK
06DD          ; Cf #       ARABIC END OF AYAH
070F          ; Cf #       SYRIAC ABBREVIATION MARK
0890..0891    ; Cf #   [2] ARABIC POUND MARK ABOVE..ARABIC PIASTRE MARK ABOVE
08E2          ; Cf #       ARABIC DISPUTED END OF AYAH
180E          ; Cf #       MONGOLIAN VOWEL SEPARATOR
200B..200F    ; Cf #   [5] ZERO WIDTH SPACE..RIGHT-TO-LEFT MARK
202A..202E    ; Cf #   [5] LEFT-TO-RIGHT EMBEDDING..RIGHT-TO-LEFT OVERRIDE
2060..2064    ; Cf #   [5] WORD JOINER..INVISIBLE PLUS
2066..206F    ; Cf #  [10] LEFT-TO-RIGHT ISOLATE..NOMINAL DIGIT SHAPES
FEFF          ; Cf #       ZERO WIDTH NO-BREAK SPACE
FFF9..FFFB    ; Cf #   [3] INTERLINEAR ANNOTATION ANCHOR..INTERLINEAR ANNOTATION TERMINATOR
110BD         ; Cf #       KAITHI NUMBER SIGN
110CD         ; Cf #       KAITHI NUMBER SIGN ABOVE
13430..1343F  ; Cf #  [16] EGYPTIAN HIEROGLYPH VERTICAL JOINER..EGYPTIAN HIEROGLYPH END WALLED ENCLOSURE
1BCA0..1BCA3  ; Cf #   [4] SHORTHAND FORMAT LETTER OVERLAP..SHORTHAND FORMAT UP STEP
1D173..1D17A  ; Cf #   [8] MUSICAL SYMBOL BEGIN BEAM..MUSICAL SYMBOL END PHRASE
E0001         ; Cf #       LANGUAGE TAG
E0020..E007F  ; Cf #  [96] TAG SPACE..CANCEL TAG

# Total code points: 170

# ================================================

# General_Category=Private_Use

E000..F8FF    ; Co # [6400] <private-use-E000>..<private-use-F8FF>
F0000..FFFFD  ; Co # [65534] <private-use-F0000>..<private-use-FFFFD>
100000..10FFFD; Co # [65534] <private-use-100000>..<private-use-10FFFD>

# Total code points: 137468

# ================================================

# General_Category=Surrogate

D800..DFFF    ; Cs # [2048] <surrogate-D800>..<surrogate-DFFF>

# Total code points: 2048

# ================================================

# General_Category=Dash_Punctuation

002D          ; Pd #       HYPHEN-MINUS
058A          ; Pd #       ARMENIAN HYPHEN
05BE          ; Pd #       HEBREW PUNCTUATION MAQAF
1400          ; Pd #       CANADIAN SYLLABICS HYPHEN
1806          ; Pd #       MONGOLIAN TODO SOFT HYPHEN
2010..2015    ; Pd #   [6] HYPHEN..HORIZONTAL BAR
2E17          ; Pd #       DOUBLE OBLIQUE HYPHEN
2E1A          ; Pd #       HYPHEN WITH DIAERESIS
2E3A..2E3B    ; Pd #   [2] TWO-EM DASH..THREE-EM DASH
2E40          ; Pd #       DOUBLE HYPHEN
2E5D          ; Pd #       OBLIQUE HYPHEN
301C          ; Pd #       WAVE DASH
3030          ; Pd #       WAVY DASH
30A0          ; Pd #       KATAKANA-HIRAGANA DOUBLE HYPHEN
FE31..FE32    ; Pd #   [2] PRESENTATION FORM FOR VERTICAL EM DASH..PRESENTATION FORM FOR VERTICAL EN DASH
FE58          ; Pd #       SMALL EM DASH
FE63          ; Pd #       SMALL HYPHEN-MINUS
FF0D          ; Pd #       FULLWIDTH HYPHEN-MINUS
10EAD         ; Pd #       YEZIDI HYPHENATION MARK

# Total code points: 26

# ================================================

# General_Category=Open_Punctuation

0028          ; Ps #       LEFT PARENTHESIS
005B          ; Ps #       LEFT SQUARE BRACKET
007B          ; Ps #       LEFT CURLY BRACKET
0F3A          ; Ps #       TIBETAN MARK GUG RTAGS GYON
0F3C          ; Ps #       TIBETAN MARK ANG KHANG GYON
169B          ; Ps #       OGHAM FEATHER MARK
201A          ; Ps #       SINGLE LOW-9 QUOTATION MARK
201E          ; Ps #       DOUBLE LOW-9 QUOTATION MARK
2045          ; Ps #       LEFT SQUARE BRACKET WITH QUILL
207D          ; Ps #       SUPERSCRIPT LEFT PARENTHESIS
208D          ; Ps #       SUBSCRIPT LEFT PARENTHESIS
2308          ; Ps #       LEFT CEILING
230A          ; Ps #       LEFT FLOOR
2329          ; Ps #       LEFT-POINTING ANGLE BRACKET
2768          ; Ps #       MEDIUM LEFT PARENTHESIS ORNAMENT
276A          ; Ps #       MEDIUM FLATTENED LEFT PARENTHESIS ORNAMENT
276C          ; Ps #       MEDIUM LEFT-POINTING ANGLE BRACKET ORNAMENT
276E          ; Ps #       HEAVY LEFT-POINTING ANGLE QUOTATION MARK ORNAMENT
2770          ; Ps #       HEAVY LEFT-POINTING ANGLE BRACKET ORNAMENT
2772          ; Ps #       LIGHT LEFT TORTOISE SHELL BRACKET ORNAMENT
2774          ; Ps #       MEDIUM LEFT CURLY BRACKET ORNAMENT
27C5          ; Ps #       LEFT S-SHAPED BAG DELIMITER
27E6          ; Ps #       MATHEMATICAL LEFT WHITE SQUARE BRACKET
27E8          ; Ps #       MATHEMATICAL LEFT ANGLE BRACKET
27EA          ; Ps #       MATHEMATICAL LEFT DOUBLE ANGLE BRACKET
27EC          ; Ps #       MATHEMATICAL LEFT WHITE TORTOISE SHELL BRACKET
27EE          ; Ps #       MATHEMATICAL LEFT FLATTENED PARENTHESIS
2983          ; Ps #       LEFT WHITE CURLY BRACKET
2985          ; Ps #       LEFT WHITE PARENTHESIS
2987          ; Ps #       Z NOTATION LEFT IMAGE BRACKET
2989          ; Ps #       Z NOTATION LEFT BINDING BRACKET
298B          ; Ps #       LEFT SQUARE BRACKET WITH UNDERBAR
298D          ; Ps #       LEFT SQUARE BRACKET WITH TICK IN TOP CORNER
298F          ; Ps #       LEFT SQUARE BRACKET WITH TICK IN BOTTOM CORNER
2991          ; Ps #       LEFT ANGLE BRACKET WITH DOT
2993          ; Ps #       LEFT ARC LESS-THAN BRACKET
2995          ; Ps #       DOUBLE LEFT ARC GREATER-THAN BRACKET
2997          ; Ps #       LEFT BLACK TORTOISE SHELL BRACKET
29D8          ; Ps #       LEFT WIGGLY FENCE
29DA          ; Ps #       LEFT DOUBLE WIGGLY FENCE
29FC          ; Ps #       LEFT-POINTING CURVED ANGLE BRACKET
2E22          ; Ps #       TOP LEFT HALF BRACKET
2E24          ; Ps #       BOTTOM LEFT HALF BRACKET
2E26          ; Ps #       LEFT SIDEWAYS U BRACKET
2E28          ; Ps #       LEFT DOUBLE PARENTHESIS
2E42          ; Ps #       DOUBLE LOW-REVERSED-9 QUOTATION MARK
2E55          ; Ps #       LEFT SQUARE BRACKET WITH STROKE
2E57          ; Ps #       LEFT SQUARE BRACKET WITH DOUBLE STROKE
2E59          ; Ps #       TOP HALF LEFT PARENTHESIS
2E5B          ; Ps #       BOTTOM HALF LEFT PARENTHESIS
3008          ; Ps #       LEFT ANGLE BRACKET
300A          ; Ps #       LEFT DOUBLE ANGLE BRACKET
300C          ; Ps #       LEFT CORNER BRACKET
300E          ; Ps #       LEFT WHITE CORNER BRACKET
3010          ; Ps #       LEFT BLACK LENTICULAR BRACKET
3014          ; Ps #       LEFT TORTOISE SHELL BRACKET
3016          ; Ps #       LEFT WHITE LENTICULAR BRACKET
3018          ; Ps #       LEFT WHITE TORTOISE SHELL BRACKET
301A          ; Ps #       LEFT WHITE SQUARE BRACKET
301D          ; Ps #       REVERSED DOUBLE PRIME QUOTATION MARK
FD3F          ; Ps #       ORNATE RIGHT PARENTHESIS
FE17          ; Ps #       PRESENTATION FORM FOR VERTICAL LEFT WHITE LENTICULAR BRACKET
FE35          ; Ps #       PRESENTATION FORM FOR VERTICAL LEFT PARENTHESIS
FE37          ; Ps #       PRESENTATION FORM FOR VERTICAL LEFT CURLY BRACKET
FE39          ; Ps #       PRESENTATION FORM FOR VERTICAL LEFT TORTOISE SHELL BRACKET
FE3B          ; Ps #       PRESENTATION FORM FOR VERTICAL LEFT BLACK LENTICULAR BRACKET
FE3D          ; Ps #       PRESENTATION FORM FOR VERTICAL LEFT DOUBLE ANGLE BRACKET
FE3F          ; Ps #       PRESENTATION FORM FOR VERTICAL LEFT ANGLE BRACKET
FE41          ; Ps #       PRESENTATION FORM FOR VERTICAL LEFT CORNER BRACKET
FE43          ; Ps #       PRESENTATION FORM FOR VERTICAL LEFT WHITE CORNER BRACKET
FE47          ; Ps #       PRESENTATION FORM FOR VERTICAL LEFT SQUARE BRACKET
FE59          ; Ps #       SMALL LEFT PARENTHESIS
FE5B          ; Ps #       SMALL LEFT CURLY BRACKET
FE5D          ; Ps #       SMALL LEFT TORTOISE SHELL BRACKET
FF08          ; Ps #       FULLWIDTH LEFT PARENTHESIS
FF3B          ; Ps #       FULLWIDTH LEFT SQUARE BRACKET
FF5B          ; Ps #       FULLWIDTH LEFT CURLY BRACKET
FF5F          ; Ps #       FULLWIDTH LEFT WHITE PARENTHESIS
FF62          ; Ps #       HALFWIDTH LEFT CORNER BRACKET

# Total code points: 79

# ================================================

# General_Category=Close_Punctuation

0029          ; Pe #       RIGHT PARENTHESIS
005D          ; Pe #       RIGHT SQUARE BRACKET
007D          ; Pe #       RIGHT CURLY BRACKET
0F3B          ; Pe #       TIBETAN MARK GUG RTAGS GYAS
0F3D          ; Pe #       TIBETAN MARK ANG KHANG GYAS
169C          ; Pe #       OGHAM REVERSED FEATHER MARK
2046          ; Pe #       RIGHT SQUARE BRACKET WITH QUILL
207E          ; Pe #       SUPERSCRIPT RIGHT PARENTHESIS
208E          ; Pe #       SUBSCRIPT RIGHT PARENTHESIS
2309          ; Pe #       RIGHT CEILING
230B          ; Pe #       RIGHT FLOOR
232A          ; Pe #       RIGHT-POINTING ANGLE BRACKET
2769          ; Pe #       MEDIUM RIGHT PARENTHESIS ORNAMENT
276B          ; Pe #       MEDIUM FLATTENED RIGHT PARENTHESIS ORNAMENT
276D          ; Pe #       MEDIUM RIGHT-POINTING ANGLE BRACKET ORNAMENT
276F          ; Pe #       HEAVY RIGHT-POINTING ANGLE QUOTATION MARK ORNAMENT
2771          ; Pe #       HEAVY RIGHT-POINTING ANGLE BRACKET ORNAMENT
2773          ; Pe #       LIGHT RIGHT TORTOISE SHELL BRACKET ORNAMENT
2775          ; Pe #       MEDIUM RIGHT CURLY BRACKET ORNAMENT
27C6          ; Pe #       RIGHT S-SHAPED BAG DELIMITER
27E7          ; Pe #       MATHEMATICAL RIGHT WHITE SQUARE BRACKET
27E9          ; Pe #       MATHEMATICAL RIGHT ANGLE BRACKET
27EB          ; Pe #       MATHEMATICAL RIGHT DOUBLE ANGLE BRACKET
27ED          ; Pe #       MATHEMATICAL RIGHT WHITE TORTOISE SHELL BRACKET
27EF          ; Pe #       MATHEMATICAL RIGHT FLATTENED PARENTHESIS
2984          ; Pe #       RIGHT WHITE CURLY BRACKET
2986          ; Pe #       RIGHT WHITE PARENTHESIS
2988          ; Pe #       Z NOTATION RIGHT IMAGE BRACKET
298A          ; Pe #       Z NOTATION RIGHT BINDING BRACKET
298C          ; Pe #       RIGHT SQUARE BRACKET WITH UNDERBAR
298E          ; Pe #       RIGHT SQUARE BRACKET WITH TICK IN BOTTOM CORNER
2990          ; Pe #       RIGHT SQUARE BRACKET WITH TICK IN TOP CORNER
2992          ; Pe #       RIGHT ANGLE BRACKET WITH DOT
2994          ; Pe #       RIGHT ARC GREATER-THAN BRACKET
2996          ; Pe #       DOUBLE RIGHT ARC LESS-THAN BRACKET
2998          ; Pe #       RIGHT BLACK TORTOISE SHELL BRACKET
29D9          ; Pe #       RIGHT WIGGLY FENCE
29DB          ; Pe #       RIGHT DOUBLE WIGGLY FENCE
29FD          ; Pe #       RIGHT-POINTING CURVED ANGLE BRACKET
2E23          ; Pe #       TOP RIGHT HALF BRACKET
2E25          ; Pe #       BOTTOM RIGHT HALF BRACKET
2E27          ; Pe #       RIGHT SIDEWAYS U BRACKET
2E29          ; Pe #       RIGHT DOUBLE PARENTHESIS
2E56          ; Pe #       RIGHT SQUARE BRACKET WITH STROKE
2E58          ; Pe #       RIGHT SQUARE BRACKET WITH DOUBLE STROKE
2E5A          ; Pe #       TOP HALF RIGHT PARENTHESIS
2E5C          ; Pe #       BOTTOM HALF RIGHT PARENTHESIS
3009          ; Pe #       RIGHT ANGLE BRACKET
300B          ; Pe #       RIGHT DOUBLE ANGLE BRACKET
300D          ; Pe #       RIGHT CORNER BRACKET
300F          ; Pe #       RIGHT WHITE CORNER BRACKET
3011          ; Pe #       RIGHT BLACK LENTICULAR BRACKET
3015          ; Pe #       RIGHT TORTOISE SHELL BRACKET
3017          ; Pe #       RIGHT WHITE LENTICULAR BRACKET
3019          ; Pe #       RIGHT WHITE TORTOISE SHELL BRACKET
301B          ; Pe #       RIGHT WHITE SQUARE BRACKET
301E..301F    ; Pe #   [2] DOUBLE PRIME QUOTATION MARK..LOW DOUBLE PRIME QUOTATION MARK
FD3E          ; Pe #       ORNATE LEFT PARENTHESIS
FE18          ; Pe #       PRESENTATION FORM FOR VERTICAL RIGHT WHITE LENTICULAR BRAKCET
FE36          ; Pe #       PRESENTATION FORM FOR VERTICAL RIGHT PARENTHESIS
FE38          ; Pe #       PRESENTATION FORM FOR VERTICAL RIGHT CURLY BRACKET
FE3A          ; Pe #       PRESENTATION FORM FOR VERTICAL RIGHT TORTOISE SHELL BRACKET
FE3C          ; Pe #       PRESENTATION FORM FOR VERTICAL RIGHT BLACK LENTICULAR BRACKET
FE3E          ; Pe #       PRESENTATION FORM FOR VERTICAL RIGHT DOUBLE ANGLE BRACKET
FE40          ; Pe #       PRESENTATION FORM FOR VERTICAL RIGHT ANGLE BRACKET
FE42          ; Pe #       PRESENTATION FORM FOR VERTICAL RIGHT CORNER BRACKET
FE44          ; Pe #       PRESENTATION FORM FOR VERTICAL RIGHT WHITE CORNER BRACKET
FE48          ; Pe #       PRESENTATION FORM FOR VERTICAL RIGHT SQUARE BRACKET
FE5A          ; Pe #       SMALL RIGHT PARENTHESIS
FE5C          ; Pe #       SMALL RIGHT CURLY BRACKET
FE5E          ; Pe #       SMALL RIGHT TORTOISE SHELL BRACKET
FF09          ; Pe #       FULLWIDTH RIGHT PARENTHESIS
FF3D          ; Pe #       FULLWIDTH RIGHT SQUARE BRACKET
FF5D          ; Pe #       FULLWIDTH RIGHT CURLY BRACKET
FF60          ; Pe #       FULLWIDTH RIGHT WHITE PARENTHESIS
FF63          ; Pe #       HALFWIDTH RIGHT CORNER BRACKET

# Total code points: 77

# ================================================

# General_Category=Connector_Punctuation

005F          ; Pc #       LOW LINE
203F..2040    ; Pc #   [2] UNDERTIE..CHARACTER TIE
2054          ; Pc #       INVERTED UNDERTIE
FE33..FE34    ; Pc #   [2] PRESENTATION FORM FOR VERTICAL LOW LINE..PRESENTATION FORM FOR VERTICAL WAVY LOW LINE
FE4D..FE4F    ; Pc #   [3] DASHED LOW LINE..WAVY LOW LINE
FF3F          ; Pc #       FULLWIDTH LOW LINE

# Total code points: 10

# ================================================

# General_Category=Other_Punctuation

0021..0023    ; Po #   [3] EXCLAMATION MARK..NUMBER SIGN
0025..0027    ; Po #   [3] PERCENT SIGN..APOSTROPHE
002A          ; Po #       ASTERISK
002C          ; Po #       COMMA
002E..002F    ; Po #   [2] FULL STOP..SOLIDUS
003A..003B    ; Po #   [2] COLON..SEMICOLON
003F..0040    ; Po #   [2] QUESTION MARK..COMMERCIAL AT
005C          ; Po #       REVERSE SOLIDUS
00A1          ; Po #       INVERTED EXCLAMATION MARK
00A7          ; Po #       SECTION SIGN
00B6..00B7    ; Po #   [2] PILCROW SIGN..MIDDLE DOT
00BF          ; Po #       INVERTED QUESTION MARK
037E          ; Po #       GREEK QUESTION MARK
0387          ; Po #       GREEK ANO TELEIA
055A..055F    ; Po #   [6] ARMENIAN APOSTROPHE..ARMENIAN ABBREVIATION MARK
0589          ; Po #       ARMENIAN FULL STOP
05C0          ; Po #       HEBREW PUNCTUATION PASEQ
05C3          ; Po #       HEBREW PUNCTUATION SOF PASUQ
05C6          ; Po #       HEBREW PUNCTUATION NUN HAFUKHA
05F3..05F4    ; Po #   [2] HEBREW PUNCTUATION GERESH..HEBREW PUNCTUATION GERSHAYIM
0609..060A    ; Po #   [2] ARABIC-INDIC PER MILLE SIGN..ARABIC-INDIC PER TEN THOUSAND SIGN
060C..060D    ; Po #   [2] ARABIC COMMA..ARABIC DATE SEPARATOR
061B          ; Po #       ARABIC SEMICOLON
061D..061F    ; Po #   [3] ARABIC END OF TEXT MARK..ARABIC QUESTION MARK
066A..066D    ; Po #   [4] ARABIC PERCENT SIGN..ARABIC FIVE POINTED STAR
06D4          ; Po #       ARABIC FULL STOP
0700..070D    ; Po #  [14] SYRIAC END OF PARAGRAPH..SYRIAC HARKLEAN ASTERISCUS
07F7..07F9    ; Po #   [3] NKO SYMBOL GBAKURUNEN..NKO EXCLAMATION MARK
0830..083E    ; Po #  [15] SAMARITAN PUNCTUATION NEQUDAA..SAMARITAN PUNCTUATION ANNAAU
085E          ; Po #       MANDAIC PUNCTUATION
0964..0965    ; Po #   [2] DEVANAGARI DANDA..DEVANAGARI DOUBLE DANDA
0970          ; Po #       DEVANAGARI ABBREVIATION SIGN
09FD          ; Po #       BENGALI ABBREVIATION SIGN
0A76          ; Po #       GURMUKHI ABBREVIATION SIGN
0AF0          ; Po #       GUJARATI ABBREVIATION SIGN
0C77          ; Po #       TELUGU SIGN SIDDHAM
0C84          ; Po #       KANNADA SIGN SIDDHAM
0DF4          ; Po #       SINHALA PUNCTUATION KUNDDALIYA
0E4F          ; Po #       THAI CHARACTER FONGMAN
0E5A..0E5B    ; Po #   [2] THAI CHARACTER ANGKHANKHU..THAI CHARACTER KHOMUT
0F04..0F12    ; Po #  [15] TIBETAN MARK INITIAL YIG MGO MDUN MA..TIBETAN MARK RGYA GRAM SHAD
0F14          ; Po #       TIBETAN MARK GTER TSHEG
0F85          ; Po #       TIBETAN MARK PALUTA
0FD0..0FD4    ; Po #   [5] TIBETAN MARK BSKA- SHOG GI MGO RGYAN..TIBETAN MARK CLOSING BRDA RNYING YIG MGO SGAB MA
0FD9..0FDA    ; Po #   [2] TIBETAN MARK LEADING MCHAN RTAGS..TIBETAN MARK TRAILING MCHAN RTAGS
104A..104F    ; Po #   [6] MYANMAR SIGN LITTLE SECTION..MYANMAR SYMBOL GENITIVE
10FB          ; Po #       GEORGIAN PARAGRAPH SEPARATOR
1360..1368    ; Po #   [9] ETHIOPIC SECTION MARK..ETHIOPIC PARAGRAPH SEPARATOR
166E          ; Po #       CANADIAN SYLLABICS FULL STOP
16EB..16ED    ; Po #   [3] RUNIC SINGLE PUNCTUATION..RUNIC CROSS PUNCTUATION
1735..1736    ; Po #   [2] PHILIPPINE SINGLE PUNCTUATION..PHILIPPINE DOUBLE PUNCTUATION
17D4..17D6    ; Po #   [3] KHMER SIGN KHAN..KHMER SIGN CAMNUC PII KUUH
17D8..17DA    ; Po #   [3] KHMER SIGN BEYYAL..KHMER SIGN KOOMUUT
1800..1805    ; Po #   [6] MONGOLIAN BIRGA..MONGOLIAN FOUR DOTS
1807..180A    ; Po #   [4] MONGOLIAN SIBE SYLLABLE BOUNDARY MARKER..MONGOLIAN NIRUGU
1944..1945    ; Po #   [2] LIMBU EXCLAMATION MARK..LIMBU QUESTION MARK
1A1E..1A1F    ; Po #   [2] BUGINESE PALLAWA..BUGINESE END OF SECTION
1AA0..1AA6    ; Po #   [7] TAI THAM SIGN WIANG..TAI THAM SIGN REVERSED ROTATED RANA
1AA8..1AAD    ; Po #   [6] TAI THAM SIGN KAAN..TAI THAM SIGN CAANG
1B5A..1B60    ; Po #   [7] BALINESE PANTI..BALINESE PAMENENG
1B7D..1B7E    ; Po #   [2] BALINESE PANTI LANTANG..BALINESE PAMADA LANTANG
1BFC..1BFF    ; Po #   [4] BATAK SYMBOL BINDU NA METEK..BATAK SYMBOL BINDU PANGOLAT
1C3B..1C3F    ; Po #   [5] LEPCHA PUNCTUATION TA-ROL..LEPCHA PUNCTUATION TSHOOK
1C7E..1C7F    ; Po #   [2] OL CHIKI PUNCTUATION MUCAAD..OL CHIKI PUNCTUATION DOUBLE MUCAAD
1CC0..1CC7    ; Po #   [8] SUNDANESE PUNCTUATION BINDU SURYA..SUNDANESE PUNCTUATION BINDU BA SATANGA
1CD3          ; Po #       VEDIC SIGN NIHSHVASA
2016..2017    ; Po #   [2] DOUBLE VERTICAL LINE..DOUBLE LOW LINE
2020..2027    ; Po #   [8] DAGGER..HYPHENATION POINT
2030..2038    ; Po #   [9] PER MILLE SIGN..CARET
203B..203E    ; Po #   [4] REFERENCE MARK..OVERLINE
2041..2043    ; Po #   [3] CARET INSERTION POINT..HYPHEN BULLET
2047..2051    ; Po #  [11] DOUBLE QUESTION MARK..TWO ASTERISKS ALIGNED VERTICALLY
2053          ; Po #       SWUNG DASH
2055..205E    ; Po #  [10] FLOWER PUNCTUATION MARK..VERTICAL FOUR DOTS
2CF9..2CFC    ; Po #   [4] COPTIC OLD NUBIAN FULL STOP..COPTIC OLD NUBIAN VERSE DIVIDER
2CFE..2CFF    ; Po #   [2] COPTIC FULL STOP..COPTIC MORPHOLOGICAL DIVIDER
2D70          ; Po #       TIFINAGH SEPARATOR MARK
2E00..2E01    ; Po #   [2] RIGHT ANGLE SUBSTITUTION MARKER..RIGHT ANGLE DOTTED SUBSTITUTION MARKER
2E06..2E08    ; Po #   [3] RAISED INTERPOLATION MARKER..DOTTED TRANSPOSITION MARKER
2E0B          ; Po #       RAISED SQUARE
2E0E..2E16    ; Po #   [9] EDITORIAL CORONIS..DOTTED RIGHT-POINTING ANGLE
2E18..2E19    ; Po #   [2] INVERTED INTERROBANG..PALM BRANCH
2E1B          ; Po #       TILDE WITH RING ABOVE
2E1E..2E1F    ; Po #   [2] TILDE WITH DOT ABOVE..TILDE WITH DOT BELOW
2E2A..2E2E    ; Po #   [5] TWO DOTS OVER ONE DOT PUNCTUATION..REVERSED QUESTION MARK
2E30..2E39    ; Po #  [10] RING POINT..TOP HALF SECTION SIGN
2E3C..2E3F    ; Po #   [4] STENOGRAPHIC FULL STOP..CAPITULUM
2E41          ; Po #       REVERSED COMMA
2E43..2E4F    ; Po #  [13] DASH WITH LEFT UPTURN..CORNISH VERSE DIVIDER
2E52..2E54    ; Po #   [3] TIRONIAN SIGN CAPITAL ET..MEDIEVAL QUESTION MARK
3001..3003    ; Po #   [3] IDEOGRAPHIC COMMA..DITTO MARK
303D          ; Po #       PART ALTERNATION MARK
30FB          ; Po #       KATAKANA MIDDLE DOT
A4FE..A4FF    ; Po #   [2] LISU PUNCTUATION COMMA..LISU PUNCTUATION FULL STOP
A60D..A60F    ; Po #   [3] VAI COMMA..VAI QUESTION MARK
A673          ; Po #       SLAVONIC ASTERISK
A67E          ; Po #       CYRILLIC KAVYKA
A6F2..A6F7    ; Po #   [6] BAMUM NJAEMLI..BAMUM QUESTION MARK
A874..A877    ; Po #   [4] PHAGS-PA SINGLE HEAD MARK..PHAGS-PA MARK DOUBLE SHAD
A8CE..A8CF    ; Po #   [2] SAURASHTRA DANDA..SAURASHTRA DOUBLE DANDA
A8F8..A8FA    ; Po #   [3] DEVANAGARI SIGN PUSHPIKA..DEVANAGARI CARET
A8FC          ; Po #       DEVANAGARI SIGN SIDDHAM
A92E..A92F    ; Po #   [2] KAYAH LI SIGN CWI..KAYAH LI SIGN SHYA
A95F          ; Po #       REJANG SECTION MARK
A9C1..A9CD    ; Po #  [13] JAVANESE LEFT RERENGGAN..JAVANESE TURNED PADA PISELEH
A9DE..A9DF    ; Po #   [2] JAVANESE PADA TIRTA TUMETES..JAVANESE PADA ISEN-ISEN
AA5C..AA5F    ; Po #   [4] CHAM PUNCTUATION SPIRAL..CHAM PUNCTUATION TRIPLE DANDA
AADE..AADF    ; Po #   [2] TAI VIET SYMBOL HO HOI..TAI VIET SYMBOL KOI KOI
AAF0..AAF1    ; Po #   [2] MEETEI MAYEK CHEIKHAN..MEETEI MAYEK AHANG KHUDAM
ABEB          ; Po #       MEETEI MAYEK CHEIKHEI
FE10..FE16    ; Po #   [7] PRESENTATION FORM FOR VERTICAL COMMA..PRESENTATION FORM FOR VERTICAL QUESTION MARK
FE19          ; Po #       PRESENTATION FORM FOR VERTICAL HORIZONTAL ELLIPSIS
FE30          ; Po #       PRESENTATION FORM FOR VERTICAL TWO DOT LEADER
FE45..FE46    ; Po #   [2] SESAME DOT..WHITE SESAME DOT
FE49..FE4C    ; Po #   [4] DASHED OVERLINE..DOUBLE WAVY OVERLINE
FE50..FE52    ; Po #   [3] SMALL COMMA..SMALL FULL STOP
FE54..FE57    ; Po #   [4] SMALL SEMICOLON..SMALL EXCLAMATION MARK
FE5F..FE61    ; Po #   [3] SMALL NUMBER SIGN..SMALL ASTERISK
FE68          ; Po #       SMALL REVERSE SOLIDUS
FE6A..FE6B    ; Po #   [2] SMALL PERCENT SIGN..SMALL COMMERCIAL AT
FF01..FF03    ; Po #   [3] FULLWIDTH EXCLAMATION MARK..FULLWIDTH NUMBER SIGN
FF05..FF07    ; Po #   [3] FULLWIDTH PERCENT SIGN..FULLWIDTH APOSTROPHE
FF0A          ; Po #       FULLWIDTH ASTERISK
FF0C          ; Po #       FULLWIDTH COMMA
FF0E..FF0F    ; Po #   [2] FULLWIDTH FULL STOP..FULLWIDTH SOLIDUS
FF1A..FF1B    ; Po #   [2] FULLWIDTH COLON..FULLWIDTH SEMICOLON
FF1F..FF20    ; Po #   [2] FULLWIDTH QUESTION MARK..FULLWIDTH COMMERCIAL AT
FF3C          ; Po #       FULLWIDTH REVERSE SOLIDUS
FF61          ; Po #       HALFWIDTH IDEOGRAPHIC FULL STOP
FF64..FF65    ; Po #   [2] HALFWIDTH IDEOGRAPHIC COMMA..HALFWIDTH KATAKANA MIDDLE DOT
10100..10102  ; Po #   [3] AEGEAN WORD SEPARATOR LINE..AEGEAN CHECK MARK
1039F         ; Po #       UGARITIC WORD DIVIDER
103D0         ; Po #       OLD PERSIAN WORD DIVIDER
1056F         ; Po #       CAUCASIAN ALBANIAN CITATION MARK
10857         ; Po #       IMPERIAL ARAMAIC SECTION SIGN
1091F         ; Po #       PHOENICIAN WORD SEPARATOR
1093F         ; Po #       LYDIAN TRIANGULAR MARK
10A50..10A58  ; Po #   [9] KHAROSHTHI PUNCTUATION DOT..KHAROSHTHI PUNCTUATION LINES
10A7F         ; Po #       OLD SOUTH ARABIAN NUMERIC INDICATOR
10AF0..10AF6  ; Po #   [7] MANICHAEAN PUNCTUATION STAR..MANICHAEAN PUNCTUATION LINE FILLER
10B39..10B3F  ; Po #   [7] AVESTAN ABBREVIATION MARK..LARGE ONE RING OVER TWO RINGS PUNCTUATION
10B99..10B9C  ; Po #   [4] PSALTER PAHLAVI SECTION MARK..PSALTER PAHLAVI FOUR DOTS WITH DOT
10F55..10F59  ; Po #   [5] SOGDIAN PUNCTUATION TWO VERTICAL BARS..SOGDIAN PUNCTUATION HALF CIRCLE WITH DOT
10F86..10F89  ; Po #   [4] OLD UYGHUR PUNCTUATION BAR..OLD UYGHUR PUNCTUATION FOUR DOTS
11047..1104D  ; Po #   [7] BRAHMI DANDA..BRAHMI PUNCTUATION LOTUS
110BB..110BC  ; Po #   [2] KAITHI ABBREVIATION SIGN..KAITHI ENUMERATION SIGN
110BE..110C1  ; Po #   [4] KAITHI SECTION MARK..KAITHI DOUBLE DANDA
11140..11143  ; Po #   [4] CHAKMA SECTION MARK..CHAKMA QUESTION MARK
11174..11175  ; Po #   [2] MAHAJANI ABBREVIATION SIGN..MAHAJANI SECTION MARK
111C5..111C8  ; Po #   [4] SHARADA DANDA..SHARADA SEPARATOR
111CD         ; Po #       SHARADA SUTRA MARK
111DB         ; Po #       SHARADA SIGN SIDDHAM
111DD..111DF  ; Po #   [3] SHARADA CONTINUATION SIGN..SHARADA SECTION MARK-2
11238..1123D  ; Po #   [6] KHOJKI DANDA..KHOJKI ABBREVIATION SIGN
112A9         ; Po #       MULTANI SECTION MARK
1144B..1144F  ; Po #   [5] NEWA DANDA..NEWA ABBREVIATION SIGN
1145A..1145B  ; Po #   [2] NEWA DOUBLE COMMA..NEWA PLACEHOLDER MARK
1145D         ; Po #       NEWA INSERTION SIGN
114C6         ; Po #       TIRHUTA ABBREVIATION SIGN
115C1..115D7  ; Po #  [23] SIDDHAM SIGN SIDDHAM..SIDDHAM SECTION MARK WITH CIRCLES AND FOUR ENCLOSURES
11641..11643  ; Po #   [3] MODI DANDA..MODI ABBREVIATION SIGN
11660..1166C  ; Po #  [13] MONGOLIAN BIRGA WITH ORNAMENT..MONGOLIAN TURNED SWIRL BIRGA WITH DOUBLE ORNAMENT
116B9         ; Po #       TAKRI ABBREVIATION SIGN
1173C..1173E  ; Po #   [3] AHOM SIGN SMALL SECTION..AHOM SIGN RULAI
1183B         ; Po #       DOGRA ABBREVIATION SIGN
11944..11946  ; Po #   [3] DIVES AKURU DOUBLE DANDA..DIVES AKURU END OF TEXT MARK
119E2         ; Po #       NANDINAGARI SIGN SIDDHAM
11A3F..11A46  ; Po #   [8] ZANABAZAR SQUARE INITIAL HEAD MARK..ZANABAZAR SQUARE CLOSING DOUBLE-LINED HEAD MARK
11A9A..11A9C  ; Po #   [3] SOYOMBO MARK TSHEG..SOYOMBO MARK DOUBLE SHAD
11A9E..11AA2  ; Po #   [5] SOYOMBO HEAD MARK WITH MOON AND SUN AND TRIPLE FLAME..SOYOMBO TERMINAL MARK-2
11B00..11B09  ; Po #  [10] DEVANAGARI HEAD MARK..DEVANAGARI SIGN MINDU
11C41..11C45  ; Po #   [5] BHAIKSUKI DANDA..BHAIKSUKI GAP FILLER-2
11C70..11C71  ; Po #   [2] MARCHEN HEAD MARK..MARCHEN MARK SHAD
11EF7..11EF8  ; Po #   [2] MAKASAR PASSIMBANG..MAKASAR END OF SECTION
11F43..11F4F  ; Po #  [13] KAWI DANDA..KAWI PUNCTUATION CLOSING SPIRAL
11FFF         ; Po #       TAMIL PUNCTUATION END OF TEXT
12470..12474  ; Po #   [5] CUNEIFORM PUNCTUATION SIGN OLD ASSYRIAN WORD DIVIDER..CUNEIFORM PUNCTUATION SIGN DIAGONAL QUADCOLON
12FF1..12FF2  ; Po #   [2] CYPRO-MINOAN SIGN CM301..CYPRO-MINOAN SIGN CM302
16A6E..16A6F  ; Po #   [2] MRO DANDA..MRO DOUBLE DANDA
16AF5         ; Po #       BASSA VAH FULL STOP
16B37..16B3B  ; Po #   [5] PAHAWH HMONG SIGN VOS THOM..PAHAWH HMONG SIGN VOS FEEM
16B44         ; Po #       PAHAWH HMONG SIGN XAUS
16D6D..16D6F  ; Po #   [3] KIRAT RAI SIGN YUPI..KIRAT RAI DOUBLE DANDA
16E97..16E9A  ; Po #   [4] MEDEFAIDRIN COMMA..MEDEFAIDRIN EXCLAMATION OH
16FE2         ; Po #       OLD CHINESE HOOK MARK
1BC9F         ; Po #       DUPLOYAN PUNCTUATION CHINOOK FULL STOP
1DA87..1DA8B  ; Po #   [5] SIGNWRITING COMMA..SIGNWRITING PARENTHESIS
1E95E..1E95F  ; Po #   [2] ADLAM INITIAL EXCLAMATION MARK..ADLAM INITIAL QUESTION MARK

# Total code points: 631

# ================================================

# General_Category=Math_Symbol

002B          ; Sm #       PLUS SIGN
003C..003E    ; Sm #   [3] LESS-THAN SIGN..GREATER-THAN SIGN
007C          ; Sm #       VERTICAL LINE
007E          ; Sm #       TILDE
00AC          ; Sm #       NOT SIGN
00B1          ; Sm #       PLUS-MINUS SIGN
00D7          ; Sm #       MULTIPLICATION SIGN
00F7          ; Sm #       DIVISION SIGN
03F6          ; Sm #       GREEK REVERSED LUNATE EPSILON SYMBOL
0606..0608    ; Sm #   [3] ARABIC-INDIC CUBE ROOT..ARABIC RAY
2044          ; Sm #       FRACTION SLASH
2052          ; Sm #       COMMERCIAL MINUS SIGN
207A..207C    ; Sm #   [3] SUPERSCRIPT PLUS SIGN..SUPERSCRIPT EQUALS SIGN
208A..208C    ; Sm #   [3] SUBSCRIPT PLUS SIGN..SUBSCRIPT EQUALS SIGN
2118          ; Sm #       SCRIPT CAPITAL P
2140..2144    ; Sm #   [5] DOUBLE-STRUCK N-ARY SUMMATION..TURNED SANS-SERIF CAPITAL Y
214B          ; Sm #       TURNED AMPERSAND
2190..2194    ; Sm #   [5] LEFTWARDS ARROW..LEFT RIGHT ARROW
219A..219B    ; Sm #   [2] LEFTWARDS ARROW WITH STROKE..RIGHTWARDS ARROW WITH STROKE
21A0          ; Sm #       RIGHTWARDS TWO HEADED ARROW
21A3          ; Sm #       RIGHTWARDS ARROW WITH TAIL
21A6          ; Sm #       RIGHTWARDS ARROW FROM BAR
21AE          ; Sm #       LEFT RIGHT ARROW WITH STROKE
21CE..21CF    ; Sm #   [2] LEFT RIGHT DOUBLE ARROW WITH STROKE..RIGHTWARDS DOUBLE ARROW WITH STROKE
21D2          ; Sm #       RIGHTWARDS DOUBLE ARROW
21D4          ; Sm #       LEFT RIGHT DOUBLE ARROW
21F4..22FF    ; Sm # [268] RIGHT ARROW WITH SMALL CIRCLE..Z NOTATION BAG MEMBERSHIP
2320..2321    ; Sm #   [2] TOP HALF INTEGRAL..BOTTOM HALF INTEGRAL
237C          ; Sm #       RIGHT ANGLE WITH DOWNWARDS ZIGZAG ARROW
239B..23B3    ; Sm #  [25] LEFT PARENTHESIS UPPER HOOK..SUMMATION BOTTOM
23DC..23E1    ; Sm #   [6] TOP PARENTHESIS..BOTTOM TORTOISE SHELL BRACKET
25B7          ; Sm #       WHITE RIGHT-POINTING TRIANGLE
25C1          ; Sm #       WHITE LEFT-POINTING TRIANGLE
25F8..25FF    ; Sm #   [8] UPPER LEFT TRIANGLE..LOWER RIGHT TRIANGLE
266F          ; Sm #       MUSIC SHARP SIGN
27C0..27C4    ; Sm #   [5] THREE DIMENSIONAL ANGLE..OPEN SUPERSET
27C7..27E5    ; Sm #  [31] OR WITH DOT INSIDE..WHITE SQUARE WITH RIGHTWARDS TICK
27F0..27FF    ; Sm #  [16] UPWARDS QUADRUPLE ARROW..LONG RIGHTWARDS SQUIGGLE ARROW
2900..2982    ; Sm # [131] RIGHTWARDS TWO-HEADED ARROW WITH VERTICAL STROKE..Z NOTATION TYPE COLON
2999..29D7    ; Sm #  [63] DOTTED FENCE..BLACK HOURGLASS
29DC..29FB    ; Sm #  [32] INCOMPLETE INFINITY..TRIPLE PLUS
29FE..2AFF    ; Sm # [258] TINY..N-ARY WHITE VERTICAL BAR
2B30..2B44    ; Sm #  [21] LEFT ARROW WITH SMALL CIRCLE..RIGHTWARDS ARROW THROUGH SUPERSET
2B47..2B4C    ; Sm #   [6] REVERSE TILDE OPERATOR ABOVE RIGHTWARDS ARROW..RIGHTWARDS ARROW ABOVE REVERSE TILDE OPERATOR
FB29          ; Sm #       HEBREW LETTER ALTERNATIVE PLUS SIGN
FE62          ; Sm #       SMALL PLUS SIGN
FE64..FE66    ; Sm #   [3] SMALL LESS-THAN SIGN..SMALL EQUALS SIGN
FF0B          ; Sm #       FULLWIDTH PLUS SIGN
FF1C..FF1E    ; Sm #   [3] FULLWIDTH LESS-THAN SIGN..FULLWIDTH GREATER-THAN SIGN
FF5C          ; Sm #       FULLWIDTH VERTICAL LINE
FF5E          ; Sm #       FULLWIDTH TILDE
FFE2          ; Sm #       FULLWIDTH NOT SIGN
FFE9..FFEC    ; Sm #   [4] HALFWIDTH LEFTWARDS ARROW..HALFWIDTH DOWNWARDS ARROW
1D6C1         ; Sm #       MATHEMATICAL BOLD NABLA
1D6DB         ; Sm #       MATHEMATICAL BOLD PARTIAL DIFFERENTIAL
1D6FB         ; Sm #       MATHEMATICAL ITALIC NABLA
1D715         ; Sm #       MATHEMATICAL ITALIC PARTIAL DIFFERENTIAL
1D735         ; Sm #       MATHEMATICAL BOLD ITALIC NABLA
1D74F         ; Sm #       MATHEMATICAL BOLD ITALIC PARTIAL DIFFERENTIAL
1D76F         ; Sm #       MATHEMATICAL SANS-SERIF BOLD NABLA
1D789         ; Sm #       MATHEMATICAL SANS-SERIF BOLD PARTIAL DIFFERENTIAL
1D7A9         ; Sm #       MATHEMATICAL SANS-SERIF BOLD ITALIC NABLA
1D7C3         ; Sm #       MATHEMATICAL SANS-SERIF BOLD ITALIC PARTIAL DIFFERENTIAL
1EEF0..1EEF1  ; Sm #   [2] ARABIC MATHEMATICAL OPERATOR MEEM WITH HAH WITH TATWEEL..ARABIC MATHEMATICAL OPERATOR HAH WITH DAL

# Total code points: 948

# ================================================

# General_Category=Currency_Symbol

0024          ; Sc #       DOLLAR SIGN
00A2..00A5    ; Sc #   [4] CENT SIGN..YEN SIGN
058F          ; Sc #       ARMENIAN DRAM SIGN
060B          ; Sc #       AFGHANI SIGN
07FE..07FF    ; Sc #   [2] NKO DOROME SIGN..NKO TAMAN SIGN
09F2..09F3    ; Sc #   [2] BENGALI RUPEE MARK..BENGALI RUPEE SIGN
09FB          ; Sc #       BENGALI GANDA MARK
0AF1          ; Sc #       GUJARATI RUPEE SIGN
0BF9          ; Sc #       TAMIL RUPEE SIGN
0E3F          ; Sc #       THAI CURRENCY SYMBOL BAHT
17DB          ; Sc #       KHMER CURRENCY SYMBOL RIEL
20A0..20C0    ; Sc #  [33] EURO-CURRENCY SIGN..SOM SIGN
A838          ; Sc #       NORTH INDIC RUPEE MARK
FDFC          ; Sc #       RIAL SIGN
FE69          ; Sc #       SMALL DOLLAR SIGN
FF04          ; Sc #       FULLWIDTH DOLLAR SIGN
FFE0..FFE1    ; Sc #   [2] FULLWIDTH CENT SIGN..FULLWIDTH POUND SIGN
FFE5..FFE6    ; Sc #   [2] FULLWIDTH YEN SIGN..FULLWIDTH WON SIGN
11FDD..11FE0  ; Sc #   [4] TAMIL SIGN KAACU..TAMIL SIGN VARAAKAN
1E2FF         ; Sc #       WANCHO NGUN SIGN
1ECB0         ; Sc #       INDIC SIYAQ RUPEE MARK

# Total code points: 63

# ================================================

# General_Category=Modifier_Symbol

005E          ; Sk #       CIRCUMFLEX ACCENT
0060          ; Sk #       GRAVE ACCENT
00A8          ; Sk #       DIAERESIS
00AF          ; Sk #       MACRON
00B4          ; Sk #       ACUTE ACCENT
00B8          ; Sk #       CEDILLA
02C2..02C5    ; Sk #   [4] MODIFIER LETTER LEFT ARROWHEAD..MODIFIER LETTER DOWN ARROWHEAD
02D2..02DF    ; Sk #  [14] MODIFIER LETTER CENTRED RIGHT HALF RING..MODIFIER LETTER CROSS ACCENT
02E5..02EB    ; Sk #   [7] MODIFIER LETTER EXTRA-HIGH TONE BAR..MODIFIER LETTER YANG DEPARTING TONE MARK
02ED          ; Sk #       MODIFIER LETTER UNASPIRATED
02EF..02FF    ; Sk #  [17] MODIFIER LETTER LOW DOWN ARROWHEAD..MODIFIER LETTER LOW LEFT ARROW
0375          ; Sk #       GREEK LOWER NUMERAL SIGN
0384..0385    ; Sk #   [2] GREEK TONOS..GREEK DIALYTIKA TONOS
0888          ; Sk #       ARABIC RAISED ROUND DOT
1FBD          ; Sk #       GREEK KORONIS
1FBF..1FC1    ; Sk #   [3] GREEK PSILI..GREEK DIALYTIKA AND PERISPOMENI
1FCD..1FCF    ; Sk #   [3] GREEK PSILI AND VARIA..GREEK PSILI AND PERISPOMENI
1FDD..1FDF    ; Sk #   [3] GREEK DASIA AND VARIA..GREEK DASIA AND PERISPOMENI
1FED..1FEF    ; Sk #   [3] GREEK DIALYTIKA AND VARIA..GREEK VARIA
1FFD..1FFE    ; Sk #   [2] GREEK OXIA..GREEK DASIA
309B..309C    ; Sk #   [2] KATAKANA-HIRAGANA VOICED SOUND MARK..KATAKANA-HIRAGANA SEMI-VOICED SOUND MARK
A700..A716    ; Sk #  [23] MODIFIER LETTER CHINESE TONE YIN PING..MODIFIER LETTER EXTRA-LOW LEFT-STEM TONE BAR
A720..A721    ; Sk #   [2] MODIFIER LETTER STRESS AND HIGH TONE..MODIFIER LETTER STRESS AND LOW TONE
A789..A78A    ; Sk #   [2] MODIFIER LETTER COLON..MODIFIER LETTER SHORT EQUALS SIGN
AB5B          ; Sk #       MODIFIER BREVE WITH INVERTED BREVE
AB6A..AB6B    ; Sk #   [2] MODIFIER LETTER LEFT TACK..MODIFIER LETTER RIGHT TACK
FBB2..FBC2    ; Sk #  [17] ARABIC SYMBOL DOT ABOVE..ARABIC SYMBOL WASLA ABOVE
FF3E          ; Sk #       FULLWIDTH CIRCUMFLEX ACCENT
FF40          ; Sk #       FULLWIDTH GRAVE ACCENT
FFE3          ; Sk #       FULLWIDTH MACRON
1F3FB..1F3FF  ; Sk #   [5] EMOJI MODIFIER FITZPATRICK TYPE-1-2..EMOJI MODIFIER FITZPATRICK TYPE-6

# Total code points: 125

# ================================================

# General_Category=Other_Symbol

00A6          ; So #       BROKEN BAR
00A9          ; So #       COPYRIGHT SIGN
00AE          ; So #       REGISTERED SIGN
00B0          ; So #       DEGREE SIGN
0482          ; So #       CYRILLIC THOUSANDS SIGN
058D..058E    ; So #   [2] RIGHT-FACING ARMENIAN ETERNITY SIGN..LEFT-FACING ARMENIAN ETERNITY SIGN
060E..060F    ; So #   [2] ARABIC POETIC VERSE SIGN..ARABIC SIGN MISRA
06DE          ; So #       ARABIC START OF RUB EL HIZB
06E9          ; So #       ARABIC PLACE OF SAJDAH
06FD..06FE    ; So #   [2] ARABIC SIGN SINDHI AMPERSAND..ARABIC SIGN SINDHI POSTPOSITION MEN
07F6          ; So #       NKO SYMBOL OO DENNEN
09FA          ; So #       BENGALI ISSHAR
0B70          ; So #       ORIYA ISSHAR
0BF3..0BF8    ; So #   [6] TAMIL DAY SIGN..TAMIL AS ABOVE SIGN
0BFA          ; So #       TAMIL NUMBER SIGN
0C7F          ; So #       TELUGU SIGN TUUMU
0D4F          ; So #       MALAYALAM SIGN PARA
0D79          ; So #       MALAYALAM DATE MARK
0F01..0F03    ; So #   [3] TIBETAN MARK GTER YIG MGO TRUNCATED A..TIBETAN MARK GTER YIG MGO -UM GTER TSHEG MA
0F13          ; So #       TIBETAN MARK CARET -DZUD RTAGS ME LONG CAN
0F15..0F17    ; So #   [3] TIBETAN LOGOTYPE SIGN CHAD RTAGS..TIBETAN ASTROLOGICAL SIGN SGRA GCAN -CHAR RTAGS
0F1A..0F1F    ; So #   [6] TIBETAN SIGN RDEL DKAR GCIG..TIBETAN SIGN RDEL DKAR RDEL NAG
0F34          ; So #       TIBETAN MARK BSDUS RTAGS
0F36          ; So #       TIBETAN MARK CARET -DZUD RTAGS BZHI MIG CAN
0F38          ; So #       TIBETAN MARK CHE MGO
0FBE..0FC5    ; So #   [8] TIBETAN KU RU KHA..TIBETAN SYMBOL RDO RJE
0FC7..0FCC    ; So #   [6] TIBETAN SYMBOL RDO RJE RGYA GRAM..TIBETAN SYMBOL NOR BU BZHI -KHYIL
0FCE..0FCF    ; So #   [2] TIBETAN SIGN RDEL NAG RDEL DKAR..TIBETAN SIGN RDEL NAG GSUM
0FD5..0FD8    ; So #   [4] RIGHT-FACING SVASTI SIGN..LEFT-FACING SVASTI SIGN WITH DOTS
109E..109F    ; So #   [2] MYANMAR SYMBOL SHAN ONE..MYANMAR SYMBOL SHAN EXCLAMATION
1390..1399    ; So #  [10] ETHIOPIC TONAL MARK YIZET..ETHIOPIC TONAL MARK KURT
166D          ; So #       CANADIAN SYLLABICS CHI SIGN
1940          ; So #       LIMBU SIGN LOO
19DE..19FF    ; So #  [34] NEW TAI LUE SIGN LAE..KHMER SYMBOL DAP-PRAM ROC
1B61..1B6A    ; So #  [10] BALINESE MUSICAL SYMBOL DONG..BALINESE MUSICAL SYMBOL DANG GEDE
1B74..1B7C    ; So #   [9] BALINESE MUSICAL SYMBOL RIGHT-HAND OPEN DUG..BALINESE MUSICAL SYMBOL LEFT-HAND OPEN PING
2100..2101    ; So #   [2] ACCOUNT OF..ADDRESSED TO THE SUBJECT
2103..2106    ; So #   [4] DEGREE CELSIUS..CADA UNA
2108..2109    ; So #   [2] SCRUPLE..DEGREE FAHRENHEIT
2114          ; So #       L B BAR SYMBOL
2116..2117    ; So #   [2] NUMERO SIGN..SOUND RECORDING COPYRIGHT
211E..2123    ; So #   [6] PRESCRIPTION TAKE..VERSICLE
2125          ; So #       OUNCE SIGN
2127          ; So #       INVERTED OHM SIGN
2129          ; So #       TURNED GREEK SMALL LETTER IOTA
212E          ; So #       ESTIMATED SYMBOL
213A..213B    ; So #   [2] ROTATED CAPITAL Q..FACSIMILE SIGN
214A          ; So #       PROPERTY LINE
214C..214D    ; So #   [2] PER SIGN..AKTIESELSKAB
214F          ; So #       SYMBOL FOR SAMARITAN SOURCE
218A..218B    ; So #   [2] TURNED DIGIT TWO..TURNED DIGIT THREE
2195..2199    ; So #   [5] UP DOWN ARROW..SOUTH WEST ARROW
219C..219F    ; So #   [4] LEFTWARDS WAVE ARROW..UPWARDS TWO HEADED ARROW
21A1..21A2    ; So #   [2] DOWNWARDS TWO HEADED ARROW..LEFTWARDS ARROW WITH TAIL
21A4..21A5    ; So #   [2] LEFTWARDS ARROW FROM BAR..UPWARDS ARROW FROM BAR
21A7..21AD    ; So #   [7] DOWNWARDS ARROW FROM BAR..LEFT RIGHT WAVE ARROW
21AF..21CD    ; So #  [31] DOWNWARDS ZIGZAG ARROW..LEFTWARDS DOUBLE ARROW WITH STROKE
21D0..21D1    ; So #   [2] LEFTWARDS DOUBLE ARROW..UPWARDS DOUBLE ARROW
21D3          ; So #       DOWNWARDS DOUBLE ARROW
21D5..21F3    ; So #  [31] UP DOWN DOUBLE ARROW..UP DOWN WHITE ARROW
2300..2307    ; So #   [8] DIAMETER SIGN..WAVY LINE
230C..231F    ; So #  [20] BOTTOM RIGHT CROP..BOTTOM RIGHT CORNER
2322..2328    ; So #   [7] FROWN..KEYBOARD
232B..237B    ; So #  [81] ERASE TO THE LEFT..NOT CHECK MARK
237D..239A    ; So #  [30] SHOULDERED OPEN BOX..CLEAR SCREEN SYMBOL
23B4..23DB    ; So #  [40] TOP SQUARE BRACKET..FUSE
23E2..2426    ; So #  [69] WHITE TRAPEZIUM..SYMBOL FOR SUBSTITUTE FORM TWO
2440..244A    ; So #  [11] OCR HOOK..OCR DOUBLE BACKSLASH
249C..24E9    ; So #  [78] PARENTHESIZED LATIN SMALL LETTER A..CIRCLED LATIN SMALL LETTER Z
2500..25B6    ; So # [183] BOX DRAWINGS LIGHT HORIZONTAL..BLACK RIGHT-POINTING TRIANGLE
25B8..25C0    ; So #   [9] BLACK RIGHT-POINTING SMALL TRIANGLE..BLACK LEFT-POINTING TRIANGLE
25C2..25F7    ; So #  [54] BLACK LEFT-POINTING SMALL TRIANGLE..WHITE CIRCLE WITH UPPER RIGHT QUADRANT
2600..266E    ; So # [111] BLACK SUN WITH RAYS..MUSIC NATURAL SIGN
2670..2767    ; So # [248] WEST SYRIAC CROSS..ROTATED FLORAL HEART BULLET
2794..27BF    ; So #  [44] HEAVY WIDE-HEADED RIGHTWARDS ARROW..DOUBLE CURLY LOOP
2800..28FF    ; So # [256] BRAILLE PATTERN BLANK..BRAILLE PATTERN DOTS-12345678
2B00..2B2F    ; So #  [48] NORTH EAST WHITE ARROW..WHITE VERTICAL ELLIPSE
2B45..2B46    ; So #   [2] LEFTWARDS QUADRUPLE ARROW..RIGHTWARDS QUADRUPLE ARROW
2B4D..2B73    ; So #  [39] DOWNWARDS TRIANGLE-HEADED ZIGZAG ARROW..DOWNWARDS TRIANGLE-HEADED ARROW TO BAR
2B76..2B95    ; So #  [32] NORTH WEST TRIANGLE-HEADED ARROW TO BAR..RIGHTWARDS BLACK ARROW
2B97..2BFF    ; So # [105] SYMBOL FOR TYPE A ELECTRONICS..HELLSCHREIBER PAUSE SYMBOL
2CE5..2CEA    ; So #   [6] COPTIC SYMBOL MI RO..COPTIC SYMBOL SHIMA SIMA
2E50..2E51    ; So #   [2] CROSS PATTY WITH RIGHT CROSSBAR..CROSS PATTY WITH LEFT CROSSBAR
2E80..2E99    ; So #  [26] CJK RADICAL REPEAT..CJK RADICAL RAP
2E9B..2EF3    ; So #  [89] CJK RADICAL CHOKE..CJK RADICAL C-SIMPLIFIED TURTLE
2F00..2FD5    ; So # [214] KANGXI RADICAL ONE..KANGXI RADICAL FLUTE
2FF0..2FFF    ; So #  [16] IDEOGRAPHIC DESCRIPTION CHARACTER LEFT TO RIGHT..IDEOGRAPHIC DESCRIPTION CHARACTER ROTATION
3004          ; So #       JAPANESE INDUSTRIAL STANDARD SYMBOL
3012..3013    ; So #   [2] POSTAL MARK..GETA MARK
3020          ; So #       POSTAL MARK FACE
3036..3037    ; So #   [2] CIRCLED POSTAL MARK..IDEOGRAPHIC TELEGRAPH LINE FEED SEPARATOR SYMBOL
303E..303F    ; So #   [2] IDEOGRAPHIC VARIATION INDICATOR..IDEOGRAPHIC HALF FILL SPACE
3190..3191    ; So #   [2] IDEOGRAPHIC ANNOTATION LINKING MARK..IDEOGRAPHIC ANNOTATION REVERSE MARK
3196..319F    ; So #  [10] IDEOGRAPHIC ANNOTATION TOP MARK..IDEOGRAPHIC ANNOTATION MAN MARK
31C0..31E3    ; So #  [36] CJK STROKE T..CJK STROKE Q
31EF          ; So #       IDEOGRAPHIC DESCRIPTION CHARACTER SUBTRACTION
3200..321E    ; So #  [31] PARENTHESIZED HANGUL KIYEOK..PARENTHESIZED KOREAN CHARACTER O HU
322A..3247    ; So #  [30] PARENTHESIZED IDEOGRAPH MOON..CIRCLED IDEOGRAPH KOTO
3250          ; So #       PARTNERSHIP SIGN
3260..327F    ; So #  [32] CIRCLED HANGUL KIYEOK..KOREAN STANDARD SYMBOL
328A..32B0    ; So #  [39] CIRCLED IDEOGRAPH MOON..CIRCLED IDEOGRAPH NIGHT
32C0..33FF    ; So # [320] IDEOGRAPHIC TELEGRAPH SYMBOL FOR JANUARY..SQUARE GAL
4DC0..4DFF    ; So #  [64] HEXAGRAM FOR THE CREATIVE HEAVEN..HEXAGRAM FOR BEFORE COMPLETION
A490..A4C6    ; So #  [55] YI RADICAL QOT..YI RADICAL KE
A828..A82B    ; So #   [4] SYLOTI NAGRI POETRY MARK-1..SYLOTI NAGRI POETRY MARK-4
A836..A837    ; So #   [2] NORTH INDIC QUARTER MARK..NORTH INDIC PLACEHOLDER MARK
A839          ; So #       NORTH INDIC QUANTITY MARK
AA77..AA79    ; So #   [3] MYANMAR SYMBOL AITON EXCLAMATION..MYANMAR SYMBOL AITON TWO
FD40..FD4F    ; So #  [16] ARABIC LIGATURE RAHIMAHU ALLAAH..ARABIC LIGATURE RAHIMAHUM ALLAAH
FDCF          ; So #       ARABIC LIGATURE SALAAMUHU ALAYNAA
FDFD..FDFF    ; So #   [3] ARABIC LIGATURE BISMILLAH AR-RAHMAN AR-RAHEEM..ARABIC LIGATURE AZZA WA JALL
FFE4          ; So #       FULLWIDTH BROKEN BAR
FFE8          ; So #       HALFWIDTH FORMS LIGHT VERTICAL
FFED..FFEE    ; So #   [2] HALFWIDTH BLACK SQUARE..HALFWIDTH WHITE CIRCLE
FFFC..FFFD    ; So #   [2] OBJECT REPLACEMENT CHARACTER..REPLACEMENT CHARACTER
10137..1013F  ; So #   [9] AEGEAN WEIGHT BASE UNIT..AEGEAN MEASURE THIRD SUBUNIT
10179..10189  ; So #  [17] GREEK YEAR SIGN..GREEK TRYBLION BASE SIGN
1018C..1018E  ; So #   [3] GREEK SINUSOID SIGN..NOMISMA SIGN
10190..1019C  ; So #  [13] ROMAN SEXTANS SIGN..ASCIA SYMBOL
101A0         ; So #       GREEK SYMBOL TAU RHO
101D0..101FC  ; So #  [45] PHAISTOS DISC SIGN PEDESTRIAN..PHAISTOS DISC SIGN WAVY BAND
10877..10878  ; So #   [2] PALMYRENE LEFT-POINTING FLEURON..PALMYRENE RIGHT-POINTING FLEURON
10AC8         ; So #       MANICHAEAN SIGN UD
1173F         ; So #       AHOM SYMBOL VI
11FD5..11FDC  ; So #   [8] TAMIL SIGN NEL..TAMIL SIGN MUKKURUNI
11FE1..11FF1  ; So #  [17] TAMIL SIGN PAARAM..TAMIL SIGN VAKAIYARAA
16B3C..16B3F  ; So #   [4] PAHAWH HMONG SIGN XYEEM NTXIV..PAHAWH HMONG SIGN XYEEM FAIB
16B45         ; So #       PAHAWH HMONG SIGN CIM TSOV ROG
1BC9C         ; So #       DUPLOYAN SIGN O WITH CROSS
1CF50..1CFC3  ; So # [116] ZNAMENNY NEUME KRYUK..ZNAMENNY NEUME PAUK
1D000..1D0F5  ; So # [246] BYZANTINE MUSICAL SYMBOL PSILI..BYZANTINE MUSICAL SYMBOL GORGON NEO KATO
1D100..1D126  ; So #  [39] MUSICAL SYMBOL SINGLE BARLINE..MUSICAL SYMBOL DRUM CLEF-2
1D129..1D164  ; So #  [60] MUSICAL SYMBOL MULTIPLE MEASURE REST..MUSICAL SYMBOL ONE HUNDRED TWENTY-EIGHTH NOTE
1D16A..1D16C  ; So #   [3] MUSICAL SYMBOL FINGERED TREMOLO-1..MUSICAL SYMBOL FINGERED TREMOLO-3
1D183..1D184  ; So #   [2] MUSICAL SYMBOL ARPEGGIATO UP..MUSICAL SYMBOL ARPEGGIATO DOWN
1D18C..1D1A9  ; So #  [30] MUSICAL SYMBOL RINFORZANDO..MUSICAL SYMBOL DEGREE SLASH
1D1AE..1D1EA  ; So #  [61] MUSICAL SYMBOL PEDAL MARK..MUSICAL SYMBOL KORON
1D200..1D241  ; So #  [66] GREEK VOCAL NOTATION SYMBOL-1..GREEK INSTRUMENTAL NOTATION SYMBOL-54
1D245         ; So #       GREEK MUSICAL LEIMMA
1D300..1D356  ; So #  [87] MONOGRAM FOR EARTH..TETRAGRAM FOR FOSTERING
1D800..1D9FF  ; So # [512] SIGNWRITING HAND-FIST INDEX..SIGNWRITING HEAD
1DA37..1DA3A  ; So #   [4] SIGNWRITING AIR BLOW SMALL ROTATIONS..SIGNWRITING BREATH EXHALE
1DA6D..1DA74  ; So #   [8] SIGNWRITING SHOULDER HIP SPINE..SIGNWRITING TORSO-FLOORPLANE TWISTING
1DA76..1DA83  ; So #  [14] SIGNWRITING LIMB COMBINATION..SIGNWRITING LOCATION DEPTH
1DA85..1DA86  ; So #   [2] SIGNWRITING LOCATION TORSO..SIGNWRITING LOCATION LIMBS DIGITS
1E14F         ; So #       NYIAKENG PUACHUE HMONG CIRCLED CA
1ECAC         ; So #       INDIC SIYAQ PLACEHOLDER
1ED2E         ; So #       OTTOMAN SIYAQ MARRATAN
1F000..1F02B  ; So #  [44] MAHJONG TILE EAST WIND..MAHJONG TILE BACK
1F030..1F093  ; So # [100] DOMINO TILE HORIZONTAL BACK..DOMINO TILE VERTICAL-06-06
1F0A0..1F0AE  ; So #  [15] PLAYING CARD BACK..PLAYING CARD KING OF SPADES
1F0B1..1F0BF  ; So #  [15] PLAYING CARD ACE OF HEARTS..PLAYING CARD RED JOKER
1F0C1..1F0CF  ; So #  [15] PLAYING CARD ACE OF DIAMONDS..PLAYING CARD BLACK JOKER
1F0D1..1F0F5  ; So #  [37] PLAYING CARD ACE OF CLUBS..PLAYING CARD TRUMP-21
1F10D..1F1AD  ; So # [161] CIRCLED ZERO WITH SLASH..MASK WORK SYMBOL
1F1E6..1F202  ; So #  [29] REGIONAL INDICATOR SYMBOL LETTER A..SQUARED KATAKANA SA
1F210..1F23B  ; So #  [44] SQUARED CJK UNIFIED IDEOGRAPH-624B..SQUARED CJK UNIFIED IDEOGRAPH-914D
1F240..1F248  ; So #   [9] TORTOISE SHELL BRACKETED CJK UNIFIED IDEOGRAPH-672C..TORTOISE SHELL BRACKETED CJK UNIFIED IDEOGRAPH-6557
1F250..1F251  ; So #   [2] CIRCLED IDEOGRAPH ADVANTAGE..CIRCLED IDEOGRAPH ACCEPT
1F260..1F265  ; So #   [6] ROUNDED SYMBOL FOR FU..ROUNDED SYMBOL FOR CAI
1F300..1F3FA  ; So # [251] CYCLONE..AMPHORA
1F400..1F6D7  ; So # [728] RAT..ELEVATOR
1F6DC..1F6EC  ; So #  [17] WIRELESS..AIRPLANE ARRIVING
1F6F0..1F6FC  ; So #  [13] SATELLITE..ROLLER SKATE
1F700..1F776  ; So # [119] ALCHEMICAL SYMBOL FOR QUINTESSENCE..LUNAR ECLIPSE
1F77B..1F7D9  ; So #  [95] HAUMEA..NINE POINTED WHITE STAR
1F7E0..1F7EB  ; So #  [12] LARGE ORANGE CIRCLE..LARGE BROWN SQUARE
1F7F0         ; So #       HEAVY EQUALS SIGN
1F800..1F80B  ; So #  [12] LEFTWARDS ARROW WITH SMALL TRIANGLE ARROWHEAD..DOWNWARDS ARROW WITH LARGE TRIANGLE ARROWHEAD
1F810..1F847  ; So #  [56] LEFTWARDS ARROW WITH SMALL EQUILATERAL ARROWHEAD..DOWNWARDS HEAVY ARROW
1F850..1F859  ; So #  [10] LEFTWARDS SANS-SERIF ARROW..UP DOWN SANS-SERIF ARROW
1F860..1F887  ; So #  [40] WIDE-HEADED LEFTWARDS LIGHT BARB ARROW..WIDE-HEADED SOUTH WEST VERY HEAVY BARB ARROW
1F890..1F8AD  ; So #  [30] LEFTWARDS TRIANGLE ARROWHEAD..WHITE ARROW SHAFT WIDTH TWO THIRDS
1F8B0..1F8B1  ; So #   [2] ARROW POINTING UPWARDS THEN NORTH WEST..ARROW POINTING RIGHTWARDS THEN CURVING SOUTH WEST
1F900..1FA53  ; So # [340] CIRCLED CROSS FORMEE WITH FOUR DOTS..BLACK CHESS KNIGHT-BISHOP
1FA60..1FA6D  ; So #  [14] XIANGQI RED GENERAL..XIANGQI BLACK SOLDIER
1FA70..1FA7C  ; So #  [13] BALLET SHOES..CRUTCH
1FA80..1FA88  ; So #   [9] YO-YO..FLUTE
1FA90..1FABD  ; So #  [46] RINGED PLANET..WING
1FABF..1FAC5  ; So #   [7] GOOSE..PERSON WITH CROWN
1FACE..1FADB  ; So #  [14] MOOSE..PEA POD
1FAE0..1FAE8  ; So #   [9] MELTING FACE..SHAKING FACE
1FAF0..1FAF8  ; So #   [9] HAND WITH INDEX FINGER AND THUMB CROSSED..RIGHTWARDS PUSHING HAND
1FB00..1FB92  ; So # [147] BLOCK SEXTANT-1..UPPER HALF INVERSE MEDIUM SHADE AND LOWER HALF BLOCK
1FB94..1FBCA  ; So #  [55] LEFT HALF INVERSE MEDIUM SHADE AND RIGHT HALF BLOCK..WHITE UP-POINTING CHEVRON

# Total code points: 6639

# ================================================

# General_Category=Initial_Punctuation

00AB          ; Pi #       LEFT-POINTING DOUBLE ANGLE QUOTATION MARK
2018          ; Pi #       LEFT SINGLE QUOTATION MARK
201B..201C    ; Pi #   [2] SINGLE HIGH-REVERSED-9 QUOTATION MARK..LEFT DOUBLE QUOTATION MARK
201F          ; Pi #       DOUBLE HIGH-REVERSED-9 QUOTATION MARK
2039          ; Pi #       SINGLE LEFT-POINTING ANGLE QUOTATION MARK
2E02          ; Pi #       LEFT SUBSTITUTION BRACKET
2E04          ; Pi #       LEFT DOTTED SUBSTITUTION BRACKET
2E09          ; Pi #       LEFT TRANSPOSITION BRACKET
2E0C          ; Pi #       LEFT RAISED OMISSION BRACKET
2E1C          ; Pi #       LEFT LOW PARAPHRASE BRACKET
2E20          ; Pi #       LEFT VERTICAL BAR WITH QUILL

# Total code points: 12

# ================================================

# General_Category=Final_Punctuation

00BB          ; Pf #       RIGHT-POINTING DOUBLE ANGLE QUOTATION MARK
2019          ; Pf #       RIGHT SINGLE QUOTATION MARK
201D          ; Pf #       RIGHT DOUBLE QUOTATION MARK
203A          ; Pf #       SINGLE RIGHT-POINTING ANGLE QUOTATION MARK
2E03          ; Pf #       RIGHT SUBSTITUTION BRACKET
2E05          ; Pf #       RIGHT DOTTED SUBSTITUTION BRACKET
2E0A          ; Pf #       RIGHT TRANSPOSITION BRACKET
2E0D          ; Pf #       RIGHT RAISED OMISSION BRACKET
2E1D          ; Pf #       RIGHT LOW PARAPHRASE BRACKET
2E21          ; Pf #       RIGHT VERTICAL BAR WITH QUILL

# Total code points: 10

# EOF<|MERGE_RESOLUTION|>--- conflicted
+++ resolved
@@ -1,9 +1,5 @@
 # DerivedGeneralCategory-15.1.0.txt
-<<<<<<< HEAD
-# Date: 2023-04-18, 16:43:26 GMT
-=======
-# Date: 2023-07-28, 23:34:02 GMT
->>>>>>> d2ea9c6a
+# Date: 2023-08-16, 15:34:18 GMT
 # © 2023 Unicode®, Inc.
 # Unicode and the Unicode Logo are registered trademarks of Unicode, Inc. in the U.S. and other countries.
 # For terms of use, see https://www.unicode.org/terms_of_use.html
@@ -728,11 +724,7 @@
 FFFFE..FFFFF  ; Cn #   [2] <noncharacter-FFFFE>..<noncharacter-FFFFF>
 10FFFE..10FFFF; Cn #   [2] <noncharacter-10FFFE>..<noncharacter-10FFFF>
 
-<<<<<<< HEAD
-# Total code points: 825282
-=======
-# Total code points: 824718
->>>>>>> d2ea9c6a
+# Total code points: 824660
 
 # ================================================
 
@@ -2666,11 +2658,7 @@
 30000..3134A  ; Lo # [4939] CJK UNIFIED IDEOGRAPH-30000..CJK UNIFIED IDEOGRAPH-3134A
 31350..323AF  ; Lo # [4192] CJK UNIFIED IDEOGRAPH-31350..CJK UNIFIED IDEOGRAPH-323AF
 
-<<<<<<< HEAD
-# Total code points: 131652
-=======
-# Total code points: 132234
->>>>>>> d2ea9c6a
+# Total code points: 132274
 
 # ================================================
 

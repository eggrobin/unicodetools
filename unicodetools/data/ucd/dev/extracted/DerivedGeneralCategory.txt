--- conflicted
+++ resolved
@@ -1,9 +1,5 @@
 # DerivedGeneralCategory-16.0.0.txt
-<<<<<<< HEAD
-# Date: 2023-11-10, 22:06:10 GMT
-=======
-# Date: 2023-11-10, 22:00:31 GMT
->>>>>>> aa968839
+# Date: 2023-11-10, 22:25:30 GMT
 # © 2023 Unicode®, Inc.
 # Unicode and the Unicode Logo are registered trademarks of Unicode, Inc. in the U.S. and other countries.
 # For terms of use, see https://www.unicode.org/terms_of_use.html
@@ -750,11 +746,7 @@
 FFFFE..FFFFF  ; Cn #   [2] <noncharacter-FFFFE>..<noncharacter-FFFFF>
 10FFFE..10FFFF; Cn #   [2] <noncharacter-10FFFE>..<noncharacter-10FFFF>
 
-<<<<<<< HEAD
-# Total code points: 823529
-=======
-# Total code points: 823528
->>>>>>> aa968839
+# Total code points: 823526
 
 # ================================================
 

--- conflicted
+++ resolved
@@ -1,9 +1,5 @@
 # DerivedGeneralCategory-16.0.0.txt
-<<<<<<< HEAD
-# Date: 2023-10-25, 12:02:20 GMT
-=======
-# Date: 2023-11-10, 22:25:30 GMT
->>>>>>> b753a415
+# Date: 2023-12-29, 11:28:31 GMT
 # © 2023 Unicode®, Inc.
 # Unicode and the Unicode Logo are registered trademarks of Unicode, Inc. in the U.S. and other countries.
 # For terms of use, see https://www.unicode.org/terms_of_use.html
@@ -751,11 +747,7 @@
 FFFFE..FFFFF  ; Cn #   [2] <noncharacter-FFFFE>..<noncharacter-FFFFF>
 10FFFE..10FFFF; Cn #   [2] <noncharacter-10FFFE>..<noncharacter-10FFFF>
 
-<<<<<<< HEAD
-# Total code points: 824471
-=======
-# Total code points: 823526
->>>>>>> b753a415
+# Total code points: 823525
 
 # ================================================
 
@@ -3080,11 +3072,7 @@
 1E944..1E94A  ; Mn #   [7] ADLAM ALIF LENGTHENER..ADLAM NUKTA
 E0100..E01EF  ; Mn # [240] VARIATION SELECTOR-17..VARIATION SELECTOR-256
 
-<<<<<<< HEAD
-# Total code points: 1995
-=======
-# Total code points: 2020
->>>>>>> b753a415
+# Total code points: 2021
 
 # ================================================
 

--- conflicted
+++ resolved
@@ -1,9 +1,5 @@
 # DerivedGeneralCategory-16.0.0.txt
-<<<<<<< HEAD
-# Date: 2023-10-06, 12:04:02 GMT
-=======
-# Date: 2023-10-24, 18:13:43 GMT
->>>>>>> 46a9d99d
+# Date: 2023-10-24, 20:32:28 GMT
 # © 2023 Unicode®, Inc.
 # Unicode and the Unicode Logo are registered trademarks of Unicode, Inc. in the U.S. and other countries.
 # For terms of use, see https://www.unicode.org/terms_of_use.html
@@ -737,11 +733,7 @@
 FFFFE..FFFFF  ; Cn #   [2] <noncharacter-FFFFE>..<noncharacter-FFFFF>
 10FFFE..10FFFF; Cn #   [2] <noncharacter-10FFFE>..<noncharacter-10FFFF>
 
-<<<<<<< HEAD
-# Total code points: 824656
-=======
-# Total code points: 824516
->>>>>>> 46a9d99d
+# Total code points: 824458
 
 # ================================================
 
@@ -2164,11 +2156,7 @@
 1E4EB         ; Lm #       NAG MUNDARI SIGN OJOD
 1E94B         ; Lm #       ADLAM NASALIZATION MARK
 
-<<<<<<< HEAD
-# Total code points: 402
-=======
-# Total code points: 399
->>>>>>> 46a9d99d
+# Total code points: 404
 
 # ================================================
 
@@ -2692,11 +2680,7 @@
 30000..3134A  ; Lo # [4939] CJK UNIFIED IDEOGRAPH-30000..CJK UNIFIED IDEOGRAPH-3134A
 31350..323AF  ; Lo # [4192] CJK UNIFIED IDEOGRAPH-31350..CJK UNIFIED IDEOGRAPH-323AF
 
-<<<<<<< HEAD
-# Total code points: 132277
-=======
-# Total code points: 132329
->>>>>>> 46a9d99d
+# Total code points: 132369
 
 # ================================================
 
@@ -3326,11 +3310,7 @@
 1E950..1E959  ; Nd #  [10] ADLAM DIGIT ZERO..ADLAM DIGIT NINE
 1FBF0..1FBF9  ; Nd #  [10] SEGMENTED DIGIT ZERO..SEGMENTED DIGIT NINE
 
-<<<<<<< HEAD
-# Total code points: 690
-=======
-# Total code points: 720
->>>>>>> 46a9d99d
+# Total code points: 730
 
 # ================================================
 
@@ -3918,11 +3898,7 @@
 1DA87..1DA8B  ; Po #   [5] SIGNWRITING COMMA..SIGNWRITING PARENTHESIS
 1E95E..1E95F  ; Po #   [2] ADLAM INITIAL EXCLAMATION MARK..ADLAM INITIAL QUESTION MARK
 
-<<<<<<< HEAD
-# Total code points: 631
-=======
-# Total code points: 629
->>>>>>> 46a9d99d
+# Total code points: 632
 
 # ================================================
 

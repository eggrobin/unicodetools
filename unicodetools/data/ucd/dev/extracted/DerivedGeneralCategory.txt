--- conflicted
+++ resolved
@@ -1,9 +1,5 @@
 # DerivedGeneralCategory-15.1.0.txt
-<<<<<<< HEAD
-# Date: 2023-04-20, 20:04:38 GMT
-=======
-# Date: 2023-04-18, 16:43:26 GMT
->>>>>>> a288c86f
+# Date: 2023-04-20, 20:07:13 GMT
 # © 2023 Unicode®, Inc.
 # Unicode and the Unicode Logo are registered trademarks of Unicode, Inc. in the U.S. and other countries.
 # For terms of use, see https://www.unicode.org/terms_of_use.html
@@ -729,11 +725,7 @@
 FFFFE..FFFFF  ; Cn #   [2] <noncharacter-FFFFE>..<noncharacter-FFFFF>
 10FFFE..10FFFF; Cn #   [2] <noncharacter-10FFFE>..<noncharacter-10FFFF>
 
-<<<<<<< HEAD
-# Total code points: 824598
-=======
-# Total code points: 825282
->>>>>>> a288c86f
+# Total code points: 824540
 
 # ================================================
 
@@ -2667,11 +2659,7 @@
 30000..3134A  ; Lo # [4939] CJK UNIFIED IDEOGRAPH-30000..CJK UNIFIED IDEOGRAPH-3134A
 31350..323AF  ; Lo # [4192] CJK UNIFIED IDEOGRAPH-31350..CJK UNIFIED IDEOGRAPH-323AF
 
-<<<<<<< HEAD
-# Total code points: 131617
-=======
-# Total code points: 131652
->>>>>>> a288c86f
+# Total code points: 131657
 
 # ================================================
 
@@ -3289,11 +3277,8 @@
 16A60..16A69  ; Nd #  [10] MRO DIGIT ZERO..MRO DIGIT NINE
 16AC0..16AC9  ; Nd #  [10] TANGSA DIGIT ZERO..TANGSA DIGIT NINE
 16B50..16B59  ; Nd #  [10] PAHAWH HMONG DIGIT ZERO..PAHAWH HMONG DIGIT NINE
-<<<<<<< HEAD
+16D70..16D79  ; Nd #  [10] KIRAT RAI DIGIT ZERO..KIRAT RAI DIGIT NINE
 1CCF0..1CCF9  ; Nd #  [10] OUTLINED DIGIT ZERO..OUTLINED DIGIT NINE
-=======
-16D70..16D79  ; Nd #  [10] KIRAT RAI DIGIT ZERO..KIRAT RAI DIGIT NINE
->>>>>>> a288c86f
 1D7CE..1D7FF  ; Nd #  [50] MATHEMATICAL BOLD DIGIT ZERO..MATHEMATICAL MONOSPACE DIGIT NINE
 1E140..1E149  ; Nd #  [10] NYIAKENG PUACHUE HMONG DIGIT ZERO..NYIAKENG PUACHUE HMONG DIGIT NINE
 1E2F0..1E2F9  ; Nd #  [10] WANCHO DIGIT ZERO..WANCHO DIGIT NINE
@@ -3301,7 +3286,7 @@
 1E950..1E959  ; Nd #  [10] ADLAM DIGIT ZERO..ADLAM DIGIT NINE
 1FBF0..1FBF9  ; Nd #  [10] SEGMENTED DIGIT ZERO..SEGMENTED DIGIT NINE
 
-# Total code points: 690
+# Total code points: 700
 
 # ================================================
 

--- conflicted
+++ resolved
@@ -1,9 +1,5 @@
 # DerivedGeneralCategory-16.0.0.txt
-<<<<<<< HEAD
-# Date: 2023-10-26, 12:38:58 GMT
-=======
-# Date: 2023-11-02, 18:04:51 GMT
->>>>>>> f6e70b5b
+# Date: 2023-11-02, 21:47:16 GMT
 # © 2023 Unicode®, Inc.
 # Unicode and the Unicode Logo are registered trademarks of Unicode, Inc. in the U.S. and other countries.
 # For terms of use, see https://www.unicode.org/terms_of_use.html
@@ -739,11 +735,7 @@
 FFFFE..FFFFF  ; Cn #   [2] <noncharacter-FFFFE>..<noncharacter-FFFFF>
 10FFFE..10FFFF; Cn #   [2] <noncharacter-10FFFE>..<noncharacter-10FFFF>
 
-<<<<<<< HEAD
-# Total code points: 824412
-=======
-# Total code points: 824404
->>>>>>> f6e70b5b
+# Total code points: 824402
 
 # ================================================
 
@@ -4247,11 +4239,7 @@
 1FB00..1FB92  ; So # [147] BLOCK SEXTANT-1..UPPER HALF INVERSE MEDIUM SHADE AND LOWER HALF BLOCK
 1FB94..1FBCA  ; So #  [55] LEFT HALF INVERSE MEDIUM SHADE AND RIGHT HALF BLOCK..WHITE UP-POINTING CHEVRON
 
-<<<<<<< HEAD
-# Total code points: 6646
-=======
-# Total code points: 6651
->>>>>>> f6e70b5b
+# Total code points: 6653
 
 # ================================================
 

--- conflicted
+++ resolved
@@ -1,9 +1,5 @@
 # DerivedGeneralCategory-16.0.0.txt
-<<<<<<< HEAD
-# Date: 2023-10-09, 14:51:00 GMT
-=======
-# Date: 2023-10-13, 15:52:32 GMT
->>>>>>> 260d7f64
+# Date: 2023-10-16, 14:30:05 GMT
 # © 2023 Unicode®, Inc.
 # Unicode and the Unicode Logo are registered trademarks of Unicode, Inc. in the U.S. and other countries.
 # For terms of use, see https://www.unicode.org/terms_of_use.html
@@ -733,11 +729,7 @@
 FFFFE..FFFFF  ; Cn #   [2] <noncharacter-FFFFE>..<noncharacter-FFFFF>
 10FFFE..10FFFF; Cn #   [2] <noncharacter-10FFFE>..<noncharacter-10FFFF>
 
-<<<<<<< HEAD
-# Total code points: 824645
-=======
-# Total code points: 824665
->>>>>>> 260d7f64
+# Total code points: 824596
 
 # ================================================
 
@@ -1392,11 +1384,7 @@
 1D7CA         ; Lu #       MATHEMATICAL BOLD CAPITAL DIGAMMA
 1E900..1E921  ; Lu #  [34] ADLAM CAPITAL LETTER ALIF..ADLAM CAPITAL LETTER SHA
 
-<<<<<<< HEAD
-# Total code points: 1853
-=======
-# Total code points: 1832
->>>>>>> 260d7f64
+# Total code points: 1854
 
 # ================================================
 
@@ -2063,11 +2051,7 @@
 1DF25..1DF2A  ; Ll #   [6] LATIN SMALL LETTER D WITH MID-HEIGHT LEFT HOOK..LATIN SMALL LETTER T WITH MID-HEIGHT LEFT HOOK
 1E922..1E943  ; Ll #  [34] ADLAM SMALL LETTER ALIF..ADLAM SMALL LETTER SHA
 
-<<<<<<< HEAD
-# Total code points: 2255
-=======
-# Total code points: 2234
->>>>>>> 260d7f64
+# Total code points: 2256
 
 # ================================================
 
@@ -2684,11 +2668,7 @@
 30000..3134A  ; Lo # [4939] CJK UNIFIED IDEOGRAPH-30000..CJK UNIFIED IDEOGRAPH-3134A
 31350..323AF  ; Lo # [4192] CJK UNIFIED IDEOGRAPH-31350..CJK UNIFIED IDEOGRAPH-323AF
 
-<<<<<<< HEAD
-# Total code points: 132243
-=======
-# Total code points: 132272
->>>>>>> 260d7f64
+# Total code points: 132278
 
 # ================================================
 
@@ -3042,11 +3022,7 @@
 1E944..1E94A  ; Mn #   [7] ADLAM ALIF LENGTHENER..ADLAM NUKTA
 E0100..E01EF  ; Mn # [240] VARIATION SELECTOR-17..VARIATION SELECTOR-256
 
-<<<<<<< HEAD
-# Total code points: 1991
-=======
-# Total code points: 1987
->>>>>>> 260d7f64
+# Total code points: 1992
 
 # ================================================
 
@@ -3320,7 +3296,7 @@
 1E950..1E959  ; Nd #  [10] ADLAM DIGIT ZERO..ADLAM DIGIT NINE
 1FBF0..1FBF9  ; Nd #  [10] SEGMENTED DIGIT ZERO..SEGMENTED DIGIT NINE
 
-# Total code points: 690
+# Total code points: 700
 
 # ================================================
 

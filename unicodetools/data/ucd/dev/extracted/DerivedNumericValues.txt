# DerivedNumericValues-16.0.0.txt
<<<<<<< HEAD
# Date: 2023-10-09, 12:15:21 GMT
=======
# Date: 2023-11-06, 03:49:00 GMT
>>>>>>> 1f791fe1
# © 2023 Unicode®, Inc.
# Unicode and the Unicode Logo are registered trademarks of Unicode, Inc. in the U.S. and other countries.
# For terms of use, see https://www.unicode.org/terms_of_use.html
#
# Unicode Character Database
#   For documentation, see https://www.unicode.org/reports/tr44/

# ================================================

# Derived Property:   Numeric_Value
#  Field 1:
#    The values are based on field 8 of UnicodeData.txt, plus the fields
#    kAccountingNumeric, kOtherNumeric, kPrimaryNumeric in the Unicode Han Database (Unihan).
#    The derivations for these values are as follows.
#      Numeric_Value = the value of kAccountingNumeric, kOtherNumeric, or kPrimaryNumeric, if they exist; otherwise
#      Numeric_Value = the value of field 8, if it exists; otherwise
#      Numeric_Value = NaN
#  Field 2:
#    This field is empty; it used to be a copy of the numeric type.
#
#  Field 3:
#    This field was added to this extracted data as of Unicode 5.1.0,
#    expressing the same numeric value either as a whole integer
#    where possible, or as a rational fraction such as "1/6".
#
# WARNING: Certain values, such as 0.16666667, are repeating fractions.
# Although they are only printed with a limited number of decimal places
# in this file, they should be expressed to the limits of the precision
# available when used.
#

# ================================================

0F33          ; -0.5 ; ; -1/2 # No       TIBETAN DIGIT HALF ZERO

# Total code points: 1

# ================================================

0030          ; 0.0 ; ; 0 # Nd       DIGIT ZERO
0660          ; 0.0 ; ; 0 # Nd       ARABIC-INDIC DIGIT ZERO
06F0          ; 0.0 ; ; 0 # Nd       EXTENDED ARABIC-INDIC DIGIT ZERO
07C0          ; 0.0 ; ; 0 # Nd       NKO DIGIT ZERO
0966          ; 0.0 ; ; 0 # Nd       DEVANAGARI DIGIT ZERO
09E6          ; 0.0 ; ; 0 # Nd       BENGALI DIGIT ZERO
0A66          ; 0.0 ; ; 0 # Nd       GURMUKHI DIGIT ZERO
0AE6          ; 0.0 ; ; 0 # Nd       GUJARATI DIGIT ZERO
0B66          ; 0.0 ; ; 0 # Nd       ORIYA DIGIT ZERO
0BE6          ; 0.0 ; ; 0 # Nd       TAMIL DIGIT ZERO
0C66          ; 0.0 ; ; 0 # Nd       TELUGU DIGIT ZERO
0C78          ; 0.0 ; ; 0 # No       TELUGU FRACTION DIGIT ZERO FOR ODD POWERS OF FOUR
0CE6          ; 0.0 ; ; 0 # Nd       KANNADA DIGIT ZERO
0D66          ; 0.0 ; ; 0 # Nd       MALAYALAM DIGIT ZERO
0DE6          ; 0.0 ; ; 0 # Nd       SINHALA LITH DIGIT ZERO
0E50          ; 0.0 ; ; 0 # Nd       THAI DIGIT ZERO
0ED0          ; 0.0 ; ; 0 # Nd       LAO DIGIT ZERO
0F20          ; 0.0 ; ; 0 # Nd       TIBETAN DIGIT ZERO
1040          ; 0.0 ; ; 0 # Nd       MYANMAR DIGIT ZERO
1090          ; 0.0 ; ; 0 # Nd       MYANMAR SHAN DIGIT ZERO
17E0          ; 0.0 ; ; 0 # Nd       KHMER DIGIT ZERO
17F0          ; 0.0 ; ; 0 # No       KHMER SYMBOL LEK ATTAK SON
1810          ; 0.0 ; ; 0 # Nd       MONGOLIAN DIGIT ZERO
1946          ; 0.0 ; ; 0 # Nd       LIMBU DIGIT ZERO
19D0          ; 0.0 ; ; 0 # Nd       NEW TAI LUE DIGIT ZERO
1A80          ; 0.0 ; ; 0 # Nd       TAI THAM HORA DIGIT ZERO
1A90          ; 0.0 ; ; 0 # Nd       TAI THAM THAM DIGIT ZERO
1B50          ; 0.0 ; ; 0 # Nd       BALINESE DIGIT ZERO
1BB0          ; 0.0 ; ; 0 # Nd       SUNDANESE DIGIT ZERO
1C40          ; 0.0 ; ; 0 # Nd       LEPCHA DIGIT ZERO
1C50          ; 0.0 ; ; 0 # Nd       OL CHIKI DIGIT ZERO
2070          ; 0.0 ; ; 0 # No       SUPERSCRIPT ZERO
2080          ; 0.0 ; ; 0 # No       SUBSCRIPT ZERO
2189          ; 0.0 ; ; 0 # No       VULGAR FRACTION ZERO THIRDS
24EA          ; 0.0 ; ; 0 # No       CIRCLED DIGIT ZERO
24FF          ; 0.0 ; ; 0 # No       NEGATIVE CIRCLED DIGIT ZERO
3007          ; 0.0 ; ; 0 # Nl       IDEOGRAPHIC NUMBER ZERO
6D1E          ; 0.0 ; ; 0 # Lo       CJK UNIFIED IDEOGRAPH-6D1E
96F6          ; 0.0 ; ; 0 # Lo       CJK UNIFIED IDEOGRAPH-96F6
A620          ; 0.0 ; ; 0 # Nd       VAI DIGIT ZERO
A6EF          ; 0.0 ; ; 0 # Nl       BAMUM LETTER KOGHOM
A8D0          ; 0.0 ; ; 0 # Nd       SAURASHTRA DIGIT ZERO
A900          ; 0.0 ; ; 0 # Nd       KAYAH LI DIGIT ZERO
A9D0          ; 0.0 ; ; 0 # Nd       JAVANESE DIGIT ZERO
A9F0          ; 0.0 ; ; 0 # Nd       MYANMAR TAI LAING DIGIT ZERO
AA50          ; 0.0 ; ; 0 # Nd       CHAM DIGIT ZERO
ABF0          ; 0.0 ; ; 0 # Nd       MEETEI MAYEK DIGIT ZERO
F9B2          ; 0.0 ; ; 0 # Lo       CJK COMPATIBILITY IDEOGRAPH-F9B2
FF10          ; 0.0 ; ; 0 # Nd       FULLWIDTH DIGIT ZERO
1018A         ; 0.0 ; ; 0 # No       GREEK ZERO SIGN
104A0         ; 0.0 ; ; 0 # Nd       OSMANYA DIGIT ZERO
10D30         ; 0.0 ; ; 0 # Nd       HANIFI ROHINGYA DIGIT ZERO
10D40         ; 0.0 ; ; 0 # Nd       GARAY DIGIT ZERO
11066         ; 0.0 ; ; 0 # Nd       BRAHMI DIGIT ZERO
110F0         ; 0.0 ; ; 0 # Nd       SORA SOMPENG DIGIT ZERO
11136         ; 0.0 ; ; 0 # Nd       CHAKMA DIGIT ZERO
111D0         ; 0.0 ; ; 0 # Nd       SHARADA DIGIT ZERO
112F0         ; 0.0 ; ; 0 # Nd       KHUDAWADI DIGIT ZERO
11450         ; 0.0 ; ; 0 # Nd       NEWA DIGIT ZERO
114D0         ; 0.0 ; ; 0 # Nd       TIRHUTA DIGIT ZERO
11650         ; 0.0 ; ; 0 # Nd       MODI DIGIT ZERO
116C0         ; 0.0 ; ; 0 # Nd       TAKRI DIGIT ZERO
116D0         ; 0.0 ; ; 0 # Nd       MYANMAR PAO DIGIT ZERO
116DA         ; 0.0 ; ; 0 # Nd       MYANMAR EASTERN PWO KAREN DIGIT ZERO
11730         ; 0.0 ; ; 0 # Nd       AHOM DIGIT ZERO
118E0         ; 0.0 ; ; 0 # Nd       WARANG CITI DIGIT ZERO
11950         ; 0.0 ; ; 0 # Nd       DIVES AKURU DIGIT ZERO
11BF0         ; 0.0 ; ; 0 # Nd       SUNUWAR DIGIT ZERO
11C50         ; 0.0 ; ; 0 # Nd       BHAIKSUKI DIGIT ZERO
11D50         ; 0.0 ; ; 0 # Nd       MASARAM GONDI DIGIT ZERO
11DA0         ; 0.0 ; ; 0 # Nd       GUNJALA GONDI DIGIT ZERO
11F50         ; 0.0 ; ; 0 # Nd       KAWI DIGIT ZERO
16130         ; 0.0 ; ; 0 # Nd       GURUNG KHEMA DIGIT ZERO
16A60         ; 0.0 ; ; 0 # Nd       MRO DIGIT ZERO
16AC0         ; 0.0 ; ; 0 # Nd       TANGSA DIGIT ZERO
16B50         ; 0.0 ; ; 0 # Nd       PAHAWH HMONG DIGIT ZERO
16D70         ; 0.0 ; ; 0 # Nd       KIRAT RAI DIGIT ZERO
16E80         ; 0.0 ; ; 0 # No       MEDEFAIDRIN DIGIT ZERO
1CCF0         ; 0.0 ; ; 0 # Nd       OUTLINED DIGIT ZERO
1D2C0         ; 0.0 ; ; 0 # No       KAKTOVIK NUMERAL ZERO
1D2E0         ; 0.0 ; ; 0 # No       MAYAN NUMERAL ZERO
1D7CE         ; 0.0 ; ; 0 # Nd       MATHEMATICAL BOLD DIGIT ZERO
1D7D8         ; 0.0 ; ; 0 # Nd       MATHEMATICAL DOUBLE-STRUCK DIGIT ZERO
1D7E2         ; 0.0 ; ; 0 # Nd       MATHEMATICAL SANS-SERIF DIGIT ZERO
1D7EC         ; 0.0 ; ; 0 # Nd       MATHEMATICAL SANS-SERIF BOLD DIGIT ZERO
1D7F6         ; 0.0 ; ; 0 # Nd       MATHEMATICAL MONOSPACE DIGIT ZERO
1E140         ; 0.0 ; ; 0 # Nd       NYIAKENG PUACHUE HMONG DIGIT ZERO
1E2F0         ; 0.0 ; ; 0 # Nd       WANCHO DIGIT ZERO
1E4F0         ; 0.0 ; ; 0 # Nd       NAG MUNDARI DIGIT ZERO
1E5F1         ; 0.0 ; ; 0 # Nd       OL ONAL DIGIT ZERO
1E950         ; 0.0 ; ; 0 # Nd       ADLAM DIGIT ZERO
1F100..1F101  ; 0.0 ; ; 0 # No   [2] DIGIT ZERO FULL STOP..DIGIT ZERO COMMA
1F10B..1F10C  ; 0.0 ; ; 0 # No   [2] DINGBAT CIRCLED SANS-SERIF DIGIT ZERO..DINGBAT NEGATIVE CIRCLED SANS-SERIF DIGIT ZERO
1FBF0         ; 0.0 ; ; 0 # Nd       SEGMENTED DIGIT ZERO

<<<<<<< HEAD
# Total code points: 89
=======
# Total code points: 95
>>>>>>> 1f791fe1

# ================================================

11FC0         ; 0.003125 ; ; 1/320 # No       TAMIL FRACTION ONE THREE-HUNDRED-AND-TWENTIETH
11FD4         ; 0.003125 ; ; 1/320 # No       TAMIL FRACTION DOWNSCALING FACTOR KIIZH

# Total code points: 2

# ================================================

0D58          ; 0.00625 ; ; 1/160 # No       MALAYALAM FRACTION ONE ONE-HUNDRED-AND-SIXTIETH
11FC1         ; 0.00625 ; ; 1/160 # No       TAMIL FRACTION ONE ONE-HUNDRED-AND-SIXTIETH

# Total code points: 2

# ================================================

11FC2         ; 0.0125 ; ; 1/80 # No       TAMIL FRACTION ONE EIGHTIETH

# Total code points: 1

# ================================================

11FC3         ; 0.015625 ; ; 1/64 # No       TAMIL FRACTION ONE SIXTY-FOURTH

# Total code points: 1

# ================================================

0D59          ; 0.025 ; ; 1/40 # No       MALAYALAM FRACTION ONE FORTIETH
11FC4         ; 0.025 ; ; 1/40 # No       TAMIL FRACTION ONE FORTIETH

# Total code points: 2

# ================================================

11FC5         ; 0.03125 ; ; 1/32 # No       TAMIL FRACTION ONE THIRTY-SECOND

# Total code points: 1

# ================================================

0D5A          ; 0.0375 ; ; 3/80 # No       MALAYALAM FRACTION THREE EIGHTIETHS
11FC6         ; 0.0375 ; ; 3/80 # No       TAMIL FRACTION THREE EIGHTIETHS

# Total code points: 2

# ================================================

11FC7         ; 0.046875 ; ; 3/64 # No       TAMIL FRACTION THREE SIXTY-FOURTHS

# Total code points: 1

# ================================================

0D5B          ; 0.05 ; ; 1/20 # No       MALAYALAM FRACTION ONE TWENTIETH
11FC8         ; 0.05 ; ; 1/20 # No       TAMIL FRACTION ONE TWENTIETH

# Total code points: 2

# ================================================

09F4          ; 0.0625 ; ; 1/16 # No       BENGALI CURRENCY NUMERATOR ONE
0B75          ; 0.0625 ; ; 1/16 # No       ORIYA FRACTION ONE SIXTEENTH
0D76          ; 0.0625 ; ; 1/16 # No       MALAYALAM FRACTION ONE SIXTEENTH
A833          ; 0.0625 ; ; 1/16 # No       NORTH INDIC FRACTION ONE SIXTEENTH
11FC9..11FCA  ; 0.0625 ; ; 1/16 # No   [2] TAMIL FRACTION ONE SIXTEENTH-1..TAMIL FRACTION ONE SIXTEENTH-2

# Total code points: 6

# ================================================

109F6         ; 0.08333333 ; ; 1/12 # No       MEROITIC CURSIVE FRACTION ONE TWELFTH

# Total code points: 1

# ================================================

0D5C          ; 0.1 ; ; 1/10 # No       MALAYALAM FRACTION ONE TENTH
2152          ; 0.1 ; ; 1/10 # No       VULGAR FRACTION ONE TENTH
11FCB         ; 0.1 ; ; 1/10 # No       TAMIL FRACTION ONE TENTH

# Total code points: 3

# ================================================

2151          ; 0.11111111 ; ; 1/9 # No       VULGAR FRACTION ONE NINTH

# Total code points: 1

# ================================================

09F5          ; 0.125 ; ; 1/8 # No       BENGALI CURRENCY NUMERATOR TWO
0B76          ; 0.125 ; ; 1/8 # No       ORIYA FRACTION ONE EIGHTH
0D77          ; 0.125 ; ; 1/8 # No       MALAYALAM FRACTION ONE EIGHTH
215B          ; 0.125 ; ; 1/8 # No       VULGAR FRACTION ONE EIGHTH
A834          ; 0.125 ; ; 1/8 # No       NORTH INDIC FRACTION ONE EIGHTH
11FCC         ; 0.125 ; ; 1/8 # No       TAMIL FRACTION ONE EIGHTH
1245F         ; 0.125 ; ; 1/8 # Nl       CUNEIFORM NUMERIC SIGN ONE EIGHTH ASH

# Total code points: 7

# ================================================

2150          ; 0.14285714 ; ; 1/7 # No       VULGAR FRACTION ONE SEVENTH

# Total code points: 1

# ================================================

0D5D          ; 0.15 ; ; 3/20 # No       MALAYALAM FRACTION THREE TWENTIETHS
11FCD         ; 0.15 ; ; 3/20 # No       TAMIL FRACTION THREE TWENTIETHS

# Total code points: 2

# ================================================

2159          ; 0.16666667 ; ; 1/6 # No       VULGAR FRACTION ONE SIXTH
109F7         ; 0.16666667 ; ; 1/6 # No       MEROITIC CURSIVE FRACTION TWO TWELFTHS
12461         ; 0.16666667 ; ; 1/6 # Nl       CUNEIFORM NUMERIC SIGN OLD ASSYRIAN ONE SIXTH
1ED3D         ; 0.16666667 ; ; 1/6 # No       OTTOMAN SIYAQ FRACTION ONE SIXTH

# Total code points: 4

# ================================================

09F6          ; 0.1875 ; ; 3/16 # No       BENGALI CURRENCY NUMERATOR THREE
0B77          ; 0.1875 ; ; 3/16 # No       ORIYA FRACTION THREE SIXTEENTHS
0D78          ; 0.1875 ; ; 3/16 # No       MALAYALAM FRACTION THREE SIXTEENTHS
A835          ; 0.1875 ; ; 3/16 # No       NORTH INDIC FRACTION THREE SIXTEENTHS
11FCE         ; 0.1875 ; ; 3/16 # No       TAMIL FRACTION THREE SIXTEENTHS

# Total code points: 5

# ================================================

0D5E          ; 0.2 ; ; 1/5 # No       MALAYALAM FRACTION ONE FIFTH
2155          ; 0.2 ; ; 1/5 # No       VULGAR FRACTION ONE FIFTH
11FCF         ; 0.2 ; ; 1/5 # No       TAMIL FRACTION ONE FIFTH

# Total code points: 3

# ================================================

00BC          ; 0.25 ; ; 1/4 # No       VULGAR FRACTION ONE QUARTER
09F7          ; 0.25 ; ; 1/4 # No       BENGALI CURRENCY NUMERATOR FOUR
0B72          ; 0.25 ; ; 1/4 # No       ORIYA FRACTION ONE QUARTER
0D73          ; 0.25 ; ; 1/4 # No       MALAYALAM FRACTION ONE QUARTER
A830          ; 0.25 ; ; 1/4 # No       NORTH INDIC FRACTION ONE QUARTER
10140         ; 0.25 ; ; 1/4 # Nl       GREEK ACROPHONIC ATTIC ONE QUARTER
1018B         ; 0.25 ; ; 1/4 # No       GREEK ONE QUARTER SIGN
109F8         ; 0.25 ; ; 1/4 # No       MEROITIC CURSIVE FRACTION THREE TWELFTHS
10E7C         ; 0.25 ; ; 1/4 # No       RUMI FRACTION ONE QUARTER
11FD0         ; 0.25 ; ; 1/4 # No       TAMIL FRACTION ONE QUARTER
12460         ; 0.25 ; ; 1/4 # Nl       CUNEIFORM NUMERIC SIGN ONE QUARTER ASH
12462..12463  ; 0.25 ; ; 1/4 # Nl   [2] CUNEIFORM NUMERIC SIGN OLD ASSYRIAN ONE QUARTER..CUNEIFORM NUMERIC SIGN ONE QUARTER GUR
1ECAD         ; 0.25 ; ; 1/4 # No       INDIC SIYAQ FRACTION ONE QUARTER

# Total code points: 14

# ================================================

2153          ; 0.33333333 ; ; 1/3 # No       VULGAR FRACTION ONE THIRD
109F9         ; 0.33333333 ; ; 1/3 # No       MEROITIC CURSIVE FRACTION FOUR TWELFTHS
10E7D         ; 0.33333333 ; ; 1/3 # No       RUMI FRACTION ONE THIRD
1245A         ; 0.33333333 ; ; 1/3 # Nl       CUNEIFORM NUMERIC SIGN ONE THIRD DISH
1245D         ; 0.33333333 ; ; 1/3 # Nl       CUNEIFORM NUMERIC SIGN ONE THIRD VARIANT FORM A
12465         ; 0.33333333 ; ; 1/3 # Nl       CUNEIFORM NUMERIC SIGN ELAMITE ONE THIRD

# Total code points: 6

# ================================================

215C          ; 0.375 ; ; 3/8 # No       VULGAR FRACTION THREE EIGHTHS

# Total code points: 1

# ================================================

2156          ; 0.4 ; ; 2/5 # No       VULGAR FRACTION TWO FIFTHS

# Total code points: 1

# ================================================

109FA         ; 0.41666667 ; ; 5/12 # No       MEROITIC CURSIVE FRACTION FIVE TWELFTHS

# Total code points: 1

# ================================================

00BD          ; 0.5 ; ; 1/2 # No       VULGAR FRACTION ONE HALF
0B73          ; 0.5 ; ; 1/2 # No       ORIYA FRACTION ONE HALF
0D74          ; 0.5 ; ; 1/2 # No       MALAYALAM FRACTION ONE HALF
0F2A          ; 0.5 ; ; 1/2 # No       TIBETAN DIGIT HALF ONE
2CFD          ; 0.5 ; ; 1/2 # No       COPTIC FRACTION ONE HALF
A831          ; 0.5 ; ; 1/2 # No       NORTH INDIC FRACTION ONE HALF
10141         ; 0.5 ; ; 1/2 # Nl       GREEK ACROPHONIC ATTIC ONE HALF
10175..10176  ; 0.5 ; ; 1/2 # No   [2] GREEK ONE HALF SIGN..GREEK ONE HALF SIGN ALTERNATE FORM
109BD         ; 0.5 ; ; 1/2 # No       MEROITIC CURSIVE FRACTION ONE HALF
109FB         ; 0.5 ; ; 1/2 # No       MEROITIC CURSIVE FRACTION SIX TWELFTHS
10A48         ; 0.5 ; ; 1/2 # No       KHAROSHTHI FRACTION ONE HALF
10E7B         ; 0.5 ; ; 1/2 # No       RUMI FRACTION ONE HALF
10F26         ; 0.5 ; ; 1/2 # No       OLD SOGDIAN FRACTION ONE HALF
11FD1..11FD2  ; 0.5 ; ; 1/2 # No   [2] TAMIL FRACTION ONE HALF-1..TAMIL FRACTION ONE HALF-2
12464         ; 0.5 ; ; 1/2 # Nl       CUNEIFORM NUMERIC SIGN ONE HALF GUR
1ECAE         ; 0.5 ; ; 1/2 # No       INDIC SIYAQ FRACTION ONE HALF
1ED3C         ; 0.5 ; ; 1/2 # No       OTTOMAN SIYAQ FRACTION ONE HALF

# Total code points: 19

# ================================================

109FC         ; 0.58333333 ; ; 7/12 # No       MEROITIC CURSIVE FRACTION SEVEN TWELFTHS

# Total code points: 1

# ================================================

2157          ; 0.6 ; ; 3/5 # No       VULGAR FRACTION THREE FIFTHS

# Total code points: 1

# ================================================

215D          ; 0.625 ; ; 5/8 # No       VULGAR FRACTION FIVE EIGHTHS

# Total code points: 1

# ================================================

2154          ; 0.66666667 ; ; 2/3 # No       VULGAR FRACTION TWO THIRDS
10177         ; 0.66666667 ; ; 2/3 # No       GREEK TWO THIRDS SIGN
109FD         ; 0.66666667 ; ; 2/3 # No       MEROITIC CURSIVE FRACTION EIGHT TWELFTHS
10E7E         ; 0.66666667 ; ; 2/3 # No       RUMI FRACTION TWO THIRDS
1245B         ; 0.66666667 ; ; 2/3 # Nl       CUNEIFORM NUMERIC SIGN TWO THIRDS DISH
1245E         ; 0.66666667 ; ; 2/3 # Nl       CUNEIFORM NUMERIC SIGN TWO THIRDS VARIANT FORM A
12466         ; 0.66666667 ; ; 2/3 # Nl       CUNEIFORM NUMERIC SIGN ELAMITE TWO THIRDS

# Total code points: 7

# ================================================

00BE          ; 0.75 ; ; 3/4 # No       VULGAR FRACTION THREE QUARTERS
09F8          ; 0.75 ; ; 3/4 # No       BENGALI CURRENCY NUMERATOR ONE LESS THAN THE DENOMINATOR
0B74          ; 0.75 ; ; 3/4 # No       ORIYA FRACTION THREE QUARTERS
0D75          ; 0.75 ; ; 3/4 # No       MALAYALAM FRACTION THREE QUARTERS
A832          ; 0.75 ; ; 3/4 # No       NORTH INDIC FRACTION THREE QUARTERS
10178         ; 0.75 ; ; 3/4 # No       GREEK THREE QUARTERS SIGN
109FE         ; 0.75 ; ; 3/4 # No       MEROITIC CURSIVE FRACTION NINE TWELFTHS
11FD3         ; 0.75 ; ; 3/4 # No       TAMIL FRACTION THREE QUARTERS
1ECAF         ; 0.75 ; ; 3/4 # No       INDIC SIYAQ FRACTION THREE QUARTERS

# Total code points: 9

# ================================================

2158          ; 0.8 ; ; 4/5 # No       VULGAR FRACTION FOUR FIFTHS

# Total code points: 1

# ================================================

215A          ; 0.83333333 ; ; 5/6 # No       VULGAR FRACTION FIVE SIXTHS
109FF         ; 0.83333333 ; ; 5/6 # No       MEROITIC CURSIVE FRACTION TEN TWELFTHS
1245C         ; 0.83333333 ; ; 5/6 # Nl       CUNEIFORM NUMERIC SIGN FIVE SIXTHS DISH

# Total code points: 3

# ================================================

215E          ; 0.875 ; ; 7/8 # No       VULGAR FRACTION SEVEN EIGHTHS

# Total code points: 1

# ================================================

109BC         ; 0.91666667 ; ; 11/12 # No       MEROITIC CURSIVE FRACTION ELEVEN TWELFTHS

# Total code points: 1

# ================================================

0031          ; 1.0 ; ; 1 # Nd       DIGIT ONE
00B9          ; 1.0 ; ; 1 # No       SUPERSCRIPT ONE
0661          ; 1.0 ; ; 1 # Nd       ARABIC-INDIC DIGIT ONE
06F1          ; 1.0 ; ; 1 # Nd       EXTENDED ARABIC-INDIC DIGIT ONE
07C1          ; 1.0 ; ; 1 # Nd       NKO DIGIT ONE
0967          ; 1.0 ; ; 1 # Nd       DEVANAGARI DIGIT ONE
09E7          ; 1.0 ; ; 1 # Nd       BENGALI DIGIT ONE
0A67          ; 1.0 ; ; 1 # Nd       GURMUKHI DIGIT ONE
0AE7          ; 1.0 ; ; 1 # Nd       GUJARATI DIGIT ONE
0B67          ; 1.0 ; ; 1 # Nd       ORIYA DIGIT ONE
0BE7          ; 1.0 ; ; 1 # Nd       TAMIL DIGIT ONE
0C67          ; 1.0 ; ; 1 # Nd       TELUGU DIGIT ONE
0C79          ; 1.0 ; ; 1 # No       TELUGU FRACTION DIGIT ONE FOR ODD POWERS OF FOUR
0C7C          ; 1.0 ; ; 1 # No       TELUGU FRACTION DIGIT ONE FOR EVEN POWERS OF FOUR
0CE7          ; 1.0 ; ; 1 # Nd       KANNADA DIGIT ONE
0D67          ; 1.0 ; ; 1 # Nd       MALAYALAM DIGIT ONE
0DE7          ; 1.0 ; ; 1 # Nd       SINHALA LITH DIGIT ONE
0E51          ; 1.0 ; ; 1 # Nd       THAI DIGIT ONE
0ED1          ; 1.0 ; ; 1 # Nd       LAO DIGIT ONE
0F21          ; 1.0 ; ; 1 # Nd       TIBETAN DIGIT ONE
1041          ; 1.0 ; ; 1 # Nd       MYANMAR DIGIT ONE
1091          ; 1.0 ; ; 1 # Nd       MYANMAR SHAN DIGIT ONE
1369          ; 1.0 ; ; 1 # No       ETHIOPIC DIGIT ONE
17E1          ; 1.0 ; ; 1 # Nd       KHMER DIGIT ONE
17F1          ; 1.0 ; ; 1 # No       KHMER SYMBOL LEK ATTAK MUOY
1811          ; 1.0 ; ; 1 # Nd       MONGOLIAN DIGIT ONE
1947          ; 1.0 ; ; 1 # Nd       LIMBU DIGIT ONE
19D1          ; 1.0 ; ; 1 # Nd       NEW TAI LUE DIGIT ONE
19DA          ; 1.0 ; ; 1 # No       NEW TAI LUE THAM DIGIT ONE
1A81          ; 1.0 ; ; 1 # Nd       TAI THAM HORA DIGIT ONE
1A91          ; 1.0 ; ; 1 # Nd       TAI THAM THAM DIGIT ONE
1B51          ; 1.0 ; ; 1 # Nd       BALINESE DIGIT ONE
1BB1          ; 1.0 ; ; 1 # Nd       SUNDANESE DIGIT ONE
1C41          ; 1.0 ; ; 1 # Nd       LEPCHA DIGIT ONE
1C51          ; 1.0 ; ; 1 # Nd       OL CHIKI DIGIT ONE
2081          ; 1.0 ; ; 1 # No       SUBSCRIPT ONE
215F          ; 1.0 ; ; 1 # No       FRACTION NUMERATOR ONE
2160          ; 1.0 ; ; 1 # Nl       ROMAN NUMERAL ONE
2170          ; 1.0 ; ; 1 # Nl       SMALL ROMAN NUMERAL ONE
2460          ; 1.0 ; ; 1 # No       CIRCLED DIGIT ONE
2474          ; 1.0 ; ; 1 # No       PARENTHESIZED DIGIT ONE
2488          ; 1.0 ; ; 1 # No       DIGIT ONE FULL STOP
24F5          ; 1.0 ; ; 1 # No       DOUBLE CIRCLED DIGIT ONE
2776          ; 1.0 ; ; 1 # No       DINGBAT NEGATIVE CIRCLED DIGIT ONE
2780          ; 1.0 ; ; 1 # No       DINGBAT CIRCLED SANS-SERIF DIGIT ONE
278A          ; 1.0 ; ; 1 # No       DINGBAT NEGATIVE CIRCLED SANS-SERIF DIGIT ONE
3021          ; 1.0 ; ; 1 # Nl       HANGZHOU NUMERAL ONE
3192          ; 1.0 ; ; 1 # No       IDEOGRAPHIC ANNOTATION ONE MARK
3220          ; 1.0 ; ; 1 # No       PARENTHESIZED IDEOGRAPH ONE
3280          ; 1.0 ; ; 1 # No       CIRCLED IDEOGRAPH ONE
4E00          ; 1.0 ; ; 1 # Lo       CJK UNIFIED IDEOGRAPH-4E00
58F1          ; 1.0 ; ; 1 # Lo       CJK UNIFIED IDEOGRAPH-58F1
58F9          ; 1.0 ; ; 1 # Lo       CJK UNIFIED IDEOGRAPH-58F9
5E7A          ; 1.0 ; ; 1 # Lo       CJK UNIFIED IDEOGRAPH-5E7A
5F0C          ; 1.0 ; ; 1 # Lo       CJK UNIFIED IDEOGRAPH-5F0C
A621          ; 1.0 ; ; 1 # Nd       VAI DIGIT ONE
A6E6          ; 1.0 ; ; 1 # Nl       BAMUM LETTER MO
A8D1          ; 1.0 ; ; 1 # Nd       SAURASHTRA DIGIT ONE
A901          ; 1.0 ; ; 1 # Nd       KAYAH LI DIGIT ONE
A9D1          ; 1.0 ; ; 1 # Nd       JAVANESE DIGIT ONE
A9F1          ; 1.0 ; ; 1 # Nd       MYANMAR TAI LAING DIGIT ONE
AA51          ; 1.0 ; ; 1 # Nd       CHAM DIGIT ONE
ABF1          ; 1.0 ; ; 1 # Nd       MEETEI MAYEK DIGIT ONE
FF11          ; 1.0 ; ; 1 # Nd       FULLWIDTH DIGIT ONE
10107         ; 1.0 ; ; 1 # No       AEGEAN NUMBER ONE
10142         ; 1.0 ; ; 1 # Nl       GREEK ACROPHONIC ATTIC ONE DRACHMA
10158..1015A  ; 1.0 ; ; 1 # Nl   [3] GREEK ACROPHONIC HERAEUM ONE PLETHRON..GREEK ACROPHONIC HERMIONIAN ONE
102E1         ; 1.0 ; ; 1 # No       COPTIC EPACT DIGIT ONE
10320         ; 1.0 ; ; 1 # No       OLD ITALIC NUMERAL ONE
103D1         ; 1.0 ; ; 1 # Nl       OLD PERSIAN NUMBER ONE
104A1         ; 1.0 ; ; 1 # Nd       OSMANYA DIGIT ONE
10858         ; 1.0 ; ; 1 # No       IMPERIAL ARAMAIC NUMBER ONE
10879         ; 1.0 ; ; 1 # No       PALMYRENE NUMBER ONE
108A7         ; 1.0 ; ; 1 # No       NABATAEAN NUMBER ONE
108FB         ; 1.0 ; ; 1 # No       HATRAN NUMBER ONE
10916         ; 1.0 ; ; 1 # No       PHOENICIAN NUMBER ONE
109C0         ; 1.0 ; ; 1 # No       MEROITIC CURSIVE NUMBER ONE
10A40         ; 1.0 ; ; 1 # No       KHAROSHTHI DIGIT ONE
10A7D         ; 1.0 ; ; 1 # No       OLD SOUTH ARABIAN NUMBER ONE
10A9D         ; 1.0 ; ; 1 # No       OLD NORTH ARABIAN NUMBER ONE
10AEB         ; 1.0 ; ; 1 # No       MANICHAEAN NUMBER ONE
10B58         ; 1.0 ; ; 1 # No       INSCRIPTIONAL PARTHIAN NUMBER ONE
10B78         ; 1.0 ; ; 1 # No       INSCRIPTIONAL PAHLAVI NUMBER ONE
10BA9         ; 1.0 ; ; 1 # No       PSALTER PAHLAVI NUMBER ONE
10CFA         ; 1.0 ; ; 1 # No       OLD HUNGARIAN NUMBER ONE
10D31         ; 1.0 ; ; 1 # Nd       HANIFI ROHINGYA DIGIT ONE
10D41         ; 1.0 ; ; 1 # Nd       GARAY DIGIT ONE
10E60         ; 1.0 ; ; 1 # No       RUMI DIGIT ONE
10F1D         ; 1.0 ; ; 1 # No       OLD SOGDIAN NUMBER ONE
10F51         ; 1.0 ; ; 1 # No       SOGDIAN NUMBER ONE
10FC5         ; 1.0 ; ; 1 # No       CHORASMIAN NUMBER ONE
11052         ; 1.0 ; ; 1 # No       BRAHMI NUMBER ONE
11067         ; 1.0 ; ; 1 # Nd       BRAHMI DIGIT ONE
110F1         ; 1.0 ; ; 1 # Nd       SORA SOMPENG DIGIT ONE
11137         ; 1.0 ; ; 1 # Nd       CHAKMA DIGIT ONE
111D1         ; 1.0 ; ; 1 # Nd       SHARADA DIGIT ONE
111E1         ; 1.0 ; ; 1 # No       SINHALA ARCHAIC DIGIT ONE
112F1         ; 1.0 ; ; 1 # Nd       KHUDAWADI DIGIT ONE
11451         ; 1.0 ; ; 1 # Nd       NEWA DIGIT ONE
114D1         ; 1.0 ; ; 1 # Nd       TIRHUTA DIGIT ONE
11651         ; 1.0 ; ; 1 # Nd       MODI DIGIT ONE
116C1         ; 1.0 ; ; 1 # Nd       TAKRI DIGIT ONE
116D1         ; 1.0 ; ; 1 # Nd       MYANMAR PAO DIGIT ONE
116DB         ; 1.0 ; ; 1 # Nd       MYANMAR EASTERN PWO KAREN DIGIT ONE
11731         ; 1.0 ; ; 1 # Nd       AHOM DIGIT ONE
118E1         ; 1.0 ; ; 1 # Nd       WARANG CITI DIGIT ONE
11951         ; 1.0 ; ; 1 # Nd       DIVES AKURU DIGIT ONE
11BF1         ; 1.0 ; ; 1 # Nd       SUNUWAR DIGIT ONE
11C51         ; 1.0 ; ; 1 # Nd       BHAIKSUKI DIGIT ONE
11C5A         ; 1.0 ; ; 1 # No       BHAIKSUKI NUMBER ONE
11D51         ; 1.0 ; ; 1 # Nd       MASARAM GONDI DIGIT ONE
11DA1         ; 1.0 ; ; 1 # Nd       GUNJALA GONDI DIGIT ONE
11F51         ; 1.0 ; ; 1 # Nd       KAWI DIGIT ONE
12415         ; 1.0 ; ; 1 # Nl       CUNEIFORM NUMERIC SIGN ONE GESH2
1241E         ; 1.0 ; ; 1 # Nl       CUNEIFORM NUMERIC SIGN ONE GESHU
1242C         ; 1.0 ; ; 1 # Nl       CUNEIFORM NUMERIC SIGN ONE SHARU
12434         ; 1.0 ; ; 1 # Nl       CUNEIFORM NUMERIC SIGN ONE BURU
1244F         ; 1.0 ; ; 1 # Nl       CUNEIFORM NUMERIC SIGN ONE BAN2
12458         ; 1.0 ; ; 1 # Nl       CUNEIFORM NUMERIC SIGN ONE ESHE3
16131         ; 1.0 ; ; 1 # Nd       GURUNG KHEMA DIGIT ONE
16A61         ; 1.0 ; ; 1 # Nd       MRO DIGIT ONE
16AC1         ; 1.0 ; ; 1 # Nd       TANGSA DIGIT ONE
16B51         ; 1.0 ; ; 1 # Nd       PAHAWH HMONG DIGIT ONE
16D71         ; 1.0 ; ; 1 # Nd       KIRAT RAI DIGIT ONE
16E81         ; 1.0 ; ; 1 # No       MEDEFAIDRIN DIGIT ONE
16E94         ; 1.0 ; ; 1 # No       MEDEFAIDRIN DIGIT ONE ALTERNATE FORM
1CCF1         ; 1.0 ; ; 1 # Nd       OUTLINED DIGIT ONE
1D2C1         ; 1.0 ; ; 1 # No       KAKTOVIK NUMERAL ONE
1D2E1         ; 1.0 ; ; 1 # No       MAYAN NUMERAL ONE
1D360         ; 1.0 ; ; 1 # No       COUNTING ROD UNIT DIGIT ONE
1D372         ; 1.0 ; ; 1 # No       IDEOGRAPHIC TALLY MARK ONE
1D377         ; 1.0 ; ; 1 # No       TALLY MARK ONE
1D7CF         ; 1.0 ; ; 1 # Nd       MATHEMATICAL BOLD DIGIT ONE
1D7D9         ; 1.0 ; ; 1 # Nd       MATHEMATICAL DOUBLE-STRUCK DIGIT ONE
1D7E3         ; 1.0 ; ; 1 # Nd       MATHEMATICAL SANS-SERIF DIGIT ONE
1D7ED         ; 1.0 ; ; 1 # Nd       MATHEMATICAL SANS-SERIF BOLD DIGIT ONE
1D7F7         ; 1.0 ; ; 1 # Nd       MATHEMATICAL MONOSPACE DIGIT ONE
1E141         ; 1.0 ; ; 1 # Nd       NYIAKENG PUACHUE HMONG DIGIT ONE
1E2F1         ; 1.0 ; ; 1 # Nd       WANCHO DIGIT ONE
1E4F1         ; 1.0 ; ; 1 # Nd       NAG MUNDARI DIGIT ONE
1E5F2         ; 1.0 ; ; 1 # Nd       OL ONAL DIGIT ONE
1E8C7         ; 1.0 ; ; 1 # No       MENDE KIKAKUI DIGIT ONE
1E951         ; 1.0 ; ; 1 # Nd       ADLAM DIGIT ONE
1EC71         ; 1.0 ; ; 1 # No       INDIC SIYAQ NUMBER ONE
1ECA3         ; 1.0 ; ; 1 # No       INDIC SIYAQ NUMBER PREFIXED ONE
1ECB1         ; 1.0 ; ; 1 # No       INDIC SIYAQ NUMBER ALTERNATE ONE
1ED01         ; 1.0 ; ; 1 # No       OTTOMAN SIYAQ NUMBER ONE
1F102         ; 1.0 ; ; 1 # No       DIGIT ONE COMMA
1FBF1         ; 1.0 ; ; 1 # Nd       SEGMENTED DIGIT ONE
2092A         ; 1.0 ; ; 1 # Lo       CJK UNIFIED IDEOGRAPH-2092A

<<<<<<< HEAD
# Total code points: 145
=======
# Total code points: 151
>>>>>>> 1f791fe1

# ================================================

0F2B          ; 1.5 ; ; 3/2 # No       TIBETAN DIGIT HALF TWO

# Total code points: 1

# ================================================

0032          ; 2.0 ; ; 2 # Nd       DIGIT TWO
00B2          ; 2.0 ; ; 2 # No       SUPERSCRIPT TWO
0662          ; 2.0 ; ; 2 # Nd       ARABIC-INDIC DIGIT TWO
06F2          ; 2.0 ; ; 2 # Nd       EXTENDED ARABIC-INDIC DIGIT TWO
07C2          ; 2.0 ; ; 2 # Nd       NKO DIGIT TWO
0968          ; 2.0 ; ; 2 # Nd       DEVANAGARI DIGIT TWO
09E8          ; 2.0 ; ; 2 # Nd       BENGALI DIGIT TWO
0A68          ; 2.0 ; ; 2 # Nd       GURMUKHI DIGIT TWO
0AE8          ; 2.0 ; ; 2 # Nd       GUJARATI DIGIT TWO
0B68          ; 2.0 ; ; 2 # Nd       ORIYA DIGIT TWO
0BE8          ; 2.0 ; ; 2 # Nd       TAMIL DIGIT TWO
0C68          ; 2.0 ; ; 2 # Nd       TELUGU DIGIT TWO
0C7A          ; 2.0 ; ; 2 # No       TELUGU FRACTION DIGIT TWO FOR ODD POWERS OF FOUR
0C7D          ; 2.0 ; ; 2 # No       TELUGU FRACTION DIGIT TWO FOR EVEN POWERS OF FOUR
0CE8          ; 2.0 ; ; 2 # Nd       KANNADA DIGIT TWO
0D68          ; 2.0 ; ; 2 # Nd       MALAYALAM DIGIT TWO
0DE8          ; 2.0 ; ; 2 # Nd       SINHALA LITH DIGIT TWO
0E52          ; 2.0 ; ; 2 # Nd       THAI DIGIT TWO
0ED2          ; 2.0 ; ; 2 # Nd       LAO DIGIT TWO
0F22          ; 2.0 ; ; 2 # Nd       TIBETAN DIGIT TWO
1042          ; 2.0 ; ; 2 # Nd       MYANMAR DIGIT TWO
1092          ; 2.0 ; ; 2 # Nd       MYANMAR SHAN DIGIT TWO
136A          ; 2.0 ; ; 2 # No       ETHIOPIC DIGIT TWO
17E2          ; 2.0 ; ; 2 # Nd       KHMER DIGIT TWO
17F2          ; 2.0 ; ; 2 # No       KHMER SYMBOL LEK ATTAK PII
1812          ; 2.0 ; ; 2 # Nd       MONGOLIAN DIGIT TWO
1948          ; 2.0 ; ; 2 # Nd       LIMBU DIGIT TWO
19D2          ; 2.0 ; ; 2 # Nd       NEW TAI LUE DIGIT TWO
1A82          ; 2.0 ; ; 2 # Nd       TAI THAM HORA DIGIT TWO
1A92          ; 2.0 ; ; 2 # Nd       TAI THAM THAM DIGIT TWO
1B52          ; 2.0 ; ; 2 # Nd       BALINESE DIGIT TWO
1BB2          ; 2.0 ; ; 2 # Nd       SUNDANESE DIGIT TWO
1C42          ; 2.0 ; ; 2 # Nd       LEPCHA DIGIT TWO
1C52          ; 2.0 ; ; 2 # Nd       OL CHIKI DIGIT TWO
2082          ; 2.0 ; ; 2 # No       SUBSCRIPT TWO
2161          ; 2.0 ; ; 2 # Nl       ROMAN NUMERAL TWO
2171          ; 2.0 ; ; 2 # Nl       SMALL ROMAN NUMERAL TWO
2461          ; 2.0 ; ; 2 # No       CIRCLED DIGIT TWO
2475          ; 2.0 ; ; 2 # No       PARENTHESIZED DIGIT TWO
2489          ; 2.0 ; ; 2 # No       DIGIT TWO FULL STOP
24F6          ; 2.0 ; ; 2 # No       DOUBLE CIRCLED DIGIT TWO
2777          ; 2.0 ; ; 2 # No       DINGBAT NEGATIVE CIRCLED DIGIT TWO
2781          ; 2.0 ; ; 2 # No       DINGBAT CIRCLED SANS-SERIF DIGIT TWO
278B          ; 2.0 ; ; 2 # No       DINGBAT NEGATIVE CIRCLED SANS-SERIF DIGIT TWO
3022          ; 2.0 ; ; 2 # Nl       HANGZHOU NUMERAL TWO
3193          ; 2.0 ; ; 2 # No       IDEOGRAPHIC ANNOTATION TWO MARK
3221          ; 2.0 ; ; 2 # No       PARENTHESIZED IDEOGRAPH TWO
3281          ; 2.0 ; ; 2 # No       CIRCLED IDEOGRAPH TWO
3483          ; 2.0 ; ; 2 # Lo       CJK UNIFIED IDEOGRAPH-3483
4E24          ; 2.0 ; ; 2 # Lo       CJK UNIFIED IDEOGRAPH-4E24
4E8C          ; 2.0 ; ; 2 # Lo       CJK UNIFIED IDEOGRAPH-4E8C
4FE9          ; 2.0 ; ; 2 # Lo       CJK UNIFIED IDEOGRAPH-4FE9
5006          ; 2.0 ; ; 2 # Lo       CJK UNIFIED IDEOGRAPH-5006
5169          ; 2.0 ; ; 2 # Lo       CJK UNIFIED IDEOGRAPH-5169
5F0D          ; 2.0 ; ; 2 # Lo       CJK UNIFIED IDEOGRAPH-5F0D
5F10          ; 2.0 ; ; 2 # Lo       CJK UNIFIED IDEOGRAPH-5F10
8CAE          ; 2.0 ; ; 2 # Lo       CJK UNIFIED IDEOGRAPH-8CAE
8CB3          ; 2.0 ; ; 2 # Lo       CJK UNIFIED IDEOGRAPH-8CB3
8D30          ; 2.0 ; ; 2 # Lo       CJK UNIFIED IDEOGRAPH-8D30
A622          ; 2.0 ; ; 2 # Nd       VAI DIGIT TWO
A6E7          ; 2.0 ; ; 2 # Nl       BAMUM LETTER MBAA
A8D2          ; 2.0 ; ; 2 # Nd       SAURASHTRA DIGIT TWO
A902          ; 2.0 ; ; 2 # Nd       KAYAH LI DIGIT TWO
A9D2          ; 2.0 ; ; 2 # Nd       JAVANESE DIGIT TWO
A9F2          ; 2.0 ; ; 2 # Nd       MYANMAR TAI LAING DIGIT TWO
AA52          ; 2.0 ; ; 2 # Nd       CHAM DIGIT TWO
ABF2          ; 2.0 ; ; 2 # Nd       MEETEI MAYEK DIGIT TWO
F978          ; 2.0 ; ; 2 # Lo       CJK COMPATIBILITY IDEOGRAPH-F978
FF12          ; 2.0 ; ; 2 # Nd       FULLWIDTH DIGIT TWO
10108         ; 2.0 ; ; 2 # No       AEGEAN NUMBER TWO
1015B..1015E  ; 2.0 ; ; 2 # Nl   [4] GREEK ACROPHONIC EPIDAUREAN TWO..GREEK ACROPHONIC EPIDAUREAN TWO DRACHMAS
102E2         ; 2.0 ; ; 2 # No       COPTIC EPACT DIGIT TWO
103D2         ; 2.0 ; ; 2 # Nl       OLD PERSIAN NUMBER TWO
104A2         ; 2.0 ; ; 2 # Nd       OSMANYA DIGIT TWO
10859         ; 2.0 ; ; 2 # No       IMPERIAL ARAMAIC NUMBER TWO
1087A         ; 2.0 ; ; 2 # No       PALMYRENE NUMBER TWO
108A8         ; 2.0 ; ; 2 # No       NABATAEAN NUMBER TWO
1091A         ; 2.0 ; ; 2 # No       PHOENICIAN NUMBER TWO
109C1         ; 2.0 ; ; 2 # No       MEROITIC CURSIVE NUMBER TWO
10A41         ; 2.0 ; ; 2 # No       KHAROSHTHI DIGIT TWO
10B59         ; 2.0 ; ; 2 # No       INSCRIPTIONAL PARTHIAN NUMBER TWO
10B79         ; 2.0 ; ; 2 # No       INSCRIPTIONAL PAHLAVI NUMBER TWO
10BAA         ; 2.0 ; ; 2 # No       PSALTER PAHLAVI NUMBER TWO
10D32         ; 2.0 ; ; 2 # Nd       HANIFI ROHINGYA DIGIT TWO
10D42         ; 2.0 ; ; 2 # Nd       GARAY DIGIT TWO
10E61         ; 2.0 ; ; 2 # No       RUMI DIGIT TWO
10F1E         ; 2.0 ; ; 2 # No       OLD SOGDIAN NUMBER TWO
10FC6         ; 2.0 ; ; 2 # No       CHORASMIAN NUMBER TWO
11053         ; 2.0 ; ; 2 # No       BRAHMI NUMBER TWO
11068         ; 2.0 ; ; 2 # Nd       BRAHMI DIGIT TWO
110F2         ; 2.0 ; ; 2 # Nd       SORA SOMPENG DIGIT TWO
11138         ; 2.0 ; ; 2 # Nd       CHAKMA DIGIT TWO
111D2         ; 2.0 ; ; 2 # Nd       SHARADA DIGIT TWO
111E2         ; 2.0 ; ; 2 # No       SINHALA ARCHAIC DIGIT TWO
112F2         ; 2.0 ; ; 2 # Nd       KHUDAWADI DIGIT TWO
11452         ; 2.0 ; ; 2 # Nd       NEWA DIGIT TWO
114D2         ; 2.0 ; ; 2 # Nd       TIRHUTA DIGIT TWO
11652         ; 2.0 ; ; 2 # Nd       MODI DIGIT TWO
116C2         ; 2.0 ; ; 2 # Nd       TAKRI DIGIT TWO
116D2         ; 2.0 ; ; 2 # Nd       MYANMAR PAO DIGIT TWO
116DC         ; 2.0 ; ; 2 # Nd       MYANMAR EASTERN PWO KAREN DIGIT TWO
11732         ; 2.0 ; ; 2 # Nd       AHOM DIGIT TWO
118E2         ; 2.0 ; ; 2 # Nd       WARANG CITI DIGIT TWO
11952         ; 2.0 ; ; 2 # Nd       DIVES AKURU DIGIT TWO
11BF2         ; 2.0 ; ; 2 # Nd       SUNUWAR DIGIT TWO
11C52         ; 2.0 ; ; 2 # Nd       BHAIKSUKI DIGIT TWO
11C5B         ; 2.0 ; ; 2 # No       BHAIKSUKI NUMBER TWO
11D52         ; 2.0 ; ; 2 # Nd       MASARAM GONDI DIGIT TWO
11DA2         ; 2.0 ; ; 2 # Nd       GUNJALA GONDI DIGIT TWO
11F52         ; 2.0 ; ; 2 # Nd       KAWI DIGIT TWO
12400         ; 2.0 ; ; 2 # Nl       CUNEIFORM NUMERIC SIGN TWO ASH
12416         ; 2.0 ; ; 2 # Nl       CUNEIFORM NUMERIC SIGN TWO GESH2
1241F         ; 2.0 ; ; 2 # Nl       CUNEIFORM NUMERIC SIGN TWO GESHU
12423         ; 2.0 ; ; 2 # Nl       CUNEIFORM NUMERIC SIGN TWO SHAR2
1242D         ; 2.0 ; ; 2 # Nl       CUNEIFORM NUMERIC SIGN TWO SHARU
12435         ; 2.0 ; ; 2 # Nl       CUNEIFORM NUMERIC SIGN TWO BURU
1244A         ; 2.0 ; ; 2 # Nl       CUNEIFORM NUMERIC SIGN TWO ASH TENU
12450         ; 2.0 ; ; 2 # Nl       CUNEIFORM NUMERIC SIGN TWO BAN2
12456         ; 2.0 ; ; 2 # Nl       CUNEIFORM NUMERIC SIGN NIGIDAMIN
12459         ; 2.0 ; ; 2 # Nl       CUNEIFORM NUMERIC SIGN TWO ESHE3
16132         ; 2.0 ; ; 2 # Nd       GURUNG KHEMA DIGIT TWO
16A62         ; 2.0 ; ; 2 # Nd       MRO DIGIT TWO
16AC2         ; 2.0 ; ; 2 # Nd       TANGSA DIGIT TWO
16B52         ; 2.0 ; ; 2 # Nd       PAHAWH HMONG DIGIT TWO
16D72         ; 2.0 ; ; 2 # Nd       KIRAT RAI DIGIT TWO
16E82         ; 2.0 ; ; 2 # No       MEDEFAIDRIN DIGIT TWO
16E95         ; 2.0 ; ; 2 # No       MEDEFAIDRIN DIGIT TWO ALTERNATE FORM
1CCF2         ; 2.0 ; ; 2 # Nd       OUTLINED DIGIT TWO
1D2C2         ; 2.0 ; ; 2 # No       KAKTOVIK NUMERAL TWO
1D2E2         ; 2.0 ; ; 2 # No       MAYAN NUMERAL TWO
1D361         ; 2.0 ; ; 2 # No       COUNTING ROD UNIT DIGIT TWO
1D373         ; 2.0 ; ; 2 # No       IDEOGRAPHIC TALLY MARK TWO
1D7D0         ; 2.0 ; ; 2 # Nd       MATHEMATICAL BOLD DIGIT TWO
1D7DA         ; 2.0 ; ; 2 # Nd       MATHEMATICAL DOUBLE-STRUCK DIGIT TWO
1D7E4         ; 2.0 ; ; 2 # Nd       MATHEMATICAL SANS-SERIF DIGIT TWO
1D7EE         ; 2.0 ; ; 2 # Nd       MATHEMATICAL SANS-SERIF BOLD DIGIT TWO
1D7F8         ; 2.0 ; ; 2 # Nd       MATHEMATICAL MONOSPACE DIGIT TWO
1E142         ; 2.0 ; ; 2 # Nd       NYIAKENG PUACHUE HMONG DIGIT TWO
1E2F2         ; 2.0 ; ; 2 # Nd       WANCHO DIGIT TWO
1E4F2         ; 2.0 ; ; 2 # Nd       NAG MUNDARI DIGIT TWO
1E5F3         ; 2.0 ; ; 2 # Nd       OL ONAL DIGIT TWO
1E8C8         ; 2.0 ; ; 2 # No       MENDE KIKAKUI DIGIT TWO
1E952         ; 2.0 ; ; 2 # Nd       ADLAM DIGIT TWO
1EC72         ; 2.0 ; ; 2 # No       INDIC SIYAQ NUMBER TWO
1ECA4         ; 2.0 ; ; 2 # No       INDIC SIYAQ NUMBER PREFIXED TWO
1ECB2         ; 2.0 ; ; 2 # No       INDIC SIYAQ NUMBER ALTERNATE TWO
1ED02         ; 2.0 ; ; 2 # No       OTTOMAN SIYAQ NUMBER TWO
1ED2F         ; 2.0 ; ; 2 # No       OTTOMAN SIYAQ ALTERNATE NUMBER TWO
1F103         ; 2.0 ; ; 2 # No       DIGIT TWO COMMA
1FBF2         ; 2.0 ; ; 2 # Nd       SEGMENTED DIGIT TWO
22390         ; 2.0 ; ; 2 # Lo       CJK UNIFIED IDEOGRAPH-22390

<<<<<<< HEAD
# Total code points: 147
=======
# Total code points: 153
>>>>>>> 1f791fe1

# ================================================

0F2C          ; 2.5 ; ; 5/2 # No       TIBETAN DIGIT HALF THREE

# Total code points: 1

# ================================================

0033          ; 3.0 ; ; 3 # Nd       DIGIT THREE
00B3          ; 3.0 ; ; 3 # No       SUPERSCRIPT THREE
0663          ; 3.0 ; ; 3 # Nd       ARABIC-INDIC DIGIT THREE
06F3          ; 3.0 ; ; 3 # Nd       EXTENDED ARABIC-INDIC DIGIT THREE
07C3          ; 3.0 ; ; 3 # Nd       NKO DIGIT THREE
0969          ; 3.0 ; ; 3 # Nd       DEVANAGARI DIGIT THREE
09E9          ; 3.0 ; ; 3 # Nd       BENGALI DIGIT THREE
0A69          ; 3.0 ; ; 3 # Nd       GURMUKHI DIGIT THREE
0AE9          ; 3.0 ; ; 3 # Nd       GUJARATI DIGIT THREE
0B69          ; 3.0 ; ; 3 # Nd       ORIYA DIGIT THREE
0BE9          ; 3.0 ; ; 3 # Nd       TAMIL DIGIT THREE
0C69          ; 3.0 ; ; 3 # Nd       TELUGU DIGIT THREE
0C7B          ; 3.0 ; ; 3 # No       TELUGU FRACTION DIGIT THREE FOR ODD POWERS OF FOUR
0C7E          ; 3.0 ; ; 3 # No       TELUGU FRACTION DIGIT THREE FOR EVEN POWERS OF FOUR
0CE9          ; 3.0 ; ; 3 # Nd       KANNADA DIGIT THREE
0D69          ; 3.0 ; ; 3 # Nd       MALAYALAM DIGIT THREE
0DE9          ; 3.0 ; ; 3 # Nd       SINHALA LITH DIGIT THREE
0E53          ; 3.0 ; ; 3 # Nd       THAI DIGIT THREE
0ED3          ; 3.0 ; ; 3 # Nd       LAO DIGIT THREE
0F23          ; 3.0 ; ; 3 # Nd       TIBETAN DIGIT THREE
1043          ; 3.0 ; ; 3 # Nd       MYANMAR DIGIT THREE
1093          ; 3.0 ; ; 3 # Nd       MYANMAR SHAN DIGIT THREE
136B          ; 3.0 ; ; 3 # No       ETHIOPIC DIGIT THREE
17E3          ; 3.0 ; ; 3 # Nd       KHMER DIGIT THREE
17F3          ; 3.0 ; ; 3 # No       KHMER SYMBOL LEK ATTAK BEI
1813          ; 3.0 ; ; 3 # Nd       MONGOLIAN DIGIT THREE
1949          ; 3.0 ; ; 3 # Nd       LIMBU DIGIT THREE
19D3          ; 3.0 ; ; 3 # Nd       NEW TAI LUE DIGIT THREE
1A83          ; 3.0 ; ; 3 # Nd       TAI THAM HORA DIGIT THREE
1A93          ; 3.0 ; ; 3 # Nd       TAI THAM THAM DIGIT THREE
1B53          ; 3.0 ; ; 3 # Nd       BALINESE DIGIT THREE
1BB3          ; 3.0 ; ; 3 # Nd       SUNDANESE DIGIT THREE
1C43          ; 3.0 ; ; 3 # Nd       LEPCHA DIGIT THREE
1C53          ; 3.0 ; ; 3 # Nd       OL CHIKI DIGIT THREE
2083          ; 3.0 ; ; 3 # No       SUBSCRIPT THREE
2162          ; 3.0 ; ; 3 # Nl       ROMAN NUMERAL THREE
2172          ; 3.0 ; ; 3 # Nl       SMALL ROMAN NUMERAL THREE
2462          ; 3.0 ; ; 3 # No       CIRCLED DIGIT THREE
2476          ; 3.0 ; ; 3 # No       PARENTHESIZED DIGIT THREE
248A          ; 3.0 ; ; 3 # No       DIGIT THREE FULL STOP
24F7          ; 3.0 ; ; 3 # No       DOUBLE CIRCLED DIGIT THREE
2778          ; 3.0 ; ; 3 # No       DINGBAT NEGATIVE CIRCLED DIGIT THREE
2782          ; 3.0 ; ; 3 # No       DINGBAT CIRCLED SANS-SERIF DIGIT THREE
278C          ; 3.0 ; ; 3 # No       DINGBAT NEGATIVE CIRCLED SANS-SERIF DIGIT THREE
3023          ; 3.0 ; ; 3 # Nl       HANGZHOU NUMERAL THREE
3194          ; 3.0 ; ; 3 # No       IDEOGRAPHIC ANNOTATION THREE MARK
3222          ; 3.0 ; ; 3 # No       PARENTHESIZED IDEOGRAPH THREE
3282          ; 3.0 ; ; 3 # No       CIRCLED IDEOGRAPH THREE
4E09          ; 3.0 ; ; 3 # Lo       CJK UNIFIED IDEOGRAPH-4E09
4EE8          ; 3.0 ; ; 3 # Lo       CJK UNIFIED IDEOGRAPH-4EE8
53C1..53C4    ; 3.0 ; ; 3 # Lo   [4] CJK UNIFIED IDEOGRAPH-53C1..CJK UNIFIED IDEOGRAPH-53C4
5F0E          ; 3.0 ; ; 3 # Lo       CJK UNIFIED IDEOGRAPH-5F0E
A623          ; 3.0 ; ; 3 # Nd       VAI DIGIT THREE
A6E8          ; 3.0 ; ; 3 # Nl       BAMUM LETTER TET
A8D3          ; 3.0 ; ; 3 # Nd       SAURASHTRA DIGIT THREE
A903          ; 3.0 ; ; 3 # Nd       KAYAH LI DIGIT THREE
A9D3          ; 3.0 ; ; 3 # Nd       JAVANESE DIGIT THREE
A9F3          ; 3.0 ; ; 3 # Nd       MYANMAR TAI LAING DIGIT THREE
AA53          ; 3.0 ; ; 3 # Nd       CHAM DIGIT THREE
ABF3          ; 3.0 ; ; 3 # Nd       MEETEI MAYEK DIGIT THREE
F96B          ; 3.0 ; ; 3 # Lo       CJK COMPATIBILITY IDEOGRAPH-F96B
FF13          ; 3.0 ; ; 3 # Nd       FULLWIDTH DIGIT THREE
10109         ; 3.0 ; ; 3 # No       AEGEAN NUMBER THREE
102E3         ; 3.0 ; ; 3 # No       COPTIC EPACT DIGIT THREE
104A3         ; 3.0 ; ; 3 # Nd       OSMANYA DIGIT THREE
1085A         ; 3.0 ; ; 3 # No       IMPERIAL ARAMAIC NUMBER THREE
1087B         ; 3.0 ; ; 3 # No       PALMYRENE NUMBER THREE
108A9         ; 3.0 ; ; 3 # No       NABATAEAN NUMBER THREE
1091B         ; 3.0 ; ; 3 # No       PHOENICIAN NUMBER THREE
109C2         ; 3.0 ; ; 3 # No       MEROITIC CURSIVE NUMBER THREE
10A42         ; 3.0 ; ; 3 # No       KHAROSHTHI DIGIT THREE
10B5A         ; 3.0 ; ; 3 # No       INSCRIPTIONAL PARTHIAN NUMBER THREE
10B7A         ; 3.0 ; ; 3 # No       INSCRIPTIONAL PAHLAVI NUMBER THREE
10BAB         ; 3.0 ; ; 3 # No       PSALTER PAHLAVI NUMBER THREE
10D33         ; 3.0 ; ; 3 # Nd       HANIFI ROHINGYA DIGIT THREE
10D43         ; 3.0 ; ; 3 # Nd       GARAY DIGIT THREE
10E62         ; 3.0 ; ; 3 # No       RUMI DIGIT THREE
10F1F         ; 3.0 ; ; 3 # No       OLD SOGDIAN NUMBER THREE
10FC7         ; 3.0 ; ; 3 # No       CHORASMIAN NUMBER THREE
11054         ; 3.0 ; ; 3 # No       BRAHMI NUMBER THREE
11069         ; 3.0 ; ; 3 # Nd       BRAHMI DIGIT THREE
110F3         ; 3.0 ; ; 3 # Nd       SORA SOMPENG DIGIT THREE
11139         ; 3.0 ; ; 3 # Nd       CHAKMA DIGIT THREE
111D3         ; 3.0 ; ; 3 # Nd       SHARADA DIGIT THREE
111E3         ; 3.0 ; ; 3 # No       SINHALA ARCHAIC DIGIT THREE
112F3         ; 3.0 ; ; 3 # Nd       KHUDAWADI DIGIT THREE
11453         ; 3.0 ; ; 3 # Nd       NEWA DIGIT THREE
114D3         ; 3.0 ; ; 3 # Nd       TIRHUTA DIGIT THREE
11653         ; 3.0 ; ; 3 # Nd       MODI DIGIT THREE
116C3         ; 3.0 ; ; 3 # Nd       TAKRI DIGIT THREE
116D3         ; 3.0 ; ; 3 # Nd       MYANMAR PAO DIGIT THREE
116DD         ; 3.0 ; ; 3 # Nd       MYANMAR EASTERN PWO KAREN DIGIT THREE
11733         ; 3.0 ; ; 3 # Nd       AHOM DIGIT THREE
118E3         ; 3.0 ; ; 3 # Nd       WARANG CITI DIGIT THREE
11953         ; 3.0 ; ; 3 # Nd       DIVES AKURU DIGIT THREE
11BF3         ; 3.0 ; ; 3 # Nd       SUNUWAR DIGIT THREE
11C53         ; 3.0 ; ; 3 # Nd       BHAIKSUKI DIGIT THREE
11C5C         ; 3.0 ; ; 3 # No       BHAIKSUKI NUMBER THREE
11D53         ; 3.0 ; ; 3 # Nd       MASARAM GONDI DIGIT THREE
11DA3         ; 3.0 ; ; 3 # Nd       GUNJALA GONDI DIGIT THREE
11F53         ; 3.0 ; ; 3 # Nd       KAWI DIGIT THREE
12401         ; 3.0 ; ; 3 # Nl       CUNEIFORM NUMERIC SIGN THREE ASH
12408         ; 3.0 ; ; 3 # Nl       CUNEIFORM NUMERIC SIGN THREE DISH
12417         ; 3.0 ; ; 3 # Nl       CUNEIFORM NUMERIC SIGN THREE GESH2
12420         ; 3.0 ; ; 3 # Nl       CUNEIFORM NUMERIC SIGN THREE GESHU
12424..12425  ; 3.0 ; ; 3 # Nl   [2] CUNEIFORM NUMERIC SIGN THREE SHAR2..CUNEIFORM NUMERIC SIGN THREE SHAR2 VARIANT FORM
1242E..1242F  ; 3.0 ; ; 3 # Nl   [2] CUNEIFORM NUMERIC SIGN THREE SHARU..CUNEIFORM NUMERIC SIGN THREE SHARU VARIANT FORM
12436..12437  ; 3.0 ; ; 3 # Nl   [2] CUNEIFORM NUMERIC SIGN THREE BURU..CUNEIFORM NUMERIC SIGN THREE BURU VARIANT FORM
1243A..1243B  ; 3.0 ; ; 3 # Nl   [2] CUNEIFORM NUMERIC SIGN THREE VARIANT FORM ESH16..CUNEIFORM NUMERIC SIGN THREE VARIANT FORM ESH21
1244B         ; 3.0 ; ; 3 # Nl       CUNEIFORM NUMERIC SIGN THREE ASH TENU
12451         ; 3.0 ; ; 3 # Nl       CUNEIFORM NUMERIC SIGN THREE BAN2
12457         ; 3.0 ; ; 3 # Nl       CUNEIFORM NUMERIC SIGN NIGIDAESH
16133         ; 3.0 ; ; 3 # Nd       GURUNG KHEMA DIGIT THREE
16A63         ; 3.0 ; ; 3 # Nd       MRO DIGIT THREE
16AC3         ; 3.0 ; ; 3 # Nd       TANGSA DIGIT THREE
16B53         ; 3.0 ; ; 3 # Nd       PAHAWH HMONG DIGIT THREE
16D73         ; 3.0 ; ; 3 # Nd       KIRAT RAI DIGIT THREE
16E83         ; 3.0 ; ; 3 # No       MEDEFAIDRIN DIGIT THREE
16E96         ; 3.0 ; ; 3 # No       MEDEFAIDRIN DIGIT THREE ALTERNATE FORM
1CCF3         ; 3.0 ; ; 3 # Nd       OUTLINED DIGIT THREE
1D2C3         ; 3.0 ; ; 3 # No       KAKTOVIK NUMERAL THREE
1D2E3         ; 3.0 ; ; 3 # No       MAYAN NUMERAL THREE
1D362         ; 3.0 ; ; 3 # No       COUNTING ROD UNIT DIGIT THREE
1D374         ; 3.0 ; ; 3 # No       IDEOGRAPHIC TALLY MARK THREE
1D7D1         ; 3.0 ; ; 3 # Nd       MATHEMATICAL BOLD DIGIT THREE
1D7DB         ; 3.0 ; ; 3 # Nd       MATHEMATICAL DOUBLE-STRUCK DIGIT THREE
1D7E5         ; 3.0 ; ; 3 # Nd       MATHEMATICAL SANS-SERIF DIGIT THREE
1D7EF         ; 3.0 ; ; 3 # Nd       MATHEMATICAL SANS-SERIF BOLD DIGIT THREE
1D7F9         ; 3.0 ; ; 3 # Nd       MATHEMATICAL MONOSPACE DIGIT THREE
1E143         ; 3.0 ; ; 3 # Nd       NYIAKENG PUACHUE HMONG DIGIT THREE
1E2F3         ; 3.0 ; ; 3 # Nd       WANCHO DIGIT THREE
1E4F3         ; 3.0 ; ; 3 # Nd       NAG MUNDARI DIGIT THREE
1E5F4         ; 3.0 ; ; 3 # Nd       OL ONAL DIGIT THREE
1E8C9         ; 3.0 ; ; 3 # No       MENDE KIKAKUI DIGIT THREE
1E953         ; 3.0 ; ; 3 # Nd       ADLAM DIGIT THREE
1EC73         ; 3.0 ; ; 3 # No       INDIC SIYAQ NUMBER THREE
1ECA5         ; 3.0 ; ; 3 # No       INDIC SIYAQ NUMBER PREFIXED THREE
1ED03         ; 3.0 ; ; 3 # No       OTTOMAN SIYAQ NUMBER THREE
1ED30         ; 3.0 ; ; 3 # No       OTTOMAN SIYAQ ALTERNATE NUMBER THREE
1F104         ; 3.0 ; ; 3 # No       DIGIT THREE COMMA
1FBF3         ; 3.0 ; ; 3 # Nd       SEGMENTED DIGIT THREE
20AFD         ; 3.0 ; ; 3 # Lo       CJK UNIFIED IDEOGRAPH-20AFD
20B19         ; 3.0 ; ; 3 # Lo       CJK UNIFIED IDEOGRAPH-20B19
22998         ; 3.0 ; ; 3 # Lo       CJK UNIFIED IDEOGRAPH-22998
23B1B         ; 3.0 ; ; 3 # Lo       CJK UNIFIED IDEOGRAPH-23B1B

<<<<<<< HEAD
# Total code points: 145
=======
# Total code points: 151
>>>>>>> 1f791fe1

# ================================================

0F2D          ; 3.5 ; ; 7/2 # No       TIBETAN DIGIT HALF FOUR

# Total code points: 1

# ================================================

0034          ; 4.0 ; ; 4 # Nd       DIGIT FOUR
0664          ; 4.0 ; ; 4 # Nd       ARABIC-INDIC DIGIT FOUR
06F4          ; 4.0 ; ; 4 # Nd       EXTENDED ARABIC-INDIC DIGIT FOUR
07C4          ; 4.0 ; ; 4 # Nd       NKO DIGIT FOUR
096A          ; 4.0 ; ; 4 # Nd       DEVANAGARI DIGIT FOUR
09EA          ; 4.0 ; ; 4 # Nd       BENGALI DIGIT FOUR
0A6A          ; 4.0 ; ; 4 # Nd       GURMUKHI DIGIT FOUR
0AEA          ; 4.0 ; ; 4 # Nd       GUJARATI DIGIT FOUR
0B6A          ; 4.0 ; ; 4 # Nd       ORIYA DIGIT FOUR
0BEA          ; 4.0 ; ; 4 # Nd       TAMIL DIGIT FOUR
0C6A          ; 4.0 ; ; 4 # Nd       TELUGU DIGIT FOUR
0CEA          ; 4.0 ; ; 4 # Nd       KANNADA DIGIT FOUR
0D6A          ; 4.0 ; ; 4 # Nd       MALAYALAM DIGIT FOUR
0DEA          ; 4.0 ; ; 4 # Nd       SINHALA LITH DIGIT FOUR
0E54          ; 4.0 ; ; 4 # Nd       THAI DIGIT FOUR
0ED4          ; 4.0 ; ; 4 # Nd       LAO DIGIT FOUR
0F24          ; 4.0 ; ; 4 # Nd       TIBETAN DIGIT FOUR
1044          ; 4.0 ; ; 4 # Nd       MYANMAR DIGIT FOUR
1094          ; 4.0 ; ; 4 # Nd       MYANMAR SHAN DIGIT FOUR
136C          ; 4.0 ; ; 4 # No       ETHIOPIC DIGIT FOUR
17E4          ; 4.0 ; ; 4 # Nd       KHMER DIGIT FOUR
17F4          ; 4.0 ; ; 4 # No       KHMER SYMBOL LEK ATTAK BUON
1814          ; 4.0 ; ; 4 # Nd       MONGOLIAN DIGIT FOUR
194A          ; 4.0 ; ; 4 # Nd       LIMBU DIGIT FOUR
19D4          ; 4.0 ; ; 4 # Nd       NEW TAI LUE DIGIT FOUR
1A84          ; 4.0 ; ; 4 # Nd       TAI THAM HORA DIGIT FOUR
1A94          ; 4.0 ; ; 4 # Nd       TAI THAM THAM DIGIT FOUR
1B54          ; 4.0 ; ; 4 # Nd       BALINESE DIGIT FOUR
1BB4          ; 4.0 ; ; 4 # Nd       SUNDANESE DIGIT FOUR
1C44          ; 4.0 ; ; 4 # Nd       LEPCHA DIGIT FOUR
1C54          ; 4.0 ; ; 4 # Nd       OL CHIKI DIGIT FOUR
2074          ; 4.0 ; ; 4 # No       SUPERSCRIPT FOUR
2084          ; 4.0 ; ; 4 # No       SUBSCRIPT FOUR
2163          ; 4.0 ; ; 4 # Nl       ROMAN NUMERAL FOUR
2173          ; 4.0 ; ; 4 # Nl       SMALL ROMAN NUMERAL FOUR
2463          ; 4.0 ; ; 4 # No       CIRCLED DIGIT FOUR
2477          ; 4.0 ; ; 4 # No       PARENTHESIZED DIGIT FOUR
248B          ; 4.0 ; ; 4 # No       DIGIT FOUR FULL STOP
24F8          ; 4.0 ; ; 4 # No       DOUBLE CIRCLED DIGIT FOUR
2779          ; 4.0 ; ; 4 # No       DINGBAT NEGATIVE CIRCLED DIGIT FOUR
2783          ; 4.0 ; ; 4 # No       DINGBAT CIRCLED SANS-SERIF DIGIT FOUR
278D          ; 4.0 ; ; 4 # No       DINGBAT NEGATIVE CIRCLED SANS-SERIF DIGIT FOUR
3024          ; 4.0 ; ; 4 # Nl       HANGZHOU NUMERAL FOUR
3195          ; 4.0 ; ; 4 # No       IDEOGRAPHIC ANNOTATION FOUR MARK
3223          ; 4.0 ; ; 4 # No       PARENTHESIZED IDEOGRAPH FOUR
3283          ; 4.0 ; ; 4 # No       CIRCLED IDEOGRAPH FOUR
4E96          ; 4.0 ; ; 4 # Lo       CJK UNIFIED IDEOGRAPH-4E96
56DB          ; 4.0 ; ; 4 # Lo       CJK UNIFIED IDEOGRAPH-56DB
8086          ; 4.0 ; ; 4 # Lo       CJK UNIFIED IDEOGRAPH-8086
A624          ; 4.0 ; ; 4 # Nd       VAI DIGIT FOUR
A6E9          ; 4.0 ; ; 4 # Nl       BAMUM LETTER KPA
A8D4          ; 4.0 ; ; 4 # Nd       SAURASHTRA DIGIT FOUR
A904          ; 4.0 ; ; 4 # Nd       KAYAH LI DIGIT FOUR
A9D4          ; 4.0 ; ; 4 # Nd       JAVANESE DIGIT FOUR
A9F4          ; 4.0 ; ; 4 # Nd       MYANMAR TAI LAING DIGIT FOUR
AA54          ; 4.0 ; ; 4 # Nd       CHAM DIGIT FOUR
ABF4          ; 4.0 ; ; 4 # Nd       MEETEI MAYEK DIGIT FOUR
FF14          ; 4.0 ; ; 4 # Nd       FULLWIDTH DIGIT FOUR
1010A         ; 4.0 ; ; 4 # No       AEGEAN NUMBER FOUR
102E4         ; 4.0 ; ; 4 # No       COPTIC EPACT DIGIT FOUR
104A4         ; 4.0 ; ; 4 # Nd       OSMANYA DIGIT FOUR
1087C         ; 4.0 ; ; 4 # No       PALMYRENE NUMBER FOUR
108AA..108AB  ; 4.0 ; ; 4 # No   [2] NABATAEAN NUMBER FOUR..NABATAEAN CRUCIFORM NUMBER FOUR
109C3         ; 4.0 ; ; 4 # No       MEROITIC CURSIVE NUMBER FOUR
10A43         ; 4.0 ; ; 4 # No       KHAROSHTHI DIGIT FOUR
10B5B         ; 4.0 ; ; 4 # No       INSCRIPTIONAL PARTHIAN NUMBER FOUR
10B7B         ; 4.0 ; ; 4 # No       INSCRIPTIONAL PAHLAVI NUMBER FOUR
10BAC         ; 4.0 ; ; 4 # No       PSALTER PAHLAVI NUMBER FOUR
10D34         ; 4.0 ; ; 4 # Nd       HANIFI ROHINGYA DIGIT FOUR
10D44         ; 4.0 ; ; 4 # Nd       GARAY DIGIT FOUR
10E63         ; 4.0 ; ; 4 # No       RUMI DIGIT FOUR
10F20         ; 4.0 ; ; 4 # No       OLD SOGDIAN NUMBER FOUR
10FC8         ; 4.0 ; ; 4 # No       CHORASMIAN NUMBER FOUR
11055         ; 4.0 ; ; 4 # No       BRAHMI NUMBER FOUR
1106A         ; 4.0 ; ; 4 # Nd       BRAHMI DIGIT FOUR
110F4         ; 4.0 ; ; 4 # Nd       SORA SOMPENG DIGIT FOUR
1113A         ; 4.0 ; ; 4 # Nd       CHAKMA DIGIT FOUR
111D4         ; 4.0 ; ; 4 # Nd       SHARADA DIGIT FOUR
111E4         ; 4.0 ; ; 4 # No       SINHALA ARCHAIC DIGIT FOUR
112F4         ; 4.0 ; ; 4 # Nd       KHUDAWADI DIGIT FOUR
11454         ; 4.0 ; ; 4 # Nd       NEWA DIGIT FOUR
114D4         ; 4.0 ; ; 4 # Nd       TIRHUTA DIGIT FOUR
11654         ; 4.0 ; ; 4 # Nd       MODI DIGIT FOUR
116C4         ; 4.0 ; ; 4 # Nd       TAKRI DIGIT FOUR
116D4         ; 4.0 ; ; 4 # Nd       MYANMAR PAO DIGIT FOUR
116DE         ; 4.0 ; ; 4 # Nd       MYANMAR EASTERN PWO KAREN DIGIT FOUR
11734         ; 4.0 ; ; 4 # Nd       AHOM DIGIT FOUR
118E4         ; 4.0 ; ; 4 # Nd       WARANG CITI DIGIT FOUR
11954         ; 4.0 ; ; 4 # Nd       DIVES AKURU DIGIT FOUR
11BF4         ; 4.0 ; ; 4 # Nd       SUNUWAR DIGIT FOUR
11C54         ; 4.0 ; ; 4 # Nd       BHAIKSUKI DIGIT FOUR
11C5D         ; 4.0 ; ; 4 # No       BHAIKSUKI NUMBER FOUR
11D54         ; 4.0 ; ; 4 # Nd       MASARAM GONDI DIGIT FOUR
11DA4         ; 4.0 ; ; 4 # Nd       GUNJALA GONDI DIGIT FOUR
11F54         ; 4.0 ; ; 4 # Nd       KAWI DIGIT FOUR
12402         ; 4.0 ; ; 4 # Nl       CUNEIFORM NUMERIC SIGN FOUR ASH
12409         ; 4.0 ; ; 4 # Nl       CUNEIFORM NUMERIC SIGN FOUR DISH
1240F         ; 4.0 ; ; 4 # Nl       CUNEIFORM NUMERIC SIGN FOUR U
12418         ; 4.0 ; ; 4 # Nl       CUNEIFORM NUMERIC SIGN FOUR GESH2
12421         ; 4.0 ; ; 4 # Nl       CUNEIFORM NUMERIC SIGN FOUR GESHU
12426         ; 4.0 ; ; 4 # Nl       CUNEIFORM NUMERIC SIGN FOUR SHAR2
12430         ; 4.0 ; ; 4 # Nl       CUNEIFORM NUMERIC SIGN FOUR SHARU
12438         ; 4.0 ; ; 4 # Nl       CUNEIFORM NUMERIC SIGN FOUR BURU
1243C..1243F  ; 4.0 ; ; 4 # Nl   [4] CUNEIFORM NUMERIC SIGN FOUR VARIANT FORM LIMMU..CUNEIFORM NUMERIC SIGN FOUR VARIANT FORM LIMMU B
1244C         ; 4.0 ; ; 4 # Nl       CUNEIFORM NUMERIC SIGN FOUR ASH TENU
12452..12453  ; 4.0 ; ; 4 # Nl   [2] CUNEIFORM NUMERIC SIGN FOUR BAN2..CUNEIFORM NUMERIC SIGN FOUR BAN2 VARIANT FORM
12469         ; 4.0 ; ; 4 # Nl       CUNEIFORM NUMERIC SIGN FOUR U VARIANT FORM
16134         ; 4.0 ; ; 4 # Nd       GURUNG KHEMA DIGIT FOUR
16A64         ; 4.0 ; ; 4 # Nd       MRO DIGIT FOUR
16AC4         ; 4.0 ; ; 4 # Nd       TANGSA DIGIT FOUR
16B54         ; 4.0 ; ; 4 # Nd       PAHAWH HMONG DIGIT FOUR
16D74         ; 4.0 ; ; 4 # Nd       KIRAT RAI DIGIT FOUR
16E84         ; 4.0 ; ; 4 # No       MEDEFAIDRIN DIGIT FOUR
1CCF4         ; 4.0 ; ; 4 # Nd       OUTLINED DIGIT FOUR
1D2C4         ; 4.0 ; ; 4 # No       KAKTOVIK NUMERAL FOUR
1D2E4         ; 4.0 ; ; 4 # No       MAYAN NUMERAL FOUR
1D363         ; 4.0 ; ; 4 # No       COUNTING ROD UNIT DIGIT FOUR
1D375         ; 4.0 ; ; 4 # No       IDEOGRAPHIC TALLY MARK FOUR
1D7D2         ; 4.0 ; ; 4 # Nd       MATHEMATICAL BOLD DIGIT FOUR
1D7DC         ; 4.0 ; ; 4 # Nd       MATHEMATICAL DOUBLE-STRUCK DIGIT FOUR
1D7E6         ; 4.0 ; ; 4 # Nd       MATHEMATICAL SANS-SERIF DIGIT FOUR
1D7F0         ; 4.0 ; ; 4 # Nd       MATHEMATICAL SANS-SERIF BOLD DIGIT FOUR
1D7FA         ; 4.0 ; ; 4 # Nd       MATHEMATICAL MONOSPACE DIGIT FOUR
1E144         ; 4.0 ; ; 4 # Nd       NYIAKENG PUACHUE HMONG DIGIT FOUR
1E2F4         ; 4.0 ; ; 4 # Nd       WANCHO DIGIT FOUR
1E4F4         ; 4.0 ; ; 4 # Nd       NAG MUNDARI DIGIT FOUR
1E5F5         ; 4.0 ; ; 4 # Nd       OL ONAL DIGIT FOUR
1E8CA         ; 4.0 ; ; 4 # No       MENDE KIKAKUI DIGIT FOUR
1E954         ; 4.0 ; ; 4 # Nd       ADLAM DIGIT FOUR
1EC74         ; 4.0 ; ; 4 # No       INDIC SIYAQ NUMBER FOUR
1ECA6         ; 4.0 ; ; 4 # No       INDIC SIYAQ NUMBER PREFIXED FOUR
1ED04         ; 4.0 ; ; 4 # No       OTTOMAN SIYAQ NUMBER FOUR
1ED31         ; 4.0 ; ; 4 # No       OTTOMAN SIYAQ ALTERNATE NUMBER FOUR
1F105         ; 4.0 ; ; 4 # No       DIGIT FOUR COMMA
1FBF4         ; 4.0 ; ; 4 # Nd       SEGMENTED DIGIT FOUR
20064         ; 4.0 ; ; 4 # Lo       CJK UNIFIED IDEOGRAPH-20064
200E2         ; 4.0 ; ; 4 # Lo       CJK UNIFIED IDEOGRAPH-200E2
2626D         ; 4.0 ; ; 4 # Lo       CJK UNIFIED IDEOGRAPH-2626D

<<<<<<< HEAD
# Total code points: 136
=======
# Total code points: 142
>>>>>>> 1f791fe1

# ================================================

0F2E          ; 4.5 ; ; 9/2 # No       TIBETAN DIGIT HALF FIVE

# Total code points: 1

# ================================================

0035          ; 5.0 ; ; 5 # Nd       DIGIT FIVE
0665          ; 5.0 ; ; 5 # Nd       ARABIC-INDIC DIGIT FIVE
06F5          ; 5.0 ; ; 5 # Nd       EXTENDED ARABIC-INDIC DIGIT FIVE
07C5          ; 5.0 ; ; 5 # Nd       NKO DIGIT FIVE
096B          ; 5.0 ; ; 5 # Nd       DEVANAGARI DIGIT FIVE
09EB          ; 5.0 ; ; 5 # Nd       BENGALI DIGIT FIVE
0A6B          ; 5.0 ; ; 5 # Nd       GURMUKHI DIGIT FIVE
0AEB          ; 5.0 ; ; 5 # Nd       GUJARATI DIGIT FIVE
0B6B          ; 5.0 ; ; 5 # Nd       ORIYA DIGIT FIVE
0BEB          ; 5.0 ; ; 5 # Nd       TAMIL DIGIT FIVE
0C6B          ; 5.0 ; ; 5 # Nd       TELUGU DIGIT FIVE
0CEB          ; 5.0 ; ; 5 # Nd       KANNADA DIGIT FIVE
0D6B          ; 5.0 ; ; 5 # Nd       MALAYALAM DIGIT FIVE
0DEB          ; 5.0 ; ; 5 # Nd       SINHALA LITH DIGIT FIVE
0E55          ; 5.0 ; ; 5 # Nd       THAI DIGIT FIVE
0ED5          ; 5.0 ; ; 5 # Nd       LAO DIGIT FIVE
0F25          ; 5.0 ; ; 5 # Nd       TIBETAN DIGIT FIVE
1045          ; 5.0 ; ; 5 # Nd       MYANMAR DIGIT FIVE
1095          ; 5.0 ; ; 5 # Nd       MYANMAR SHAN DIGIT FIVE
136D          ; 5.0 ; ; 5 # No       ETHIOPIC DIGIT FIVE
17E5          ; 5.0 ; ; 5 # Nd       KHMER DIGIT FIVE
17F5          ; 5.0 ; ; 5 # No       KHMER SYMBOL LEK ATTAK PRAM
1815          ; 5.0 ; ; 5 # Nd       MONGOLIAN DIGIT FIVE
194B          ; 5.0 ; ; 5 # Nd       LIMBU DIGIT FIVE
19D5          ; 5.0 ; ; 5 # Nd       NEW TAI LUE DIGIT FIVE
1A85          ; 5.0 ; ; 5 # Nd       TAI THAM HORA DIGIT FIVE
1A95          ; 5.0 ; ; 5 # Nd       TAI THAM THAM DIGIT FIVE
1B55          ; 5.0 ; ; 5 # Nd       BALINESE DIGIT FIVE
1BB5          ; 5.0 ; ; 5 # Nd       SUNDANESE DIGIT FIVE
1C45          ; 5.0 ; ; 5 # Nd       LEPCHA DIGIT FIVE
1C55          ; 5.0 ; ; 5 # Nd       OL CHIKI DIGIT FIVE
2075          ; 5.0 ; ; 5 # No       SUPERSCRIPT FIVE
2085          ; 5.0 ; ; 5 # No       SUBSCRIPT FIVE
2164          ; 5.0 ; ; 5 # Nl       ROMAN NUMERAL FIVE
2174          ; 5.0 ; ; 5 # Nl       SMALL ROMAN NUMERAL FIVE
2464          ; 5.0 ; ; 5 # No       CIRCLED DIGIT FIVE
2478          ; 5.0 ; ; 5 # No       PARENTHESIZED DIGIT FIVE
248C          ; 5.0 ; ; 5 # No       DIGIT FIVE FULL STOP
24F9          ; 5.0 ; ; 5 # No       DOUBLE CIRCLED DIGIT FIVE
277A          ; 5.0 ; ; 5 # No       DINGBAT NEGATIVE CIRCLED DIGIT FIVE
2784          ; 5.0 ; ; 5 # No       DINGBAT CIRCLED SANS-SERIF DIGIT FIVE
278E          ; 5.0 ; ; 5 # No       DINGBAT NEGATIVE CIRCLED SANS-SERIF DIGIT FIVE
3025          ; 5.0 ; ; 5 # Nl       HANGZHOU NUMERAL FIVE
3224          ; 5.0 ; ; 5 # No       PARENTHESIZED IDEOGRAPH FIVE
3284          ; 5.0 ; ; 5 # No       CIRCLED IDEOGRAPH FIVE
3405          ; 5.0 ; ; 5 # Lo       CJK UNIFIED IDEOGRAPH-3405
382A          ; 5.0 ; ; 5 # Lo       CJK UNIFIED IDEOGRAPH-382A
4E94          ; 5.0 ; ; 5 # Lo       CJK UNIFIED IDEOGRAPH-4E94
4F0D          ; 5.0 ; ; 5 # Lo       CJK UNIFIED IDEOGRAPH-4F0D
A625          ; 5.0 ; ; 5 # Nd       VAI DIGIT FIVE
A6EA          ; 5.0 ; ; 5 # Nl       BAMUM LETTER TEN
A8D5          ; 5.0 ; ; 5 # Nd       SAURASHTRA DIGIT FIVE
A905          ; 5.0 ; ; 5 # Nd       KAYAH LI DIGIT FIVE
A9D5          ; 5.0 ; ; 5 # Nd       JAVANESE DIGIT FIVE
A9F5          ; 5.0 ; ; 5 # Nd       MYANMAR TAI LAING DIGIT FIVE
AA55          ; 5.0 ; ; 5 # Nd       CHAM DIGIT FIVE
ABF5          ; 5.0 ; ; 5 # Nd       MEETEI MAYEK DIGIT FIVE
FF15          ; 5.0 ; ; 5 # Nd       FULLWIDTH DIGIT FIVE
1010B         ; 5.0 ; ; 5 # No       AEGEAN NUMBER FIVE
10143         ; 5.0 ; ; 5 # Nl       GREEK ACROPHONIC ATTIC FIVE
10148         ; 5.0 ; ; 5 # Nl       GREEK ACROPHONIC ATTIC FIVE TALENTS
1014F         ; 5.0 ; ; 5 # Nl       GREEK ACROPHONIC ATTIC FIVE STATERS
1015F         ; 5.0 ; ; 5 # Nl       GREEK ACROPHONIC TROEZENIAN FIVE
10173         ; 5.0 ; ; 5 # Nl       GREEK ACROPHONIC DELPHIC FIVE MNAS
102E5         ; 5.0 ; ; 5 # No       COPTIC EPACT DIGIT FIVE
10321         ; 5.0 ; ; 5 # No       OLD ITALIC NUMERAL FIVE
104A5         ; 5.0 ; ; 5 # Nd       OSMANYA DIGIT FIVE
1087D         ; 5.0 ; ; 5 # No       PALMYRENE NUMBER FIVE
108AC         ; 5.0 ; ; 5 # No       NABATAEAN NUMBER FIVE
108FC         ; 5.0 ; ; 5 # No       HATRAN NUMBER FIVE
109C4         ; 5.0 ; ; 5 # No       MEROITIC CURSIVE NUMBER FIVE
10AEC         ; 5.0 ; ; 5 # No       MANICHAEAN NUMBER FIVE
10CFB         ; 5.0 ; ; 5 # No       OLD HUNGARIAN NUMBER FIVE
10D35         ; 5.0 ; ; 5 # Nd       HANIFI ROHINGYA DIGIT FIVE
10D45         ; 5.0 ; ; 5 # Nd       GARAY DIGIT FIVE
10E64         ; 5.0 ; ; 5 # No       RUMI DIGIT FIVE
10F21         ; 5.0 ; ; 5 # No       OLD SOGDIAN NUMBER FIVE
11056         ; 5.0 ; ; 5 # No       BRAHMI NUMBER FIVE
1106B         ; 5.0 ; ; 5 # Nd       BRAHMI DIGIT FIVE
110F5         ; 5.0 ; ; 5 # Nd       SORA SOMPENG DIGIT FIVE
1113B         ; 5.0 ; ; 5 # Nd       CHAKMA DIGIT FIVE
111D5         ; 5.0 ; ; 5 # Nd       SHARADA DIGIT FIVE
111E5         ; 5.0 ; ; 5 # No       SINHALA ARCHAIC DIGIT FIVE
112F5         ; 5.0 ; ; 5 # Nd       KHUDAWADI DIGIT FIVE
11455         ; 5.0 ; ; 5 # Nd       NEWA DIGIT FIVE
114D5         ; 5.0 ; ; 5 # Nd       TIRHUTA DIGIT FIVE
11655         ; 5.0 ; ; 5 # Nd       MODI DIGIT FIVE
116C5         ; 5.0 ; ; 5 # Nd       TAKRI DIGIT FIVE
116D5         ; 5.0 ; ; 5 # Nd       MYANMAR PAO DIGIT FIVE
116DF         ; 5.0 ; ; 5 # Nd       MYANMAR EASTERN PWO KAREN DIGIT FIVE
11735         ; 5.0 ; ; 5 # Nd       AHOM DIGIT FIVE
118E5         ; 5.0 ; ; 5 # Nd       WARANG CITI DIGIT FIVE
11955         ; 5.0 ; ; 5 # Nd       DIVES AKURU DIGIT FIVE
11BF5         ; 5.0 ; ; 5 # Nd       SUNUWAR DIGIT FIVE
11C55         ; 5.0 ; ; 5 # Nd       BHAIKSUKI DIGIT FIVE
11C5E         ; 5.0 ; ; 5 # No       BHAIKSUKI NUMBER FIVE
11D55         ; 5.0 ; ; 5 # Nd       MASARAM GONDI DIGIT FIVE
11DA5         ; 5.0 ; ; 5 # Nd       GUNJALA GONDI DIGIT FIVE
11F55         ; 5.0 ; ; 5 # Nd       KAWI DIGIT FIVE
12403         ; 5.0 ; ; 5 # Nl       CUNEIFORM NUMERIC SIGN FIVE ASH
1240A         ; 5.0 ; ; 5 # Nl       CUNEIFORM NUMERIC SIGN FIVE DISH
12410         ; 5.0 ; ; 5 # Nl       CUNEIFORM NUMERIC SIGN FIVE U
12419         ; 5.0 ; ; 5 # Nl       CUNEIFORM NUMERIC SIGN FIVE GESH2
12422         ; 5.0 ; ; 5 # Nl       CUNEIFORM NUMERIC SIGN FIVE GESHU
12427         ; 5.0 ; ; 5 # Nl       CUNEIFORM NUMERIC SIGN FIVE SHAR2
12431         ; 5.0 ; ; 5 # Nl       CUNEIFORM NUMERIC SIGN FIVE SHARU
12439         ; 5.0 ; ; 5 # Nl       CUNEIFORM NUMERIC SIGN FIVE BURU
1244D         ; 5.0 ; ; 5 # Nl       CUNEIFORM NUMERIC SIGN FIVE ASH TENU
12454..12455  ; 5.0 ; ; 5 # Nl   [2] CUNEIFORM NUMERIC SIGN FIVE BAN2..CUNEIFORM NUMERIC SIGN FIVE BAN2 VARIANT FORM
1246A         ; 5.0 ; ; 5 # Nl       CUNEIFORM NUMERIC SIGN FIVE U VARIANT FORM
16135         ; 5.0 ; ; 5 # Nd       GURUNG KHEMA DIGIT FIVE
16A65         ; 5.0 ; ; 5 # Nd       MRO DIGIT FIVE
16AC5         ; 5.0 ; ; 5 # Nd       TANGSA DIGIT FIVE
16B55         ; 5.0 ; ; 5 # Nd       PAHAWH HMONG DIGIT FIVE
16D75         ; 5.0 ; ; 5 # Nd       KIRAT RAI DIGIT FIVE
16E85         ; 5.0 ; ; 5 # No       MEDEFAIDRIN DIGIT FIVE
1CCF5         ; 5.0 ; ; 5 # Nd       OUTLINED DIGIT FIVE
1D2C5         ; 5.0 ; ; 5 # No       KAKTOVIK NUMERAL FIVE
1D2E5         ; 5.0 ; ; 5 # No       MAYAN NUMERAL FIVE
1D364         ; 5.0 ; ; 5 # No       COUNTING ROD UNIT DIGIT FIVE
1D376         ; 5.0 ; ; 5 # No       IDEOGRAPHIC TALLY MARK FIVE
1D378         ; 5.0 ; ; 5 # No       TALLY MARK FIVE
1D7D3         ; 5.0 ; ; 5 # Nd       MATHEMATICAL BOLD DIGIT FIVE
1D7DD         ; 5.0 ; ; 5 # Nd       MATHEMATICAL DOUBLE-STRUCK DIGIT FIVE
1D7E7         ; 5.0 ; ; 5 # Nd       MATHEMATICAL SANS-SERIF DIGIT FIVE
1D7F1         ; 5.0 ; ; 5 # Nd       MATHEMATICAL SANS-SERIF BOLD DIGIT FIVE
1D7FB         ; 5.0 ; ; 5 # Nd       MATHEMATICAL MONOSPACE DIGIT FIVE
1E145         ; 5.0 ; ; 5 # Nd       NYIAKENG PUACHUE HMONG DIGIT FIVE
1E2F5         ; 5.0 ; ; 5 # Nd       WANCHO DIGIT FIVE
1E4F5         ; 5.0 ; ; 5 # Nd       NAG MUNDARI DIGIT FIVE
1E5F6         ; 5.0 ; ; 5 # Nd       OL ONAL DIGIT FIVE
1E8CB         ; 5.0 ; ; 5 # No       MENDE KIKAKUI DIGIT FIVE
1E955         ; 5.0 ; ; 5 # Nd       ADLAM DIGIT FIVE
1EC75         ; 5.0 ; ; 5 # No       INDIC SIYAQ NUMBER FIVE
1ECA7         ; 5.0 ; ; 5 # No       INDIC SIYAQ NUMBER PREFIXED FIVE
1ED05         ; 5.0 ; ; 5 # No       OTTOMAN SIYAQ NUMBER FIVE
1ED32         ; 5.0 ; ; 5 # No       OTTOMAN SIYAQ ALTERNATE NUMBER FIVE
1F106         ; 5.0 ; ; 5 # No       DIGIT FIVE COMMA
1FBF5         ; 5.0 ; ; 5 # Nd       SEGMENTED DIGIT FIVE
20121         ; 5.0 ; ; 5 # Lo       CJK UNIFIED IDEOGRAPH-20121

<<<<<<< HEAD
# Total code points: 134
=======
# Total code points: 140
>>>>>>> 1f791fe1

# ================================================

0F2F          ; 5.5 ; ; 11/2 # No       TIBETAN DIGIT HALF SIX

# Total code points: 1

# ================================================

0036          ; 6.0 ; ; 6 # Nd       DIGIT SIX
0666          ; 6.0 ; ; 6 # Nd       ARABIC-INDIC DIGIT SIX
06F6          ; 6.0 ; ; 6 # Nd       EXTENDED ARABIC-INDIC DIGIT SIX
07C6          ; 6.0 ; ; 6 # Nd       NKO DIGIT SIX
096C          ; 6.0 ; ; 6 # Nd       DEVANAGARI DIGIT SIX
09EC          ; 6.0 ; ; 6 # Nd       BENGALI DIGIT SIX
0A6C          ; 6.0 ; ; 6 # Nd       GURMUKHI DIGIT SIX
0AEC          ; 6.0 ; ; 6 # Nd       GUJARATI DIGIT SIX
0B6C          ; 6.0 ; ; 6 # Nd       ORIYA DIGIT SIX
0BEC          ; 6.0 ; ; 6 # Nd       TAMIL DIGIT SIX
0C6C          ; 6.0 ; ; 6 # Nd       TELUGU DIGIT SIX
0CEC          ; 6.0 ; ; 6 # Nd       KANNADA DIGIT SIX
0D6C          ; 6.0 ; ; 6 # Nd       MALAYALAM DIGIT SIX
0DEC          ; 6.0 ; ; 6 # Nd       SINHALA LITH DIGIT SIX
0E56          ; 6.0 ; ; 6 # Nd       THAI DIGIT SIX
0ED6          ; 6.0 ; ; 6 # Nd       LAO DIGIT SIX
0F26          ; 6.0 ; ; 6 # Nd       TIBETAN DIGIT SIX
1046          ; 6.0 ; ; 6 # Nd       MYANMAR DIGIT SIX
1096          ; 6.0 ; ; 6 # Nd       MYANMAR SHAN DIGIT SIX
136E          ; 6.0 ; ; 6 # No       ETHIOPIC DIGIT SIX
17E6          ; 6.0 ; ; 6 # Nd       KHMER DIGIT SIX
17F6          ; 6.0 ; ; 6 # No       KHMER SYMBOL LEK ATTAK PRAM-MUOY
1816          ; 6.0 ; ; 6 # Nd       MONGOLIAN DIGIT SIX
194C          ; 6.0 ; ; 6 # Nd       LIMBU DIGIT SIX
19D6          ; 6.0 ; ; 6 # Nd       NEW TAI LUE DIGIT SIX
1A86          ; 6.0 ; ; 6 # Nd       TAI THAM HORA DIGIT SIX
1A96          ; 6.0 ; ; 6 # Nd       TAI THAM THAM DIGIT SIX
1B56          ; 6.0 ; ; 6 # Nd       BALINESE DIGIT SIX
1BB6          ; 6.0 ; ; 6 # Nd       SUNDANESE DIGIT SIX
1C46          ; 6.0 ; ; 6 # Nd       LEPCHA DIGIT SIX
1C56          ; 6.0 ; ; 6 # Nd       OL CHIKI DIGIT SIX
2076          ; 6.0 ; ; 6 # No       SUPERSCRIPT SIX
2086          ; 6.0 ; ; 6 # No       SUBSCRIPT SIX
2165          ; 6.0 ; ; 6 # Nl       ROMAN NUMERAL SIX
2175          ; 6.0 ; ; 6 # Nl       SMALL ROMAN NUMERAL SIX
2185          ; 6.0 ; ; 6 # Nl       ROMAN NUMERAL SIX LATE FORM
2465          ; 6.0 ; ; 6 # No       CIRCLED DIGIT SIX
2479          ; 6.0 ; ; 6 # No       PARENTHESIZED DIGIT SIX
248D          ; 6.0 ; ; 6 # No       DIGIT SIX FULL STOP
24FA          ; 6.0 ; ; 6 # No       DOUBLE CIRCLED DIGIT SIX
277B          ; 6.0 ; ; 6 # No       DINGBAT NEGATIVE CIRCLED DIGIT SIX
2785          ; 6.0 ; ; 6 # No       DINGBAT CIRCLED SANS-SERIF DIGIT SIX
278F          ; 6.0 ; ; 6 # No       DINGBAT NEGATIVE CIRCLED SANS-SERIF DIGIT SIX
3026          ; 6.0 ; ; 6 # Nl       HANGZHOU NUMERAL SIX
3225          ; 6.0 ; ; 6 # No       PARENTHESIZED IDEOGRAPH SIX
3285          ; 6.0 ; ; 6 # No       CIRCLED IDEOGRAPH SIX
516D          ; 6.0 ; ; 6 # Lo       CJK UNIFIED IDEOGRAPH-516D
9646          ; 6.0 ; ; 6 # Lo       CJK UNIFIED IDEOGRAPH-9646
9678          ; 6.0 ; ; 6 # Lo       CJK UNIFIED IDEOGRAPH-9678
A626          ; 6.0 ; ; 6 # Nd       VAI DIGIT SIX
A6EB          ; 6.0 ; ; 6 # Nl       BAMUM LETTER NTUU
A8D6          ; 6.0 ; ; 6 # Nd       SAURASHTRA DIGIT SIX
A906          ; 6.0 ; ; 6 # Nd       KAYAH LI DIGIT SIX
A9D6          ; 6.0 ; ; 6 # Nd       JAVANESE DIGIT SIX
A9F6          ; 6.0 ; ; 6 # Nd       MYANMAR TAI LAING DIGIT SIX
AA56          ; 6.0 ; ; 6 # Nd       CHAM DIGIT SIX
ABF6          ; 6.0 ; ; 6 # Nd       MEETEI MAYEK DIGIT SIX
F9D1          ; 6.0 ; ; 6 # Lo       CJK COMPATIBILITY IDEOGRAPH-F9D1
F9D3          ; 6.0 ; ; 6 # Lo       CJK COMPATIBILITY IDEOGRAPH-F9D3
FF16          ; 6.0 ; ; 6 # Nd       FULLWIDTH DIGIT SIX
1010C         ; 6.0 ; ; 6 # No       AEGEAN NUMBER SIX
102E6         ; 6.0 ; ; 6 # No       COPTIC EPACT DIGIT SIX
104A6         ; 6.0 ; ; 6 # Nd       OSMANYA DIGIT SIX
109C5         ; 6.0 ; ; 6 # No       MEROITIC CURSIVE NUMBER SIX
10D36         ; 6.0 ; ; 6 # Nd       HANIFI ROHINGYA DIGIT SIX
10D46         ; 6.0 ; ; 6 # Nd       GARAY DIGIT SIX
10E65         ; 6.0 ; ; 6 # No       RUMI DIGIT SIX
11057         ; 6.0 ; ; 6 # No       BRAHMI NUMBER SIX
1106C         ; 6.0 ; ; 6 # Nd       BRAHMI DIGIT SIX
110F6         ; 6.0 ; ; 6 # Nd       SORA SOMPENG DIGIT SIX
1113C         ; 6.0 ; ; 6 # Nd       CHAKMA DIGIT SIX
111D6         ; 6.0 ; ; 6 # Nd       SHARADA DIGIT SIX
111E6         ; 6.0 ; ; 6 # No       SINHALA ARCHAIC DIGIT SIX
112F6         ; 6.0 ; ; 6 # Nd       KHUDAWADI DIGIT SIX
11456         ; 6.0 ; ; 6 # Nd       NEWA DIGIT SIX
114D6         ; 6.0 ; ; 6 # Nd       TIRHUTA DIGIT SIX
11656         ; 6.0 ; ; 6 # Nd       MODI DIGIT SIX
116C6         ; 6.0 ; ; 6 # Nd       TAKRI DIGIT SIX
116D6         ; 6.0 ; ; 6 # Nd       MYANMAR PAO DIGIT SIX
116E0         ; 6.0 ; ; 6 # Nd       MYANMAR EASTERN PWO KAREN DIGIT SIX
11736         ; 6.0 ; ; 6 # Nd       AHOM DIGIT SIX
118E6         ; 6.0 ; ; 6 # Nd       WARANG CITI DIGIT SIX
11956         ; 6.0 ; ; 6 # Nd       DIVES AKURU DIGIT SIX
11BF6         ; 6.0 ; ; 6 # Nd       SUNUWAR DIGIT SIX
11C56         ; 6.0 ; ; 6 # Nd       BHAIKSUKI DIGIT SIX
11C5F         ; 6.0 ; ; 6 # No       BHAIKSUKI NUMBER SIX
11D56         ; 6.0 ; ; 6 # Nd       MASARAM GONDI DIGIT SIX
11DA6         ; 6.0 ; ; 6 # Nd       GUNJALA GONDI DIGIT SIX
11F56         ; 6.0 ; ; 6 # Nd       KAWI DIGIT SIX
12404         ; 6.0 ; ; 6 # Nl       CUNEIFORM NUMERIC SIGN SIX ASH
1240B         ; 6.0 ; ; 6 # Nl       CUNEIFORM NUMERIC SIGN SIX DISH
12411         ; 6.0 ; ; 6 # Nl       CUNEIFORM NUMERIC SIGN SIX U
1241A         ; 6.0 ; ; 6 # Nl       CUNEIFORM NUMERIC SIGN SIX GESH2
12428         ; 6.0 ; ; 6 # Nl       CUNEIFORM NUMERIC SIGN SIX SHAR2
12440         ; 6.0 ; ; 6 # Nl       CUNEIFORM NUMERIC SIGN SIX VARIANT FORM ASH9
1244E         ; 6.0 ; ; 6 # Nl       CUNEIFORM NUMERIC SIGN SIX ASH TENU
1246B         ; 6.0 ; ; 6 # Nl       CUNEIFORM NUMERIC SIGN SIX U VARIANT FORM
16136         ; 6.0 ; ; 6 # Nd       GURUNG KHEMA DIGIT SIX
16A66         ; 6.0 ; ; 6 # Nd       MRO DIGIT SIX
16AC6         ; 6.0 ; ; 6 # Nd       TANGSA DIGIT SIX
16B56         ; 6.0 ; ; 6 # Nd       PAHAWH HMONG DIGIT SIX
16D76         ; 6.0 ; ; 6 # Nd       KIRAT RAI DIGIT SIX
16E86         ; 6.0 ; ; 6 # No       MEDEFAIDRIN DIGIT SIX
1CCF6         ; 6.0 ; ; 6 # Nd       OUTLINED DIGIT SIX
1D2C6         ; 6.0 ; ; 6 # No       KAKTOVIK NUMERAL SIX
1D2E6         ; 6.0 ; ; 6 # No       MAYAN NUMERAL SIX
1D365         ; 6.0 ; ; 6 # No       COUNTING ROD UNIT DIGIT SIX
1D7D4         ; 6.0 ; ; 6 # Nd       MATHEMATICAL BOLD DIGIT SIX
1D7DE         ; 6.0 ; ; 6 # Nd       MATHEMATICAL DOUBLE-STRUCK DIGIT SIX
1D7E8         ; 6.0 ; ; 6 # Nd       MATHEMATICAL SANS-SERIF DIGIT SIX
1D7F2         ; 6.0 ; ; 6 # Nd       MATHEMATICAL SANS-SERIF BOLD DIGIT SIX
1D7FC         ; 6.0 ; ; 6 # Nd       MATHEMATICAL MONOSPACE DIGIT SIX
1E146         ; 6.0 ; ; 6 # Nd       NYIAKENG PUACHUE HMONG DIGIT SIX
1E2F6         ; 6.0 ; ; 6 # Nd       WANCHO DIGIT SIX
1E4F6         ; 6.0 ; ; 6 # Nd       NAG MUNDARI DIGIT SIX
1E5F7         ; 6.0 ; ; 6 # Nd       OL ONAL DIGIT SIX
1E8CC         ; 6.0 ; ; 6 # No       MENDE KIKAKUI DIGIT SIX
1E956         ; 6.0 ; ; 6 # Nd       ADLAM DIGIT SIX
1EC76         ; 6.0 ; ; 6 # No       INDIC SIYAQ NUMBER SIX
1ECA8         ; 6.0 ; ; 6 # No       INDIC SIYAQ NUMBER PREFIXED SIX
1ED06         ; 6.0 ; ; 6 # No       OTTOMAN SIYAQ NUMBER SIX
1ED33         ; 6.0 ; ; 6 # No       OTTOMAN SIYAQ ALTERNATE NUMBER SIX
1F107         ; 6.0 ; ; 6 # No       DIGIT SIX COMMA
1FBF6         ; 6.0 ; ; 6 # Nd       SEGMENTED DIGIT SIX
20AEA         ; 6.0 ; ; 6 # Lo       CJK UNIFIED IDEOGRAPH-20AEA

<<<<<<< HEAD
# Total code points: 118
=======
# Total code points: 124
>>>>>>> 1f791fe1

# ================================================

0F30          ; 6.5 ; ; 13/2 # No       TIBETAN DIGIT HALF SEVEN

# Total code points: 1

# ================================================

0037          ; 7.0 ; ; 7 # Nd       DIGIT SEVEN
0667          ; 7.0 ; ; 7 # Nd       ARABIC-INDIC DIGIT SEVEN
06F7          ; 7.0 ; ; 7 # Nd       EXTENDED ARABIC-INDIC DIGIT SEVEN
07C7          ; 7.0 ; ; 7 # Nd       NKO DIGIT SEVEN
096D          ; 7.0 ; ; 7 # Nd       DEVANAGARI DIGIT SEVEN
09ED          ; 7.0 ; ; 7 # Nd       BENGALI DIGIT SEVEN
0A6D          ; 7.0 ; ; 7 # Nd       GURMUKHI DIGIT SEVEN
0AED          ; 7.0 ; ; 7 # Nd       GUJARATI DIGIT SEVEN
0B6D          ; 7.0 ; ; 7 # Nd       ORIYA DIGIT SEVEN
0BED          ; 7.0 ; ; 7 # Nd       TAMIL DIGIT SEVEN
0C6D          ; 7.0 ; ; 7 # Nd       TELUGU DIGIT SEVEN
0CED          ; 7.0 ; ; 7 # Nd       KANNADA DIGIT SEVEN
0D6D          ; 7.0 ; ; 7 # Nd       MALAYALAM DIGIT SEVEN
0DED          ; 7.0 ; ; 7 # Nd       SINHALA LITH DIGIT SEVEN
0E57          ; 7.0 ; ; 7 # Nd       THAI DIGIT SEVEN
0ED7          ; 7.0 ; ; 7 # Nd       LAO DIGIT SEVEN
0F27          ; 7.0 ; ; 7 # Nd       TIBETAN DIGIT SEVEN
1047          ; 7.0 ; ; 7 # Nd       MYANMAR DIGIT SEVEN
1097          ; 7.0 ; ; 7 # Nd       MYANMAR SHAN DIGIT SEVEN
136F          ; 7.0 ; ; 7 # No       ETHIOPIC DIGIT SEVEN
17E7          ; 7.0 ; ; 7 # Nd       KHMER DIGIT SEVEN
17F7          ; 7.0 ; ; 7 # No       KHMER SYMBOL LEK ATTAK PRAM-PII
1817          ; 7.0 ; ; 7 # Nd       MONGOLIAN DIGIT SEVEN
194D          ; 7.0 ; ; 7 # Nd       LIMBU DIGIT SEVEN
19D7          ; 7.0 ; ; 7 # Nd       NEW TAI LUE DIGIT SEVEN
1A87          ; 7.0 ; ; 7 # Nd       TAI THAM HORA DIGIT SEVEN
1A97          ; 7.0 ; ; 7 # Nd       TAI THAM THAM DIGIT SEVEN
1B57          ; 7.0 ; ; 7 # Nd       BALINESE DIGIT SEVEN
1BB7          ; 7.0 ; ; 7 # Nd       SUNDANESE DIGIT SEVEN
1C47          ; 7.0 ; ; 7 # Nd       LEPCHA DIGIT SEVEN
1C57          ; 7.0 ; ; 7 # Nd       OL CHIKI DIGIT SEVEN
2077          ; 7.0 ; ; 7 # No       SUPERSCRIPT SEVEN
2087          ; 7.0 ; ; 7 # No       SUBSCRIPT SEVEN
2166          ; 7.0 ; ; 7 # Nl       ROMAN NUMERAL SEVEN
2176          ; 7.0 ; ; 7 # Nl       SMALL ROMAN NUMERAL SEVEN
2466          ; 7.0 ; ; 7 # No       CIRCLED DIGIT SEVEN
247A          ; 7.0 ; ; 7 # No       PARENTHESIZED DIGIT SEVEN
248E          ; 7.0 ; ; 7 # No       DIGIT SEVEN FULL STOP
24FB          ; 7.0 ; ; 7 # No       DOUBLE CIRCLED DIGIT SEVEN
277C          ; 7.0 ; ; 7 # No       DINGBAT NEGATIVE CIRCLED DIGIT SEVEN
2786          ; 7.0 ; ; 7 # No       DINGBAT CIRCLED SANS-SERIF DIGIT SEVEN
2790          ; 7.0 ; ; 7 # No       DINGBAT NEGATIVE CIRCLED SANS-SERIF DIGIT SEVEN
3027          ; 7.0 ; ; 7 # Nl       HANGZHOU NUMERAL SEVEN
3226          ; 7.0 ; ; 7 # No       PARENTHESIZED IDEOGRAPH SEVEN
3286          ; 7.0 ; ; 7 # No       CIRCLED IDEOGRAPH SEVEN
3B4D          ; 7.0 ; ; 7 # Lo       CJK UNIFIED IDEOGRAPH-3B4D
4E03          ; 7.0 ; ; 7 # Lo       CJK UNIFIED IDEOGRAPH-4E03
62D0          ; 7.0 ; ; 7 # Lo       CJK UNIFIED IDEOGRAPH-62D0
67D2          ; 7.0 ; ; 7 # Lo       CJK UNIFIED IDEOGRAPH-67D2
6F06          ; 7.0 ; ; 7 # Lo       CJK UNIFIED IDEOGRAPH-6F06
A627          ; 7.0 ; ; 7 # Nd       VAI DIGIT SEVEN
A6EC          ; 7.0 ; ; 7 # Nl       BAMUM LETTER SAMBA
A8D7          ; 7.0 ; ; 7 # Nd       SAURASHTRA DIGIT SEVEN
A907          ; 7.0 ; ; 7 # Nd       KAYAH LI DIGIT SEVEN
A9D7          ; 7.0 ; ; 7 # Nd       JAVANESE DIGIT SEVEN
A9F7          ; 7.0 ; ; 7 # Nd       MYANMAR TAI LAING DIGIT SEVEN
AA57          ; 7.0 ; ; 7 # Nd       CHAM DIGIT SEVEN
ABF7          ; 7.0 ; ; 7 # Nd       MEETEI MAYEK DIGIT SEVEN
FF17          ; 7.0 ; ; 7 # Nd       FULLWIDTH DIGIT SEVEN
1010D         ; 7.0 ; ; 7 # No       AEGEAN NUMBER SEVEN
102E7         ; 7.0 ; ; 7 # No       COPTIC EPACT DIGIT SEVEN
104A7         ; 7.0 ; ; 7 # Nd       OSMANYA DIGIT SEVEN
109C6         ; 7.0 ; ; 7 # No       MEROITIC CURSIVE NUMBER SEVEN
10D37         ; 7.0 ; ; 7 # Nd       HANIFI ROHINGYA DIGIT SEVEN
10D47         ; 7.0 ; ; 7 # Nd       GARAY DIGIT SEVEN
10E66         ; 7.0 ; ; 7 # No       RUMI DIGIT SEVEN
11058         ; 7.0 ; ; 7 # No       BRAHMI NUMBER SEVEN
1106D         ; 7.0 ; ; 7 # Nd       BRAHMI DIGIT SEVEN
110F7         ; 7.0 ; ; 7 # Nd       SORA SOMPENG DIGIT SEVEN
1113D         ; 7.0 ; ; 7 # Nd       CHAKMA DIGIT SEVEN
111D7         ; 7.0 ; ; 7 # Nd       SHARADA DIGIT SEVEN
111E7         ; 7.0 ; ; 7 # No       SINHALA ARCHAIC DIGIT SEVEN
112F7         ; 7.0 ; ; 7 # Nd       KHUDAWADI DIGIT SEVEN
11457         ; 7.0 ; ; 7 # Nd       NEWA DIGIT SEVEN
114D7         ; 7.0 ; ; 7 # Nd       TIRHUTA DIGIT SEVEN
11657         ; 7.0 ; ; 7 # Nd       MODI DIGIT SEVEN
116C7         ; 7.0 ; ; 7 # Nd       TAKRI DIGIT SEVEN
116D7         ; 7.0 ; ; 7 # Nd       MYANMAR PAO DIGIT SEVEN
116E1         ; 7.0 ; ; 7 # Nd       MYANMAR EASTERN PWO KAREN DIGIT SEVEN
11737         ; 7.0 ; ; 7 # Nd       AHOM DIGIT SEVEN
118E7         ; 7.0 ; ; 7 # Nd       WARANG CITI DIGIT SEVEN
11957         ; 7.0 ; ; 7 # Nd       DIVES AKURU DIGIT SEVEN
11BF7         ; 7.0 ; ; 7 # Nd       SUNUWAR DIGIT SEVEN
11C57         ; 7.0 ; ; 7 # Nd       BHAIKSUKI DIGIT SEVEN
11C60         ; 7.0 ; ; 7 # No       BHAIKSUKI NUMBER SEVEN
11D57         ; 7.0 ; ; 7 # Nd       MASARAM GONDI DIGIT SEVEN
11DA7         ; 7.0 ; ; 7 # Nd       GUNJALA GONDI DIGIT SEVEN
11F57         ; 7.0 ; ; 7 # Nd       KAWI DIGIT SEVEN
12405         ; 7.0 ; ; 7 # Nl       CUNEIFORM NUMERIC SIGN SEVEN ASH
1240C         ; 7.0 ; ; 7 # Nl       CUNEIFORM NUMERIC SIGN SEVEN DISH
12412         ; 7.0 ; ; 7 # Nl       CUNEIFORM NUMERIC SIGN SEVEN U
1241B         ; 7.0 ; ; 7 # Nl       CUNEIFORM NUMERIC SIGN SEVEN GESH2
12429         ; 7.0 ; ; 7 # Nl       CUNEIFORM NUMERIC SIGN SEVEN SHAR2
12441..12443  ; 7.0 ; ; 7 # Nl   [3] CUNEIFORM NUMERIC SIGN SEVEN VARIANT FORM IMIN3..CUNEIFORM NUMERIC SIGN SEVEN VARIANT FORM IMIN B
1246C         ; 7.0 ; ; 7 # Nl       CUNEIFORM NUMERIC SIGN SEVEN U VARIANT FORM
16137         ; 7.0 ; ; 7 # Nd       GURUNG KHEMA DIGIT SEVEN
16A67         ; 7.0 ; ; 7 # Nd       MRO DIGIT SEVEN
16AC7         ; 7.0 ; ; 7 # Nd       TANGSA DIGIT SEVEN
16B57         ; 7.0 ; ; 7 # Nd       PAHAWH HMONG DIGIT SEVEN
16D77         ; 7.0 ; ; 7 # Nd       KIRAT RAI DIGIT SEVEN
16E87         ; 7.0 ; ; 7 # No       MEDEFAIDRIN DIGIT SEVEN
1CCF7         ; 7.0 ; ; 7 # Nd       OUTLINED DIGIT SEVEN
1D2C7         ; 7.0 ; ; 7 # No       KAKTOVIK NUMERAL SEVEN
1D2E7         ; 7.0 ; ; 7 # No       MAYAN NUMERAL SEVEN
1D366         ; 7.0 ; ; 7 # No       COUNTING ROD UNIT DIGIT SEVEN
1D7D5         ; 7.0 ; ; 7 # Nd       MATHEMATICAL BOLD DIGIT SEVEN
1D7DF         ; 7.0 ; ; 7 # Nd       MATHEMATICAL DOUBLE-STRUCK DIGIT SEVEN
1D7E9         ; 7.0 ; ; 7 # Nd       MATHEMATICAL SANS-SERIF DIGIT SEVEN
1D7F3         ; 7.0 ; ; 7 # Nd       MATHEMATICAL SANS-SERIF BOLD DIGIT SEVEN
1D7FD         ; 7.0 ; ; 7 # Nd       MATHEMATICAL MONOSPACE DIGIT SEVEN
1E147         ; 7.0 ; ; 7 # Nd       NYIAKENG PUACHUE HMONG DIGIT SEVEN
1E2F7         ; 7.0 ; ; 7 # Nd       WANCHO DIGIT SEVEN
1E4F7         ; 7.0 ; ; 7 # Nd       NAG MUNDARI DIGIT SEVEN
1E5F8         ; 7.0 ; ; 7 # Nd       OL ONAL DIGIT SEVEN
1E8CD         ; 7.0 ; ; 7 # No       MENDE KIKAKUI DIGIT SEVEN
1E957         ; 7.0 ; ; 7 # Nd       ADLAM DIGIT SEVEN
1EC77         ; 7.0 ; ; 7 # No       INDIC SIYAQ NUMBER SEVEN
1ECA9         ; 7.0 ; ; 7 # No       INDIC SIYAQ NUMBER PREFIXED SEVEN
1ED07         ; 7.0 ; ; 7 # No       OTTOMAN SIYAQ NUMBER SEVEN
1ED34         ; 7.0 ; ; 7 # No       OTTOMAN SIYAQ ALTERNATE NUMBER SEVEN
1F108         ; 7.0 ; ; 7 # No       DIGIT SEVEN COMMA
1FBF7         ; 7.0 ; ; 7 # Nd       SEGMENTED DIGIT SEVEN
20001         ; 7.0 ; ; 7 # Lo       CJK UNIFIED IDEOGRAPH-20001

<<<<<<< HEAD
# Total code points: 118
=======
# Total code points: 124
>>>>>>> 1f791fe1

# ================================================

0F31          ; 7.5 ; ; 15/2 # No       TIBETAN DIGIT HALF EIGHT

# Total code points: 1

# ================================================

0038          ; 8.0 ; ; 8 # Nd       DIGIT EIGHT
0668          ; 8.0 ; ; 8 # Nd       ARABIC-INDIC DIGIT EIGHT
06F8          ; 8.0 ; ; 8 # Nd       EXTENDED ARABIC-INDIC DIGIT EIGHT
07C8          ; 8.0 ; ; 8 # Nd       NKO DIGIT EIGHT
096E          ; 8.0 ; ; 8 # Nd       DEVANAGARI DIGIT EIGHT
09EE          ; 8.0 ; ; 8 # Nd       BENGALI DIGIT EIGHT
0A6E          ; 8.0 ; ; 8 # Nd       GURMUKHI DIGIT EIGHT
0AEE          ; 8.0 ; ; 8 # Nd       GUJARATI DIGIT EIGHT
0B6E          ; 8.0 ; ; 8 # Nd       ORIYA DIGIT EIGHT
0BEE          ; 8.0 ; ; 8 # Nd       TAMIL DIGIT EIGHT
0C6E          ; 8.0 ; ; 8 # Nd       TELUGU DIGIT EIGHT
0CEE          ; 8.0 ; ; 8 # Nd       KANNADA DIGIT EIGHT
0D6E          ; 8.0 ; ; 8 # Nd       MALAYALAM DIGIT EIGHT
0DEE          ; 8.0 ; ; 8 # Nd       SINHALA LITH DIGIT EIGHT
0E58          ; 8.0 ; ; 8 # Nd       THAI DIGIT EIGHT
0ED8          ; 8.0 ; ; 8 # Nd       LAO DIGIT EIGHT
0F28          ; 8.0 ; ; 8 # Nd       TIBETAN DIGIT EIGHT
1048          ; 8.0 ; ; 8 # Nd       MYANMAR DIGIT EIGHT
1098          ; 8.0 ; ; 8 # Nd       MYANMAR SHAN DIGIT EIGHT
1370          ; 8.0 ; ; 8 # No       ETHIOPIC DIGIT EIGHT
17E8          ; 8.0 ; ; 8 # Nd       KHMER DIGIT EIGHT
17F8          ; 8.0 ; ; 8 # No       KHMER SYMBOL LEK ATTAK PRAM-BEI
1818          ; 8.0 ; ; 8 # Nd       MONGOLIAN DIGIT EIGHT
194E          ; 8.0 ; ; 8 # Nd       LIMBU DIGIT EIGHT
19D8          ; 8.0 ; ; 8 # Nd       NEW TAI LUE DIGIT EIGHT
1A88          ; 8.0 ; ; 8 # Nd       TAI THAM HORA DIGIT EIGHT
1A98          ; 8.0 ; ; 8 # Nd       TAI THAM THAM DIGIT EIGHT
1B58          ; 8.0 ; ; 8 # Nd       BALINESE DIGIT EIGHT
1BB8          ; 8.0 ; ; 8 # Nd       SUNDANESE DIGIT EIGHT
1C48          ; 8.0 ; ; 8 # Nd       LEPCHA DIGIT EIGHT
1C58          ; 8.0 ; ; 8 # Nd       OL CHIKI DIGIT EIGHT
2078          ; 8.0 ; ; 8 # No       SUPERSCRIPT EIGHT
2088          ; 8.0 ; ; 8 # No       SUBSCRIPT EIGHT
2167          ; 8.0 ; ; 8 # Nl       ROMAN NUMERAL EIGHT
2177          ; 8.0 ; ; 8 # Nl       SMALL ROMAN NUMERAL EIGHT
2467          ; 8.0 ; ; 8 # No       CIRCLED DIGIT EIGHT
247B          ; 8.0 ; ; 8 # No       PARENTHESIZED DIGIT EIGHT
248F          ; 8.0 ; ; 8 # No       DIGIT EIGHT FULL STOP
24FC          ; 8.0 ; ; 8 # No       DOUBLE CIRCLED DIGIT EIGHT
277D          ; 8.0 ; ; 8 # No       DINGBAT NEGATIVE CIRCLED DIGIT EIGHT
2787          ; 8.0 ; ; 8 # No       DINGBAT CIRCLED SANS-SERIF DIGIT EIGHT
2791          ; 8.0 ; ; 8 # No       DINGBAT NEGATIVE CIRCLED SANS-SERIF DIGIT EIGHT
3028          ; 8.0 ; ; 8 # Nl       HANGZHOU NUMERAL EIGHT
3227          ; 8.0 ; ; 8 # No       PARENTHESIZED IDEOGRAPH EIGHT
3287          ; 8.0 ; ; 8 # No       CIRCLED IDEOGRAPH EIGHT
516B          ; 8.0 ; ; 8 # Lo       CJK UNIFIED IDEOGRAPH-516B
634C          ; 8.0 ; ; 8 # Lo       CJK UNIFIED IDEOGRAPH-634C
A628          ; 8.0 ; ; 8 # Nd       VAI DIGIT EIGHT
A6ED          ; 8.0 ; ; 8 # Nl       BAMUM LETTER FAAMAE
A8D8          ; 8.0 ; ; 8 # Nd       SAURASHTRA DIGIT EIGHT
A908          ; 8.0 ; ; 8 # Nd       KAYAH LI DIGIT EIGHT
A9D8          ; 8.0 ; ; 8 # Nd       JAVANESE DIGIT EIGHT
A9F8          ; 8.0 ; ; 8 # Nd       MYANMAR TAI LAING DIGIT EIGHT
AA58          ; 8.0 ; ; 8 # Nd       CHAM DIGIT EIGHT
ABF8          ; 8.0 ; ; 8 # Nd       MEETEI MAYEK DIGIT EIGHT
FF18          ; 8.0 ; ; 8 # Nd       FULLWIDTH DIGIT EIGHT
1010E         ; 8.0 ; ; 8 # No       AEGEAN NUMBER EIGHT
102E8         ; 8.0 ; ; 8 # No       COPTIC EPACT DIGIT EIGHT
104A8         ; 8.0 ; ; 8 # Nd       OSMANYA DIGIT EIGHT
109C7         ; 8.0 ; ; 8 # No       MEROITIC CURSIVE NUMBER EIGHT
10D38         ; 8.0 ; ; 8 # Nd       HANIFI ROHINGYA DIGIT EIGHT
10D48         ; 8.0 ; ; 8 # Nd       GARAY DIGIT EIGHT
10E67         ; 8.0 ; ; 8 # No       RUMI DIGIT EIGHT
11059         ; 8.0 ; ; 8 # No       BRAHMI NUMBER EIGHT
1106E         ; 8.0 ; ; 8 # Nd       BRAHMI DIGIT EIGHT
110F8         ; 8.0 ; ; 8 # Nd       SORA SOMPENG DIGIT EIGHT
1113E         ; 8.0 ; ; 8 # Nd       CHAKMA DIGIT EIGHT
111D8         ; 8.0 ; ; 8 # Nd       SHARADA DIGIT EIGHT
111E8         ; 8.0 ; ; 8 # No       SINHALA ARCHAIC DIGIT EIGHT
112F8         ; 8.0 ; ; 8 # Nd       KHUDAWADI DIGIT EIGHT
11458         ; 8.0 ; ; 8 # Nd       NEWA DIGIT EIGHT
114D8         ; 8.0 ; ; 8 # Nd       TIRHUTA DIGIT EIGHT
11658         ; 8.0 ; ; 8 # Nd       MODI DIGIT EIGHT
116C8         ; 8.0 ; ; 8 # Nd       TAKRI DIGIT EIGHT
116D8         ; 8.0 ; ; 8 # Nd       MYANMAR PAO DIGIT EIGHT
116E2         ; 8.0 ; ; 8 # Nd       MYANMAR EASTERN PWO KAREN DIGIT EIGHT
11738         ; 8.0 ; ; 8 # Nd       AHOM DIGIT EIGHT
118E8         ; 8.0 ; ; 8 # Nd       WARANG CITI DIGIT EIGHT
11958         ; 8.0 ; ; 8 # Nd       DIVES AKURU DIGIT EIGHT
11BF8         ; 8.0 ; ; 8 # Nd       SUNUWAR DIGIT EIGHT
11C58         ; 8.0 ; ; 8 # Nd       BHAIKSUKI DIGIT EIGHT
11C61         ; 8.0 ; ; 8 # No       BHAIKSUKI NUMBER EIGHT
11D58         ; 8.0 ; ; 8 # Nd       MASARAM GONDI DIGIT EIGHT
11DA8         ; 8.0 ; ; 8 # Nd       GUNJALA GONDI DIGIT EIGHT
11F58         ; 8.0 ; ; 8 # Nd       KAWI DIGIT EIGHT
12406         ; 8.0 ; ; 8 # Nl       CUNEIFORM NUMERIC SIGN EIGHT ASH
1240D         ; 8.0 ; ; 8 # Nl       CUNEIFORM NUMERIC SIGN EIGHT DISH
12413         ; 8.0 ; ; 8 # Nl       CUNEIFORM NUMERIC SIGN EIGHT U
1241C         ; 8.0 ; ; 8 # Nl       CUNEIFORM NUMERIC SIGN EIGHT GESH2
1242A         ; 8.0 ; ; 8 # Nl       CUNEIFORM NUMERIC SIGN EIGHT SHAR2
12444..12445  ; 8.0 ; ; 8 # Nl   [2] CUNEIFORM NUMERIC SIGN EIGHT VARIANT FORM USSU..CUNEIFORM NUMERIC SIGN EIGHT VARIANT FORM USSU3
1246D         ; 8.0 ; ; 8 # Nl       CUNEIFORM NUMERIC SIGN EIGHT U VARIANT FORM
16138         ; 8.0 ; ; 8 # Nd       GURUNG KHEMA DIGIT EIGHT
16A68         ; 8.0 ; ; 8 # Nd       MRO DIGIT EIGHT
16AC8         ; 8.0 ; ; 8 # Nd       TANGSA DIGIT EIGHT
16B58         ; 8.0 ; ; 8 # Nd       PAHAWH HMONG DIGIT EIGHT
16D78         ; 8.0 ; ; 8 # Nd       KIRAT RAI DIGIT EIGHT
16E88         ; 8.0 ; ; 8 # No       MEDEFAIDRIN DIGIT EIGHT
1CCF8         ; 8.0 ; ; 8 # Nd       OUTLINED DIGIT EIGHT
1D2C8         ; 8.0 ; ; 8 # No       KAKTOVIK NUMERAL EIGHT
1D2E8         ; 8.0 ; ; 8 # No       MAYAN NUMERAL EIGHT
1D367         ; 8.0 ; ; 8 # No       COUNTING ROD UNIT DIGIT EIGHT
1D7D6         ; 8.0 ; ; 8 # Nd       MATHEMATICAL BOLD DIGIT EIGHT
1D7E0         ; 8.0 ; ; 8 # Nd       MATHEMATICAL DOUBLE-STRUCK DIGIT EIGHT
1D7EA         ; 8.0 ; ; 8 # Nd       MATHEMATICAL SANS-SERIF DIGIT EIGHT
1D7F4         ; 8.0 ; ; 8 # Nd       MATHEMATICAL SANS-SERIF BOLD DIGIT EIGHT
1D7FE         ; 8.0 ; ; 8 # Nd       MATHEMATICAL MONOSPACE DIGIT EIGHT
1E148         ; 8.0 ; ; 8 # Nd       NYIAKENG PUACHUE HMONG DIGIT EIGHT
1E2F8         ; 8.0 ; ; 8 # Nd       WANCHO DIGIT EIGHT
1E4F8         ; 8.0 ; ; 8 # Nd       NAG MUNDARI DIGIT EIGHT
1E5F9         ; 8.0 ; ; 8 # Nd       OL ONAL DIGIT EIGHT
1E8CE         ; 8.0 ; ; 8 # No       MENDE KIKAKUI DIGIT EIGHT
1E958         ; 8.0 ; ; 8 # Nd       ADLAM DIGIT EIGHT
1EC78         ; 8.0 ; ; 8 # No       INDIC SIYAQ NUMBER EIGHT
1ECAA         ; 8.0 ; ; 8 # No       INDIC SIYAQ NUMBER PREFIXED EIGHT
1ED08         ; 8.0 ; ; 8 # No       OTTOMAN SIYAQ NUMBER EIGHT
1ED35         ; 8.0 ; ; 8 # No       OTTOMAN SIYAQ ALTERNATE NUMBER EIGHT
1F109         ; 8.0 ; ; 8 # No       DIGIT EIGHT COMMA
1FBF8         ; 8.0 ; ; 8 # Nd       SEGMENTED DIGIT EIGHT

<<<<<<< HEAD
# Total code points: 113
=======
# Total code points: 119
>>>>>>> 1f791fe1

# ================================================

0F32          ; 8.5 ; ; 17/2 # No       TIBETAN DIGIT HALF NINE

# Total code points: 1

# ================================================

0039          ; 9.0 ; ; 9 # Nd       DIGIT NINE
0669          ; 9.0 ; ; 9 # Nd       ARABIC-INDIC DIGIT NINE
06F9          ; 9.0 ; ; 9 # Nd       EXTENDED ARABIC-INDIC DIGIT NINE
07C9          ; 9.0 ; ; 9 # Nd       NKO DIGIT NINE
096F          ; 9.0 ; ; 9 # Nd       DEVANAGARI DIGIT NINE
09EF          ; 9.0 ; ; 9 # Nd       BENGALI DIGIT NINE
0A6F          ; 9.0 ; ; 9 # Nd       GURMUKHI DIGIT NINE
0AEF          ; 9.0 ; ; 9 # Nd       GUJARATI DIGIT NINE
0B6F          ; 9.0 ; ; 9 # Nd       ORIYA DIGIT NINE
0BEF          ; 9.0 ; ; 9 # Nd       TAMIL DIGIT NINE
0C6F          ; 9.0 ; ; 9 # Nd       TELUGU DIGIT NINE
0CEF          ; 9.0 ; ; 9 # Nd       KANNADA DIGIT NINE
0D6F          ; 9.0 ; ; 9 # Nd       MALAYALAM DIGIT NINE
0DEF          ; 9.0 ; ; 9 # Nd       SINHALA LITH DIGIT NINE
0E59          ; 9.0 ; ; 9 # Nd       THAI DIGIT NINE
0ED9          ; 9.0 ; ; 9 # Nd       LAO DIGIT NINE
0F29          ; 9.0 ; ; 9 # Nd       TIBETAN DIGIT NINE
1049          ; 9.0 ; ; 9 # Nd       MYANMAR DIGIT NINE
1099          ; 9.0 ; ; 9 # Nd       MYANMAR SHAN DIGIT NINE
1371          ; 9.0 ; ; 9 # No       ETHIOPIC DIGIT NINE
17E9          ; 9.0 ; ; 9 # Nd       KHMER DIGIT NINE
17F9          ; 9.0 ; ; 9 # No       KHMER SYMBOL LEK ATTAK PRAM-BUON
1819          ; 9.0 ; ; 9 # Nd       MONGOLIAN DIGIT NINE
194F          ; 9.0 ; ; 9 # Nd       LIMBU DIGIT NINE
19D9          ; 9.0 ; ; 9 # Nd       NEW TAI LUE DIGIT NINE
1A89          ; 9.0 ; ; 9 # Nd       TAI THAM HORA DIGIT NINE
1A99          ; 9.0 ; ; 9 # Nd       TAI THAM THAM DIGIT NINE
1B59          ; 9.0 ; ; 9 # Nd       BALINESE DIGIT NINE
1BB9          ; 9.0 ; ; 9 # Nd       SUNDANESE DIGIT NINE
1C49          ; 9.0 ; ; 9 # Nd       LEPCHA DIGIT NINE
1C59          ; 9.0 ; ; 9 # Nd       OL CHIKI DIGIT NINE
2079          ; 9.0 ; ; 9 # No       SUPERSCRIPT NINE
2089          ; 9.0 ; ; 9 # No       SUBSCRIPT NINE
2168          ; 9.0 ; ; 9 # Nl       ROMAN NUMERAL NINE
2178          ; 9.0 ; ; 9 # Nl       SMALL ROMAN NUMERAL NINE
2468          ; 9.0 ; ; 9 # No       CIRCLED DIGIT NINE
247C          ; 9.0 ; ; 9 # No       PARENTHESIZED DIGIT NINE
2490          ; 9.0 ; ; 9 # No       DIGIT NINE FULL STOP
24FD          ; 9.0 ; ; 9 # No       DOUBLE CIRCLED DIGIT NINE
277E          ; 9.0 ; ; 9 # No       DINGBAT NEGATIVE CIRCLED DIGIT NINE
2788          ; 9.0 ; ; 9 # No       DINGBAT CIRCLED SANS-SERIF DIGIT NINE
2792          ; 9.0 ; ; 9 # No       DINGBAT NEGATIVE CIRCLED SANS-SERIF DIGIT NINE
3029          ; 9.0 ; ; 9 # Nl       HANGZHOU NUMERAL NINE
3228          ; 9.0 ; ; 9 # No       PARENTHESIZED IDEOGRAPH NINE
3288          ; 9.0 ; ; 9 # No       CIRCLED IDEOGRAPH NINE
4E5D          ; 9.0 ; ; 9 # Lo       CJK UNIFIED IDEOGRAPH-4E5D
5EFE          ; 9.0 ; ; 9 # Lo       CJK UNIFIED IDEOGRAPH-5EFE
7396          ; 9.0 ; ; 9 # Lo       CJK UNIFIED IDEOGRAPH-7396
920E          ; 9.0 ; ; 9 # Lo       CJK UNIFIED IDEOGRAPH-920E
94A9          ; 9.0 ; ; 9 # Lo       CJK UNIFIED IDEOGRAPH-94A9
A629          ; 9.0 ; ; 9 # Nd       VAI DIGIT NINE
A6EE          ; 9.0 ; ; 9 # Nl       BAMUM LETTER KOVUU
A8D9          ; 9.0 ; ; 9 # Nd       SAURASHTRA DIGIT NINE
A909          ; 9.0 ; ; 9 # Nd       KAYAH LI DIGIT NINE
A9D9          ; 9.0 ; ; 9 # Nd       JAVANESE DIGIT NINE
A9F9          ; 9.0 ; ; 9 # Nd       MYANMAR TAI LAING DIGIT NINE
AA59          ; 9.0 ; ; 9 # Nd       CHAM DIGIT NINE
ABF9          ; 9.0 ; ; 9 # Nd       MEETEI MAYEK DIGIT NINE
FF19          ; 9.0 ; ; 9 # Nd       FULLWIDTH DIGIT NINE
1010F         ; 9.0 ; ; 9 # No       AEGEAN NUMBER NINE
102E9         ; 9.0 ; ; 9 # No       COPTIC EPACT DIGIT NINE
104A9         ; 9.0 ; ; 9 # Nd       OSMANYA DIGIT NINE
109C8         ; 9.0 ; ; 9 # No       MEROITIC CURSIVE NUMBER NINE
10D39         ; 9.0 ; ; 9 # Nd       HANIFI ROHINGYA DIGIT NINE
10D49         ; 9.0 ; ; 9 # Nd       GARAY DIGIT NINE
10E68         ; 9.0 ; ; 9 # No       RUMI DIGIT NINE
1105A         ; 9.0 ; ; 9 # No       BRAHMI NUMBER NINE
1106F         ; 9.0 ; ; 9 # Nd       BRAHMI DIGIT NINE
110F9         ; 9.0 ; ; 9 # Nd       SORA SOMPENG DIGIT NINE
1113F         ; 9.0 ; ; 9 # Nd       CHAKMA DIGIT NINE
111D9         ; 9.0 ; ; 9 # Nd       SHARADA DIGIT NINE
111E9         ; 9.0 ; ; 9 # No       SINHALA ARCHAIC DIGIT NINE
112F9         ; 9.0 ; ; 9 # Nd       KHUDAWADI DIGIT NINE
11459         ; 9.0 ; ; 9 # Nd       NEWA DIGIT NINE
114D9         ; 9.0 ; ; 9 # Nd       TIRHUTA DIGIT NINE
11659         ; 9.0 ; ; 9 # Nd       MODI DIGIT NINE
116C9         ; 9.0 ; ; 9 # Nd       TAKRI DIGIT NINE
116D9         ; 9.0 ; ; 9 # Nd       MYANMAR PAO DIGIT NINE
116E3         ; 9.0 ; ; 9 # Nd       MYANMAR EASTERN PWO KAREN DIGIT NINE
11739         ; 9.0 ; ; 9 # Nd       AHOM DIGIT NINE
118E9         ; 9.0 ; ; 9 # Nd       WARANG CITI DIGIT NINE
11959         ; 9.0 ; ; 9 # Nd       DIVES AKURU DIGIT NINE
11BF9         ; 9.0 ; ; 9 # Nd       SUNUWAR DIGIT NINE
11C59         ; 9.0 ; ; 9 # Nd       BHAIKSUKI DIGIT NINE
11C62         ; 9.0 ; ; 9 # No       BHAIKSUKI NUMBER NINE
11D59         ; 9.0 ; ; 9 # Nd       MASARAM GONDI DIGIT NINE
11DA9         ; 9.0 ; ; 9 # Nd       GUNJALA GONDI DIGIT NINE
11F59         ; 9.0 ; ; 9 # Nd       KAWI DIGIT NINE
12407         ; 9.0 ; ; 9 # Nl       CUNEIFORM NUMERIC SIGN NINE ASH
1240E         ; 9.0 ; ; 9 # Nl       CUNEIFORM NUMERIC SIGN NINE DISH
12414         ; 9.0 ; ; 9 # Nl       CUNEIFORM NUMERIC SIGN NINE U
1241D         ; 9.0 ; ; 9 # Nl       CUNEIFORM NUMERIC SIGN NINE GESH2
1242B         ; 9.0 ; ; 9 # Nl       CUNEIFORM NUMERIC SIGN NINE SHAR2
12446..12449  ; 9.0 ; ; 9 # Nl   [4] CUNEIFORM NUMERIC SIGN NINE VARIANT FORM ILIMMU..CUNEIFORM NUMERIC SIGN NINE VARIANT FORM ILIMMU A
1246E         ; 9.0 ; ; 9 # Nl       CUNEIFORM NUMERIC SIGN NINE U VARIANT FORM
16139         ; 9.0 ; ; 9 # Nd       GURUNG KHEMA DIGIT NINE
16A69         ; 9.0 ; ; 9 # Nd       MRO DIGIT NINE
16AC9         ; 9.0 ; ; 9 # Nd       TANGSA DIGIT NINE
16B59         ; 9.0 ; ; 9 # Nd       PAHAWH HMONG DIGIT NINE
16D79         ; 9.0 ; ; 9 # Nd       KIRAT RAI DIGIT NINE
16E89         ; 9.0 ; ; 9 # No       MEDEFAIDRIN DIGIT NINE
1CCF9         ; 9.0 ; ; 9 # Nd       OUTLINED DIGIT NINE
1D2C9         ; 9.0 ; ; 9 # No       KAKTOVIK NUMERAL NINE
1D2E9         ; 9.0 ; ; 9 # No       MAYAN NUMERAL NINE
1D368         ; 9.0 ; ; 9 # No       COUNTING ROD UNIT DIGIT NINE
1D7D7         ; 9.0 ; ; 9 # Nd       MATHEMATICAL BOLD DIGIT NINE
1D7E1         ; 9.0 ; ; 9 # Nd       MATHEMATICAL DOUBLE-STRUCK DIGIT NINE
1D7EB         ; 9.0 ; ; 9 # Nd       MATHEMATICAL SANS-SERIF DIGIT NINE
1D7F5         ; 9.0 ; ; 9 # Nd       MATHEMATICAL SANS-SERIF BOLD DIGIT NINE
1D7FF         ; 9.0 ; ; 9 # Nd       MATHEMATICAL MONOSPACE DIGIT NINE
1E149         ; 9.0 ; ; 9 # Nd       NYIAKENG PUACHUE HMONG DIGIT NINE
1E2F9         ; 9.0 ; ; 9 # Nd       WANCHO DIGIT NINE
1E4F9         ; 9.0 ; ; 9 # Nd       NAG MUNDARI DIGIT NINE
1E5FA         ; 9.0 ; ; 9 # Nd       OL ONAL DIGIT NINE
1E8CF         ; 9.0 ; ; 9 # No       MENDE KIKAKUI DIGIT NINE
1E959         ; 9.0 ; ; 9 # Nd       ADLAM DIGIT NINE
1EC79         ; 9.0 ; ; 9 # No       INDIC SIYAQ NUMBER NINE
1ECAB         ; 9.0 ; ; 9 # No       INDIC SIYAQ NUMBER PREFIXED NINE
1ED09         ; 9.0 ; ; 9 # No       OTTOMAN SIYAQ NUMBER NINE
1ED36         ; 9.0 ; ; 9 # No       OTTOMAN SIYAQ ALTERNATE NUMBER NINE
1F10A         ; 9.0 ; ; 9 # No       DIGIT NINE COMMA
1FBF9         ; 9.0 ; ; 9 # Nd       SEGMENTED DIGIT NINE
2F890         ; 9.0 ; ; 9 # Lo       CJK COMPATIBILITY IDEOGRAPH-2F890

<<<<<<< HEAD
# Total code points: 119
=======
# Total code points: 125
>>>>>>> 1f791fe1

# ================================================

0BF0          ; 10.0 ; ; 10 # No       TAMIL NUMBER TEN
0D70          ; 10.0 ; ; 10 # No       MALAYALAM NUMBER TEN
1372          ; 10.0 ; ; 10 # No       ETHIOPIC NUMBER TEN
2169          ; 10.0 ; ; 10 # Nl       ROMAN NUMERAL TEN
2179          ; 10.0 ; ; 10 # Nl       SMALL ROMAN NUMERAL TEN
2469          ; 10.0 ; ; 10 # No       CIRCLED NUMBER TEN
247D          ; 10.0 ; ; 10 # No       PARENTHESIZED NUMBER TEN
2491          ; 10.0 ; ; 10 # No       NUMBER TEN FULL STOP
24FE          ; 10.0 ; ; 10 # No       DOUBLE CIRCLED NUMBER TEN
277F          ; 10.0 ; ; 10 # No       DINGBAT NEGATIVE CIRCLED NUMBER TEN
2789          ; 10.0 ; ; 10 # No       DINGBAT CIRCLED SANS-SERIF NUMBER TEN
2793          ; 10.0 ; ; 10 # No       DINGBAT NEGATIVE CIRCLED SANS-SERIF NUMBER TEN
3038          ; 10.0 ; ; 10 # Nl       HANGZHOU NUMERAL TEN
3229          ; 10.0 ; ; 10 # No       PARENTHESIZED IDEOGRAPH TEN
3248          ; 10.0 ; ; 10 # No       CIRCLED NUMBER TEN ON BLACK SQUARE
3289          ; 10.0 ; ; 10 # No       CIRCLED IDEOGRAPH TEN
4EC0          ; 10.0 ; ; 10 # Lo       CJK UNIFIED IDEOGRAPH-4EC0
5341          ; 10.0 ; ; 10 # Lo       CJK UNIFIED IDEOGRAPH-5341
62FE          ; 10.0 ; ; 10 # Lo       CJK UNIFIED IDEOGRAPH-62FE
F973          ; 10.0 ; ; 10 # Lo       CJK COMPATIBILITY IDEOGRAPH-F973
F9FD          ; 10.0 ; ; 10 # Lo       CJK COMPATIBILITY IDEOGRAPH-F9FD
10110         ; 10.0 ; ; 10 # No       AEGEAN NUMBER TEN
10149         ; 10.0 ; ; 10 # Nl       GREEK ACROPHONIC ATTIC TEN TALENTS
10150         ; 10.0 ; ; 10 # Nl       GREEK ACROPHONIC ATTIC TEN STATERS
10157         ; 10.0 ; ; 10 # Nl       GREEK ACROPHONIC ATTIC TEN MNAS
10160..10164  ; 10.0 ; ; 10 # Nl   [5] GREEK ACROPHONIC TROEZENIAN TEN..GREEK ACROPHONIC THESPIAN TEN
102EA         ; 10.0 ; ; 10 # No       COPTIC EPACT NUMBER TEN
10322         ; 10.0 ; ; 10 # No       OLD ITALIC NUMERAL TEN
103D3         ; 10.0 ; ; 10 # Nl       OLD PERSIAN NUMBER TEN
1085B         ; 10.0 ; ; 10 # No       IMPERIAL ARAMAIC NUMBER TEN
1087E         ; 10.0 ; ; 10 # No       PALMYRENE NUMBER TEN
108AD         ; 10.0 ; ; 10 # No       NABATAEAN NUMBER TEN
108FD         ; 10.0 ; ; 10 # No       HATRAN NUMBER TEN
10917         ; 10.0 ; ; 10 # No       PHOENICIAN NUMBER TEN
109C9         ; 10.0 ; ; 10 # No       MEROITIC CURSIVE NUMBER TEN
10A44         ; 10.0 ; ; 10 # No       KHAROSHTHI NUMBER TEN
10A9E         ; 10.0 ; ; 10 # No       OLD NORTH ARABIAN NUMBER TEN
10AED         ; 10.0 ; ; 10 # No       MANICHAEAN NUMBER TEN
10B5C         ; 10.0 ; ; 10 # No       INSCRIPTIONAL PARTHIAN NUMBER TEN
10B7C         ; 10.0 ; ; 10 # No       INSCRIPTIONAL PAHLAVI NUMBER TEN
10BAD         ; 10.0 ; ; 10 # No       PSALTER PAHLAVI NUMBER TEN
10CFC         ; 10.0 ; ; 10 # No       OLD HUNGARIAN NUMBER TEN
10E69         ; 10.0 ; ; 10 # No       RUMI NUMBER TEN
10F22         ; 10.0 ; ; 10 # No       OLD SOGDIAN NUMBER TEN
10F52         ; 10.0 ; ; 10 # No       SOGDIAN NUMBER TEN
10FC9         ; 10.0 ; ; 10 # No       CHORASMIAN NUMBER TEN
1105B         ; 10.0 ; ; 10 # No       BRAHMI NUMBER TEN
111EA         ; 10.0 ; ; 10 # No       SINHALA ARCHAIC NUMBER TEN
1173A         ; 10.0 ; ; 10 # No       AHOM NUMBER TEN
118EA         ; 10.0 ; ; 10 # No       WARANG CITI NUMBER TEN
11C63         ; 10.0 ; ; 10 # No       BHAIKSUKI NUMBER TEN
16B5B         ; 10.0 ; ; 10 # No       PAHAWH HMONG NUMBER TENS
16E8A         ; 10.0 ; ; 10 # No       MEDEFAIDRIN NUMBER TEN
1D2CA         ; 10.0 ; ; 10 # No       KAKTOVIK NUMERAL TEN
1D2EA         ; 10.0 ; ; 10 # No       MAYAN NUMERAL TEN
1D369         ; 10.0 ; ; 10 # No       COUNTING ROD TENS DIGIT ONE
1EC7A         ; 10.0 ; ; 10 # No       INDIC SIYAQ NUMBER TEN
1ED0A         ; 10.0 ; ; 10 # No       OTTOMAN SIYAQ NUMBER TEN
1ED37         ; 10.0 ; ; 10 # No       OTTOMAN SIYAQ ALTERNATE NUMBER TEN

# Total code points: 63

# ================================================

216A          ; 11.0 ; ; 11 # Nl       ROMAN NUMERAL ELEVEN
217A          ; 11.0 ; ; 11 # Nl       SMALL ROMAN NUMERAL ELEVEN
246A          ; 11.0 ; ; 11 # No       CIRCLED NUMBER ELEVEN
247E          ; 11.0 ; ; 11 # No       PARENTHESIZED NUMBER ELEVEN
2492          ; 11.0 ; ; 11 # No       NUMBER ELEVEN FULL STOP
24EB          ; 11.0 ; ; 11 # No       NEGATIVE CIRCLED NUMBER ELEVEN
16E8B         ; 11.0 ; ; 11 # No       MEDEFAIDRIN NUMBER ELEVEN
1D2CB         ; 11.0 ; ; 11 # No       KAKTOVIK NUMERAL ELEVEN
1D2EB         ; 11.0 ; ; 11 # No       MAYAN NUMERAL ELEVEN

# Total code points: 9

# ================================================

216B          ; 12.0 ; ; 12 # Nl       ROMAN NUMERAL TWELVE
217B          ; 12.0 ; ; 12 # Nl       SMALL ROMAN NUMERAL TWELVE
246B          ; 12.0 ; ; 12 # No       CIRCLED NUMBER TWELVE
247F          ; 12.0 ; ; 12 # No       PARENTHESIZED NUMBER TWELVE
2493          ; 12.0 ; ; 12 # No       NUMBER TWELVE FULL STOP
24EC          ; 12.0 ; ; 12 # No       NEGATIVE CIRCLED NUMBER TWELVE
16E8C         ; 12.0 ; ; 12 # No       MEDEFAIDRIN NUMBER TWELVE
1D2CC         ; 12.0 ; ; 12 # No       KAKTOVIK NUMERAL TWELVE
1D2EC         ; 12.0 ; ; 12 # No       MAYAN NUMERAL TWELVE

# Total code points: 9

# ================================================

246C          ; 13.0 ; ; 13 # No       CIRCLED NUMBER THIRTEEN
2480          ; 13.0 ; ; 13 # No       PARENTHESIZED NUMBER THIRTEEN
2494          ; 13.0 ; ; 13 # No       NUMBER THIRTEEN FULL STOP
24ED          ; 13.0 ; ; 13 # No       NEGATIVE CIRCLED NUMBER THIRTEEN
16E8D         ; 13.0 ; ; 13 # No       MEDEFAIDRIN NUMBER THIRTEEN
1D2CD         ; 13.0 ; ; 13 # No       KAKTOVIK NUMERAL THIRTEEN
1D2ED         ; 13.0 ; ; 13 # No       MAYAN NUMERAL THIRTEEN

# Total code points: 7

# ================================================

246D          ; 14.0 ; ; 14 # No       CIRCLED NUMBER FOURTEEN
2481          ; 14.0 ; ; 14 # No       PARENTHESIZED NUMBER FOURTEEN
2495          ; 14.0 ; ; 14 # No       NUMBER FOURTEEN FULL STOP
24EE          ; 14.0 ; ; 14 # No       NEGATIVE CIRCLED NUMBER FOURTEEN
16E8E         ; 14.0 ; ; 14 # No       MEDEFAIDRIN NUMBER FOURTEEN
1D2CE         ; 14.0 ; ; 14 # No       KAKTOVIK NUMERAL FOURTEEN
1D2EE         ; 14.0 ; ; 14 # No       MAYAN NUMERAL FOURTEEN

# Total code points: 7

# ================================================

246E          ; 15.0 ; ; 15 # No       CIRCLED NUMBER FIFTEEN
2482          ; 15.0 ; ; 15 # No       PARENTHESIZED NUMBER FIFTEEN
2496          ; 15.0 ; ; 15 # No       NUMBER FIFTEEN FULL STOP
24EF          ; 15.0 ; ; 15 # No       NEGATIVE CIRCLED NUMBER FIFTEEN
16E8F         ; 15.0 ; ; 15 # No       MEDEFAIDRIN NUMBER FIFTEEN
1D2CF         ; 15.0 ; ; 15 # No       KAKTOVIK NUMERAL FIFTEEN
1D2EF         ; 15.0 ; ; 15 # No       MAYAN NUMERAL FIFTEEN

# Total code points: 7

# ================================================

09F9          ; 16.0 ; ; 16 # No       BENGALI CURRENCY DENOMINATOR SIXTEEN
246F          ; 16.0 ; ; 16 # No       CIRCLED NUMBER SIXTEEN
2483          ; 16.0 ; ; 16 # No       PARENTHESIZED NUMBER SIXTEEN
2497          ; 16.0 ; ; 16 # No       NUMBER SIXTEEN FULL STOP
24F0          ; 16.0 ; ; 16 # No       NEGATIVE CIRCLED NUMBER SIXTEEN
16E90         ; 16.0 ; ; 16 # No       MEDEFAIDRIN NUMBER SIXTEEN
1D2D0         ; 16.0 ; ; 16 # No       KAKTOVIK NUMERAL SIXTEEN
1D2F0         ; 16.0 ; ; 16 # No       MAYAN NUMERAL SIXTEEN

# Total code points: 8

# ================================================

16EE          ; 17.0 ; ; 17 # Nl       RUNIC ARLAUG SYMBOL
2470          ; 17.0 ; ; 17 # No       CIRCLED NUMBER SEVENTEEN
2484          ; 17.0 ; ; 17 # No       PARENTHESIZED NUMBER SEVENTEEN
2498          ; 17.0 ; ; 17 # No       NUMBER SEVENTEEN FULL STOP
24F1          ; 17.0 ; ; 17 # No       NEGATIVE CIRCLED NUMBER SEVENTEEN
16E91         ; 17.0 ; ; 17 # No       MEDEFAIDRIN NUMBER SEVENTEEN
1D2D1         ; 17.0 ; ; 17 # No       KAKTOVIK NUMERAL SEVENTEEN
1D2F1         ; 17.0 ; ; 17 # No       MAYAN NUMERAL SEVENTEEN

# Total code points: 8

# ================================================

16EF          ; 18.0 ; ; 18 # Nl       RUNIC TVIMADUR SYMBOL
2471          ; 18.0 ; ; 18 # No       CIRCLED NUMBER EIGHTEEN
2485          ; 18.0 ; ; 18 # No       PARENTHESIZED NUMBER EIGHTEEN
2499          ; 18.0 ; ; 18 # No       NUMBER EIGHTEEN FULL STOP
24F2          ; 18.0 ; ; 18 # No       NEGATIVE CIRCLED NUMBER EIGHTEEN
16E92         ; 18.0 ; ; 18 # No       MEDEFAIDRIN NUMBER EIGHTEEN
1D2D2         ; 18.0 ; ; 18 # No       KAKTOVIK NUMERAL EIGHTEEN
1D2F2         ; 18.0 ; ; 18 # No       MAYAN NUMERAL EIGHTEEN

# Total code points: 8

# ================================================

16F0          ; 19.0 ; ; 19 # Nl       RUNIC BELGTHOR SYMBOL
2472          ; 19.0 ; ; 19 # No       CIRCLED NUMBER NINETEEN
2486          ; 19.0 ; ; 19 # No       PARENTHESIZED NUMBER NINETEEN
249A          ; 19.0 ; ; 19 # No       NUMBER NINETEEN FULL STOP
24F3          ; 19.0 ; ; 19 # No       NEGATIVE CIRCLED NUMBER NINETEEN
16E93         ; 19.0 ; ; 19 # No       MEDEFAIDRIN NUMBER NINETEEN
1D2D3         ; 19.0 ; ; 19 # No       KAKTOVIK NUMERAL NINETEEN
1D2F3         ; 19.0 ; ; 19 # No       MAYAN NUMERAL NINETEEN

# Total code points: 8

# ================================================

1373          ; 20.0 ; ; 20 # No       ETHIOPIC NUMBER TWENTY
2473          ; 20.0 ; ; 20 # No       CIRCLED NUMBER TWENTY
2487          ; 20.0 ; ; 20 # No       PARENTHESIZED NUMBER TWENTY
249B          ; 20.0 ; ; 20 # No       NUMBER TWENTY FULL STOP
24F4          ; 20.0 ; ; 20 # No       NEGATIVE CIRCLED NUMBER TWENTY
3039          ; 20.0 ; ; 20 # Nl       HANGZHOU NUMERAL TWENTY
3249          ; 20.0 ; ; 20 # No       CIRCLED NUMBER TWENTY ON BLACK SQUARE
5344          ; 20.0 ; ; 20 # Lo       CJK UNIFIED IDEOGRAPH-5344
5EFF          ; 20.0 ; ; 20 # Lo       CJK UNIFIED IDEOGRAPH-5EFF
10111         ; 20.0 ; ; 20 # No       AEGEAN NUMBER TWENTY
102EB         ; 20.0 ; ; 20 # No       COPTIC EPACT NUMBER TWENTY
103D4         ; 20.0 ; ; 20 # Nl       OLD PERSIAN NUMBER TWENTY
1085C         ; 20.0 ; ; 20 # No       IMPERIAL ARAMAIC NUMBER TWENTY
1087F         ; 20.0 ; ; 20 # No       PALMYRENE NUMBER TWENTY
108AE         ; 20.0 ; ; 20 # No       NABATAEAN NUMBER TWENTY
108FE         ; 20.0 ; ; 20 # No       HATRAN NUMBER TWENTY
10918         ; 20.0 ; ; 20 # No       PHOENICIAN NUMBER TWENTY
109CA         ; 20.0 ; ; 20 # No       MEROITIC CURSIVE NUMBER TWENTY
10A45         ; 20.0 ; ; 20 # No       KHAROSHTHI NUMBER TWENTY
10A9F         ; 20.0 ; ; 20 # No       OLD NORTH ARABIAN NUMBER TWENTY
10AEE         ; 20.0 ; ; 20 # No       MANICHAEAN NUMBER TWENTY
10B5D         ; 20.0 ; ; 20 # No       INSCRIPTIONAL PARTHIAN NUMBER TWENTY
10B7D         ; 20.0 ; ; 20 # No       INSCRIPTIONAL PAHLAVI NUMBER TWENTY
10BAE         ; 20.0 ; ; 20 # No       PSALTER PAHLAVI NUMBER TWENTY
10E6A         ; 20.0 ; ; 20 # No       RUMI NUMBER TWENTY
10F23         ; 20.0 ; ; 20 # No       OLD SOGDIAN NUMBER TWENTY
10F53         ; 20.0 ; ; 20 # No       SOGDIAN NUMBER TWENTY
10FCA         ; 20.0 ; ; 20 # No       CHORASMIAN NUMBER TWENTY
1105C         ; 20.0 ; ; 20 # No       BRAHMI NUMBER TWENTY
111EB         ; 20.0 ; ; 20 # No       SINHALA ARCHAIC NUMBER TWENTY
1173B         ; 20.0 ; ; 20 # No       AHOM NUMBER TWENTY
118EB         ; 20.0 ; ; 20 # No       WARANG CITI NUMBER TWENTY
11C64         ; 20.0 ; ; 20 # No       BHAIKSUKI NUMBER TWENTY
1D36A         ; 20.0 ; ; 20 # No       COUNTING ROD TENS DIGIT TWO
1EC7B         ; 20.0 ; ; 20 # No       INDIC SIYAQ NUMBER TWENTY
1ED0B         ; 20.0 ; ; 20 # No       OTTOMAN SIYAQ NUMBER TWENTY

# Total code points: 36

# ================================================

3251          ; 21.0 ; ; 21 # No       CIRCLED NUMBER TWENTY ONE

# Total code points: 1

# ================================================

3252          ; 22.0 ; ; 22 # No       CIRCLED NUMBER TWENTY TWO

# Total code points: 1

# ================================================

3253          ; 23.0 ; ; 23 # No       CIRCLED NUMBER TWENTY THREE

# Total code points: 1

# ================================================

3254          ; 24.0 ; ; 24 # No       CIRCLED NUMBER TWENTY FOUR

# Total code points: 1

# ================================================

3255          ; 25.0 ; ; 25 # No       CIRCLED NUMBER TWENTY FIVE

# Total code points: 1

# ================================================

3256          ; 26.0 ; ; 26 # No       CIRCLED NUMBER TWENTY SIX

# Total code points: 1

# ================================================

3257          ; 27.0 ; ; 27 # No       CIRCLED NUMBER TWENTY SEVEN

# Total code points: 1

# ================================================

3258          ; 28.0 ; ; 28 # No       CIRCLED NUMBER TWENTY EIGHT

# Total code points: 1

# ================================================

3259          ; 29.0 ; ; 29 # No       CIRCLED NUMBER TWENTY NINE

# Total code points: 1

# ================================================

1374          ; 30.0 ; ; 30 # No       ETHIOPIC NUMBER THIRTY
303A          ; 30.0 ; ; 30 # Nl       HANGZHOU NUMERAL THIRTY
324A          ; 30.0 ; ; 30 # No       CIRCLED NUMBER THIRTY ON BLACK SQUARE
325A          ; 30.0 ; ; 30 # No       CIRCLED NUMBER THIRTY
5345          ; 30.0 ; ; 30 # Lo       CJK UNIFIED IDEOGRAPH-5345
10112         ; 30.0 ; ; 30 # No       AEGEAN NUMBER THIRTY
10165         ; 30.0 ; ; 30 # Nl       GREEK ACROPHONIC THESPIAN THIRTY
102EC         ; 30.0 ; ; 30 # No       COPTIC EPACT NUMBER THIRTY
109CB         ; 30.0 ; ; 30 # No       MEROITIC CURSIVE NUMBER THIRTY
10E6B         ; 30.0 ; ; 30 # No       RUMI NUMBER THIRTY
10F24         ; 30.0 ; ; 30 # No       OLD SOGDIAN NUMBER THIRTY
1105D         ; 30.0 ; ; 30 # No       BRAHMI NUMBER THIRTY
111EC         ; 30.0 ; ; 30 # No       SINHALA ARCHAIC NUMBER THIRTY
118EC         ; 30.0 ; ; 30 # No       WARANG CITI NUMBER THIRTY
11C65         ; 30.0 ; ; 30 # No       BHAIKSUKI NUMBER THIRTY
1D36B         ; 30.0 ; ; 30 # No       COUNTING ROD TENS DIGIT THREE
1EC7C         ; 30.0 ; ; 30 # No       INDIC SIYAQ NUMBER THIRTY
1ED0C         ; 30.0 ; ; 30 # No       OTTOMAN SIYAQ NUMBER THIRTY
20983         ; 30.0 ; ; 30 # Lo       CJK UNIFIED IDEOGRAPH-20983

# Total code points: 19

# ================================================

325B          ; 31.0 ; ; 31 # No       CIRCLED NUMBER THIRTY ONE

# Total code points: 1

# ================================================

325C          ; 32.0 ; ; 32 # No       CIRCLED NUMBER THIRTY TWO

# Total code points: 1

# ================================================

325D          ; 33.0 ; ; 33 # No       CIRCLED NUMBER THIRTY THREE

# Total code points: 1

# ================================================

325E          ; 34.0 ; ; 34 # No       CIRCLED NUMBER THIRTY FOUR

# Total code points: 1

# ================================================

325F          ; 35.0 ; ; 35 # No       CIRCLED NUMBER THIRTY FIVE

# Total code points: 1

# ================================================

32B1          ; 36.0 ; ; 36 # No       CIRCLED NUMBER THIRTY SIX

# Total code points: 1

# ================================================

32B2          ; 37.0 ; ; 37 # No       CIRCLED NUMBER THIRTY SEVEN

# Total code points: 1

# ================================================

32B3          ; 38.0 ; ; 38 # No       CIRCLED NUMBER THIRTY EIGHT

# Total code points: 1

# ================================================

32B4          ; 39.0 ; ; 39 # No       CIRCLED NUMBER THIRTY NINE

# Total code points: 1

# ================================================

1375          ; 40.0 ; ; 40 # No       ETHIOPIC NUMBER FORTY
324B          ; 40.0 ; ; 40 # No       CIRCLED NUMBER FORTY ON BLACK SQUARE
32B5          ; 40.0 ; ; 40 # No       CIRCLED NUMBER FORTY
534C          ; 40.0 ; ; 40 # Lo       CJK UNIFIED IDEOGRAPH-534C
10113         ; 40.0 ; ; 40 # No       AEGEAN NUMBER FORTY
102ED         ; 40.0 ; ; 40 # No       COPTIC EPACT NUMBER FORTY
109CC         ; 40.0 ; ; 40 # No       MEROITIC CURSIVE NUMBER FORTY
10E6C         ; 40.0 ; ; 40 # No       RUMI NUMBER FORTY
1105E         ; 40.0 ; ; 40 # No       BRAHMI NUMBER FORTY
111ED         ; 40.0 ; ; 40 # No       SINHALA ARCHAIC NUMBER FORTY
118ED         ; 40.0 ; ; 40 # No       WARANG CITI NUMBER FORTY
11C66         ; 40.0 ; ; 40 # No       BHAIKSUKI NUMBER FORTY
12467         ; 40.0 ; ; 40 # Nl       CUNEIFORM NUMERIC SIGN ELAMITE FORTY
1D36C         ; 40.0 ; ; 40 # No       COUNTING ROD TENS DIGIT FOUR
1EC7D         ; 40.0 ; ; 40 # No       INDIC SIYAQ NUMBER FORTY
1ED0D         ; 40.0 ; ; 40 # No       OTTOMAN SIYAQ NUMBER FORTY
2098C         ; 40.0 ; ; 40 # Lo       CJK UNIFIED IDEOGRAPH-2098C
2099C         ; 40.0 ; ; 40 # Lo       CJK UNIFIED IDEOGRAPH-2099C

# Total code points: 18

# ================================================

32B6          ; 41.0 ; ; 41 # No       CIRCLED NUMBER FORTY ONE

# Total code points: 1

# ================================================

32B7          ; 42.0 ; ; 42 # No       CIRCLED NUMBER FORTY TWO

# Total code points: 1

# ================================================

32B8          ; 43.0 ; ; 43 # No       CIRCLED NUMBER FORTY THREE

# Total code points: 1

# ================================================

32B9          ; 44.0 ; ; 44 # No       CIRCLED NUMBER FORTY FOUR

# Total code points: 1

# ================================================

32BA          ; 45.0 ; ; 45 # No       CIRCLED NUMBER FORTY FIVE

# Total code points: 1

# ================================================

32BB          ; 46.0 ; ; 46 # No       CIRCLED NUMBER FORTY SIX

# Total code points: 1

# ================================================

32BC          ; 47.0 ; ; 47 # No       CIRCLED NUMBER FORTY SEVEN

# Total code points: 1

# ================================================

32BD          ; 48.0 ; ; 48 # No       CIRCLED NUMBER FORTY EIGHT

# Total code points: 1

# ================================================

32BE          ; 49.0 ; ; 49 # No       CIRCLED NUMBER FORTY NINE

# Total code points: 1

# ================================================

1376          ; 50.0 ; ; 50 # No       ETHIOPIC NUMBER FIFTY
216C          ; 50.0 ; ; 50 # Nl       ROMAN NUMERAL FIFTY
217C          ; 50.0 ; ; 50 # Nl       SMALL ROMAN NUMERAL FIFTY
2186          ; 50.0 ; ; 50 # Nl       ROMAN NUMERAL FIFTY EARLY FORM
324C          ; 50.0 ; ; 50 # No       CIRCLED NUMBER FIFTY ON BLACK SQUARE
32BF          ; 50.0 ; ; 50 # No       CIRCLED NUMBER FIFTY
10114         ; 50.0 ; ; 50 # No       AEGEAN NUMBER FIFTY
10144         ; 50.0 ; ; 50 # Nl       GREEK ACROPHONIC ATTIC FIFTY
1014A         ; 50.0 ; ; 50 # Nl       GREEK ACROPHONIC ATTIC FIFTY TALENTS
10151         ; 50.0 ; ; 50 # Nl       GREEK ACROPHONIC ATTIC FIFTY STATERS
10166..10169  ; 50.0 ; ; 50 # Nl   [4] GREEK ACROPHONIC TROEZENIAN FIFTY..GREEK ACROPHONIC THESPIAN FIFTY
10174         ; 50.0 ; ; 50 # Nl       GREEK ACROPHONIC STRATIAN FIFTY MNAS
102EE         ; 50.0 ; ; 50 # No       COPTIC EPACT NUMBER FIFTY
10323         ; 50.0 ; ; 50 # No       OLD ITALIC NUMERAL FIFTY
109CD         ; 50.0 ; ; 50 # No       MEROITIC CURSIVE NUMBER FIFTY
10A7E         ; 50.0 ; ; 50 # No       OLD SOUTH ARABIAN NUMBER FIFTY
10CFD         ; 50.0 ; ; 50 # No       OLD HUNGARIAN NUMBER FIFTY
10E6D         ; 50.0 ; ; 50 # No       RUMI NUMBER FIFTY
1105F         ; 50.0 ; ; 50 # No       BRAHMI NUMBER FIFTY
111EE         ; 50.0 ; ; 50 # No       SINHALA ARCHAIC NUMBER FIFTY
118EE         ; 50.0 ; ; 50 # No       WARANG CITI NUMBER FIFTY
11C67         ; 50.0 ; ; 50 # No       BHAIKSUKI NUMBER FIFTY
12468         ; 50.0 ; ; 50 # Nl       CUNEIFORM NUMERIC SIGN ELAMITE FIFTY
1D36D         ; 50.0 ; ; 50 # No       COUNTING ROD TENS DIGIT FIVE
1EC7E         ; 50.0 ; ; 50 # No       INDIC SIYAQ NUMBER FIFTY
1ED0E         ; 50.0 ; ; 50 # No       OTTOMAN SIYAQ NUMBER FIFTY

# Total code points: 29

# ================================================

1377          ; 60.0 ; ; 60 # No       ETHIOPIC NUMBER SIXTY
324D          ; 60.0 ; ; 60 # No       CIRCLED NUMBER SIXTY ON BLACK SQUARE
10115         ; 60.0 ; ; 60 # No       AEGEAN NUMBER SIXTY
102EF         ; 60.0 ; ; 60 # No       COPTIC EPACT NUMBER SIXTY
109CE         ; 60.0 ; ; 60 # No       MEROITIC CURSIVE NUMBER SIXTY
10E6E         ; 60.0 ; ; 60 # No       RUMI NUMBER SIXTY
11060         ; 60.0 ; ; 60 # No       BRAHMI NUMBER SIXTY
111EF         ; 60.0 ; ; 60 # No       SINHALA ARCHAIC NUMBER SIXTY
118EF         ; 60.0 ; ; 60 # No       WARANG CITI NUMBER SIXTY
11C68         ; 60.0 ; ; 60 # No       BHAIKSUKI NUMBER SIXTY
1D36E         ; 60.0 ; ; 60 # No       COUNTING ROD TENS DIGIT SIX
1EC7F         ; 60.0 ; ; 60 # No       INDIC SIYAQ NUMBER SIXTY
1ED0F         ; 60.0 ; ; 60 # No       OTTOMAN SIYAQ NUMBER SIXTY

# Total code points: 13

# ================================================

1378          ; 70.0 ; ; 70 # No       ETHIOPIC NUMBER SEVENTY
324E          ; 70.0 ; ; 70 # No       CIRCLED NUMBER SEVENTY ON BLACK SQUARE
10116         ; 70.0 ; ; 70 # No       AEGEAN NUMBER SEVENTY
102F0         ; 70.0 ; ; 70 # No       COPTIC EPACT NUMBER SEVENTY
109CF         ; 70.0 ; ; 70 # No       MEROITIC CURSIVE NUMBER SEVENTY
10E6F         ; 70.0 ; ; 70 # No       RUMI NUMBER SEVENTY
11061         ; 70.0 ; ; 70 # No       BRAHMI NUMBER SEVENTY
111F0         ; 70.0 ; ; 70 # No       SINHALA ARCHAIC NUMBER SEVENTY
118F0         ; 70.0 ; ; 70 # No       WARANG CITI NUMBER SEVENTY
11C69         ; 70.0 ; ; 70 # No       BHAIKSUKI NUMBER SEVENTY
1D36F         ; 70.0 ; ; 70 # No       COUNTING ROD TENS DIGIT SEVEN
1EC80         ; 70.0 ; ; 70 # No       INDIC SIYAQ NUMBER SEVENTY
1ED10         ; 70.0 ; ; 70 # No       OTTOMAN SIYAQ NUMBER SEVENTY

# Total code points: 13

# ================================================

1379          ; 80.0 ; ; 80 # No       ETHIOPIC NUMBER EIGHTY
324F          ; 80.0 ; ; 80 # No       CIRCLED NUMBER EIGHTY ON BLACK SQUARE
10117         ; 80.0 ; ; 80 # No       AEGEAN NUMBER EIGHTY
102F1         ; 80.0 ; ; 80 # No       COPTIC EPACT NUMBER EIGHTY
10E70         ; 80.0 ; ; 80 # No       RUMI NUMBER EIGHTY
11062         ; 80.0 ; ; 80 # No       BRAHMI NUMBER EIGHTY
111F1         ; 80.0 ; ; 80 # No       SINHALA ARCHAIC NUMBER EIGHTY
118F1         ; 80.0 ; ; 80 # No       WARANG CITI NUMBER EIGHTY
11C6A         ; 80.0 ; ; 80 # No       BHAIKSUKI NUMBER EIGHTY
1D370         ; 80.0 ; ; 80 # No       COUNTING ROD TENS DIGIT EIGHT
1EC81         ; 80.0 ; ; 80 # No       INDIC SIYAQ NUMBER EIGHTY
1ED11         ; 80.0 ; ; 80 # No       OTTOMAN SIYAQ NUMBER EIGHTY

# Total code points: 12

# ================================================

137A          ; 90.0 ; ; 90 # No       ETHIOPIC NUMBER NINETY
10118         ; 90.0 ; ; 90 # No       AEGEAN NUMBER NINETY
102F2         ; 90.0 ; ; 90 # No       COPTIC EPACT NUMBER NINETY
10341         ; 90.0 ; ; 90 # Nl       GOTHIC LETTER NINETY
10E71         ; 90.0 ; ; 90 # No       RUMI NUMBER NINETY
11063         ; 90.0 ; ; 90 # No       BRAHMI NUMBER NINETY
111F2         ; 90.0 ; ; 90 # No       SINHALA ARCHAIC NUMBER NINETY
118F2         ; 90.0 ; ; 90 # No       WARANG CITI NUMBER NINETY
11C6B         ; 90.0 ; ; 90 # No       BHAIKSUKI NUMBER NINETY
1D371         ; 90.0 ; ; 90 # No       COUNTING ROD TENS DIGIT NINE
1EC82         ; 90.0 ; ; 90 # No       INDIC SIYAQ NUMBER NINETY
1ED12         ; 90.0 ; ; 90 # No       OTTOMAN SIYAQ NUMBER NINETY

# Total code points: 12

# ================================================

0BF1          ; 100.0 ; ; 100 # No       TAMIL NUMBER ONE HUNDRED
0D71          ; 100.0 ; ; 100 # No       MALAYALAM NUMBER ONE HUNDRED
137B          ; 100.0 ; ; 100 # No       ETHIOPIC NUMBER HUNDRED
216D          ; 100.0 ; ; 100 # Nl       ROMAN NUMERAL ONE HUNDRED
217D          ; 100.0 ; ; 100 # Nl       SMALL ROMAN NUMERAL ONE HUNDRED
4F70          ; 100.0 ; ; 100 # Lo       CJK UNIFIED IDEOGRAPH-4F70
767E          ; 100.0 ; ; 100 # Lo       CJK UNIFIED IDEOGRAPH-767E
964C          ; 100.0 ; ; 100 # Lo       CJK UNIFIED IDEOGRAPH-964C
10119         ; 100.0 ; ; 100 # No       AEGEAN NUMBER ONE HUNDRED
1014B         ; 100.0 ; ; 100 # Nl       GREEK ACROPHONIC ATTIC ONE HUNDRED TALENTS
10152         ; 100.0 ; ; 100 # Nl       GREEK ACROPHONIC ATTIC ONE HUNDRED STATERS
1016A         ; 100.0 ; ; 100 # Nl       GREEK ACROPHONIC THESPIAN ONE HUNDRED
102F3         ; 100.0 ; ; 100 # No       COPTIC EPACT NUMBER ONE HUNDRED
103D5         ; 100.0 ; ; 100 # Nl       OLD PERSIAN NUMBER HUNDRED
1085D         ; 100.0 ; ; 100 # No       IMPERIAL ARAMAIC NUMBER ONE HUNDRED
108AF         ; 100.0 ; ; 100 # No       NABATAEAN NUMBER ONE HUNDRED
108FF         ; 100.0 ; ; 100 # No       HATRAN NUMBER ONE HUNDRED
10919         ; 100.0 ; ; 100 # No       PHOENICIAN NUMBER ONE HUNDRED
109D2         ; 100.0 ; ; 100 # No       MEROITIC CURSIVE NUMBER ONE HUNDRED
10A46         ; 100.0 ; ; 100 # No       KHAROSHTHI NUMBER ONE HUNDRED
10AEF         ; 100.0 ; ; 100 # No       MANICHAEAN NUMBER ONE HUNDRED
10B5E         ; 100.0 ; ; 100 # No       INSCRIPTIONAL PARTHIAN NUMBER ONE HUNDRED
10B7E         ; 100.0 ; ; 100 # No       INSCRIPTIONAL PAHLAVI NUMBER ONE HUNDRED
10BAF         ; 100.0 ; ; 100 # No       PSALTER PAHLAVI NUMBER ONE HUNDRED
10CFE         ; 100.0 ; ; 100 # No       OLD HUNGARIAN NUMBER ONE HUNDRED
10E72         ; 100.0 ; ; 100 # No       RUMI NUMBER ONE HUNDRED
10F25         ; 100.0 ; ; 100 # No       OLD SOGDIAN NUMBER ONE HUNDRED
10F54         ; 100.0 ; ; 100 # No       SOGDIAN NUMBER ONE HUNDRED
10FCB         ; 100.0 ; ; 100 # No       CHORASMIAN NUMBER ONE HUNDRED
11064         ; 100.0 ; ; 100 # No       BRAHMI NUMBER ONE HUNDRED
111F3         ; 100.0 ; ; 100 # No       SINHALA ARCHAIC NUMBER ONE HUNDRED
11C6C         ; 100.0 ; ; 100 # No       BHAIKSUKI HUNDREDS UNIT MARK
16B5C         ; 100.0 ; ; 100 # No       PAHAWH HMONG NUMBER HUNDREDS
1EC83         ; 100.0 ; ; 100 # No       INDIC SIYAQ NUMBER ONE HUNDRED
1ED13         ; 100.0 ; ; 100 # No       OTTOMAN SIYAQ NUMBER ONE HUNDRED

# Total code points: 35

# ================================================

7695          ; 200.0 ; ; 200 # Lo       CJK UNIFIED IDEOGRAPH-7695
1011A         ; 200.0 ; ; 200 # No       AEGEAN NUMBER TWO HUNDRED
102F4         ; 200.0 ; ; 200 # No       COPTIC EPACT NUMBER TWO HUNDRED
109D3         ; 200.0 ; ; 200 # No       MEROITIC CURSIVE NUMBER TWO HUNDRED
10E73         ; 200.0 ; ; 200 # No       RUMI NUMBER TWO HUNDRED
1EC84         ; 200.0 ; ; 200 # No       INDIC SIYAQ NUMBER TWO HUNDRED
1ED14         ; 200.0 ; ; 200 # No       OTTOMAN SIYAQ NUMBER TWO HUNDRED

# Total code points: 7

# ================================================

1011B         ; 300.0 ; ; 300 # No       AEGEAN NUMBER THREE HUNDRED
1016B         ; 300.0 ; ; 300 # Nl       GREEK ACROPHONIC THESPIAN THREE HUNDRED
102F5         ; 300.0 ; ; 300 # No       COPTIC EPACT NUMBER THREE HUNDRED
109D4         ; 300.0 ; ; 300 # No       MEROITIC CURSIVE NUMBER THREE HUNDRED
10E74         ; 300.0 ; ; 300 # No       RUMI NUMBER THREE HUNDRED
1EC85         ; 300.0 ; ; 300 # No       INDIC SIYAQ NUMBER THREE HUNDRED
1ED15         ; 300.0 ; ; 300 # No       OTTOMAN SIYAQ NUMBER THREE HUNDRED

# Total code points: 7

# ================================================

1011C         ; 400.0 ; ; 400 # No       AEGEAN NUMBER FOUR HUNDRED
102F6         ; 400.0 ; ; 400 # No       COPTIC EPACT NUMBER FOUR HUNDRED
109D5         ; 400.0 ; ; 400 # No       MEROITIC CURSIVE NUMBER FOUR HUNDRED
10E75         ; 400.0 ; ; 400 # No       RUMI NUMBER FOUR HUNDRED
1EC86         ; 400.0 ; ; 400 # No       INDIC SIYAQ NUMBER FOUR HUNDRED
1ED16         ; 400.0 ; ; 400 # No       OTTOMAN SIYAQ NUMBER FOUR HUNDRED
1ED38         ; 400.0 ; ; 400 # No       OTTOMAN SIYAQ ALTERNATE NUMBER FOUR HUNDRED

# Total code points: 7

# ================================================

216E          ; 500.0 ; ; 500 # Nl       ROMAN NUMERAL FIVE HUNDRED
217E          ; 500.0 ; ; 500 # Nl       SMALL ROMAN NUMERAL FIVE HUNDRED
1011D         ; 500.0 ; ; 500 # No       AEGEAN NUMBER FIVE HUNDRED
10145         ; 500.0 ; ; 500 # Nl       GREEK ACROPHONIC ATTIC FIVE HUNDRED
1014C         ; 500.0 ; ; 500 # Nl       GREEK ACROPHONIC ATTIC FIVE HUNDRED TALENTS
10153         ; 500.0 ; ; 500 # Nl       GREEK ACROPHONIC ATTIC FIVE HUNDRED STATERS
1016C..10170  ; 500.0 ; ; 500 # Nl   [5] GREEK ACROPHONIC EPIDAUREAN FIVE HUNDRED..GREEK ACROPHONIC NAXIAN FIVE HUNDRED
102F7         ; 500.0 ; ; 500 # No       COPTIC EPACT NUMBER FIVE HUNDRED
109D6         ; 500.0 ; ; 500 # No       MEROITIC CURSIVE NUMBER FIVE HUNDRED
10E76         ; 500.0 ; ; 500 # No       RUMI NUMBER FIVE HUNDRED
1EC87         ; 500.0 ; ; 500 # No       INDIC SIYAQ NUMBER FIVE HUNDRED
1ED17         ; 500.0 ; ; 500 # No       OTTOMAN SIYAQ NUMBER FIVE HUNDRED

# Total code points: 16

# ================================================

1011E         ; 600.0 ; ; 600 # No       AEGEAN NUMBER SIX HUNDRED
102F8         ; 600.0 ; ; 600 # No       COPTIC EPACT NUMBER SIX HUNDRED
109D7         ; 600.0 ; ; 600 # No       MEROITIC CURSIVE NUMBER SIX HUNDRED
10E77         ; 600.0 ; ; 600 # No       RUMI NUMBER SIX HUNDRED
1EC88         ; 600.0 ; ; 600 # No       INDIC SIYAQ NUMBER SIX HUNDRED
1ED18         ; 600.0 ; ; 600 # No       OTTOMAN SIYAQ NUMBER SIX HUNDRED
1ED39         ; 600.0 ; ; 600 # No       OTTOMAN SIYAQ ALTERNATE NUMBER SIX HUNDRED

# Total code points: 7

# ================================================

1011F         ; 700.0 ; ; 700 # No       AEGEAN NUMBER SEVEN HUNDRED
102F9         ; 700.0 ; ; 700 # No       COPTIC EPACT NUMBER SEVEN HUNDRED
109D8         ; 700.0 ; ; 700 # No       MEROITIC CURSIVE NUMBER SEVEN HUNDRED
10E78         ; 700.0 ; ; 700 # No       RUMI NUMBER SEVEN HUNDRED
1EC89         ; 700.0 ; ; 700 # No       INDIC SIYAQ NUMBER SEVEN HUNDRED
1ED19         ; 700.0 ; ; 700 # No       OTTOMAN SIYAQ NUMBER SEVEN HUNDRED

# Total code points: 6

# ================================================

10120         ; 800.0 ; ; 800 # No       AEGEAN NUMBER EIGHT HUNDRED
102FA         ; 800.0 ; ; 800 # No       COPTIC EPACT NUMBER EIGHT HUNDRED
109D9         ; 800.0 ; ; 800 # No       MEROITIC CURSIVE NUMBER EIGHT HUNDRED
10E79         ; 800.0 ; ; 800 # No       RUMI NUMBER EIGHT HUNDRED
1EC8A         ; 800.0 ; ; 800 # No       INDIC SIYAQ NUMBER EIGHT HUNDRED
1ED1A         ; 800.0 ; ; 800 # No       OTTOMAN SIYAQ NUMBER EIGHT HUNDRED

# Total code points: 6

# ================================================

10121         ; 900.0 ; ; 900 # No       AEGEAN NUMBER NINE HUNDRED
102FB         ; 900.0 ; ; 900 # No       COPTIC EPACT NUMBER NINE HUNDRED
1034A         ; 900.0 ; ; 900 # Nl       GOTHIC LETTER NINE HUNDRED
109DA         ; 900.0 ; ; 900 # No       MEROITIC CURSIVE NUMBER NINE HUNDRED
10E7A         ; 900.0 ; ; 900 # No       RUMI NUMBER NINE HUNDRED
1EC8B         ; 900.0 ; ; 900 # No       INDIC SIYAQ NUMBER NINE HUNDRED
1ED1B         ; 900.0 ; ; 900 # No       OTTOMAN SIYAQ NUMBER NINE HUNDRED

# Total code points: 7

# ================================================

0BF2          ; 1000.0 ; ; 1000 # No       TAMIL NUMBER ONE THOUSAND
0D72          ; 1000.0 ; ; 1000 # No       MALAYALAM NUMBER ONE THOUSAND
216F          ; 1000.0 ; ; 1000 # Nl       ROMAN NUMERAL ONE THOUSAND
217F..2180    ; 1000.0 ; ; 1000 # Nl   [2] SMALL ROMAN NUMERAL ONE THOUSAND..ROMAN NUMERAL ONE THOUSAND C D
4EDF          ; 1000.0 ; ; 1000 # Lo       CJK UNIFIED IDEOGRAPH-4EDF
5343          ; 1000.0 ; ; 1000 # Lo       CJK UNIFIED IDEOGRAPH-5343
9621          ; 1000.0 ; ; 1000 # Lo       CJK UNIFIED IDEOGRAPH-9621
10122         ; 1000.0 ; ; 1000 # No       AEGEAN NUMBER ONE THOUSAND
1014D         ; 1000.0 ; ; 1000 # Nl       GREEK ACROPHONIC ATTIC ONE THOUSAND TALENTS
10154         ; 1000.0 ; ; 1000 # Nl       GREEK ACROPHONIC ATTIC ONE THOUSAND STATERS
10171         ; 1000.0 ; ; 1000 # Nl       GREEK ACROPHONIC THESPIAN ONE THOUSAND
1085E         ; 1000.0 ; ; 1000 # No       IMPERIAL ARAMAIC NUMBER ONE THOUSAND
109DB         ; 1000.0 ; ; 1000 # No       MEROITIC CURSIVE NUMBER ONE THOUSAND
10A47         ; 1000.0 ; ; 1000 # No       KHAROSHTHI NUMBER ONE THOUSAND
10B5F         ; 1000.0 ; ; 1000 # No       INSCRIPTIONAL PARTHIAN NUMBER ONE THOUSAND
10B7F         ; 1000.0 ; ; 1000 # No       INSCRIPTIONAL PAHLAVI NUMBER ONE THOUSAND
10CFF         ; 1000.0 ; ; 1000 # No       OLD HUNGARIAN NUMBER ONE THOUSAND
11065         ; 1000.0 ; ; 1000 # No       BRAHMI NUMBER ONE THOUSAND
111F4         ; 1000.0 ; ; 1000 # No       SINHALA ARCHAIC NUMBER ONE THOUSAND
1EC8C         ; 1000.0 ; ; 1000 # No       INDIC SIYAQ NUMBER ONE THOUSAND
1ED1C         ; 1000.0 ; ; 1000 # No       OTTOMAN SIYAQ NUMBER ONE THOUSAND

# Total code points: 22

# ================================================

10123         ; 2000.0 ; ; 2000 # No       AEGEAN NUMBER TWO THOUSAND
109DC         ; 2000.0 ; ; 2000 # No       MEROITIC CURSIVE NUMBER TWO THOUSAND
1EC8D         ; 2000.0 ; ; 2000 # No       INDIC SIYAQ NUMBER TWO THOUSAND
1ED1D         ; 2000.0 ; ; 2000 # No       OTTOMAN SIYAQ NUMBER TWO THOUSAND
1ED3A         ; 2000.0 ; ; 2000 # No       OTTOMAN SIYAQ ALTERNATE NUMBER TWO THOUSAND

# Total code points: 5

# ================================================

10124         ; 3000.0 ; ; 3000 # No       AEGEAN NUMBER THREE THOUSAND
109DD         ; 3000.0 ; ; 3000 # No       MEROITIC CURSIVE NUMBER THREE THOUSAND
1EC8E         ; 3000.0 ; ; 3000 # No       INDIC SIYAQ NUMBER THREE THOUSAND
1ED1E         ; 3000.0 ; ; 3000 # No       OTTOMAN SIYAQ NUMBER THREE THOUSAND

# Total code points: 4

# ================================================

10125         ; 4000.0 ; ; 4000 # No       AEGEAN NUMBER FOUR THOUSAND
109DE         ; 4000.0 ; ; 4000 # No       MEROITIC CURSIVE NUMBER FOUR THOUSAND
1EC8F         ; 4000.0 ; ; 4000 # No       INDIC SIYAQ NUMBER FOUR THOUSAND
1ED1F         ; 4000.0 ; ; 4000 # No       OTTOMAN SIYAQ NUMBER FOUR THOUSAND

# Total code points: 4

# ================================================

2181          ; 5000.0 ; ; 5000 # Nl       ROMAN NUMERAL FIVE THOUSAND
10126         ; 5000.0 ; ; 5000 # No       AEGEAN NUMBER FIVE THOUSAND
10146         ; 5000.0 ; ; 5000 # Nl       GREEK ACROPHONIC ATTIC FIVE THOUSAND
1014E         ; 5000.0 ; ; 5000 # Nl       GREEK ACROPHONIC ATTIC FIVE THOUSAND TALENTS
10172         ; 5000.0 ; ; 5000 # Nl       GREEK ACROPHONIC THESPIAN FIVE THOUSAND
109DF         ; 5000.0 ; ; 5000 # No       MEROITIC CURSIVE NUMBER FIVE THOUSAND
1EC90         ; 5000.0 ; ; 5000 # No       INDIC SIYAQ NUMBER FIVE THOUSAND
1ED20         ; 5000.0 ; ; 5000 # No       OTTOMAN SIYAQ NUMBER FIVE THOUSAND

# Total code points: 8

# ================================================

10127         ; 6000.0 ; ; 6000 # No       AEGEAN NUMBER SIX THOUSAND
109E0         ; 6000.0 ; ; 6000 # No       MEROITIC CURSIVE NUMBER SIX THOUSAND
1EC91         ; 6000.0 ; ; 6000 # No       INDIC SIYAQ NUMBER SIX THOUSAND
1ED21         ; 6000.0 ; ; 6000 # No       OTTOMAN SIYAQ NUMBER SIX THOUSAND

# Total code points: 4

# ================================================

10128         ; 7000.0 ; ; 7000 # No       AEGEAN NUMBER SEVEN THOUSAND
109E1         ; 7000.0 ; ; 7000 # No       MEROITIC CURSIVE NUMBER SEVEN THOUSAND
1EC92         ; 7000.0 ; ; 7000 # No       INDIC SIYAQ NUMBER SEVEN THOUSAND
1ED22         ; 7000.0 ; ; 7000 # No       OTTOMAN SIYAQ NUMBER SEVEN THOUSAND

# Total code points: 4

# ================================================

10129         ; 8000.0 ; ; 8000 # No       AEGEAN NUMBER EIGHT THOUSAND
109E2         ; 8000.0 ; ; 8000 # No       MEROITIC CURSIVE NUMBER EIGHT THOUSAND
1EC93         ; 8000.0 ; ; 8000 # No       INDIC SIYAQ NUMBER EIGHT THOUSAND
1ED23         ; 8000.0 ; ; 8000 # No       OTTOMAN SIYAQ NUMBER EIGHT THOUSAND

# Total code points: 4

# ================================================

1012A         ; 9000.0 ; ; 9000 # No       AEGEAN NUMBER NINE THOUSAND
109E3         ; 9000.0 ; ; 9000 # No       MEROITIC CURSIVE NUMBER NINE THOUSAND
1EC94         ; 9000.0 ; ; 9000 # No       INDIC SIYAQ NUMBER NINE THOUSAND
1ED24         ; 9000.0 ; ; 9000 # No       OTTOMAN SIYAQ NUMBER NINE THOUSAND

# Total code points: 4

# ================================================

137C          ; 10000.0 ; ; 10000 # No       ETHIOPIC NUMBER TEN THOUSAND
2182          ; 10000.0 ; ; 10000 # Nl       ROMAN NUMERAL TEN THOUSAND
4E07          ; 10000.0 ; ; 10000 # Lo       CJK UNIFIED IDEOGRAPH-4E07
842C          ; 10000.0 ; ; 10000 # Lo       CJK UNIFIED IDEOGRAPH-842C
1012B         ; 10000.0 ; ; 10000 # No       AEGEAN NUMBER TEN THOUSAND
10155         ; 10000.0 ; ; 10000 # Nl       GREEK ACROPHONIC ATTIC TEN THOUSAND STATERS
1085F         ; 10000.0 ; ; 10000 # No       IMPERIAL ARAMAIC NUMBER TEN THOUSAND
109E4         ; 10000.0 ; ; 10000 # No       MEROITIC CURSIVE NUMBER TEN THOUSAND
16B5D         ; 10000.0 ; ; 10000 # No       PAHAWH HMONG NUMBER TEN THOUSANDS
1EC95         ; 10000.0 ; ; 10000 # No       INDIC SIYAQ NUMBER TEN THOUSAND
1ECB3         ; 10000.0 ; ; 10000 # No       INDIC SIYAQ NUMBER ALTERNATE TEN THOUSAND
1ED25         ; 10000.0 ; ; 10000 # No       OTTOMAN SIYAQ NUMBER TEN THOUSAND
1ED3B         ; 10000.0 ; ; 10000 # No       OTTOMAN SIYAQ ALTERNATE NUMBER TEN THOUSAND

# Total code points: 13

# ================================================

1012C         ; 20000.0 ; ; 20000 # No       AEGEAN NUMBER TWENTY THOUSAND
109E5         ; 20000.0 ; ; 20000 # No       MEROITIC CURSIVE NUMBER TWENTY THOUSAND
1EC96         ; 20000.0 ; ; 20000 # No       INDIC SIYAQ NUMBER TWENTY THOUSAND
1ED26         ; 20000.0 ; ; 20000 # No       OTTOMAN SIYAQ NUMBER TWENTY THOUSAND

# Total code points: 4

# ================================================

1012D         ; 30000.0 ; ; 30000 # No       AEGEAN NUMBER THIRTY THOUSAND
109E6         ; 30000.0 ; ; 30000 # No       MEROITIC CURSIVE NUMBER THIRTY THOUSAND
1EC97         ; 30000.0 ; ; 30000 # No       INDIC SIYAQ NUMBER THIRTY THOUSAND
1ED27         ; 30000.0 ; ; 30000 # No       OTTOMAN SIYAQ NUMBER THIRTY THOUSAND

# Total code points: 4

# ================================================

1012E         ; 40000.0 ; ; 40000 # No       AEGEAN NUMBER FORTY THOUSAND
109E7         ; 40000.0 ; ; 40000 # No       MEROITIC CURSIVE NUMBER FORTY THOUSAND
1EC98         ; 40000.0 ; ; 40000 # No       INDIC SIYAQ NUMBER FORTY THOUSAND
1ED28         ; 40000.0 ; ; 40000 # No       OTTOMAN SIYAQ NUMBER FORTY THOUSAND

# Total code points: 4

# ================================================

2187          ; 50000.0 ; ; 50000 # Nl       ROMAN NUMERAL FIFTY THOUSAND
1012F         ; 50000.0 ; ; 50000 # No       AEGEAN NUMBER FIFTY THOUSAND
10147         ; 50000.0 ; ; 50000 # Nl       GREEK ACROPHONIC ATTIC FIFTY THOUSAND
10156         ; 50000.0 ; ; 50000 # Nl       GREEK ACROPHONIC ATTIC FIFTY THOUSAND STATERS
109E8         ; 50000.0 ; ; 50000 # No       MEROITIC CURSIVE NUMBER FIFTY THOUSAND
1EC99         ; 50000.0 ; ; 50000 # No       INDIC SIYAQ NUMBER FIFTY THOUSAND
1ED29         ; 50000.0 ; ; 50000 # No       OTTOMAN SIYAQ NUMBER FIFTY THOUSAND

# Total code points: 7

# ================================================

10130         ; 60000.0 ; ; 60000 # No       AEGEAN NUMBER SIXTY THOUSAND
109E9         ; 60000.0 ; ; 60000 # No       MEROITIC CURSIVE NUMBER SIXTY THOUSAND
1EC9A         ; 60000.0 ; ; 60000 # No       INDIC SIYAQ NUMBER SIXTY THOUSAND
1ED2A         ; 60000.0 ; ; 60000 # No       OTTOMAN SIYAQ NUMBER SIXTY THOUSAND

# Total code points: 4

# ================================================

10131         ; 70000.0 ; ; 70000 # No       AEGEAN NUMBER SEVENTY THOUSAND
109EA         ; 70000.0 ; ; 70000 # No       MEROITIC CURSIVE NUMBER SEVENTY THOUSAND
1EC9B         ; 70000.0 ; ; 70000 # No       INDIC SIYAQ NUMBER SEVENTY THOUSAND
1ED2B         ; 70000.0 ; ; 70000 # No       OTTOMAN SIYAQ NUMBER SEVENTY THOUSAND

# Total code points: 4

# ================================================

10132         ; 80000.0 ; ; 80000 # No       AEGEAN NUMBER EIGHTY THOUSAND
109EB         ; 80000.0 ; ; 80000 # No       MEROITIC CURSIVE NUMBER EIGHTY THOUSAND
1EC9C         ; 80000.0 ; ; 80000 # No       INDIC SIYAQ NUMBER EIGHTY THOUSAND
1ED2C         ; 80000.0 ; ; 80000 # No       OTTOMAN SIYAQ NUMBER EIGHTY THOUSAND

# Total code points: 4

# ================================================

10133         ; 90000.0 ; ; 90000 # No       AEGEAN NUMBER NINETY THOUSAND
109EC         ; 90000.0 ; ; 90000 # No       MEROITIC CURSIVE NUMBER NINETY THOUSAND
1EC9D         ; 90000.0 ; ; 90000 # No       INDIC SIYAQ NUMBER NINETY THOUSAND
1ED2D         ; 90000.0 ; ; 90000 # No       OTTOMAN SIYAQ NUMBER NINETY THOUSAND

# Total code points: 4

# ================================================

2188          ; 100000.0 ; ; 100000 # Nl       ROMAN NUMERAL ONE HUNDRED THOUSAND
109ED         ; 100000.0 ; ; 100000 # No       MEROITIC CURSIVE NUMBER ONE HUNDRED THOUSAND
1EC9E         ; 100000.0 ; ; 100000 # No       INDIC SIYAQ NUMBER LAKH
1ECA0         ; 100000.0 ; ; 100000 # No       INDIC SIYAQ LAKH MARK
1ECB4         ; 100000.0 ; ; 100000 # No       INDIC SIYAQ ALTERNATE LAKH MARK

# Total code points: 5

# ================================================

109EE         ; 200000.0 ; ; 200000 # No       MEROITIC CURSIVE NUMBER TWO HUNDRED THOUSAND
1EC9F         ; 200000.0 ; ; 200000 # No       INDIC SIYAQ NUMBER LAKHAN

# Total code points: 2

# ================================================

12432         ; 216000.0 ; ; 216000 # Nl       CUNEIFORM NUMERIC SIGN SHAR2 TIMES GAL PLUS DISH

# Total code points: 1

# ================================================

109EF         ; 300000.0 ; ; 300000 # No       MEROITIC CURSIVE NUMBER THREE HUNDRED THOUSAND

# Total code points: 1

# ================================================

109F0         ; 400000.0 ; ; 400000 # No       MEROITIC CURSIVE NUMBER FOUR HUNDRED THOUSAND

# Total code points: 1

# ================================================

12433         ; 432000.0 ; ; 432000 # Nl       CUNEIFORM NUMERIC SIGN SHAR2 TIMES GAL PLUS MIN

# Total code points: 1

# ================================================

109F1         ; 500000.0 ; ; 500000 # No       MEROITIC CURSIVE NUMBER FIVE HUNDRED THOUSAND

# Total code points: 1

# ================================================

109F2         ; 600000.0 ; ; 600000 # No       MEROITIC CURSIVE NUMBER SIX HUNDRED THOUSAND

# Total code points: 1

# ================================================

109F3         ; 700000.0 ; ; 700000 # No       MEROITIC CURSIVE NUMBER SEVEN HUNDRED THOUSAND

# Total code points: 1

# ================================================

109F4         ; 800000.0 ; ; 800000 # No       MEROITIC CURSIVE NUMBER EIGHT HUNDRED THOUSAND

# Total code points: 1

# ================================================

109F5         ; 900000.0 ; ; 900000 # No       MEROITIC CURSIVE NUMBER NINE HUNDRED THOUSAND

# Total code points: 1

# ================================================

5146          ; 1000000.0 ; ; 1000000 # Lo       CJK UNIFIED IDEOGRAPH-5146
16B5E         ; 1000000.0 ; ; 1000000 # No       PAHAWH HMONG NUMBER MILLIONS

# Total code points: 2

# ================================================

1ECA1         ; 10000000.0 ; ; 10000000 # No       INDIC SIYAQ NUMBER KAROR

# Total code points: 1

# ================================================

1ECA2         ; 20000000.0 ; ; 20000000 # No       INDIC SIYAQ NUMBER KARORAN

# Total code points: 1

# ================================================

4EBF          ; 100000000.0 ; ; 100000000 # Lo       CJK UNIFIED IDEOGRAPH-4EBF
5104          ; 100000000.0 ; ; 100000000 # Lo       CJK UNIFIED IDEOGRAPH-5104
16B5F         ; 100000000.0 ; ; 100000000 # No       PAHAWH HMONG NUMBER HUNDRED MILLIONS

# Total code points: 3

# ================================================

79ED          ; 1000000000.0 ; ; 1000000000 # Lo       CJK UNIFIED IDEOGRAPH-79ED

# Total code points: 1

# ================================================

16B60         ; 10000000000.0 ; ; 10000000000 # No       PAHAWH HMONG NUMBER TEN BILLIONS

# Total code points: 1

# ================================================

16B61         ; 1000000000000.0 ; ; 1000000000000 # No       PAHAWH HMONG NUMBER TRILLIONS

# Total code points: 1

# ================================================

4EAC          ; 10000000000000000.0 ; ; 10000000000000000 # Lo       CJK UNIFIED IDEOGRAPH-4EAC

# Total code points: 1

# EOF<|MERGE_RESOLUTION|>--- conflicted
+++ resolved
@@ -1,9 +1,5 @@
 # DerivedNumericValues-16.0.0.txt
-<<<<<<< HEAD
-# Date: 2023-10-09, 12:15:21 GMT
-=======
 # Date: 2023-11-06, 03:49:00 GMT
->>>>>>> 1f791fe1
 # © 2023 Unicode®, Inc.
 # Unicode and the Unicode Logo are registered trademarks of Unicode, Inc. in the U.S. and other countries.
 # For terms of use, see https://www.unicode.org/terms_of_use.html
@@ -115,7 +111,6 @@
 11D50         ; 0.0 ; ; 0 # Nd       MASARAM GONDI DIGIT ZERO
 11DA0         ; 0.0 ; ; 0 # Nd       GUNJALA GONDI DIGIT ZERO
 11F50         ; 0.0 ; ; 0 # Nd       KAWI DIGIT ZERO
-16130         ; 0.0 ; ; 0 # Nd       GURUNG KHEMA DIGIT ZERO
 16A60         ; 0.0 ; ; 0 # Nd       MRO DIGIT ZERO
 16AC0         ; 0.0 ; ; 0 # Nd       TANGSA DIGIT ZERO
 16B50         ; 0.0 ; ; 0 # Nd       PAHAWH HMONG DIGIT ZERO
@@ -138,11 +133,7 @@
 1F10B..1F10C  ; 0.0 ; ; 0 # No   [2] DINGBAT CIRCLED SANS-SERIF DIGIT ZERO..DINGBAT NEGATIVE CIRCLED SANS-SERIF DIGIT ZERO
 1FBF0         ; 0.0 ; ; 0 # Nd       SEGMENTED DIGIT ZERO
 
-<<<<<<< HEAD
-# Total code points: 89
-=======
 # Total code points: 95
->>>>>>> 1f791fe1
 
 # ================================================
 
@@ -545,7 +536,6 @@
 12434         ; 1.0 ; ; 1 # Nl       CUNEIFORM NUMERIC SIGN ONE BURU
 1244F         ; 1.0 ; ; 1 # Nl       CUNEIFORM NUMERIC SIGN ONE BAN2
 12458         ; 1.0 ; ; 1 # Nl       CUNEIFORM NUMERIC SIGN ONE ESHE3
-16131         ; 1.0 ; ; 1 # Nd       GURUNG KHEMA DIGIT ONE
 16A61         ; 1.0 ; ; 1 # Nd       MRO DIGIT ONE
 16AC1         ; 1.0 ; ; 1 # Nd       TANGSA DIGIT ONE
 16B51         ; 1.0 ; ; 1 # Nd       PAHAWH HMONG DIGIT ONE
@@ -577,11 +567,7 @@
 1FBF1         ; 1.0 ; ; 1 # Nd       SEGMENTED DIGIT ONE
 2092A         ; 1.0 ; ; 1 # Lo       CJK UNIFIED IDEOGRAPH-2092A
 
-<<<<<<< HEAD
-# Total code points: 145
-=======
 # Total code points: 151
->>>>>>> 1f791fe1
 
 # ================================================
 
@@ -711,7 +697,6 @@
 12450         ; 2.0 ; ; 2 # Nl       CUNEIFORM NUMERIC SIGN TWO BAN2
 12456         ; 2.0 ; ; 2 # Nl       CUNEIFORM NUMERIC SIGN NIGIDAMIN
 12459         ; 2.0 ; ; 2 # Nl       CUNEIFORM NUMERIC SIGN TWO ESHE3
-16132         ; 2.0 ; ; 2 # Nd       GURUNG KHEMA DIGIT TWO
 16A62         ; 2.0 ; ; 2 # Nd       MRO DIGIT TWO
 16AC2         ; 2.0 ; ; 2 # Nd       TANGSA DIGIT TWO
 16B52         ; 2.0 ; ; 2 # Nd       PAHAWH HMONG DIGIT TWO
@@ -743,11 +728,7 @@
 1FBF2         ; 2.0 ; ; 2 # Nd       SEGMENTED DIGIT TWO
 22390         ; 2.0 ; ; 2 # Lo       CJK UNIFIED IDEOGRAPH-22390
 
-<<<<<<< HEAD
-# Total code points: 147
-=======
 # Total code points: 153
->>>>>>> 1f791fe1
 
 # ================================================
 
@@ -869,7 +850,6 @@
 1244B         ; 3.0 ; ; 3 # Nl       CUNEIFORM NUMERIC SIGN THREE ASH TENU
 12451         ; 3.0 ; ; 3 # Nl       CUNEIFORM NUMERIC SIGN THREE BAN2
 12457         ; 3.0 ; ; 3 # Nl       CUNEIFORM NUMERIC SIGN NIGIDAESH
-16133         ; 3.0 ; ; 3 # Nd       GURUNG KHEMA DIGIT THREE
 16A63         ; 3.0 ; ; 3 # Nd       MRO DIGIT THREE
 16AC3         ; 3.0 ; ; 3 # Nd       TANGSA DIGIT THREE
 16B53         ; 3.0 ; ; 3 # Nd       PAHAWH HMONG DIGIT THREE
@@ -903,11 +883,7 @@
 22998         ; 3.0 ; ; 3 # Lo       CJK UNIFIED IDEOGRAPH-22998
 23B1B         ; 3.0 ; ; 3 # Lo       CJK UNIFIED IDEOGRAPH-23B1B
 
-<<<<<<< HEAD
-# Total code points: 145
-=======
 # Total code points: 151
->>>>>>> 1f791fe1
 
 # ================================================
 
@@ -1024,7 +1000,6 @@
 1244C         ; 4.0 ; ; 4 # Nl       CUNEIFORM NUMERIC SIGN FOUR ASH TENU
 12452..12453  ; 4.0 ; ; 4 # Nl   [2] CUNEIFORM NUMERIC SIGN FOUR BAN2..CUNEIFORM NUMERIC SIGN FOUR BAN2 VARIANT FORM
 12469         ; 4.0 ; ; 4 # Nl       CUNEIFORM NUMERIC SIGN FOUR U VARIANT FORM
-16134         ; 4.0 ; ; 4 # Nd       GURUNG KHEMA DIGIT FOUR
 16A64         ; 4.0 ; ; 4 # Nd       MRO DIGIT FOUR
 16AC4         ; 4.0 ; ; 4 # Nd       TANGSA DIGIT FOUR
 16B54         ; 4.0 ; ; 4 # Nd       PAHAWH HMONG DIGIT FOUR
@@ -1056,11 +1031,7 @@
 200E2         ; 4.0 ; ; 4 # Lo       CJK UNIFIED IDEOGRAPH-200E2
 2626D         ; 4.0 ; ; 4 # Lo       CJK UNIFIED IDEOGRAPH-2626D
 
-<<<<<<< HEAD
-# Total code points: 136
-=======
 # Total code points: 142
->>>>>>> 1f791fe1
 
 # ================================================
 
@@ -1180,7 +1151,6 @@
 1244D         ; 5.0 ; ; 5 # Nl       CUNEIFORM NUMERIC SIGN FIVE ASH TENU
 12454..12455  ; 5.0 ; ; 5 # Nl   [2] CUNEIFORM NUMERIC SIGN FIVE BAN2..CUNEIFORM NUMERIC SIGN FIVE BAN2 VARIANT FORM
 1246A         ; 5.0 ; ; 5 # Nl       CUNEIFORM NUMERIC SIGN FIVE U VARIANT FORM
-16135         ; 5.0 ; ; 5 # Nd       GURUNG KHEMA DIGIT FIVE
 16A65         ; 5.0 ; ; 5 # Nd       MRO DIGIT FIVE
 16AC5         ; 5.0 ; ; 5 # Nd       TANGSA DIGIT FIVE
 16B55         ; 5.0 ; ; 5 # Nd       PAHAWH HMONG DIGIT FIVE
@@ -1211,11 +1181,7 @@
 1FBF5         ; 5.0 ; ; 5 # Nd       SEGMENTED DIGIT FIVE
 20121         ; 5.0 ; ; 5 # Lo       CJK UNIFIED IDEOGRAPH-20121
 
-<<<<<<< HEAD
-# Total code points: 134
-=======
 # Total code points: 140
->>>>>>> 1f791fe1
 
 # ================================================
 
@@ -1322,7 +1288,6 @@
 12440         ; 6.0 ; ; 6 # Nl       CUNEIFORM NUMERIC SIGN SIX VARIANT FORM ASH9
 1244E         ; 6.0 ; ; 6 # Nl       CUNEIFORM NUMERIC SIGN SIX ASH TENU
 1246B         ; 6.0 ; ; 6 # Nl       CUNEIFORM NUMERIC SIGN SIX U VARIANT FORM
-16136         ; 6.0 ; ; 6 # Nd       GURUNG KHEMA DIGIT SIX
 16A66         ; 6.0 ; ; 6 # Nd       MRO DIGIT SIX
 16AC6         ; 6.0 ; ; 6 # Nd       TANGSA DIGIT SIX
 16B56         ; 6.0 ; ; 6 # Nd       PAHAWH HMONG DIGIT SIX
@@ -1351,11 +1316,7 @@
 1FBF6         ; 6.0 ; ; 6 # Nd       SEGMENTED DIGIT SIX
 20AEA         ; 6.0 ; ; 6 # Lo       CJK UNIFIED IDEOGRAPH-20AEA
 
-<<<<<<< HEAD
-# Total code points: 118
-=======
 # Total code points: 124
->>>>>>> 1f791fe1
 
 # ================================================
 
@@ -1460,7 +1421,6 @@
 12429         ; 7.0 ; ; 7 # Nl       CUNEIFORM NUMERIC SIGN SEVEN SHAR2
 12441..12443  ; 7.0 ; ; 7 # Nl   [3] CUNEIFORM NUMERIC SIGN SEVEN VARIANT FORM IMIN3..CUNEIFORM NUMERIC SIGN SEVEN VARIANT FORM IMIN B
 1246C         ; 7.0 ; ; 7 # Nl       CUNEIFORM NUMERIC SIGN SEVEN U VARIANT FORM
-16137         ; 7.0 ; ; 7 # Nd       GURUNG KHEMA DIGIT SEVEN
 16A67         ; 7.0 ; ; 7 # Nd       MRO DIGIT SEVEN
 16AC7         ; 7.0 ; ; 7 # Nd       TANGSA DIGIT SEVEN
 16B57         ; 7.0 ; ; 7 # Nd       PAHAWH HMONG DIGIT SEVEN
@@ -1489,11 +1449,7 @@
 1FBF7         ; 7.0 ; ; 7 # Nd       SEGMENTED DIGIT SEVEN
 20001         ; 7.0 ; ; 7 # Lo       CJK UNIFIED IDEOGRAPH-20001
 
-<<<<<<< HEAD
-# Total code points: 118
-=======
 # Total code points: 124
->>>>>>> 1f791fe1
 
 # ================================================
 
@@ -1595,7 +1551,6 @@
 1242A         ; 8.0 ; ; 8 # Nl       CUNEIFORM NUMERIC SIGN EIGHT SHAR2
 12444..12445  ; 8.0 ; ; 8 # Nl   [2] CUNEIFORM NUMERIC SIGN EIGHT VARIANT FORM USSU..CUNEIFORM NUMERIC SIGN EIGHT VARIANT FORM USSU3
 1246D         ; 8.0 ; ; 8 # Nl       CUNEIFORM NUMERIC SIGN EIGHT U VARIANT FORM
-16138         ; 8.0 ; ; 8 # Nd       GURUNG KHEMA DIGIT EIGHT
 16A68         ; 8.0 ; ; 8 # Nd       MRO DIGIT EIGHT
 16AC8         ; 8.0 ; ; 8 # Nd       TANGSA DIGIT EIGHT
 16B58         ; 8.0 ; ; 8 # Nd       PAHAWH HMONG DIGIT EIGHT
@@ -1623,11 +1578,7 @@
 1F109         ; 8.0 ; ; 8 # No       DIGIT EIGHT COMMA
 1FBF8         ; 8.0 ; ; 8 # Nd       SEGMENTED DIGIT EIGHT
 
-<<<<<<< HEAD
-# Total code points: 113
-=======
 # Total code points: 119
->>>>>>> 1f791fe1
 
 # ================================================
 
@@ -1732,7 +1683,6 @@
 1242B         ; 9.0 ; ; 9 # Nl       CUNEIFORM NUMERIC SIGN NINE SHAR2
 12446..12449  ; 9.0 ; ; 9 # Nl   [4] CUNEIFORM NUMERIC SIGN NINE VARIANT FORM ILIMMU..CUNEIFORM NUMERIC SIGN NINE VARIANT FORM ILIMMU A
 1246E         ; 9.0 ; ; 9 # Nl       CUNEIFORM NUMERIC SIGN NINE U VARIANT FORM
-16139         ; 9.0 ; ; 9 # Nd       GURUNG KHEMA DIGIT NINE
 16A69         ; 9.0 ; ; 9 # Nd       MRO DIGIT NINE
 16AC9         ; 9.0 ; ; 9 # Nd       TANGSA DIGIT NINE
 16B59         ; 9.0 ; ; 9 # Nd       PAHAWH HMONG DIGIT NINE
@@ -1761,11 +1711,7 @@
 1FBF9         ; 9.0 ; ; 9 # Nd       SEGMENTED DIGIT NINE
 2F890         ; 9.0 ; ; 9 # Lo       CJK COMPATIBILITY IDEOGRAPH-2F890
 
-<<<<<<< HEAD
-# Total code points: 119
-=======
 # Total code points: 125
->>>>>>> 1f791fe1
 
 # ================================================
 

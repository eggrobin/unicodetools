--- conflicted
+++ resolved
@@ -1,9 +1,5 @@
 # PropertyValueAliases-16.0.0.txt
-<<<<<<< HEAD
-# Date: 2023-10-26, 12:57:12 GMT
-=======
-# Date: 2023-11-10, 20:57:45 GMT
->>>>>>> 7780fa2a
+# Date: 2023-12-20, 20:39:13 GMT
 # © 2023 Unicode®, Inc.
 # Unicode and the Unicode Logo are registered trademarks of Unicode, Inc. in the U.S. and other countries.
 # For terms of use, see https://www.unicode.org/terms_of_use.html

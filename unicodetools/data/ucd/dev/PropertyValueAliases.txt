# PropertyValueAliases-16.0.0.txt
<<<<<<< HEAD
# Date: 2023-09-22, 19:05:32 GMT
=======
# Date: 2023-10-16, 14:22:33 GMT
>>>>>>> 21689ab6
# © 2023 Unicode®, Inc.
# Unicode and the Unicode Logo are registered trademarks of Unicode, Inc. in the U.S. and other countries.
# For terms of use, see https://www.unicode.org/terms_of_use.html
#
# Unicode Character Database
#   For documentation, see https://www.unicode.org/reports/tr44/
#
# This file contains aliases for property values used in the UCD.
# These names can be used for XML formats of UCD data, for regular-expression
# property tests, and other programmatic textual descriptions of Unicode data.
#
# The names may be translated in appropriate environments, and additional
# aliases may be useful.
#
# FORMAT
#
# Each line describes a property value name.
# This consists of three or more fields, separated by semicolons.
#
# First Field: The first field describes the property for which that
# property value name is used.
#
# Second Field: The second field is the short name for the property value.
# It is typically an abbreviation, but in a number of cases it is simply
# a duplicate of the "long name" in the third field.
#
# Third Field: The third field is the long name for the property value, 
# typically the formal name used in documentation about the property value.
#
# In the case of Canonical_Combining_Class (ccc), there are 4 fields: 
# The second field is numeric, the third is the short name, and the fourth is the long name.
#
# The above are the preferred aliases. Other aliases may be listed in additional fields.
#
# Loose matching should be applied to all property names and property values, with
# the exception of String Property values. With loose matching of property names and
# values, the case distinctions, whitespace, hyphens, and '_' are ignored.
# For Numeric Property values, numeric equivalence is applied: thus "01.00"
# is equivalent to "1".
#
# NOTE: Property value names are NOT unique across properties. For example:
#
#   AL means Arabic Letter for the Bidi_Class property, and
#   AL means Above_Left for the Canonical_Combining_Class property, and
#   AL means Alphabetic for the Line_Break property.
#
# In addition, some property names may be the same as some property value names.
# For example:
#
#   sc means the Script property, and
#   Sc means the General_Category property value Currency_Symbol (Sc)
#
# The combination of property value and property name is, however, unique.
#
# For more information, see UAX #44, Unicode Character Database, and
# UTS #18, Unicode Regular Expressions.
# ================================================


# ASCII_Hex_Digit (AHex)

AHex; N                               ; No                               ; F                                ; False
AHex; Y                               ; Yes                              ; T                                ; True

# Age (age)

age; 1.1                              ; V1_1
age; 2.0                              ; V2_0
age; 2.1                              ; V2_1
age; 3.0                              ; V3_0
age; 3.1                              ; V3_1
age; 3.2                              ; V3_2
age; 4.0                              ; V4_0
age; 4.1                              ; V4_1
age; 5.0                              ; V5_0
age; 5.1                              ; V5_1
age; 5.2                              ; V5_2
age; 6.0                              ; V6_0
age; 6.1                              ; V6_1
age; 6.2                              ; V6_2
age; 6.3                              ; V6_3
age; 7.0                              ; V7_0
age; 8.0                              ; V8_0
age; 9.0                              ; V9_0
age; 10.0                             ; V10_0
age; 11.0                             ; V11_0
age; 12.0                             ; V12_0
age; 12.1                             ; V12_1
age; 13.0                             ; V13_0
age; 14.0                             ; V14_0
age; 15.0                             ; V15_0
age; 15.1                             ; V15_1
age; 16.0                             ; V16_0
age; NA                               ; Unassigned

# Alphabetic (Alpha)

Alpha; N                              ; No                               ; F                                ; False
Alpha; Y                              ; Yes                              ; T                                ; True

# Bidi_Class (bc)

bc ; AL                               ; Arabic_Letter
bc ; AN                               ; Arabic_Number
bc ; B                                ; Paragraph_Separator
bc ; BN                               ; Boundary_Neutral
bc ; CS                               ; Common_Separator
bc ; EN                               ; European_Number
bc ; ES                               ; European_Separator
bc ; ET                               ; European_Terminator
bc ; FSI                              ; First_Strong_Isolate
bc ; L                                ; Left_To_Right
bc ; LRE                              ; Left_To_Right_Embedding
bc ; LRI                              ; Left_To_Right_Isolate
bc ; LRO                              ; Left_To_Right_Override
bc ; NSM                              ; Nonspacing_Mark
bc ; ON                               ; Other_Neutral
bc ; PDF                              ; Pop_Directional_Format
bc ; PDI                              ; Pop_Directional_Isolate
bc ; R                                ; Right_To_Left
bc ; RLE                              ; Right_To_Left_Embedding
bc ; RLI                              ; Right_To_Left_Isolate
bc ; RLO                              ; Right_To_Left_Override
bc ; S                                ; Segment_Separator
bc ; WS                               ; White_Space

# Bidi_Control (Bidi_C)

Bidi_C; N                             ; No                               ; F                                ; False
Bidi_C; Y                             ; Yes                              ; T                                ; True

# Bidi_Mirrored (Bidi_M)

Bidi_M; N                             ; No                               ; F                                ; False
Bidi_M; Y                             ; Yes                              ; T                                ; True

# Bidi_Mirroring_Glyph (bmg)


# Bidi_Paired_Bracket (bpb)

# @missing: 0000..10FFFF; Bidi_Paired_Bracket; <none>

# Bidi_Paired_Bracket_Type (bpt)

bpt; c                                ; Close
bpt; n                                ; None
bpt; o                                ; Open
# @missing: 0000..10FFFF; Bidi_Paired_Bracket_Type; n

# Block (blk)

blk; Adlam                            ; Adlam
blk; Aegean_Numbers                   ; Aegean_Numbers
blk; Ahom                             ; Ahom
blk; Alchemical                       ; Alchemical_Symbols
blk; Alphabetic_PF                    ; Alphabetic_Presentation_Forms
blk; Anatolian_Hieroglyphs            ; Anatolian_Hieroglyphs
blk; Ancient_Greek_Music              ; Ancient_Greek_Musical_Notation
blk; Ancient_Greek_Numbers            ; Ancient_Greek_Numbers
blk; Ancient_Symbols                  ; Ancient_Symbols
blk; Arabic                           ; Arabic
blk; Arabic_Ext_A                     ; Arabic_Extended_A
blk; Arabic_Ext_B                     ; Arabic_Extended_B
blk; Arabic_Ext_C                     ; Arabic_Extended_C
blk; Arabic_Math                      ; Arabic_Mathematical_Alphabetic_Symbols
blk; Arabic_PF_A                      ; Arabic_Presentation_Forms_A      ; Arabic_Presentation_Forms-A
blk; Arabic_PF_B                      ; Arabic_Presentation_Forms_B
blk; Arabic_Sup                       ; Arabic_Supplement
blk; Armenian                         ; Armenian
blk; Arrows                           ; Arrows
blk; ASCII                            ; Basic_Latin
blk; Avestan                          ; Avestan
blk; Balinese                         ; Balinese
blk; Bamum                            ; Bamum
blk; Bamum_Sup                        ; Bamum_Supplement
blk; Bassa_Vah                        ; Bassa_Vah
blk; Batak                            ; Batak
blk; Bengali                          ; Bengali
blk; Bhaiksuki                        ; Bhaiksuki
blk; Block_Elements                   ; Block_Elements
blk; Bopomofo                         ; Bopomofo
blk; Bopomofo_Ext                     ; Bopomofo_Extended
blk; Box_Drawing                      ; Box_Drawing
blk; Brahmi                           ; Brahmi
blk; Braille                          ; Braille_Patterns
blk; Buginese                         ; Buginese
blk; Buhid                            ; Buhid
blk; Byzantine_Music                  ; Byzantine_Musical_Symbols
blk; Carian                           ; Carian
blk; Caucasian_Albanian               ; Caucasian_Albanian
blk; Chakma                           ; Chakma
blk; Cham                             ; Cham
blk; Cherokee                         ; Cherokee
blk; Cherokee_Sup                     ; Cherokee_Supplement
blk; Chess_Symbols                    ; Chess_Symbols
blk; Chorasmian                       ; Chorasmian
blk; CJK                              ; CJK_Unified_Ideographs
blk; CJK_Compat                       ; CJK_Compatibility
blk; CJK_Compat_Forms                 ; CJK_Compatibility_Forms
blk; CJK_Compat_Ideographs            ; CJK_Compatibility_Ideographs
blk; CJK_Compat_Ideographs_Sup        ; CJK_Compatibility_Ideographs_Supplement
blk; CJK_Ext_A                        ; CJK_Unified_Ideographs_Extension_A
blk; CJK_Ext_B                        ; CJK_Unified_Ideographs_Extension_B
blk; CJK_Ext_C                        ; CJK_Unified_Ideographs_Extension_C
blk; CJK_Ext_D                        ; CJK_Unified_Ideographs_Extension_D
blk; CJK_Ext_E                        ; CJK_Unified_Ideographs_Extension_E
blk; CJK_Ext_F                        ; CJK_Unified_Ideographs_Extension_F
blk; CJK_Ext_G                        ; CJK_Unified_Ideographs_Extension_G
blk; CJK_Ext_H                        ; CJK_Unified_Ideographs_Extension_H
blk; CJK_Ext_I                        ; CJK_Unified_Ideographs_Extension_I
blk; CJK_Radicals_Sup                 ; CJK_Radicals_Supplement
blk; CJK_Strokes                      ; CJK_Strokes
blk; CJK_Symbols                      ; CJK_Symbols_And_Punctuation
blk; Compat_Jamo                      ; Hangul_Compatibility_Jamo
blk; Control_Pictures                 ; Control_Pictures
blk; Coptic                           ; Coptic
blk; Coptic_Epact_Numbers             ; Coptic_Epact_Numbers
blk; Counting_Rod                     ; Counting_Rod_Numerals
blk; Cuneiform                        ; Cuneiform
blk; Cuneiform_Numbers                ; Cuneiform_Numbers_And_Punctuation
blk; Currency_Symbols                 ; Currency_Symbols
blk; Cypriot_Syllabary                ; Cypriot_Syllabary
blk; Cypro_Minoan                     ; Cypro_Minoan
blk; Cyrillic                         ; Cyrillic
blk; Cyrillic_Ext_A                   ; Cyrillic_Extended_A
blk; Cyrillic_Ext_B                   ; Cyrillic_Extended_B
blk; Cyrillic_Ext_C                   ; Cyrillic_Extended_C
blk; Cyrillic_Ext_D                   ; Cyrillic_Extended_D
blk; Cyrillic_Sup                     ; Cyrillic_Supplement              ; Cyrillic_Supplementary
blk; Deseret                          ; Deseret
blk; Devanagari                       ; Devanagari
blk; Devanagari_Ext                   ; Devanagari_Extended
blk; Devanagari_Ext_A                 ; Devanagari_Extended_A
blk; Diacriticals                     ; Combining_Diacritical_Marks
blk; Diacriticals_Ext                 ; Combining_Diacritical_Marks_Extended
blk; Diacriticals_For_Symbols         ; Combining_Diacritical_Marks_For_Symbols; Combining_Marks_For_Symbols
blk; Diacriticals_Sup                 ; Combining_Diacritical_Marks_Supplement
blk; Dingbats                         ; Dingbats
blk; Dives_Akuru                      ; Dives_Akuru
blk; Dogra                            ; Dogra
blk; Domino                           ; Domino_Tiles
blk; Duployan                         ; Duployan
blk; Early_Dynastic_Cuneiform         ; Early_Dynastic_Cuneiform
blk; Egyptian_Hieroglyph_Format_Controls; Egyptian_Hieroglyph_Format_Controls
blk; Egyptian_Hieroglyphs             ; Egyptian_Hieroglyphs
blk; Elbasan                          ; Elbasan
blk; Elymaic                          ; Elymaic
blk; Emoticons                        ; Emoticons
blk; Enclosed_Alphanum                ; Enclosed_Alphanumerics
blk; Enclosed_Alphanum_Sup            ; Enclosed_Alphanumeric_Supplement
blk; Enclosed_CJK                     ; Enclosed_CJK_Letters_And_Months
blk; Enclosed_Ideographic_Sup         ; Enclosed_Ideographic_Supplement
blk; Ethiopic                         ; Ethiopic
blk; Ethiopic_Ext                     ; Ethiopic_Extended
blk; Ethiopic_Ext_A                   ; Ethiopic_Extended_A
blk; Ethiopic_Ext_B                   ; Ethiopic_Extended_B
blk; Ethiopic_Sup                     ; Ethiopic_Supplement
blk; Geometric_Shapes                 ; Geometric_Shapes
blk; Geometric_Shapes_Ext             ; Geometric_Shapes_Extended
blk; Georgian                         ; Georgian
blk; Georgian_Ext                     ; Georgian_Extended
blk; Georgian_Sup                     ; Georgian_Supplement
blk; Glagolitic                       ; Glagolitic
blk; Glagolitic_Sup                   ; Glagolitic_Supplement
blk; Gothic                           ; Gothic
blk; Grantha                          ; Grantha
blk; Greek                            ; Greek_And_Coptic
blk; Greek_Ext                        ; Greek_Extended
blk; Gujarati                         ; Gujarati
blk; Gunjala_Gondi                    ; Gunjala_Gondi
blk; Gurmukhi                         ; Gurmukhi
blk; Half_And_Full_Forms              ; Halfwidth_And_Fullwidth_Forms
blk; Half_Marks                       ; Combining_Half_Marks
blk; Hangul                           ; Hangul_Syllables
blk; Hanifi_Rohingya                  ; Hanifi_Rohingya
blk; Hanunoo                          ; Hanunoo
blk; Hatran                           ; Hatran
blk; Hebrew                           ; Hebrew
blk; High_PU_Surrogates               ; High_Private_Use_Surrogates
blk; High_Surrogates                  ; High_Surrogates
blk; Hiragana                         ; Hiragana
blk; IDC                              ; Ideographic_Description_Characters
blk; Ideographic_Symbols              ; Ideographic_Symbols_And_Punctuation
blk; Imperial_Aramaic                 ; Imperial_Aramaic
blk; Indic_Number_Forms               ; Common_Indic_Number_Forms
blk; Indic_Siyaq_Numbers              ; Indic_Siyaq_Numbers
blk; Inscriptional_Pahlavi            ; Inscriptional_Pahlavi
blk; Inscriptional_Parthian           ; Inscriptional_Parthian
blk; IPA_Ext                          ; IPA_Extensions
blk; Jamo                             ; Hangul_Jamo
blk; Jamo_Ext_A                       ; Hangul_Jamo_Extended_A
blk; Jamo_Ext_B                       ; Hangul_Jamo_Extended_B
blk; Javanese                         ; Javanese
blk; Kaithi                           ; Kaithi
blk; Kaktovik_Numerals                ; Kaktovik_Numerals
blk; Kana_Ext_A                       ; Kana_Extended_A
blk; Kana_Ext_B                       ; Kana_Extended_B
blk; Kana_Sup                         ; Kana_Supplement
blk; Kanbun                           ; Kanbun
blk; Kangxi                           ; Kangxi_Radicals
blk; Kannada                          ; Kannada
blk; Katakana                         ; Katakana
blk; Katakana_Ext                     ; Katakana_Phonetic_Extensions
blk; Kawi                             ; Kawi
blk; Kayah_Li                         ; Kayah_Li
blk; Kharoshthi                       ; Kharoshthi
blk; Khitan_Small_Script              ; Khitan_Small_Script
blk; Khmer                            ; Khmer
blk; Khmer_Symbols                    ; Khmer_Symbols
blk; Khojki                           ; Khojki
blk; Khudawadi                        ; Khudawadi
blk; Lao                              ; Lao
blk; Latin_1_Sup                      ; Latin_1_Supplement               ; Latin_1
blk; Latin_Ext_A                      ; Latin_Extended_A
blk; Latin_Ext_Additional             ; Latin_Extended_Additional
blk; Latin_Ext_B                      ; Latin_Extended_B
blk; Latin_Ext_C                      ; Latin_Extended_C
blk; Latin_Ext_D                      ; Latin_Extended_D
blk; Latin_Ext_E                      ; Latin_Extended_E
blk; Latin_Ext_F                      ; Latin_Extended_F
blk; Latin_Ext_G                      ; Latin_Extended_G
blk; Lepcha                           ; Lepcha
blk; Letterlike_Symbols               ; Letterlike_Symbols
blk; Limbu                            ; Limbu
blk; Linear_A                         ; Linear_A
blk; Linear_B_Ideograms               ; Linear_B_Ideograms
blk; Linear_B_Syllabary               ; Linear_B_Syllabary
blk; Lisu                             ; Lisu
blk; Lisu_Sup                         ; Lisu_Supplement
blk; Low_Surrogates                   ; Low_Surrogates
blk; Lycian                           ; Lycian
blk; Lydian                           ; Lydian
blk; Mahajani                         ; Mahajani
blk; Mahjong                          ; Mahjong_Tiles
blk; Makasar                          ; Makasar
blk; Malayalam                        ; Malayalam
blk; Mandaic                          ; Mandaic
blk; Manichaean                       ; Manichaean
blk; Marchen                          ; Marchen
blk; Masaram_Gondi                    ; Masaram_Gondi
blk; Math_Alphanum                    ; Mathematical_Alphanumeric_Symbols
blk; Math_Operators                   ; Mathematical_Operators
blk; Mayan_Numerals                   ; Mayan_Numerals
blk; Medefaidrin                      ; Medefaidrin
blk; Meetei_Mayek                     ; Meetei_Mayek
blk; Meetei_Mayek_Ext                 ; Meetei_Mayek_Extensions
blk; Mende_Kikakui                    ; Mende_Kikakui
blk; Meroitic_Cursive                 ; Meroitic_Cursive
blk; Meroitic_Hieroglyphs             ; Meroitic_Hieroglyphs
blk; Miao                             ; Miao
blk; Misc_Arrows                      ; Miscellaneous_Symbols_And_Arrows
blk; Misc_Math_Symbols_A              ; Miscellaneous_Mathematical_Symbols_A
blk; Misc_Math_Symbols_B              ; Miscellaneous_Mathematical_Symbols_B
blk; Misc_Pictographs                 ; Miscellaneous_Symbols_And_Pictographs
blk; Misc_Symbols                     ; Miscellaneous_Symbols
blk; Misc_Technical                   ; Miscellaneous_Technical
blk; Modi                             ; Modi
blk; Modifier_Letters                 ; Spacing_Modifier_Letters
blk; Modifier_Tone_Letters            ; Modifier_Tone_Letters
blk; Mongolian                        ; Mongolian
blk; Mongolian_Sup                    ; Mongolian_Supplement
blk; Mro                              ; Mro
blk; Multani                          ; Multani
blk; Music                            ; Musical_Symbols
blk; Myanmar                          ; Myanmar
blk; Myanmar_Ext_A                    ; Myanmar_Extended_A
blk; Myanmar_Ext_B                    ; Myanmar_Extended_B
blk; Myanmar_Ext_C                    ; Myanmar_Extended_C
blk; Nabataean                        ; Nabataean
blk; Nag_Mundari                      ; Nag_Mundari
blk; Nandinagari                      ; Nandinagari
blk; NB                               ; No_Block
blk; New_Tai_Lue                      ; New_Tai_Lue
blk; Newa                             ; Newa
blk; NKo                              ; NKo
blk; Number_Forms                     ; Number_Forms
blk; Nushu                            ; Nushu
blk; Nyiakeng_Puachue_Hmong           ; Nyiakeng_Puachue_Hmong
blk; OCR                              ; Optical_Character_Recognition
blk; Ogham                            ; Ogham
blk; Ol_Chiki                         ; Ol_Chiki
blk; Old_Hungarian                    ; Old_Hungarian
blk; Old_Italic                       ; Old_Italic
blk; Old_North_Arabian                ; Old_North_Arabian
blk; Old_Permic                       ; Old_Permic
blk; Old_Persian                      ; Old_Persian
blk; Old_Sogdian                      ; Old_Sogdian
blk; Old_South_Arabian                ; Old_South_Arabian
blk; Old_Turkic                       ; Old_Turkic
blk; Old_Uyghur                       ; Old_Uyghur
blk; Oriya                            ; Oriya
blk; Ornamental_Dingbats              ; Ornamental_Dingbats
blk; Osage                            ; Osage
blk; Osmanya                          ; Osmanya
blk; Ottoman_Siyaq_Numbers            ; Ottoman_Siyaq_Numbers
blk; Pahawh_Hmong                     ; Pahawh_Hmong
blk; Palmyrene                        ; Palmyrene
blk; Pau_Cin_Hau                      ; Pau_Cin_Hau
blk; Phags_Pa                         ; Phags_Pa
blk; Phaistos                         ; Phaistos_Disc
blk; Phoenician                       ; Phoenician
blk; Phonetic_Ext                     ; Phonetic_Extensions
blk; Phonetic_Ext_Sup                 ; Phonetic_Extensions_Supplement
blk; Playing_Cards                    ; Playing_Cards
blk; Psalter_Pahlavi                  ; Psalter_Pahlavi
blk; PUA                              ; Private_Use_Area                 ; Private_Use
blk; Punctuation                      ; General_Punctuation
blk; Rejang                           ; Rejang
blk; Rumi                             ; Rumi_Numeral_Symbols
blk; Runic                            ; Runic
blk; Samaritan                        ; Samaritan
blk; Saurashtra                       ; Saurashtra
blk; Sharada                          ; Sharada
blk; Shavian                          ; Shavian
blk; Shorthand_Format_Controls        ; Shorthand_Format_Controls
blk; Siddham                          ; Siddham
blk; Sinhala                          ; Sinhala
blk; Sinhala_Archaic_Numbers          ; Sinhala_Archaic_Numbers
blk; Small_Forms                      ; Small_Form_Variants
blk; Small_Kana_Ext                   ; Small_Kana_Extension
blk; Sogdian                          ; Sogdian
blk; Sora_Sompeng                     ; Sora_Sompeng
blk; Soyombo                          ; Soyombo
blk; Specials                         ; Specials
blk; Sundanese                        ; Sundanese
blk; Sundanese_Sup                    ; Sundanese_Supplement
blk; Sunuwar                          ; Sunuwar
blk; Sup_Arrows_A                     ; Supplemental_Arrows_A
blk; Sup_Arrows_B                     ; Supplemental_Arrows_B
blk; Sup_Arrows_C                     ; Supplemental_Arrows_C
blk; Sup_Math_Operators               ; Supplemental_Mathematical_Operators
blk; Sup_PUA_A                        ; Supplementary_Private_Use_Area_A
blk; Sup_PUA_B                        ; Supplementary_Private_Use_Area_B
blk; Sup_Punctuation                  ; Supplemental_Punctuation
blk; Sup_Symbols_And_Pictographs      ; Supplemental_Symbols_And_Pictographs
blk; Super_And_Sub                    ; Superscripts_And_Subscripts
blk; Sutton_SignWriting               ; Sutton_SignWriting
blk; Syloti_Nagri                     ; Syloti_Nagri
blk; Symbols_And_Pictographs_Ext_A    ; Symbols_And_Pictographs_Extended_A
blk; Symbols_For_Legacy_Computing     ; Symbols_For_Legacy_Computing
blk; Syriac                           ; Syriac
blk; Syriac_Sup                       ; Syriac_Supplement
blk; Tagalog                          ; Tagalog
blk; Tagbanwa                         ; Tagbanwa
blk; Tags                             ; Tags
blk; Tai_Le                           ; Tai_Le
blk; Tai_Tham                         ; Tai_Tham
blk; Tai_Viet                         ; Tai_Viet
blk; Tai_Xuan_Jing                    ; Tai_Xuan_Jing_Symbols
blk; Takri                            ; Takri
blk; Tamil                            ; Tamil
blk; Tamil_Sup                        ; Tamil_Supplement
blk; Tangsa                           ; Tangsa
blk; Tangut                           ; Tangut
blk; Tangut_Components                ; Tangut_Components
blk; Tangut_Sup                       ; Tangut_Supplement
blk; Telugu                           ; Telugu
blk; Thaana                           ; Thaana
blk; Thai                             ; Thai
blk; Tibetan                          ; Tibetan
blk; Tifinagh                         ; Tifinagh
blk; Tirhuta                          ; Tirhuta
blk; Todhri                           ; Todhri
blk; Toto                             ; Toto
blk; Transport_And_Map                ; Transport_And_Map_Symbols
blk; UCAS                             ; Unified_Canadian_Aboriginal_Syllabics; Canadian_Syllabics
blk; UCAS_Ext                         ; Unified_Canadian_Aboriginal_Syllabics_Extended
blk; UCAS_Ext_A                       ; Unified_Canadian_Aboriginal_Syllabics_Extended_A
blk; Ugaritic                         ; Ugaritic
blk; Vai                              ; Vai
blk; Vedic_Ext                        ; Vedic_Extensions
blk; Vertical_Forms                   ; Vertical_Forms
blk; Vithkuqi                         ; Vithkuqi
blk; VS                               ; Variation_Selectors
blk; VS_Sup                           ; Variation_Selectors_Supplement
blk; Wancho                           ; Wancho
blk; Warang_Citi                      ; Warang_Citi
blk; Yezidi                           ; Yezidi
blk; Yi_Radicals                      ; Yi_Radicals
blk; Yi_Syllables                     ; Yi_Syllables
blk; Yijing                           ; Yijing_Hexagram_Symbols
blk; Zanabazar_Square                 ; Zanabazar_Square
blk; Znamenny_Music                   ; Znamenny_Musical_Notation

# Canonical_Combining_Class (ccc)

ccc;   0; NR                         ; Not_Reordered
ccc;   1; OV                         ; Overlay
ccc;   6; HANR                       ; Han_Reading
ccc;   7; NK                         ; Nukta
ccc;   8; KV                         ; Kana_Voicing
ccc;   9; VR                         ; Virama
ccc;  10; CCC10                      ; CCC10
ccc;  11; CCC11                      ; CCC11
ccc;  12; CCC12                      ; CCC12
ccc;  13; CCC13                      ; CCC13
ccc;  14; CCC14                      ; CCC14
ccc;  15; CCC15                      ; CCC15
ccc;  16; CCC16                      ; CCC16
ccc;  17; CCC17                      ; CCC17
ccc;  18; CCC18                      ; CCC18
ccc;  19; CCC19                      ; CCC19
ccc;  20; CCC20                      ; CCC20
ccc;  21; CCC21                      ; CCC21
ccc;  22; CCC22                      ; CCC22
ccc;  23; CCC23                      ; CCC23
ccc;  24; CCC24                      ; CCC24
ccc;  25; CCC25                      ; CCC25
ccc;  26; CCC26                      ; CCC26
ccc;  27; CCC27                      ; CCC27
ccc;  28; CCC28                      ; CCC28
ccc;  29; CCC29                      ; CCC29
ccc;  30; CCC30                      ; CCC30
ccc;  31; CCC31                      ; CCC31
ccc;  32; CCC32                      ; CCC32
ccc;  33; CCC33                      ; CCC33
ccc;  34; CCC34                      ; CCC34
ccc;  35; CCC35                      ; CCC35
ccc;  36; CCC36                      ; CCC36
ccc;  84; CCC84                      ; CCC84
ccc;  91; CCC91                      ; CCC91
ccc; 103; CCC103                     ; CCC103
ccc; 107; CCC107                     ; CCC107
ccc; 118; CCC118                     ; CCC118
ccc; 122; CCC122                     ; CCC122
ccc; 129; CCC129                     ; CCC129
ccc; 130; CCC130                     ; CCC130
ccc; 132; CCC132                     ; CCC132
ccc; 133; CCC133                     ; CCC133 # RESERVED
ccc; 200; ATBL                       ; Attached_Below_Left
ccc; 202; ATB                        ; Attached_Below
ccc; 214; ATA                        ; Attached_Above
ccc; 216; ATAR                       ; Attached_Above_Right
ccc; 218; BL                         ; Below_Left
ccc; 220; B                          ; Below
ccc; 222; BR                         ; Below_Right
ccc; 224; L                          ; Left
ccc; 226; R                          ; Right
ccc; 228; AL                         ; Above_Left
ccc; 230; A                          ; Above
ccc; 232; AR                         ; Above_Right
ccc; 233; DB                         ; Double_Below
ccc; 234; DA                         ; Double_Above
ccc; 240; IS                         ; Iota_Subscript

# Case_Folding (cf)

# @missing: 0000..10FFFF; Case_Folding; <code point>

# Case_Ignorable (CI)

CI ; N                                ; No                               ; F                                ; False
CI ; Y                                ; Yes                              ; T                                ; True

# Cased (Cased)

Cased; N                              ; No                               ; F                                ; False
Cased; Y                              ; Yes                              ; T                                ; True

# Changes_When_Casefolded (CWCF)

CWCF; N                               ; No                               ; F                                ; False
CWCF; Y                               ; Yes                              ; T                                ; True

# Changes_When_Casemapped (CWCM)

CWCM; N                               ; No                               ; F                                ; False
CWCM; Y                               ; Yes                              ; T                                ; True

# Changes_When_Lowercased (CWL)

CWL; N                                ; No                               ; F                                ; False
CWL; Y                                ; Yes                              ; T                                ; True

# Changes_When_NFKC_Casefolded (CWKCF)

CWKCF; N                              ; No                               ; F                                ; False
CWKCF; Y                              ; Yes                              ; T                                ; True

# Changes_When_Titlecased (CWT)

CWT; N                                ; No                               ; F                                ; False
CWT; Y                                ; Yes                              ; T                                ; True

# Changes_When_Uppercased (CWU)

CWU; N                                ; No                               ; F                                ; False
CWU; Y                                ; Yes                              ; T                                ; True

# Composition_Exclusion (CE)

CE ; N                                ; No                               ; F                                ; False
CE ; Y                                ; Yes                              ; T                                ; True

# Dash (Dash)

Dash; N                               ; No                               ; F                                ; False
Dash; Y                               ; Yes                              ; T                                ; True

# Decomposition_Mapping (dm)

# @missing: 0000..10FFFF; Decomposition_Mapping; <code point>

# Decomposition_Type (dt)

dt ; Can                              ; Canonical                        ; can
dt ; Com                              ; Compat                           ; com
dt ; Enc                              ; Circle                           ; enc
dt ; Fin                              ; Final                            ; fin
dt ; Font                             ; Font                             ; font
dt ; Fra                              ; Fraction                         ; fra
dt ; Init                             ; Initial                          ; init
dt ; Iso                              ; Isolated                         ; iso
dt ; Med                              ; Medial                           ; med
dt ; Nar                              ; Narrow                           ; nar
dt ; Nb                               ; Nobreak                          ; nb
dt ; None                             ; None                             ; none
dt ; Sml                              ; Small                            ; sml
dt ; Sqr                              ; Square                           ; sqr
dt ; Sub                              ; Sub                              ; sub
dt ; Sup                              ; Super                            ; sup
dt ; Vert                             ; Vertical                         ; vert
dt ; Wide                             ; Wide                             ; wide

# Default_Ignorable_Code_Point (DI)

DI ; N                                ; No                               ; F                                ; False
DI ; Y                                ; Yes                              ; T                                ; True

# Deprecated (Dep)

Dep; N                                ; No                               ; F                                ; False
Dep; Y                                ; Yes                              ; T                                ; True

# Diacritic (Dia)

Dia; N                                ; No                               ; F                                ; False
Dia; Y                                ; Yes                              ; T                                ; True

# East_Asian_Width (ea)

ea ; A                                ; Ambiguous
ea ; F                                ; Fullwidth
ea ; H                                ; Halfwidth
ea ; N                                ; Neutral
ea ; Na                               ; Narrow
ea ; W                                ; Wide

# Emoji (Emoji)

Emoji; N                              ; No                               ; F                                ; False
Emoji; Y                              ; Yes                              ; T                                ; True

# Emoji_Component (EComp)

EComp; N                              ; No                               ; F                                ; False
EComp; Y                              ; Yes                              ; T                                ; True

# Emoji_Modifier (EMod)

EMod; N                               ; No                               ; F                                ; False
EMod; Y                               ; Yes                              ; T                                ; True

# Emoji_Modifier_Base (EBase)

EBase; N                              ; No                               ; F                                ; False
EBase; Y                              ; Yes                              ; T                                ; True

# Emoji_Presentation (EPres)

EPres; N                              ; No                               ; F                                ; False
EPres; Y                              ; Yes                              ; T                                ; True

# Equivalent_Unified_Ideograph (EqUIdeo)


# Expands_On_NFC (XO_NFC)

XO_NFC; N                             ; No                               ; F                                ; False
XO_NFC; Y                             ; Yes                              ; T                                ; True

# Expands_On_NFD (XO_NFD)

XO_NFD; N                             ; No                               ; F                                ; False
XO_NFD; Y                             ; Yes                              ; T                                ; True

# Expands_On_NFKC (XO_NFKC)

XO_NFKC; N                            ; No                               ; F                                ; False
XO_NFKC; Y                            ; Yes                              ; T                                ; True

# Expands_On_NFKD (XO_NFKD)

XO_NFKD; N                            ; No                               ; F                                ; False
XO_NFKD; Y                            ; Yes                              ; T                                ; True

# Extended_Pictographic (ExtPict)

ExtPict; N                            ; No                               ; F                                ; False
ExtPict; Y                            ; Yes                              ; T                                ; True

# Extender (Ext)

Ext; N                                ; No                               ; F                                ; False
Ext; Y                                ; Yes                              ; T                                ; True

# FC_NFKC_Closure (FC_NFKC)

# @missing: 0000..10FFFF; FC_NFKC_Closure; <code point>

# Full_Composition_Exclusion (Comp_Ex)

Comp_Ex; N                            ; No                               ; F                                ; False
Comp_Ex; Y                            ; Yes                              ; T                                ; True

# General_Category (gc)

gc ; C                                ; Other                            # Cc | Cf | Cn | Co | Cs
gc ; Cc                               ; Control                          ; cntrl
gc ; Cf                               ; Format
gc ; Cn                               ; Unassigned
gc ; Co                               ; Private_Use
gc ; Cs                               ; Surrogate
gc ; L                                ; Letter                           # Ll | Lm | Lo | Lt | Lu
gc ; LC                               ; Cased_Letter                     # Ll | Lt | Lu
gc ; Ll                               ; Lowercase_Letter
gc ; Lm                               ; Modifier_Letter
gc ; Lo                               ; Other_Letter
gc ; Lt                               ; Titlecase_Letter
gc ; Lu                               ; Uppercase_Letter
gc ; M                                ; Mark                             ; Combining_Mark                   # Mc | Me | Mn
gc ; Mc                               ; Spacing_Mark
gc ; Me                               ; Enclosing_Mark
gc ; Mn                               ; Nonspacing_Mark
gc ; N                                ; Number                           # Nd | Nl | No
gc ; Nd                               ; Decimal_Number                   ; digit
gc ; Nl                               ; Letter_Number
gc ; No                               ; Other_Number
gc ; P                                ; Punctuation                      ; punct                            # Pc | Pd | Pe | Pf | Pi | Po | Ps
gc ; Pc                               ; Connector_Punctuation
gc ; Pd                               ; Dash_Punctuation
gc ; Pe                               ; Close_Punctuation
gc ; Pf                               ; Final_Punctuation
gc ; Pi                               ; Initial_Punctuation
gc ; Po                               ; Other_Punctuation
gc ; Ps                               ; Open_Punctuation
gc ; S                                ; Symbol                           # Sc | Sk | Sm | So
gc ; Sc                               ; Currency_Symbol
gc ; Sk                               ; Modifier_Symbol
gc ; Sm                               ; Math_Symbol
gc ; So                               ; Other_Symbol
gc ; Z                                ; Separator                        # Zl | Zp | Zs
gc ; Zl                               ; Line_Separator
gc ; Zp                               ; Paragraph_Separator
gc ; Zs                               ; Space_Separator
# @missing: 0000..10FFFF; General_Category; Unassigned

# Grapheme_Base (Gr_Base)

Gr_Base; N                            ; No                               ; F                                ; False
Gr_Base; Y                            ; Yes                              ; T                                ; True

# Grapheme_Cluster_Break (GCB)

GCB; CN                               ; Control
GCB; CR                               ; CR
GCB; EB                               ; E_Base
GCB; EBG                              ; E_Base_GAZ
GCB; EM                               ; E_Modifier
GCB; EX                               ; Extend
GCB; GAZ                              ; Glue_After_Zwj
GCB; L                                ; L
GCB; LF                               ; LF
GCB; LV                               ; LV
GCB; LVT                              ; LVT
GCB; PP                               ; Prepend
GCB; RI                               ; Regional_Indicator
GCB; SM                               ; SpacingMark
GCB; T                                ; T
GCB; V                                ; V
GCB; XX                               ; Other
GCB; ZWJ                              ; ZWJ

# Grapheme_Extend (Gr_Ext)

Gr_Ext; N                             ; No                               ; F                                ; False
Gr_Ext; Y                             ; Yes                              ; T                                ; True

# Grapheme_Link (Gr_Link)

Gr_Link; N                            ; No                               ; F                                ; False
Gr_Link; Y                            ; Yes                              ; T                                ; True

# Hangul_Syllable_Type (hst)

hst; L                                ; Leading_Jamo
hst; LV                               ; LV_Syllable
hst; LVT                              ; LVT_Syllable
hst; NA                               ; Not_Applicable
hst; T                                ; Trailing_Jamo
hst; V                                ; Vowel_Jamo

# Hex_Digit (Hex)

Hex; N                                ; No                               ; F                                ; False
Hex; Y                                ; Yes                              ; T                                ; True

# Hyphen (Hyphen)

Hyphen; N                             ; No                               ; F                                ; False
Hyphen; Y                             ; Yes                              ; T                                ; True

# IDS_Binary_Operator (IDSB)

IDSB; N                               ; No                               ; F                                ; False
IDSB; Y                               ; Yes                              ; T                                ; True

# IDS_Trinary_Operator (IDST)

IDST; N                               ; No                               ; F                                ; False
IDST; Y                               ; Yes                              ; T                                ; True

# IDS_Unary_Operator (IDSU)

IDSU; N                               ; No                               ; F                                ; False
IDSU; Y                               ; Yes                              ; T                                ; True

# ID_Compat_Math_Continue (ID_Compat_Math_Continue)

ID_Compat_Math_Continue; N            ; No                               ; F                                ; False
ID_Compat_Math_Continue; Y            ; Yes                              ; T                                ; True

# ID_Compat_Math_Start (ID_Compat_Math_Start)

ID_Compat_Math_Start; N               ; No                               ; F                                ; False
ID_Compat_Math_Start; Y               ; Yes                              ; T                                ; True

# ID_Continue (IDC)

IDC; N                                ; No                               ; F                                ; False
IDC; Y                                ; Yes                              ; T                                ; True

# ID_Start (IDS)

IDS; N                                ; No                               ; F                                ; False
IDS; Y                                ; Yes                              ; T                                ; True

# ISO_Comment (isc)

# @missing: 0000..10FFFF; ISO_Comment; <none>

# Ideographic (Ideo)

Ideo; N                               ; No                               ; F                                ; False
Ideo; Y                               ; Yes                              ; T                                ; True

# Indic_Conjunct_Break (InCB)

InCB; Consonant                       ; Consonant
InCB; Extend                          ; Extend
InCB; Linker                          ; Linker
InCB; None                            ; None

# Indic_Positional_Category (InPC)

InPC; Bottom                          ; Bottom
InPC; Bottom_And_Left                 ; Bottom_And_Left
InPC; Bottom_And_Right                ; Bottom_And_Right
InPC; Left                            ; Left
InPC; Left_And_Right                  ; Left_And_Right
InPC; NA                              ; NA
InPC; Overstruck                      ; Overstruck
InPC; Right                           ; Right
InPC; Top                             ; Top
InPC; Top_And_Bottom                  ; Top_And_Bottom
InPC; Top_And_Bottom_And_Left         ; Top_And_Bottom_And_Left
InPC; Top_And_Bottom_And_Right        ; Top_And_Bottom_And_Right
InPC; Top_And_Left                    ; Top_And_Left
InPC; Top_And_Left_And_Right          ; Top_And_Left_And_Right
InPC; Top_And_Right                   ; Top_And_Right
InPC; Visual_Order_Left               ; Visual_Order_Left

# Indic_Syllabic_Category (InSC)

InSC; Avagraha                        ; Avagraha
InSC; Bindu                           ; Bindu
InSC; Brahmi_Joining_Number           ; Brahmi_Joining_Number
InSC; Cantillation_Mark               ; Cantillation_Mark
InSC; Consonant                       ; Consonant
InSC; Consonant_Dead                  ; Consonant_Dead
InSC; Consonant_Final                 ; Consonant_Final
InSC; Consonant_Head_Letter           ; Consonant_Head_Letter
InSC; Consonant_Initial_Postfixed     ; Consonant_Initial_Postfixed
InSC; Consonant_Killer                ; Consonant_Killer
InSC; Consonant_Medial                ; Consonant_Medial
InSC; Consonant_Placeholder           ; Consonant_Placeholder
InSC; Consonant_Preceding_Repha       ; Consonant_Preceding_Repha
InSC; Consonant_Prefixed              ; Consonant_Prefixed
InSC; Consonant_Subjoined             ; Consonant_Subjoined
InSC; Consonant_Succeeding_Repha      ; Consonant_Succeeding_Repha
InSC; Consonant_With_Stacker          ; Consonant_With_Stacker
InSC; Gemination_Mark                 ; Gemination_Mark
InSC; Invisible_Stacker               ; Invisible_Stacker
InSC; Joiner                          ; Joiner
InSC; Modifying_Letter                ; Modifying_Letter
InSC; Non_Joiner                      ; Non_Joiner
InSC; Nukta                           ; Nukta
InSC; Number                          ; Number
InSC; Number_Joiner                   ; Number_Joiner
InSC; Other                           ; Other
InSC; Pure_Killer                     ; Pure_Killer
InSC; Register_Shifter                ; Register_Shifter
InSC; Syllable_Modifier               ; Syllable_Modifier
InSC; Tone_Letter                     ; Tone_Letter
InSC; Tone_Mark                       ; Tone_Mark
InSC; Virama                          ; Virama
InSC; Visarga                         ; Visarga
InSC; Vowel                           ; Vowel
InSC; Vowel_Dependent                 ; Vowel_Dependent
InSC; Vowel_Independent               ; Vowel_Independent

# Jamo_Short_Name (JSN)

JSN; A                                ; A
JSN; AE                               ; AE
JSN; B                                ; B
JSN; BB                               ; BB
JSN; BS                               ; BS
JSN; C                                ; C
JSN; D                                ; D
JSN; DD                               ; DD
JSN; E                                ; E
JSN; EO                               ; EO
JSN; EU                               ; EU
JSN; G                                ; G
JSN; GG                               ; GG
JSN; GS                               ; GS
JSN; H                                ; H
JSN; I                                ; I
JSN; J                                ; J
JSN; JJ                               ; JJ
JSN; K                                ; K
JSN; L                                ; L
JSN; LB                               ; LB
JSN; LG                               ; LG
JSN; LH                               ; LH
JSN; LM                               ; LM
JSN; LP                               ; LP
JSN; LS                               ; LS
JSN; LT                               ; LT
JSN; M                                ; M
JSN; N                                ; N
JSN; NG                               ; NG
JSN; NH                               ; NH
JSN; NJ                               ; NJ
JSN; O                                ; O
JSN; OE                               ; OE
JSN; P                                ; P
JSN; R                                ; R
JSN; S                                ; S
JSN; SS                               ; SS
JSN; T                                ; T
JSN; U                                ; U
JSN; WA                               ; WA
JSN; WAE                              ; WAE
JSN; WE                               ; WE
JSN; WEO                              ; WEO
JSN; WI                               ; WI
JSN; YA                               ; YA
JSN; YAE                              ; YAE
JSN; YE                               ; YE
JSN; YEO                              ; YEO
JSN; YI                               ; YI
JSN; YO                               ; YO
JSN; YU                               ; YU
# @missing: 0000..10FFFF; Jamo_Short_Name; <none>

# Join_Control (Join_C)

Join_C; N                             ; No                               ; F                                ; False
Join_C; Y                             ; Yes                              ; T                                ; True

# Joining_Group (jg)

jg ; African_Feh                      ; African_Feh
jg ; African_Noon                     ; African_Noon
jg ; African_Qaf                      ; African_Qaf
jg ; Ain                              ; Ain
jg ; Alaph                            ; Alaph
jg ; Alef                             ; Alef
jg ; Beh                              ; Beh
jg ; Beth                             ; Beth
jg ; Burushaski_Yeh_Barree            ; Burushaski_Yeh_Barree
jg ; Dal                              ; Dal
jg ; Dalath_Rish                      ; Dalath_Rish
jg ; E                                ; E
jg ; Farsi_Yeh                        ; Farsi_Yeh
jg ; Fe                               ; Fe
jg ; Feh                              ; Feh
jg ; Final_Semkath                    ; Final_Semkath
jg ; Gaf                              ; Gaf
jg ; Gamal                            ; Gamal
jg ; Hah                              ; Hah
jg ; Hanifi_Rohingya_Kinna_Ya         ; Hanifi_Rohingya_Kinna_Ya
jg ; Hanifi_Rohingya_Pa               ; Hanifi_Rohingya_Pa
jg ; He                               ; He
jg ; Heh                              ; Heh
jg ; Heh_Goal                         ; Heh_Goal
jg ; Heth                             ; Heth
jg ; Kaf                              ; Kaf
jg ; Kaph                             ; Kaph
jg ; Khaph                            ; Khaph
jg ; Knotted_Heh                      ; Knotted_Heh
jg ; Lam                              ; Lam
jg ; Lamadh                           ; Lamadh
jg ; Malayalam_Bha                    ; Malayalam_Bha
jg ; Malayalam_Ja                     ; Malayalam_Ja
jg ; Malayalam_Lla                    ; Malayalam_Lla
jg ; Malayalam_Llla                   ; Malayalam_Llla
jg ; Malayalam_Nga                    ; Malayalam_Nga
jg ; Malayalam_Nna                    ; Malayalam_Nna
jg ; Malayalam_Nnna                   ; Malayalam_Nnna
jg ; Malayalam_Nya                    ; Malayalam_Nya
jg ; Malayalam_Ra                     ; Malayalam_Ra
jg ; Malayalam_Ssa                    ; Malayalam_Ssa
jg ; Malayalam_Tta                    ; Malayalam_Tta
jg ; Manichaean_Aleph                 ; Manichaean_Aleph
jg ; Manichaean_Ayin                  ; Manichaean_Ayin
jg ; Manichaean_Beth                  ; Manichaean_Beth
jg ; Manichaean_Daleth                ; Manichaean_Daleth
jg ; Manichaean_Dhamedh               ; Manichaean_Dhamedh
jg ; Manichaean_Five                  ; Manichaean_Five
jg ; Manichaean_Gimel                 ; Manichaean_Gimel
jg ; Manichaean_Heth                  ; Manichaean_Heth
jg ; Manichaean_Hundred               ; Manichaean_Hundred
jg ; Manichaean_Kaph                  ; Manichaean_Kaph
jg ; Manichaean_Lamedh                ; Manichaean_Lamedh
jg ; Manichaean_Mem                   ; Manichaean_Mem
jg ; Manichaean_Nun                   ; Manichaean_Nun
jg ; Manichaean_One                   ; Manichaean_One
jg ; Manichaean_Pe                    ; Manichaean_Pe
jg ; Manichaean_Qoph                  ; Manichaean_Qoph
jg ; Manichaean_Resh                  ; Manichaean_Resh
jg ; Manichaean_Sadhe                 ; Manichaean_Sadhe
jg ; Manichaean_Samekh                ; Manichaean_Samekh
jg ; Manichaean_Taw                   ; Manichaean_Taw
jg ; Manichaean_Ten                   ; Manichaean_Ten
jg ; Manichaean_Teth                  ; Manichaean_Teth
jg ; Manichaean_Thamedh               ; Manichaean_Thamedh
jg ; Manichaean_Twenty                ; Manichaean_Twenty
jg ; Manichaean_Waw                   ; Manichaean_Waw
jg ; Manichaean_Yodh                  ; Manichaean_Yodh
jg ; Manichaean_Zayin                 ; Manichaean_Zayin
jg ; Meem                             ; Meem
jg ; Mim                              ; Mim
jg ; No_Joining_Group                 ; No_Joining_Group
jg ; Noon                             ; Noon
jg ; Nun                              ; Nun
jg ; Nya                              ; Nya
jg ; Pe                               ; Pe
jg ; Qaf                              ; Qaf
jg ; Qaph                             ; Qaph
jg ; Reh                              ; Reh
jg ; Reversed_Pe                      ; Reversed_Pe
jg ; Rohingya_Yeh                     ; Rohingya_Yeh
jg ; Sad                              ; Sad
jg ; Sadhe                            ; Sadhe
jg ; Seen                             ; Seen
jg ; Semkath                          ; Semkath
jg ; Shin                             ; Shin
jg ; Straight_Waw                     ; Straight_Waw
jg ; Swash_Kaf                        ; Swash_Kaf
jg ; Syriac_Waw                       ; Syriac_Waw
jg ; Tah                              ; Tah
jg ; Taw                              ; Taw
jg ; Teh_Marbuta                      ; Teh_Marbuta
jg ; Teh_Marbuta_Goal                 ; Hamza_On_Heh_Goal
jg ; Teth                             ; Teth
jg ; Thin_Yeh                         ; Thin_Yeh
jg ; Vertical_Tail                    ; Vertical_Tail
jg ; Waw                              ; Waw
jg ; Yeh                              ; Yeh
jg ; Yeh_Barree                       ; Yeh_Barree
jg ; Yeh_With_Tail                    ; Yeh_With_Tail
jg ; Yudh                             ; Yudh
jg ; Yudh_He                          ; Yudh_He
jg ; Zain                             ; Zain
jg ; Zhain                            ; Zhain

# Joining_Type (jt)

jt ; C                                ; Join_Causing
jt ; D                                ; Dual_Joining
jt ; L                                ; Left_Joining
jt ; R                                ; Right_Joining
jt ; T                                ; Transparent
jt ; U                                ; Non_Joining

# Line_Break (lb)

lb ; AI                               ; Ambiguous
lb ; AK                               ; Aksara
lb ; AL                               ; Alphabetic
lb ; AP                               ; Aksara_Prebase
lb ; AS                               ; Aksara_Start
lb ; B2                               ; Break_Both
lb ; BA                               ; Break_After
lb ; BB                               ; Break_Before
lb ; BK                               ; Mandatory_Break
lb ; CB                               ; Contingent_Break
lb ; CJ                               ; Conditional_Japanese_Starter
lb ; CL                               ; Close_Punctuation
lb ; CM                               ; Combining_Mark
lb ; CP                               ; Close_Parenthesis
lb ; CR                               ; Carriage_Return
lb ; EB                               ; E_Base
lb ; EM                               ; E_Modifier
lb ; EX                               ; Exclamation
lb ; GL                               ; Glue
lb ; H2                               ; H2
lb ; H3                               ; H3
lb ; HL                               ; Hebrew_Letter
lb ; HY                               ; Hyphen
lb ; ID                               ; Ideographic
lb ; IN                               ; Inseparable                      ; Inseperable
lb ; IS                               ; Infix_Numeric
lb ; JL                               ; JL
lb ; JT                               ; JT
lb ; JV                               ; JV
lb ; LF                               ; Line_Feed
lb ; NL                               ; Next_Line
lb ; NS                               ; Nonstarter
lb ; NU                               ; Numeric
lb ; OP                               ; Open_Punctuation
lb ; PO                               ; Postfix_Numeric
lb ; PR                               ; Prefix_Numeric
lb ; QU                               ; Quotation
lb ; RI                               ; Regional_Indicator
lb ; SA                               ; Complex_Context
lb ; SG                               ; Surrogate
lb ; SP                               ; Space
lb ; SY                               ; Break_Symbols
lb ; VF                               ; Virama_Final
lb ; VI                               ; Virama
lb ; WJ                               ; Word_Joiner
lb ; XX                               ; Unknown
lb ; ZW                               ; ZWSpace
lb ; ZWJ                              ; ZWJ

# Logical_Order_Exception (LOE)

LOE; N                                ; No                               ; F                                ; False
LOE; Y                                ; Yes                              ; T                                ; True

# Lowercase (Lower)

Lower; N                              ; No                               ; F                                ; False
Lower; Y                              ; Yes                              ; T                                ; True

# Lowercase_Mapping (lc)

# @missing: 0000..10FFFF; Lowercase_Mapping; <code point>

# Math (Math)

Math; N                               ; No                               ; F                                ; False
Math; Y                               ; Yes                              ; T                                ; True

# NFC_Quick_Check (NFC_QC)

NFC_QC; M                             ; Maybe
NFC_QC; N                             ; No
NFC_QC; Y                             ; Yes

# NFD_Quick_Check (NFD_QC)

NFD_QC; N                             ; No
NFD_QC; Y                             ; Yes

# NFKC_Casefold (NFKC_CF)


# NFKC_Quick_Check (NFKC_QC)

NFKC_QC; M                            ; Maybe
NFKC_QC; N                            ; No
NFKC_QC; Y                            ; Yes

# NFKC_Simple_Casefold (NFKC_SCF)


# NFKD_Quick_Check (NFKD_QC)

NFKD_QC; N                            ; No
NFKD_QC; Y                            ; Yes

# Name (na)

# @missing: 0000..10FFFF; Name; <none>

# Name_Alias (Name_Alias)

# @missing: 0000..10FFFF; Name_Alias; <none>

# Noncharacter_Code_Point (NChar)

NChar; N                              ; No                               ; F                                ; False
NChar; Y                              ; Yes                              ; T                                ; True

# Numeric_Type (nt)

nt ; De                               ; Decimal
nt ; Di                               ; Digit
nt ; None                             ; None
nt ; Nu                               ; Numeric

# Numeric_Value (nv)

# @missing: 0000..10FFFF; Numeric_Value; NaN

# Other_Alphabetic (OAlpha)

OAlpha; N                             ; No                               ; F                                ; False
OAlpha; Y                             ; Yes                              ; T                                ; True

# Other_Default_Ignorable_Code_Point (ODI)

ODI; N                                ; No                               ; F                                ; False
ODI; Y                                ; Yes                              ; T                                ; True

# Other_Grapheme_Extend (OGr_Ext)

OGr_Ext; N                            ; No                               ; F                                ; False
OGr_Ext; Y                            ; Yes                              ; T                                ; True

# Other_ID_Continue (OIDC)

OIDC; N                               ; No                               ; F                                ; False
OIDC; Y                               ; Yes                              ; T                                ; True

# Other_ID_Start (OIDS)

OIDS; N                               ; No                               ; F                                ; False
OIDS; Y                               ; Yes                              ; T                                ; True

# Other_Lowercase (OLower)

OLower; N                             ; No                               ; F                                ; False
OLower; Y                             ; Yes                              ; T                                ; True

# Other_Math (OMath)

OMath; N                              ; No                               ; F                                ; False
OMath; Y                              ; Yes                              ; T                                ; True

# Other_Uppercase (OUpper)

OUpper; N                             ; No                               ; F                                ; False
OUpper; Y                             ; Yes                              ; T                                ; True

# Pattern_Syntax (Pat_Syn)

Pat_Syn; N                            ; No                               ; F                                ; False
Pat_Syn; Y                            ; Yes                              ; T                                ; True

# Pattern_White_Space (Pat_WS)

Pat_WS; N                             ; No                               ; F                                ; False
Pat_WS; Y                             ; Yes                              ; T                                ; True

# Prepended_Concatenation_Mark (PCM)

PCM; N                                ; No                               ; F                                ; False
PCM; Y                                ; Yes                              ; T                                ; True

# Quotation_Mark (QMark)

QMark; N                              ; No                               ; F                                ; False
QMark; Y                              ; Yes                              ; T                                ; True

# Radical (Radical)

Radical; N                            ; No                               ; F                                ; False
Radical; Y                            ; Yes                              ; T                                ; True

# Regional_Indicator (RI)

RI ; N                                ; No                               ; F                                ; False
RI ; Y                                ; Yes                              ; T                                ; True

# Script (sc)

sc ; Adlm                             ; Adlam
sc ; Aghb                             ; Caucasian_Albanian
sc ; Ahom                             ; Ahom
sc ; Arab                             ; Arabic
sc ; Armi                             ; Imperial_Aramaic
sc ; Armn                             ; Armenian
sc ; Avst                             ; Avestan
sc ; Bali                             ; Balinese
sc ; Bamu                             ; Bamum
sc ; Bass                             ; Bassa_Vah
sc ; Batk                             ; Batak
sc ; Beng                             ; Bengali
sc ; Bhks                             ; Bhaiksuki
sc ; Bopo                             ; Bopomofo
sc ; Brah                             ; Brahmi
sc ; Brai                             ; Braille
sc ; Bugi                             ; Buginese
sc ; Buhd                             ; Buhid
sc ; Cakm                             ; Chakma
sc ; Cans                             ; Canadian_Aboriginal
sc ; Cari                             ; Carian
sc ; Cham                             ; Cham
sc ; Cher                             ; Cherokee
sc ; Chrs                             ; Chorasmian
sc ; Copt                             ; Coptic                           ; Qaac
sc ; Cpmn                             ; Cypro_Minoan
sc ; Cprt                             ; Cypriot
sc ; Cyrl                             ; Cyrillic
sc ; Deva                             ; Devanagari
sc ; Diak                             ; Dives_Akuru
sc ; Dogr                             ; Dogra
sc ; Dsrt                             ; Deseret
sc ; Dupl                             ; Duployan
sc ; Egyp                             ; Egyptian_Hieroglyphs
sc ; Elba                             ; Elbasan
sc ; Elym                             ; Elymaic
sc ; Ethi                             ; Ethiopic
sc ; Geor                             ; Georgian
sc ; Glag                             ; Glagolitic
sc ; Gong                             ; Gunjala_Gondi
sc ; Gonm                             ; Masaram_Gondi
sc ; Goth                             ; Gothic
sc ; Gran                             ; Grantha
sc ; Grek                             ; Greek
sc ; Gujr                             ; Gujarati
sc ; Guru                             ; Gurmukhi
sc ; Hang                             ; Hangul
sc ; Hani                             ; Han
sc ; Hano                             ; Hanunoo
sc ; Hatr                             ; Hatran
sc ; Hebr                             ; Hebrew
sc ; Hira                             ; Hiragana
sc ; Hluw                             ; Anatolian_Hieroglyphs
sc ; Hmng                             ; Pahawh_Hmong
sc ; Hmnp                             ; Nyiakeng_Puachue_Hmong
sc ; Hrkt                             ; Katakana_Or_Hiragana
sc ; Hung                             ; Old_Hungarian
sc ; Ital                             ; Old_Italic
sc ; Java                             ; Javanese
sc ; Kali                             ; Kayah_Li
sc ; Kana                             ; Katakana
sc ; Kawi                             ; Kawi
sc ; Khar                             ; Kharoshthi
sc ; Khmr                             ; Khmer
sc ; Khoj                             ; Khojki
sc ; Kits                             ; Khitan_Small_Script
sc ; Knda                             ; Kannada
sc ; Kthi                             ; Kaithi
sc ; Lana                             ; Tai_Tham
sc ; Laoo                             ; Lao
sc ; Latn                             ; Latin
sc ; Lepc                             ; Lepcha
sc ; Limb                             ; Limbu
sc ; Lina                             ; Linear_A
sc ; Linb                             ; Linear_B
sc ; Lisu                             ; Lisu
sc ; Lyci                             ; Lycian
sc ; Lydi                             ; Lydian
sc ; Mahj                             ; Mahajani
sc ; Maka                             ; Makasar
sc ; Mand                             ; Mandaic
sc ; Mani                             ; Manichaean
sc ; Marc                             ; Marchen
sc ; Medf                             ; Medefaidrin
sc ; Mend                             ; Mende_Kikakui
sc ; Merc                             ; Meroitic_Cursive
sc ; Mero                             ; Meroitic_Hieroglyphs
sc ; Mlym                             ; Malayalam
sc ; Modi                             ; Modi
sc ; Mong                             ; Mongolian
sc ; Mroo                             ; Mro
sc ; Mtei                             ; Meetei_Mayek
sc ; Mult                             ; Multani
sc ; Mymr                             ; Myanmar
sc ; Nagm                             ; Nag_Mundari
sc ; Nand                             ; Nandinagari
sc ; Narb                             ; Old_North_Arabian
sc ; Nbat                             ; Nabataean
sc ; Newa                             ; Newa
sc ; Nkoo                             ; Nko
sc ; Nshu                             ; Nushu
sc ; Ogam                             ; Ogham
sc ; Olck                             ; Ol_Chiki
sc ; Orkh                             ; Old_Turkic
sc ; Orya                             ; Oriya
sc ; Osge                             ; Osage
sc ; Osma                             ; Osmanya
sc ; Ougr                             ; Old_Uyghur
sc ; Palm                             ; Palmyrene
sc ; Pauc                             ; Pau_Cin_Hau
sc ; Perm                             ; Old_Permic
sc ; Phag                             ; Phags_Pa
sc ; Phli                             ; Inscriptional_Pahlavi
sc ; Phlp                             ; Psalter_Pahlavi
sc ; Phnx                             ; Phoenician
sc ; Plrd                             ; Miao
sc ; Prti                             ; Inscriptional_Parthian
sc ; Rjng                             ; Rejang
sc ; Rohg                             ; Hanifi_Rohingya
sc ; Runr                             ; Runic
sc ; Samr                             ; Samaritan
sc ; Sarb                             ; Old_South_Arabian
sc ; Saur                             ; Saurashtra
sc ; Sgnw                             ; SignWriting
sc ; Shaw                             ; Shavian
sc ; Shrd                             ; Sharada
sc ; Sidd                             ; Siddham
sc ; Sind                             ; Khudawadi
sc ; Sinh                             ; Sinhala
sc ; Sogd                             ; Sogdian
sc ; Sogo                             ; Old_Sogdian
sc ; Sora                             ; Sora_Sompeng
sc ; Soyo                             ; Soyombo
sc ; Sund                             ; Sundanese
sc ; Sunu                             ; Sunuwar
sc ; Sylo                             ; Syloti_Nagri
sc ; Syrc                             ; Syriac
sc ; Tagb                             ; Tagbanwa
sc ; Takr                             ; Takri
sc ; Tale                             ; Tai_Le
sc ; Talu                             ; New_Tai_Lue
sc ; Taml                             ; Tamil
sc ; Tang                             ; Tangut
sc ; Tavt                             ; Tai_Viet
sc ; Telu                             ; Telugu
sc ; Tfng                             ; Tifinagh
sc ; Tglg                             ; Tagalog
sc ; Thaa                             ; Thaana
sc ; Thai                             ; Thai
sc ; Tibt                             ; Tibetan
sc ; Tirh                             ; Tirhuta
sc ; Tnsa                             ; Tangsa
sc ; Todr                             ; Todhri
sc ; Toto                             ; Toto
sc ; Ugar                             ; Ugaritic
sc ; Vaii                             ; Vai
sc ; Vith                             ; Vithkuqi
sc ; Wara                             ; Warang_Citi
sc ; Wcho                             ; Wancho
sc ; Xpeo                             ; Old_Persian
sc ; Xsux                             ; Cuneiform
sc ; Yezi                             ; Yezidi
sc ; Yiii                             ; Yi
sc ; Zanb                             ; Zanabazar_Square
sc ; Zinh                             ; Inherited                        ; Qaai
sc ; Zyyy                             ; Common
sc ; Zzzz                             ; Unknown

# Script_Extensions (scx)


# Sentence_Break (SB)

SB ; AT                               ; ATerm
SB ; CL                               ; Close
SB ; CR                               ; CR
SB ; EX                               ; Extend
SB ; FO                               ; Format
SB ; LE                               ; OLetter
SB ; LF                               ; LF
SB ; LO                               ; Lower
SB ; NU                               ; Numeric
SB ; SC                               ; SContinue
SB ; SE                               ; Sep
SB ; SP                               ; Sp
SB ; ST                               ; STerm
SB ; UP                               ; Upper
SB ; XX                               ; Other

# Sentence_Terminal (STerm)

STerm; N                              ; No                               ; F                                ; False
STerm; Y                              ; Yes                              ; T                                ; True

# Simple_Case_Folding (scf)

# @missing: 0000..10FFFF; Simple_Case_Folding; <code point>

# Simple_Lowercase_Mapping (slc)

# @missing: 0000..10FFFF; Simple_Lowercase_Mapping; <code point>

# Simple_Titlecase_Mapping (stc)

# @missing: 0000..10FFFF; Simple_Titlecase_Mapping; <code point>

# Simple_Uppercase_Mapping (suc)

# @missing: 0000..10FFFF; Simple_Uppercase_Mapping; <code point>

# Soft_Dotted (SD)

SD ; N                                ; No                               ; F                                ; False
SD ; Y                                ; Yes                              ; T                                ; True

# Terminal_Punctuation (Term)

Term; N                               ; No                               ; F                                ; False
Term; Y                               ; Yes                              ; T                                ; True

# Titlecase_Mapping (tc)

# @missing: 0000..10FFFF; Titlecase_Mapping; <code point>

# Unicode_1_Name (na1)

# @missing: 0000..10FFFF; Unicode_1_Name; <none>

# Unified_Ideograph (UIdeo)

UIdeo; N                              ; No                               ; F                                ; False
UIdeo; Y                              ; Yes                              ; T                                ; True

# Uppercase (Upper)

Upper; N                              ; No                               ; F                                ; False
Upper; Y                              ; Yes                              ; T                                ; True

# Uppercase_Mapping (uc)

# @missing: 0000..10FFFF; Uppercase_Mapping; <code point>

# Variation_Selector (VS)

VS ; N                                ; No                               ; F                                ; False
VS ; Y                                ; Yes                              ; T                                ; True

# Vertical_Orientation (vo)

vo ; R                                ; Rotated
vo ; Tr                               ; Transformed_Rotated
vo ; Tu                               ; Transformed_Upright
vo ; U                                ; Upright

# White_Space (WSpace)

WSpace; N                             ; No                               ; F                                ; False
WSpace; Y                             ; Yes                              ; T                                ; True

# Word_Break (WB)

WB ; CR                               ; CR
WB ; DQ                               ; Double_Quote
WB ; EB                               ; E_Base
WB ; EBG                              ; E_Base_GAZ
WB ; EM                               ; E_Modifier
WB ; EX                               ; ExtendNumLet
WB ; Extend                           ; Extend
WB ; FO                               ; Format
WB ; GAZ                              ; Glue_After_Zwj
WB ; HL                               ; Hebrew_Letter
WB ; KA                               ; Katakana
WB ; LE                               ; ALetter
WB ; LF                               ; LF
WB ; MB                               ; MidNumLet
WB ; ML                               ; MidLetter
WB ; MN                               ; MidNum
WB ; NL                               ; Newline
WB ; NU                               ; Numeric
WB ; RI                               ; Regional_Indicator
WB ; SQ                               ; Single_Quote
WB ; WSegSpace                        ; WSegSpace
WB ; XX                               ; Other
WB ; ZWJ                              ; ZWJ

# XID_Continue (XIDC)

XIDC; N                               ; No                               ; F                                ; False
XIDC; Y                               ; Yes                              ; T                                ; True

# XID_Start (XIDS)

XIDS; N                               ; No                               ; F                                ; False
XIDS; Y                               ; Yes                              ; T                                ; True

# cjkAccountingNumeric (cjkAccountingNumeric)

# @missing: 0000..10FFFF; cjkAccountingNumeric; NaN

# cjkCompatibilityVariant (cjkCompatibilityVariant)

# @missing: 0000..10FFFF; cjkCompatibilityVariant; <code point>

# cjkIICore (cjkIICore)

# @missing: 0000..10FFFF; cjkIICore; <none>

# cjkIRG_GSource (cjkIRG_GSource)

# @missing: 0000..10FFFF; cjkIRG_GSource; <none>

# cjkIRG_HSource (cjkIRG_HSource)

# @missing: 0000..10FFFF; cjkIRG_HSource; <none>

# cjkIRG_JSource (cjkIRG_JSource)

# @missing: 0000..10FFFF; cjkIRG_JSource; <none>

# cjkIRG_KPSource (cjkIRG_KPSource)

# @missing: 0000..10FFFF; cjkIRG_KPSource; <none>

# cjkIRG_KSource (cjkIRG_KSource)

# @missing: 0000..10FFFF; cjkIRG_KSource; <none>

# cjkIRG_MSource (cjkIRG_MSource)

# @missing: 0000..10FFFF; cjkIRG_MSource; <none>

# cjkIRG_SSource (cjkIRG_SSource)

# @missing: 0000..10FFFF; cjkIRG_SSource; <none>

# cjkIRG_TSource (cjkIRG_TSource)

# @missing: 0000..10FFFF; cjkIRG_TSource; <none>

# cjkIRG_UKSource (cjkIRG_UKSource)

# @missing: 0000..10FFFF; cjkIRG_UKSource; <none>

# cjkIRG_USource (cjkIRG_USource)

# @missing: 0000..10FFFF; cjkIRG_USource; <none>

# cjkIRG_VSource (cjkIRG_VSource)

# @missing: 0000..10FFFF; cjkIRG_VSource; <none>

# cjkOtherNumeric (cjkOtherNumeric)

# @missing: 0000..10FFFF; cjkOtherNumeric; NaN

# cjkPrimaryNumeric (cjkPrimaryNumeric)

# @missing: 0000..10FFFF; cjkPrimaryNumeric; NaN

# cjkRSUnicode (cjkRSUnicode)

# @missing: 0000..10FFFF; cjkRSUnicode; <none>

# EOF<|MERGE_RESOLUTION|>--- conflicted
+++ resolved
@@ -1,9 +1,5 @@
 # PropertyValueAliases-16.0.0.txt
-<<<<<<< HEAD
-# Date: 2023-09-22, 19:05:32 GMT
-=======
-# Date: 2023-10-16, 14:22:33 GMT
->>>>>>> 21689ab6
+# Date: 2023-10-17, 12:29:15 GMT
 # © 2023 Unicode®, Inc.
 # Unicode and the Unicode Logo are registered trademarks of Unicode, Inc. in the U.S. and other countries.
 # For terms of use, see https://www.unicode.org/terms_of_use.html

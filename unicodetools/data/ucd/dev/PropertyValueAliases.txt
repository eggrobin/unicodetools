--- conflicted
+++ resolved
@@ -1,9 +1,5 @@
 # PropertyValueAliases-16.0.0.txt
-<<<<<<< HEAD
-# Date: 2023-10-03, 14:10:29 GMT
-=======
-# Date: 2023-10-11, 21:16:05 GMT
->>>>>>> 260d7f64
+# Date: 2023-10-16, 14:22:33 GMT
 # © 2023 Unicode®, Inc.
 # Unicode and the Unicode Logo are registered trademarks of Unicode, Inc. in the U.S. and other countries.
 # For terms of use, see https://www.unicode.org/terms_of_use.html

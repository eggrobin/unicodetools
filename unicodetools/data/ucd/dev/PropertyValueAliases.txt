--- conflicted
+++ resolved
@@ -1,9 +1,5 @@
-# PropertyValueAliases-15.1.0.txt
-<<<<<<< HEAD
-# Date: 2023-04-18, 10:34:43 GMT
-=======
-# Date: 2023-08-07, 15:21:34 GMT
->>>>>>> 4ddfe223
+# PropertyValueAliases-16.0.0.txt
+# Date: 2023-10-02, 13:08:03 GMT
 # © 2023 Unicode®, Inc.
 # Unicode and the Unicode Logo are registered trademarks of Unicode, Inc. in the U.S. and other countries.
 # For terms of use, see https://www.unicode.org/terms_of_use.html

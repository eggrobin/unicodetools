--- conflicted
+++ resolved
@@ -1,9 +1,5 @@
 # PropertyValueAliases-16.0.0.txt
-<<<<<<< HEAD
-# Date: 2023-10-23, 12:24:23 GMT
-=======
-# Date: 2023-10-23, 11:34:11 GMT
->>>>>>> ea76c645
+# Date: 2023-10-23, 18:45:09 GMT
 # © 2023 Unicode®, Inc.
 # Unicode and the Unicode Logo are registered trademarks of Unicode, Inc. in the U.S. and other countries.
 # For terms of use, see https://www.unicode.org/terms_of_use.html

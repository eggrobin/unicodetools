--- conflicted
+++ resolved
@@ -1,10 +1,5 @@
-<<<<<<< HEAD
-# PropertyValueAliases-16.0.0.txt
-# Date: 2024-06-07, 16:20:51 GMT
-=======
 # PropertyValueAliases-17.0.0.txt
-# Date: 2024-09-11, 23:38:17 GMT
->>>>>>> 69a376c1
+# Date: 2024-10-16, 14:35:08 GMT
 # © 2024 Unicode®, Inc.
 # Unicode and the Unicode Logo are registered trademarks of Unicode, Inc. in the U.S. and other countries.
 # For terms of use and license, see https://www.unicode.org/terms_of_use.html

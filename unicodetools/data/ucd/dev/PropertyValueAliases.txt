# PropertyValueAliases-15.1.0.txt
<<<<<<< HEAD
# Date: 2023-04-20, 20:03:01 GMT
=======
# Date: 2023-04-18, 16:43:34 GMT
>>>>>>> a288c86f
# © 2023 Unicode®, Inc.
# Unicode and the Unicode Logo are registered trademarks of Unicode, Inc. in the U.S. and other countries.
# For terms of use, see https://www.unicode.org/terms_of_use.html
#
# Unicode Character Database
#   For documentation, see https://www.unicode.org/reports/tr44/
#
# This file contains aliases for property values used in the UCD.
# These names can be used for XML formats of UCD data, for regular-expression
# property tests, and other programmatic textual descriptions of Unicode data.
#
# The names may be translated in appropriate environments, and additional
# aliases may be useful.
#
# FORMAT
#
# Each line describes a property value name.
# This consists of three or more fields, separated by semicolons.
#
# First Field: The first field describes the property for which that
# property value name is used.
#
# Second Field: The second field is the short name for the property value.
# It is typically an abbreviation, but in a number of cases it is simply
# a duplicate of the "long name" in the third field.
#
# Third Field: The third field is the long name for the property value, 
# typically the formal name used in documentation about the property value.
#
# In the case of Canonical_Combining_Class (ccc), there are 4 fields: 
# The second field is numeric, the third is the short name, and the fourth is the long name.
#
# The above are the preferred aliases. Other aliases may be listed in additional fields.
#
# Loose matching should be applied to all property names and property values, with
# the exception of String Property values. With loose matching of property names and
# values, the case distinctions, whitespace, hyphens, and '_' are ignored.
# For Numeric Property values, numeric equivalence is applied: thus "01.00"
# is equivalent to "1".
#
# NOTE: Property value names are NOT unique across properties. For example:
#
#   AL means Arabic Letter for the Bidi_Class property, and
#   AL means Above_Left for the Canonical_Combining_Class property, and
#   AL means Alphabetic for the Line_Break property.
#
# In addition, some property names may be the same as some property value names.
# For example:
#
#   sc means the Script property, and
#   Sc means the General_Category property value Currency_Symbol (Sc)
#
# The combination of property value and property name is, however, unique.
#
# For more information, see UAX #44, Unicode Character Database, and
# UTS #18, Unicode Regular Expressions.
# ================================================


# ASCII_Hex_Digit (AHex)

AHex; N                               ; No                               ; F                                ; False
AHex; Y                               ; Yes                              ; T                                ; True

# Age (age)

age; 1.1                              ; V1_1
age; 2.0                              ; V2_0
age; 2.1                              ; V2_1
age; 3.0                              ; V3_0
age; 3.1                              ; V3_1
age; 3.2                              ; V3_2
age; 4.0                              ; V4_0
age; 4.1                              ; V4_1
age; 5.0                              ; V5_0
age; 5.1                              ; V5_1
age; 5.2                              ; V5_2
age; 6.0                              ; V6_0
age; 6.1                              ; V6_1
age; 6.2                              ; V6_2
age; 6.3                              ; V6_3
age; 7.0                              ; V7_0
age; 8.0                              ; V8_0
age; 9.0                              ; V9_0
age; 10.0                             ; V10_0
age; 11.0                             ; V11_0
age; 12.0                             ; V12_0
age; 12.1                             ; V12_1
age; 13.0                             ; V13_0
age; 14.0                             ; V14_0
age; 15.0                             ; V15_0
age; 15.1                             ; V15_1
age; NA                               ; Unassigned

# Alphabetic (Alpha)

Alpha; N                              ; No                               ; F                                ; False
Alpha; Y                              ; Yes                              ; T                                ; True

# Bidi_Class (bc)

bc ; AL                               ; Arabic_Letter
bc ; AN                               ; Arabic_Number
bc ; B                                ; Paragraph_Separator
bc ; BN                               ; Boundary_Neutral
bc ; CS                               ; Common_Separator
bc ; EN                               ; European_Number
bc ; ES                               ; European_Separator
bc ; ET                               ; European_Terminator
bc ; FSI                              ; First_Strong_Isolate
bc ; L                                ; Left_To_Right
bc ; LRE                              ; Left_To_Right_Embedding
bc ; LRI                              ; Left_To_Right_Isolate
bc ; LRO                              ; Left_To_Right_Override
bc ; NSM                              ; Nonspacing_Mark
bc ; ON                               ; Other_Neutral
bc ; PDF                              ; Pop_Directional_Format
bc ; PDI                              ; Pop_Directional_Isolate
bc ; R                                ; Right_To_Left
bc ; RLE                              ; Right_To_Left_Embedding
bc ; RLI                              ; Right_To_Left_Isolate
bc ; RLO                              ; Right_To_Left_Override
bc ; S                                ; Segment_Separator
bc ; WS                               ; White_Space

# Bidi_Control (Bidi_C)

Bidi_C; N                             ; No                               ; F                                ; False
Bidi_C; Y                             ; Yes                              ; T                                ; True

# Bidi_Mirrored (Bidi_M)

Bidi_M; N                             ; No                               ; F                                ; False
Bidi_M; Y                             ; Yes                              ; T                                ; True

# Bidi_Mirroring_Glyph (bmg)


# Bidi_Paired_Bracket (bpb)

# @missing: 0000..10FFFF; Bidi_Paired_Bracket; <none>

# Bidi_Paired_Bracket_Type (bpt)

bpt; c                                ; Close
bpt; n                                ; None
bpt; o                                ; Open
# @missing: 0000..10FFFF; Bidi_Paired_Bracket_Type; n

# Block (blk)

blk; Adlam                            ; Adlam
blk; Aegean_Numbers                   ; Aegean_Numbers
blk; Ahom                             ; Ahom
blk; Alchemical                       ; Alchemical_Symbols
blk; Alphabetic_PF                    ; Alphabetic_Presentation_Forms
blk; Anatolian_Hieroglyphs            ; Anatolian_Hieroglyphs
blk; Ancient_Greek_Music              ; Ancient_Greek_Musical_Notation
blk; Ancient_Greek_Numbers            ; Ancient_Greek_Numbers
blk; Ancient_Symbols                  ; Ancient_Symbols
blk; Arabic                           ; Arabic
blk; Arabic_Ext_A                     ; Arabic_Extended_A
blk; Arabic_Ext_B                     ; Arabic_Extended_B
blk; Arabic_Ext_C                     ; Arabic_Extended_C
blk; Arabic_Math                      ; Arabic_Mathematical_Alphabetic_Symbols
blk; Arabic_PF_A                      ; Arabic_Presentation_Forms_A      ; Arabic_Presentation_Forms-A
blk; Arabic_PF_B                      ; Arabic_Presentation_Forms_B
blk; Arabic_Sup                       ; Arabic_Supplement
blk; Armenian                         ; Armenian
blk; Arrows                           ; Arrows
blk; ASCII                            ; Basic_Latin
blk; Avestan                          ; Avestan
blk; Balinese                         ; Balinese
blk; Bamum                            ; Bamum
blk; Bamum_Sup                        ; Bamum_Supplement
blk; Bassa_Vah                        ; Bassa_Vah
blk; Batak                            ; Batak
blk; Bengali                          ; Bengali
blk; Bhaiksuki                        ; Bhaiksuki
blk; Block_Elements                   ; Block_Elements
blk; Bopomofo                         ; Bopomofo
blk; Bopomofo_Ext                     ; Bopomofo_Extended
blk; Box_Drawing                      ; Box_Drawing
blk; Brahmi                           ; Brahmi
blk; Braille                          ; Braille_Patterns
blk; Buginese                         ; Buginese
blk; Buhid                            ; Buhid
blk; Byzantine_Music                  ; Byzantine_Musical_Symbols
blk; Carian                           ; Carian
blk; Caucasian_Albanian               ; Caucasian_Albanian
blk; Chakma                           ; Chakma
blk; Cham                             ; Cham
blk; Cherokee                         ; Cherokee
blk; Cherokee_Sup                     ; Cherokee_Supplement
blk; Chess_Symbols                    ; Chess_Symbols
blk; Chorasmian                       ; Chorasmian
blk; CJK                              ; CJK_Unified_Ideographs
blk; CJK_Compat                       ; CJK_Compatibility
blk; CJK_Compat_Forms                 ; CJK_Compatibility_Forms
blk; CJK_Compat_Ideographs            ; CJK_Compatibility_Ideographs
blk; CJK_Compat_Ideographs_Sup        ; CJK_Compatibility_Ideographs_Supplement
blk; CJK_Ext_A                        ; CJK_Unified_Ideographs_Extension_A
blk; CJK_Ext_B                        ; CJK_Unified_Ideographs_Extension_B
blk; CJK_Ext_C                        ; CJK_Unified_Ideographs_Extension_C
blk; CJK_Ext_D                        ; CJK_Unified_Ideographs_Extension_D
blk; CJK_Ext_E                        ; CJK_Unified_Ideographs_Extension_E
blk; CJK_Ext_F                        ; CJK_Unified_Ideographs_Extension_F
blk; CJK_Ext_G                        ; CJK_Unified_Ideographs_Extension_G
blk; CJK_Ext_H                        ; CJK_Unified_Ideographs_Extension_H
blk; CJK_Radicals_Sup                 ; CJK_Radicals_Supplement
blk; CJK_Strokes                      ; CJK_Strokes
blk; CJK_Symbols                      ; CJK_Symbols_And_Punctuation
blk; Compat_Jamo                      ; Hangul_Compatibility_Jamo
blk; Control_Pictures                 ; Control_Pictures
blk; Coptic                           ; Coptic
blk; Coptic_Epact_Numbers             ; Coptic_Epact_Numbers
blk; Counting_Rod                     ; Counting_Rod_Numerals
blk; Cuneiform                        ; Cuneiform
blk; Cuneiform_Numbers                ; Cuneiform_Numbers_And_Punctuation
blk; Currency_Symbols                 ; Currency_Symbols
blk; Cypriot_Syllabary                ; Cypriot_Syllabary
blk; Cypro_Minoan                     ; Cypro_Minoan
blk; Cyrillic                         ; Cyrillic
blk; Cyrillic_Ext_A                   ; Cyrillic_Extended_A
blk; Cyrillic_Ext_B                   ; Cyrillic_Extended_B
blk; Cyrillic_Ext_C                   ; Cyrillic_Extended_C
blk; Cyrillic_Ext_D                   ; Cyrillic_Extended_D
blk; Cyrillic_Sup                     ; Cyrillic_Supplement              ; Cyrillic_Supplementary
blk; Deseret                          ; Deseret
blk; Devanagari                       ; Devanagari
blk; Devanagari_Ext                   ; Devanagari_Extended
blk; Devanagari_Ext_A                 ; Devanagari_Extended_A
blk; Diacriticals                     ; Combining_Diacritical_Marks
blk; Diacriticals_Ext                 ; Combining_Diacritical_Marks_Extended
blk; Diacriticals_For_Symbols         ; Combining_Diacritical_Marks_For_Symbols; Combining_Marks_For_Symbols
blk; Diacriticals_Sup                 ; Combining_Diacritical_Marks_Supplement
blk; Dingbats                         ; Dingbats
blk; Dives_Akuru                      ; Dives_Akuru
blk; Dogra                            ; Dogra
blk; Domino                           ; Domino_Tiles
blk; Duployan                         ; Duployan
blk; Early_Dynastic_Cuneiform         ; Early_Dynastic_Cuneiform
blk; Egyptian_Hieroglyph_Format_Controls; Egyptian_Hieroglyph_Format_Controls
blk; Egyptian_Hieroglyphs             ; Egyptian_Hieroglyphs
blk; Elbasan                          ; Elbasan
blk; Elymaic                          ; Elymaic
blk; Emoticons                        ; Emoticons
blk; Enclosed_Alphanum                ; Enclosed_Alphanumerics
blk; Enclosed_Alphanum_Sup            ; Enclosed_Alphanumeric_Supplement
blk; Enclosed_CJK                     ; Enclosed_CJK_Letters_And_Months
blk; Enclosed_Ideographic_Sup         ; Enclosed_Ideographic_Supplement
blk; Ethiopic                         ; Ethiopic
blk; Ethiopic_Ext                     ; Ethiopic_Extended
blk; Ethiopic_Ext_A                   ; Ethiopic_Extended_A
blk; Ethiopic_Ext_B                   ; Ethiopic_Extended_B
blk; Ethiopic_Sup                     ; Ethiopic_Supplement
blk; Geometric_Shapes                 ; Geometric_Shapes
blk; Geometric_Shapes_Ext             ; Geometric_Shapes_Extended
blk; Georgian                         ; Georgian
blk; Georgian_Ext                     ; Georgian_Extended
blk; Georgian_Sup                     ; Georgian_Supplement
blk; Glagolitic                       ; Glagolitic
blk; Glagolitic_Sup                   ; Glagolitic_Supplement
blk; Gothic                           ; Gothic
blk; Grantha                          ; Grantha
blk; Greek                            ; Greek_And_Coptic
blk; Greek_Ext                        ; Greek_Extended
blk; Gujarati                         ; Gujarati
blk; Gunjala_Gondi                    ; Gunjala_Gondi
blk; Gurmukhi                         ; Gurmukhi
blk; Half_And_Full_Forms              ; Halfwidth_And_Fullwidth_Forms
blk; Half_Marks                       ; Combining_Half_Marks
blk; Hangul                           ; Hangul_Syllables
blk; Hanifi_Rohingya                  ; Hanifi_Rohingya
blk; Hanunoo                          ; Hanunoo
blk; Hatran                           ; Hatran
blk; Hebrew                           ; Hebrew
blk; High_PU_Surrogates               ; High_Private_Use_Surrogates
blk; High_Surrogates                  ; High_Surrogates
blk; Hiragana                         ; Hiragana
blk; IDC                              ; Ideographic_Description_Characters
blk; Ideographic_Symbols              ; Ideographic_Symbols_And_Punctuation
blk; Imperial_Aramaic                 ; Imperial_Aramaic
blk; Indic_Number_Forms               ; Common_Indic_Number_Forms
blk; Indic_Siyaq_Numbers              ; Indic_Siyaq_Numbers
blk; Inscriptional_Pahlavi            ; Inscriptional_Pahlavi
blk; Inscriptional_Parthian           ; Inscriptional_Parthian
blk; IPA_Ext                          ; IPA_Extensions
blk; Jamo                             ; Hangul_Jamo
blk; Jamo_Ext_A                       ; Hangul_Jamo_Extended_A
blk; Jamo_Ext_B                       ; Hangul_Jamo_Extended_B
blk; Javanese                         ; Javanese
blk; Kaithi                           ; Kaithi
blk; Kaktovik_Numerals                ; Kaktovik_Numerals
blk; Kana_Ext_A                       ; Kana_Extended_A
blk; Kana_Ext_B                       ; Kana_Extended_B
blk; Kana_Sup                         ; Kana_Supplement
blk; Kanbun                           ; Kanbun
blk; Kangxi                           ; Kangxi_Radicals
blk; Kannada                          ; Kannada
blk; Katakana                         ; Katakana
blk; Katakana_Ext                     ; Katakana_Phonetic_Extensions
blk; Kawi                             ; Kawi
blk; Kayah_Li                         ; Kayah_Li
blk; Kharoshthi                       ; Kharoshthi
blk; Khitan_Small_Script              ; Khitan_Small_Script
blk; Khmer                            ; Khmer
blk; Khmer_Symbols                    ; Khmer_Symbols
blk; Khojki                           ; Khojki
blk; Khudawadi                        ; Khudawadi
blk; Kirat_Rai                        ; Kirat_Rai
blk; Lao                              ; Lao
blk; Latin_1_Sup                      ; Latin_1_Supplement               ; Latin_1
blk; Latin_Ext_A                      ; Latin_Extended_A
blk; Latin_Ext_Additional             ; Latin_Extended_Additional
blk; Latin_Ext_B                      ; Latin_Extended_B
blk; Latin_Ext_C                      ; Latin_Extended_C
blk; Latin_Ext_D                      ; Latin_Extended_D
blk; Latin_Ext_E                      ; Latin_Extended_E
blk; Latin_Ext_F                      ; Latin_Extended_F
blk; Latin_Ext_G                      ; Latin_Extended_G
blk; Lepcha                           ; Lepcha
blk; Letterlike_Symbols               ; Letterlike_Symbols
blk; Limbu                            ; Limbu
blk; Linear_A                         ; Linear_A
blk; Linear_B_Ideograms               ; Linear_B_Ideograms
blk; Linear_B_Syllabary               ; Linear_B_Syllabary
blk; Lisu                             ; Lisu
blk; Lisu_Sup                         ; Lisu_Supplement
blk; Low_Surrogates                   ; Low_Surrogates
blk; Lycian                           ; Lycian
blk; Lydian                           ; Lydian
blk; Mahajani                         ; Mahajani
blk; Mahjong                          ; Mahjong_Tiles
blk; Makasar                          ; Makasar
blk; Malayalam                        ; Malayalam
blk; Mandaic                          ; Mandaic
blk; Manichaean                       ; Manichaean
blk; Marchen                          ; Marchen
blk; Masaram_Gondi                    ; Masaram_Gondi
blk; Math_Alphanum                    ; Mathematical_Alphanumeric_Symbols
blk; Math_Operators                   ; Mathematical_Operators
blk; Mayan_Numerals                   ; Mayan_Numerals
blk; Medefaidrin                      ; Medefaidrin
blk; Meetei_Mayek                     ; Meetei_Mayek
blk; Meetei_Mayek_Ext                 ; Meetei_Mayek_Extensions
blk; Mende_Kikakui                    ; Mende_Kikakui
blk; Meroitic_Cursive                 ; Meroitic_Cursive
blk; Meroitic_Hieroglyphs             ; Meroitic_Hieroglyphs
blk; Miao                             ; Miao
blk; Misc_Arrows                      ; Miscellaneous_Symbols_And_Arrows
blk; Misc_Math_Symbols_A              ; Miscellaneous_Mathematical_Symbols_A
blk; Misc_Math_Symbols_B              ; Miscellaneous_Mathematical_Symbols_B
blk; Misc_Pictographs                 ; Miscellaneous_Symbols_And_Pictographs
blk; Misc_Symbols                     ; Miscellaneous_Symbols
blk; Misc_Technical                   ; Miscellaneous_Technical
blk; Modi                             ; Modi
blk; Modifier_Letters                 ; Spacing_Modifier_Letters
blk; Modifier_Tone_Letters            ; Modifier_Tone_Letters
blk; Mongolian                        ; Mongolian
blk; Mongolian_Sup                    ; Mongolian_Supplement
blk; Mro                              ; Mro
blk; Multani                          ; Multani
blk; Music                            ; Musical_Symbols
blk; Myanmar                          ; Myanmar
blk; Myanmar_Ext_A                    ; Myanmar_Extended_A
blk; Myanmar_Ext_B                    ; Myanmar_Extended_B
blk; Nabataean                        ; Nabataean
blk; Nag_Mundari                      ; Nag_Mundari
blk; Nandinagari                      ; Nandinagari
blk; NB                               ; No_Block
blk; New_Tai_Lue                      ; New_Tai_Lue
blk; Newa                             ; Newa
blk; NKo                              ; NKo
blk; Number_Forms                     ; Number_Forms
blk; Nushu                            ; Nushu
blk; Nyiakeng_Puachue_Hmong           ; Nyiakeng_Puachue_Hmong
blk; OCR                              ; Optical_Character_Recognition
blk; Ogham                            ; Ogham
blk; Ol_Chiki                         ; Ol_Chiki
blk; Old_Hungarian                    ; Old_Hungarian
blk; Old_Italic                       ; Old_Italic
blk; Old_North_Arabian                ; Old_North_Arabian
blk; Old_Permic                       ; Old_Permic
blk; Old_Persian                      ; Old_Persian
blk; Old_Sogdian                      ; Old_Sogdian
blk; Old_South_Arabian                ; Old_South_Arabian
blk; Old_Turkic                       ; Old_Turkic
blk; Old_Uyghur                       ; Old_Uyghur
blk; Oriya                            ; Oriya
blk; Ornamental_Dingbats              ; Ornamental_Dingbats
blk; Osage                            ; Osage
blk; Osmanya                          ; Osmanya
blk; Ottoman_Siyaq_Numbers            ; Ottoman_Siyaq_Numbers
blk; Pahawh_Hmong                     ; Pahawh_Hmong
blk; Palmyrene                        ; Palmyrene
blk; Pau_Cin_Hau                      ; Pau_Cin_Hau
blk; Phags_Pa                         ; Phags_Pa
blk; Phaistos                         ; Phaistos_Disc
blk; Phoenician                       ; Phoenician
blk; Phonetic_Ext                     ; Phonetic_Extensions
blk; Phonetic_Ext_Sup                 ; Phonetic_Extensions_Supplement
blk; Playing_Cards                    ; Playing_Cards
blk; Psalter_Pahlavi                  ; Psalter_Pahlavi
blk; PUA                              ; Private_Use_Area                 ; Private_Use
blk; Punctuation                      ; General_Punctuation
blk; Rejang                           ; Rejang
blk; Rumi                             ; Rumi_Numeral_Symbols
blk; Runic                            ; Runic
blk; Samaritan                        ; Samaritan
blk; Saurashtra                       ; Saurashtra
blk; Sharada                          ; Sharada
blk; Shavian                          ; Shavian
blk; Shorthand_Format_Controls        ; Shorthand_Format_Controls
blk; Siddham                          ; Siddham
blk; Sinhala                          ; Sinhala
blk; Sinhala_Archaic_Numbers          ; Sinhala_Archaic_Numbers
blk; Small_Forms                      ; Small_Form_Variants
blk; Small_Kana_Ext                   ; Small_Kana_Extension
blk; Sogdian                          ; Sogdian
blk; Sora_Sompeng                     ; Sora_Sompeng
blk; Soyombo                          ; Soyombo
blk; Specials                         ; Specials
blk; Sundanese                        ; Sundanese
blk; Sundanese_Sup                    ; Sundanese_Supplement
blk; Sup_Arrows_A                     ; Supplemental_Arrows_A
blk; Sup_Arrows_B                     ; Supplemental_Arrows_B
blk; Sup_Arrows_C                     ; Supplemental_Arrows_C
blk; Sup_Math_Operators               ; Supplemental_Mathematical_Operators
blk; Sup_PUA_A                        ; Supplementary_Private_Use_Area_A
blk; Sup_PUA_B                        ; Supplementary_Private_Use_Area_B
blk; Sup_Punctuation                  ; Supplemental_Punctuation
blk; Sup_Symbols_And_Pictographs      ; Supplemental_Symbols_And_Pictographs
blk; Super_And_Sub                    ; Superscripts_And_Subscripts
blk; Sutton_SignWriting               ; Sutton_SignWriting
blk; Syloti_Nagri                     ; Syloti_Nagri
blk; Symbols_And_Pictographs_Ext_A    ; Symbols_And_Pictographs_Extended_A
blk; Symbols_For_Legacy_Computing     ; Symbols_For_Legacy_Computing
blk; Symbols_For_Legacy_Computing_Sup ; Symbols_For_Legacy_Computing_Supplement
blk; Syriac                           ; Syriac
blk; Syriac_Sup                       ; Syriac_Supplement
blk; Tagalog                          ; Tagalog
blk; Tagbanwa                         ; Tagbanwa
blk; Tags                             ; Tags
blk; Tai_Le                           ; Tai_Le
blk; Tai_Tham                         ; Tai_Tham
blk; Tai_Viet                         ; Tai_Viet
blk; Tai_Xuan_Jing                    ; Tai_Xuan_Jing_Symbols
blk; Takri                            ; Takri
blk; Tamil                            ; Tamil
blk; Tamil_Sup                        ; Tamil_Supplement
blk; Tangsa                           ; Tangsa
blk; Tangut                           ; Tangut
blk; Tangut_Components                ; Tangut_Components
blk; Tangut_Sup                       ; Tangut_Supplement
blk; Telugu                           ; Telugu
blk; Thaana                           ; Thaana
blk; Thai                             ; Thai
blk; Tibetan                          ; Tibetan
blk; Tifinagh                         ; Tifinagh
blk; Tirhuta                          ; Tirhuta
blk; Toto                             ; Toto
blk; Transport_And_Map                ; Transport_And_Map_Symbols
blk; UCAS                             ; Unified_Canadian_Aboriginal_Syllabics; Canadian_Syllabics
blk; UCAS_Ext                         ; Unified_Canadian_Aboriginal_Syllabics_Extended
blk; UCAS_Ext_A                       ; Unified_Canadian_Aboriginal_Syllabics_Extended_A
blk; Ugaritic                         ; Ugaritic
blk; Vai                              ; Vai
blk; Vedic_Ext                        ; Vedic_Extensions
blk; Vertical_Forms                   ; Vertical_Forms
blk; Vithkuqi                         ; Vithkuqi
blk; VS                               ; Variation_Selectors
blk; VS_Sup                           ; Variation_Selectors_Supplement
blk; Wancho                           ; Wancho
blk; Warang_Citi                      ; Warang_Citi
blk; Yezidi                           ; Yezidi
blk; Yi_Radicals                      ; Yi_Radicals
blk; Yi_Syllables                     ; Yi_Syllables
blk; Yijing                           ; Yijing_Hexagram_Symbols
blk; Zanabazar_Square                 ; Zanabazar_Square
blk; Znamenny_Music                   ; Znamenny_Musical_Notation

# Canonical_Combining_Class (ccc)

ccc;   0; NR                         ; Not_Reordered
ccc;   1; OV                         ; Overlay
ccc;   6; HANR                       ; Han_Reading
ccc;   7; NK                         ; Nukta
ccc;   8; KV                         ; Kana_Voicing
ccc;   9; VR                         ; Virama
ccc;  10; CCC10                      ; CCC10
ccc;  11; CCC11                      ; CCC11
ccc;  12; CCC12                      ; CCC12
ccc;  13; CCC13                      ; CCC13
ccc;  14; CCC14                      ; CCC14
ccc;  15; CCC15                      ; CCC15
ccc;  16; CCC16                      ; CCC16
ccc;  17; CCC17                      ; CCC17
ccc;  18; CCC18                      ; CCC18
ccc;  19; CCC19                      ; CCC19
ccc;  20; CCC20                      ; CCC20
ccc;  21; CCC21                      ; CCC21
ccc;  22; CCC22                      ; CCC22
ccc;  23; CCC23                      ; CCC23
ccc;  24; CCC24                      ; CCC24
ccc;  25; CCC25                      ; CCC25
ccc;  26; CCC26                      ; CCC26
ccc;  27; CCC27                      ; CCC27
ccc;  28; CCC28                      ; CCC28
ccc;  29; CCC29                      ; CCC29
ccc;  30; CCC30                      ; CCC30
ccc;  31; CCC31                      ; CCC31
ccc;  32; CCC32                      ; CCC32
ccc;  33; CCC33                      ; CCC33
ccc;  34; CCC34                      ; CCC34
ccc;  35; CCC35                      ; CCC35
ccc;  36; CCC36                      ; CCC36
ccc;  84; CCC84                      ; CCC84
ccc;  91; CCC91                      ; CCC91
ccc; 103; CCC103                     ; CCC103
ccc; 107; CCC107                     ; CCC107
ccc; 118; CCC118                     ; CCC118
ccc; 122; CCC122                     ; CCC122
ccc; 129; CCC129                     ; CCC129
ccc; 130; CCC130                     ; CCC130
ccc; 132; CCC132                     ; CCC132
ccc; 133; CCC133                     ; CCC133 # RESERVED
ccc; 200; ATBL                       ; Attached_Below_Left
ccc; 202; ATB                        ; Attached_Below
ccc; 214; ATA                        ; Attached_Above
ccc; 216; ATAR                       ; Attached_Above_Right
ccc; 218; BL                         ; Below_Left
ccc; 220; B                          ; Below
ccc; 222; BR                         ; Below_Right
ccc; 224; L                          ; Left
ccc; 226; R                          ; Right
ccc; 228; AL                         ; Above_Left
ccc; 230; A                          ; Above
ccc; 232; AR                         ; Above_Right
ccc; 233; DB                         ; Double_Below
ccc; 234; DA                         ; Double_Above
ccc; 240; IS                         ; Iota_Subscript

# Case_Folding (cf)

# @missing: 0000..10FFFF; Case_Folding; <code point>

# Case_Ignorable (CI)

CI ; N                                ; No                               ; F                                ; False
CI ; Y                                ; Yes                              ; T                                ; True

# Cased (Cased)

Cased; N                              ; No                               ; F                                ; False
Cased; Y                              ; Yes                              ; T                                ; True

# Changes_When_Casefolded (CWCF)

CWCF; N                               ; No                               ; F                                ; False
CWCF; Y                               ; Yes                              ; T                                ; True

# Changes_When_Casemapped (CWCM)

CWCM; N                               ; No                               ; F                                ; False
CWCM; Y                               ; Yes                              ; T                                ; True

# Changes_When_Lowercased (CWL)

CWL; N                                ; No                               ; F                                ; False
CWL; Y                                ; Yes                              ; T                                ; True

# Changes_When_NFKC_Casefolded (CWKCF)

CWKCF; N                              ; No                               ; F                                ; False
CWKCF; Y                              ; Yes                              ; T                                ; True

# Changes_When_Titlecased (CWT)

CWT; N                                ; No                               ; F                                ; False
CWT; Y                                ; Yes                              ; T                                ; True

# Changes_When_Uppercased (CWU)

CWU; N                                ; No                               ; F                                ; False
CWU; Y                                ; Yes                              ; T                                ; True

# Composition_Exclusion (CE)

CE ; N                                ; No                               ; F                                ; False
CE ; Y                                ; Yes                              ; T                                ; True

# Dash (Dash)

Dash; N                               ; No                               ; F                                ; False
Dash; Y                               ; Yes                              ; T                                ; True

# Decomposition_Mapping (dm)

# @missing: 0000..10FFFF; Decomposition_Mapping; <code point>

# Decomposition_Type (dt)

dt ; Can                              ; Canonical                        ; can
dt ; Com                              ; Compat                           ; com
dt ; Enc                              ; Circle                           ; enc
dt ; Fin                              ; Final                            ; fin
dt ; Font                             ; Font                             ; font
dt ; Fra                              ; Fraction                         ; fra
dt ; Init                             ; Initial                          ; init
dt ; Iso                              ; Isolated                         ; iso
dt ; Med                              ; Medial                           ; med
dt ; Nar                              ; Narrow                           ; nar
dt ; Nb                               ; Nobreak                          ; nb
dt ; None                             ; None                             ; none
dt ; Sml                              ; Small                            ; sml
dt ; Sqr                              ; Square                           ; sqr
dt ; Sub                              ; Sub                              ; sub
dt ; Sup                              ; Super                            ; sup
dt ; Vert                             ; Vertical                         ; vert
dt ; Wide                             ; Wide                             ; wide

# Default_Ignorable_Code_Point (DI)

DI ; N                                ; No                               ; F                                ; False
DI ; Y                                ; Yes                              ; T                                ; True

# Deprecated (Dep)

Dep; N                                ; No                               ; F                                ; False
Dep; Y                                ; Yes                              ; T                                ; True

# Diacritic (Dia)

Dia; N                                ; No                               ; F                                ; False
Dia; Y                                ; Yes                              ; T                                ; True

# East_Asian_Width (ea)

ea ; A                                ; Ambiguous
ea ; F                                ; Fullwidth
ea ; H                                ; Halfwidth
ea ; N                                ; Neutral
ea ; Na                               ; Narrow
ea ; W                                ; Wide

# Emoji (Emoji)

Emoji; N                              ; No                               ; F                                ; False
Emoji; Y                              ; Yes                              ; T                                ; True

# Emoji_Component (EComp)

EComp; N                              ; No                               ; F                                ; False
EComp; Y                              ; Yes                              ; T                                ; True

# Emoji_Modifier (EMod)

EMod; N                               ; No                               ; F                                ; False
EMod; Y                               ; Yes                              ; T                                ; True

# Emoji_Modifier_Base (EBase)

EBase; N                              ; No                               ; F                                ; False
EBase; Y                              ; Yes                              ; T                                ; True

# Emoji_Presentation (EPres)

EPres; N                              ; No                               ; F                                ; False
EPres; Y                              ; Yes                              ; T                                ; True

# Equivalent_Unified_Ideograph (EqUIdeo)


# Expands_On_NFC (XO_NFC)

XO_NFC; N                             ; No                               ; F                                ; False
XO_NFC; Y                             ; Yes                              ; T                                ; True

# Expands_On_NFD (XO_NFD)

XO_NFD; N                             ; No                               ; F                                ; False
XO_NFD; Y                             ; Yes                              ; T                                ; True

# Expands_On_NFKC (XO_NFKC)

XO_NFKC; N                            ; No                               ; F                                ; False
XO_NFKC; Y                            ; Yes                              ; T                                ; True

# Expands_On_NFKD (XO_NFKD)

XO_NFKD; N                            ; No                               ; F                                ; False
XO_NFKD; Y                            ; Yes                              ; T                                ; True

# Extended_Pictographic (ExtPict)

ExtPict; N                            ; No                               ; F                                ; False
ExtPict; Y                            ; Yes                              ; T                                ; True

# Extender (Ext)

Ext; N                                ; No                               ; F                                ; False
Ext; Y                                ; Yes                              ; T                                ; True

# FC_NFKC_Closure (FC_NFKC)

# @missing: 0000..10FFFF; FC_NFKC_Closure; <code point>

# Full_Composition_Exclusion (Comp_Ex)

Comp_Ex; N                            ; No                               ; F                                ; False
Comp_Ex; Y                            ; Yes                              ; T                                ; True

# General_Category (gc)

gc ; C                                ; Other                            # Cc | Cf | Cn | Co | Cs
gc ; Cc                               ; Control                          ; cntrl
gc ; Cf                               ; Format
gc ; Cn                               ; Unassigned
gc ; Co                               ; Private_Use
gc ; Cs                               ; Surrogate
gc ; L                                ; Letter                           # Ll | Lm | Lo | Lt | Lu
gc ; LC                               ; Cased_Letter                     # Ll | Lt | Lu
gc ; Ll                               ; Lowercase_Letter
gc ; Lm                               ; Modifier_Letter
gc ; Lo                               ; Other_Letter
gc ; Lt                               ; Titlecase_Letter
gc ; Lu                               ; Uppercase_Letter
gc ; M                                ; Mark                             ; Combining_Mark                   # Mc | Me | Mn
gc ; Mc                               ; Spacing_Mark
gc ; Me                               ; Enclosing_Mark
gc ; Mn                               ; Nonspacing_Mark
gc ; N                                ; Number                           # Nd | Nl | No
gc ; Nd                               ; Decimal_Number                   ; digit
gc ; Nl                               ; Letter_Number
gc ; No                               ; Other_Number
gc ; P                                ; Punctuation                      ; punct                            # Pc | Pd | Pe | Pf | Pi | Po | Ps
gc ; Pc                               ; Connector_Punctuation
gc ; Pd                               ; Dash_Punctuation
gc ; Pe                               ; Close_Punctuation
gc ; Pf                               ; Final_Punctuation
gc ; Pi                               ; Initial_Punctuation
gc ; Po                               ; Other_Punctuation
gc ; Ps                               ; Open_Punctuation
gc ; S                                ; Symbol                           # Sc | Sk | Sm | So
gc ; Sc                               ; Currency_Symbol
gc ; Sk                               ; Modifier_Symbol
gc ; Sm                               ; Math_Symbol
gc ; So                               ; Other_Symbol
gc ; Z                                ; Separator                        # Zl | Zp | Zs
gc ; Zl                               ; Line_Separator
gc ; Zp                               ; Paragraph_Separator
gc ; Zs                               ; Space_Separator
# @missing: 0000..10FFFF; General_Category; Unassigned

# Grapheme_Base (Gr_Base)

Gr_Base; N                            ; No                               ; F                                ; False
Gr_Base; Y                            ; Yes                              ; T                                ; True

# Grapheme_Cluster_Break (GCB)

GCB; CN                               ; Control
GCB; CR                               ; CR
GCB; EB                               ; E_Base
GCB; EBG                              ; E_Base_GAZ
GCB; EM                               ; E_Modifier
GCB; EX                               ; Extend
GCB; GAZ                              ; Glue_After_Zwj
GCB; L                                ; L
GCB; LF                               ; LF
GCB; LV                               ; LV
GCB; LVT                              ; LVT
GCB; PP                               ; Prepend
GCB; RI                               ; Regional_Indicator
GCB; SM                               ; SpacingMark
GCB; T                                ; T
GCB; V                                ; V
GCB; XX                               ; Other
GCB; ZWJ                              ; ZWJ

# Grapheme_Extend (Gr_Ext)

Gr_Ext; N                             ; No                               ; F                                ; False
Gr_Ext; Y                             ; Yes                              ; T                                ; True

# Grapheme_Link (Gr_Link)

Gr_Link; N                            ; No                               ; F                                ; False
Gr_Link; Y                            ; Yes                              ; T                                ; True

# Hangul_Syllable_Type (hst)

hst; L                                ; Leading_Jamo
hst; LV                               ; LV_Syllable
hst; LVT                              ; LVT_Syllable
hst; NA                               ; Not_Applicable
hst; T                                ; Trailing_Jamo
hst; V                                ; Vowel_Jamo

# Hex_Digit (Hex)

Hex; N                                ; No                               ; F                                ; False
Hex; Y                                ; Yes                              ; T                                ; True

# Hyphen (Hyphen)

Hyphen; N                             ; No                               ; F                                ; False
Hyphen; Y                             ; Yes                              ; T                                ; True

# IDS_Binary_Operator (IDSB)

IDSB; N                               ; No                               ; F                                ; False
IDSB; Y                               ; Yes                              ; T                                ; True

# IDS_Trinary_Operator (IDST)

IDST; N                               ; No                               ; F                                ; False
IDST; Y                               ; Yes                              ; T                                ; True

# IDS_Unary_Operator (IDSU)

IDSU; N                               ; No                               ; F                                ; False
IDSU; Y                               ; Yes                              ; T                                ; True

# ID_Compat_Math_Continue (ID_Compat_Math_Continue)

ID_Compat_Math_Continue; N            ; No                               ; F                                ; False
ID_Compat_Math_Continue; Y            ; Yes                              ; T                                ; True

# ID_Compat_Math_Start (ID_Compat_Math_Start)

ID_Compat_Math_Start; N               ; No                               ; F                                ; False
ID_Compat_Math_Start; Y               ; Yes                              ; T                                ; True

# ID_Continue (IDC)

IDC; N                                ; No                               ; F                                ; False
IDC; Y                                ; Yes                              ; T                                ; True

# ID_Start (IDS)

IDS; N                                ; No                               ; F                                ; False
IDS; Y                                ; Yes                              ; T                                ; True

# ISO_Comment (isc)

# @missing: 0000..10FFFF; ISO_Comment; <none>

# Ideographic (Ideo)

Ideo; N                               ; No                               ; F                                ; False
Ideo; Y                               ; Yes                              ; T                                ; True

# Indic_Positional_Category (InPC)

InPC; Bottom                          ; Bottom
InPC; Bottom_And_Left                 ; Bottom_And_Left
InPC; Bottom_And_Right                ; Bottom_And_Right
InPC; Left                            ; Left
InPC; Left_And_Right                  ; Left_And_Right
InPC; NA                              ; NA
InPC; Overstruck                      ; Overstruck
InPC; Right                           ; Right
InPC; Top                             ; Top
InPC; Top_And_Bottom                  ; Top_And_Bottom
InPC; Top_And_Bottom_And_Left         ; Top_And_Bottom_And_Left
InPC; Top_And_Bottom_And_Right        ; Top_And_Bottom_And_Right
InPC; Top_And_Left                    ; Top_And_Left
InPC; Top_And_Left_And_Right          ; Top_And_Left_And_Right
InPC; Top_And_Right                   ; Top_And_Right
InPC; Visual_Order_Left               ; Visual_Order_Left

# Indic_Syllabic_Category (InSC)

InSC; Avagraha                        ; Avagraha
InSC; Bindu                           ; Bindu
InSC; Brahmi_Joining_Number           ; Brahmi_Joining_Number
InSC; Cantillation_Mark               ; Cantillation_Mark
InSC; Consonant                       ; Consonant
InSC; Consonant_Dead                  ; Consonant_Dead
InSC; Consonant_Final                 ; Consonant_Final
InSC; Consonant_Head_Letter           ; Consonant_Head_Letter
InSC; Consonant_Initial_Postfixed     ; Consonant_Initial_Postfixed
InSC; Consonant_Killer                ; Consonant_Killer
InSC; Consonant_Medial                ; Consonant_Medial
InSC; Consonant_Placeholder           ; Consonant_Placeholder
InSC; Consonant_Preceding_Repha       ; Consonant_Preceding_Repha
InSC; Consonant_Prefixed              ; Consonant_Prefixed
InSC; Consonant_Subjoined             ; Consonant_Subjoined
InSC; Consonant_Succeeding_Repha      ; Consonant_Succeeding_Repha
InSC; Consonant_With_Stacker          ; Consonant_With_Stacker
InSC; Gemination_Mark                 ; Gemination_Mark
InSC; Invisible_Stacker               ; Invisible_Stacker
InSC; Joiner                          ; Joiner
InSC; Modifying_Letter                ; Modifying_Letter
InSC; Non_Joiner                      ; Non_Joiner
InSC; Nukta                           ; Nukta
InSC; Number                          ; Number
InSC; Number_Joiner                   ; Number_Joiner
InSC; Other                           ; Other
InSC; Pure_Killer                     ; Pure_Killer
InSC; Register_Shifter                ; Register_Shifter
InSC; Syllable_Modifier               ; Syllable_Modifier
InSC; Tone_Letter                     ; Tone_Letter
InSC; Tone_Mark                       ; Tone_Mark
InSC; Virama                          ; Virama
InSC; Visarga                         ; Visarga
InSC; Vowel                           ; Vowel
InSC; Vowel_Dependent                 ; Vowel_Dependent
InSC; Vowel_Independent               ; Vowel_Independent

# Jamo_Short_Name (JSN)

JSN; A                                ; A
JSN; AE                               ; AE
JSN; B                                ; B
JSN; BB                               ; BB
JSN; BS                               ; BS
JSN; C                                ; C
JSN; D                                ; D
JSN; DD                               ; DD
JSN; E                                ; E
JSN; EO                               ; EO
JSN; EU                               ; EU
JSN; G                                ; G
JSN; GG                               ; GG
JSN; GS                               ; GS
JSN; H                                ; H
JSN; I                                ; I
JSN; J                                ; J
JSN; JJ                               ; JJ
JSN; K                                ; K
JSN; L                                ; L
JSN; LB                               ; LB
JSN; LG                               ; LG
JSN; LH                               ; LH
JSN; LM                               ; LM
JSN; LP                               ; LP
JSN; LS                               ; LS
JSN; LT                               ; LT
JSN; M                                ; M
JSN; N                                ; N
JSN; NG                               ; NG
JSN; NH                               ; NH
JSN; NJ                               ; NJ
JSN; O                                ; O
JSN; OE                               ; OE
JSN; P                                ; P
JSN; R                                ; R
JSN; S                                ; S
JSN; SS                               ; SS
JSN; T                                ; T
JSN; U                                ; U
JSN; WA                               ; WA
JSN; WAE                              ; WAE
JSN; WE                               ; WE
JSN; WEO                              ; WEO
JSN; WI                               ; WI
JSN; YA                               ; YA
JSN; YAE                              ; YAE
JSN; YE                               ; YE
JSN; YEO                              ; YEO
JSN; YI                               ; YI
JSN; YO                               ; YO
JSN; YU                               ; YU
# @missing: 0000..10FFFF; Jamo_Short_Name; <none>

# Join_Control (Join_C)

Join_C; N                             ; No                               ; F                                ; False
Join_C; Y                             ; Yes                              ; T                                ; True

# Joining_Group (jg)

jg ; African_Feh                      ; African_Feh
jg ; African_Noon                     ; African_Noon
jg ; African_Qaf                      ; African_Qaf
jg ; Ain                              ; Ain
jg ; Alaph                            ; Alaph
jg ; Alef                             ; Alef
jg ; Beh                              ; Beh
jg ; Beth                             ; Beth
jg ; Burushaski_Yeh_Barree            ; Burushaski_Yeh_Barree
jg ; Dal                              ; Dal
jg ; Dalath_Rish                      ; Dalath_Rish
jg ; E                                ; E
jg ; Farsi_Yeh                        ; Farsi_Yeh
jg ; Fe                               ; Fe
jg ; Feh                              ; Feh
jg ; Final_Semkath                    ; Final_Semkath
jg ; Gaf                              ; Gaf
jg ; Gamal                            ; Gamal
jg ; Hah                              ; Hah
jg ; Hanifi_Rohingya_Kinna_Ya         ; Hanifi_Rohingya_Kinna_Ya
jg ; Hanifi_Rohingya_Pa               ; Hanifi_Rohingya_Pa
jg ; He                               ; He
jg ; Heh                              ; Heh
jg ; Heh_Goal                         ; Heh_Goal
jg ; Heth                             ; Heth
jg ; Kaf                              ; Kaf
jg ; Kaph                             ; Kaph
jg ; Khaph                            ; Khaph
jg ; Knotted_Heh                      ; Knotted_Heh
jg ; Lam                              ; Lam
jg ; Lamadh                           ; Lamadh
jg ; Malayalam_Bha                    ; Malayalam_Bha
jg ; Malayalam_Ja                     ; Malayalam_Ja
jg ; Malayalam_Lla                    ; Malayalam_Lla
jg ; Malayalam_Llla                   ; Malayalam_Llla
jg ; Malayalam_Nga                    ; Malayalam_Nga
jg ; Malayalam_Nna                    ; Malayalam_Nna
jg ; Malayalam_Nnna                   ; Malayalam_Nnna
jg ; Malayalam_Nya                    ; Malayalam_Nya
jg ; Malayalam_Ra                     ; Malayalam_Ra
jg ; Malayalam_Ssa                    ; Malayalam_Ssa
jg ; Malayalam_Tta                    ; Malayalam_Tta
jg ; Manichaean_Aleph                 ; Manichaean_Aleph
jg ; Manichaean_Ayin                  ; Manichaean_Ayin
jg ; Manichaean_Beth                  ; Manichaean_Beth
jg ; Manichaean_Daleth                ; Manichaean_Daleth
jg ; Manichaean_Dhamedh               ; Manichaean_Dhamedh
jg ; Manichaean_Five                  ; Manichaean_Five
jg ; Manichaean_Gimel                 ; Manichaean_Gimel
jg ; Manichaean_Heth                  ; Manichaean_Heth
jg ; Manichaean_Hundred               ; Manichaean_Hundred
jg ; Manichaean_Kaph                  ; Manichaean_Kaph
jg ; Manichaean_Lamedh                ; Manichaean_Lamedh
jg ; Manichaean_Mem                   ; Manichaean_Mem
jg ; Manichaean_Nun                   ; Manichaean_Nun
jg ; Manichaean_One                   ; Manichaean_One
jg ; Manichaean_Pe                    ; Manichaean_Pe
jg ; Manichaean_Qoph                  ; Manichaean_Qoph
jg ; Manichaean_Resh                  ; Manichaean_Resh
jg ; Manichaean_Sadhe                 ; Manichaean_Sadhe
jg ; Manichaean_Samekh                ; Manichaean_Samekh
jg ; Manichaean_Taw                   ; Manichaean_Taw
jg ; Manichaean_Ten                   ; Manichaean_Ten
jg ; Manichaean_Teth                  ; Manichaean_Teth
jg ; Manichaean_Thamedh               ; Manichaean_Thamedh
jg ; Manichaean_Twenty                ; Manichaean_Twenty
jg ; Manichaean_Waw                   ; Manichaean_Waw
jg ; Manichaean_Yodh                  ; Manichaean_Yodh
jg ; Manichaean_Zayin                 ; Manichaean_Zayin
jg ; Meem                             ; Meem
jg ; Mim                              ; Mim
jg ; No_Joining_Group                 ; No_Joining_Group
jg ; Noon                             ; Noon
jg ; Nun                              ; Nun
jg ; Nya                              ; Nya
jg ; Pe                               ; Pe
jg ; Qaf                              ; Qaf
jg ; Qaph                             ; Qaph
jg ; Reh                              ; Reh
jg ; Reversed_Pe                      ; Reversed_Pe
jg ; Rohingya_Yeh                     ; Rohingya_Yeh
jg ; Sad                              ; Sad
jg ; Sadhe                            ; Sadhe
jg ; Seen                             ; Seen
jg ; Semkath                          ; Semkath
jg ; Shin                             ; Shin
jg ; Straight_Waw                     ; Straight_Waw
jg ; Swash_Kaf                        ; Swash_Kaf
jg ; Syriac_Waw                       ; Syriac_Waw
jg ; Tah                              ; Tah
jg ; Taw                              ; Taw
jg ; Teh_Marbuta                      ; Teh_Marbuta
jg ; Teh_Marbuta_Goal                 ; Hamza_On_Heh_Goal
jg ; Teth                             ; Teth
jg ; Thin_Yeh                         ; Thin_Yeh
jg ; Vertical_Tail                    ; Vertical_Tail
jg ; Waw                              ; Waw
jg ; Yeh                              ; Yeh
jg ; Yeh_Barree                       ; Yeh_Barree
jg ; Yeh_With_Tail                    ; Yeh_With_Tail
jg ; Yudh                             ; Yudh
jg ; Yudh_He                          ; Yudh_He
jg ; Zain                             ; Zain
jg ; Zhain                            ; Zhain

# Joining_Type (jt)

jt ; C                                ; Join_Causing
jt ; D                                ; Dual_Joining
jt ; L                                ; Left_Joining
jt ; R                                ; Right_Joining
jt ; T                                ; Transparent
jt ; U                                ; Non_Joining

# Line_Break (lb)

lb ; AI                               ; Ambiguous
lb ; AL                               ; Alphabetic
lb ; B2                               ; Break_Both
lb ; BA                               ; Break_After
lb ; BB                               ; Break_Before
lb ; BK                               ; Mandatory_Break
lb ; CB                               ; Contingent_Break
lb ; CJ                               ; Conditional_Japanese_Starter
lb ; CL                               ; Close_Punctuation
lb ; CM                               ; Combining_Mark
lb ; CP                               ; Close_Parenthesis
lb ; CR                               ; Carriage_Return
lb ; EB                               ; E_Base
lb ; EM                               ; E_Modifier
lb ; EX                               ; Exclamation
lb ; GL                               ; Glue
lb ; H2                               ; H2
lb ; H3                               ; H3
lb ; HL                               ; Hebrew_Letter
lb ; HY                               ; Hyphen
lb ; ID                               ; Ideographic
lb ; IN                               ; Inseparable                      ; Inseperable
lb ; IS                               ; Infix_Numeric
lb ; JL                               ; JL
lb ; JT                               ; JT
lb ; JV                               ; JV
lb ; LF                               ; Line_Feed
lb ; NL                               ; Next_Line
lb ; NS                               ; Nonstarter
lb ; NU                               ; Numeric
lb ; OP                               ; Open_Punctuation
lb ; PO                               ; Postfix_Numeric
lb ; PR                               ; Prefix_Numeric
lb ; QU                               ; Quotation
lb ; RI                               ; Regional_Indicator
lb ; SA                               ; Complex_Context
lb ; SG                               ; Surrogate
lb ; SP                               ; Space
lb ; SY                               ; Break_Symbols
lb ; WJ                               ; Word_Joiner
lb ; XX                               ; Unknown
lb ; ZW                               ; ZWSpace
lb ; ZWJ                              ; ZWJ

# Logical_Order_Exception (LOE)

LOE; N                                ; No                               ; F                                ; False
LOE; Y                                ; Yes                              ; T                                ; True

# Lowercase (Lower)

Lower; N                              ; No                               ; F                                ; False
Lower; Y                              ; Yes                              ; T                                ; True

# Lowercase_Mapping (lc)

# @missing: 0000..10FFFF; Lowercase_Mapping; <code point>

# Math (Math)

Math; N                               ; No                               ; F                                ; False
Math; Y                               ; Yes                              ; T                                ; True

# NFC_Quick_Check (NFC_QC)

NFC_QC; M                             ; Maybe
NFC_QC; N                             ; No
NFC_QC; Y                             ; Yes

# NFD_Quick_Check (NFD_QC)

NFD_QC; N                             ; No
NFD_QC; Y                             ; Yes

# NFKC_Casefold (NFKC_CF)


# NFKC_Quick_Check (NFKC_QC)

NFKC_QC; M                            ; Maybe
NFKC_QC; N                            ; No
NFKC_QC; Y                            ; Yes

# NFKD_Quick_Check (NFKD_QC)

NFKD_QC; N                            ; No
NFKD_QC; Y                            ; Yes

# Name (na)

# @missing: 0000..10FFFF; Name; <none>

# Name_Alias (Name_Alias)

# @missing: 0000..10FFFF; Name_Alias; <none>

# Noncharacter_Code_Point (NChar)

NChar; N                              ; No                               ; F                                ; False
NChar; Y                              ; Yes                              ; T                                ; True

# Numeric_Type (nt)

nt ; De                               ; Decimal
nt ; Di                               ; Digit
nt ; None                             ; None
nt ; Nu                               ; Numeric

# Numeric_Value (nv)

# @missing: 0000..10FFFF; Numeric_Value; NaN

# Other_Alphabetic (OAlpha)

OAlpha; N                             ; No                               ; F                                ; False
OAlpha; Y                             ; Yes                              ; T                                ; True

# Other_Default_Ignorable_Code_Point (ODI)

ODI; N                                ; No                               ; F                                ; False
ODI; Y                                ; Yes                              ; T                                ; True

# Other_Grapheme_Extend (OGr_Ext)

OGr_Ext; N                            ; No                               ; F                                ; False
OGr_Ext; Y                            ; Yes                              ; T                                ; True

# Other_ID_Continue (OIDC)

OIDC; N                               ; No                               ; F                                ; False
OIDC; Y                               ; Yes                              ; T                                ; True

# Other_ID_Start (OIDS)

OIDS; N                               ; No                               ; F                                ; False
OIDS; Y                               ; Yes                              ; T                                ; True

# Other_Lowercase (OLower)

OLower; N                             ; No                               ; F                                ; False
OLower; Y                             ; Yes                              ; T                                ; True

# Other_Math (OMath)

OMath; N                              ; No                               ; F                                ; False
OMath; Y                              ; Yes                              ; T                                ; True

# Other_Uppercase (OUpper)

OUpper; N                             ; No                               ; F                                ; False
OUpper; Y                             ; Yes                              ; T                                ; True

# Pattern_Syntax (Pat_Syn)

Pat_Syn; N                            ; No                               ; F                                ; False
Pat_Syn; Y                            ; Yes                              ; T                                ; True

# Pattern_White_Space (Pat_WS)

Pat_WS; N                             ; No                               ; F                                ; False
Pat_WS; Y                             ; Yes                              ; T                                ; True

# Prepended_Concatenation_Mark (PCM)

PCM; N                                ; No                               ; F                                ; False
PCM; Y                                ; Yes                              ; T                                ; True

# Quotation_Mark (QMark)

QMark; N                              ; No                               ; F                                ; False
QMark; Y                              ; Yes                              ; T                                ; True

# Radical (Radical)

Radical; N                            ; No                               ; F                                ; False
Radical; Y                            ; Yes                              ; T                                ; True

# Regional_Indicator (RI)

RI ; N                                ; No                               ; F                                ; False
RI ; Y                                ; Yes                              ; T                                ; True

# Script (sc)

sc ; Adlm                             ; Adlam
sc ; Aghb                             ; Caucasian_Albanian
sc ; Ahom                             ; Ahom
sc ; Arab                             ; Arabic
sc ; Armi                             ; Imperial_Aramaic
sc ; Armn                             ; Armenian
sc ; Avst                             ; Avestan
sc ; Bali                             ; Balinese
sc ; Bamu                             ; Bamum
sc ; Bass                             ; Bassa_Vah
sc ; Batk                             ; Batak
sc ; Beng                             ; Bengali
sc ; Bhks                             ; Bhaiksuki
sc ; Bopo                             ; Bopomofo
sc ; Brah                             ; Brahmi
sc ; Brai                             ; Braille
sc ; Bugi                             ; Buginese
sc ; Buhd                             ; Buhid
sc ; Cakm                             ; Chakma
sc ; Cans                             ; Canadian_Aboriginal
sc ; Cari                             ; Carian
sc ; Cham                             ; Cham
sc ; Cher                             ; Cherokee
sc ; Chrs                             ; Chorasmian
sc ; Copt                             ; Coptic                           ; Qaac
sc ; Cpmn                             ; Cypro_Minoan
sc ; Cprt                             ; Cypriot
sc ; Cyrl                             ; Cyrillic
sc ; Deva                             ; Devanagari
sc ; Diak                             ; Dives_Akuru
sc ; Dogr                             ; Dogra
sc ; Dsrt                             ; Deseret
sc ; Dupl                             ; Duployan
sc ; Egyp                             ; Egyptian_Hieroglyphs
sc ; Elba                             ; Elbasan
sc ; Elym                             ; Elymaic
sc ; Ethi                             ; Ethiopic
sc ; Geor                             ; Georgian
sc ; Glag                             ; Glagolitic
sc ; Gong                             ; Gunjala_Gondi
sc ; Gonm                             ; Masaram_Gondi
sc ; Goth                             ; Gothic
sc ; Gran                             ; Grantha
sc ; Grek                             ; Greek
sc ; Gujr                             ; Gujarati
sc ; Guru                             ; Gurmukhi
sc ; Hang                             ; Hangul
sc ; Hani                             ; Han
sc ; Hano                             ; Hanunoo
sc ; Hatr                             ; Hatran
sc ; Hebr                             ; Hebrew
sc ; Hira                             ; Hiragana
sc ; Hluw                             ; Anatolian_Hieroglyphs
sc ; Hmng                             ; Pahawh_Hmong
sc ; Hmnp                             ; Nyiakeng_Puachue_Hmong
sc ; Hrkt                             ; Katakana_Or_Hiragana
sc ; Hung                             ; Old_Hungarian
sc ; Ital                             ; Old_Italic
sc ; Java                             ; Javanese
sc ; Kali                             ; Kayah_Li
sc ; Kana                             ; Katakana
sc ; Kawi                             ; Kawi
sc ; Khar                             ; Kharoshthi
sc ; Khmr                             ; Khmer
sc ; Khoj                             ; Khojki
sc ; Kits                             ; Khitan_Small_Script
sc ; Knda                             ; Kannada
sc ; Kthi                             ; Kaithi
sc ; Lana                             ; Tai_Tham
sc ; Laoo                             ; Lao
sc ; Latn                             ; Latin
sc ; Lepc                             ; Lepcha
sc ; Limb                             ; Limbu
sc ; Lina                             ; Linear_A
sc ; Linb                             ; Linear_B
sc ; Lisu                             ; Lisu
sc ; Lyci                             ; Lycian
sc ; Lydi                             ; Lydian
sc ; Mahj                             ; Mahajani
sc ; Maka                             ; Makasar
sc ; Mand                             ; Mandaic
sc ; Mani                             ; Manichaean
sc ; Marc                             ; Marchen
sc ; Medf                             ; Medefaidrin
sc ; Mend                             ; Mende_Kikakui
sc ; Merc                             ; Meroitic_Cursive
sc ; Mero                             ; Meroitic_Hieroglyphs
sc ; Mlym                             ; Malayalam
sc ; Modi                             ; Modi
sc ; Mong                             ; Mongolian
sc ; Mroo                             ; Mro
sc ; Mtei                             ; Meetei_Mayek
sc ; Mult                             ; Multani
sc ; Mymr                             ; Myanmar
sc ; Nagm                             ; Nag_Mundari
sc ; Nand                             ; Nandinagari
sc ; Narb                             ; Old_North_Arabian
sc ; Nbat                             ; Nabataean
sc ; Newa                             ; Newa
sc ; Nkoo                             ; Nko
sc ; Nshu                             ; Nushu
sc ; Ogam                             ; Ogham
sc ; Olck                             ; Ol_Chiki
sc ; Orkh                             ; Old_Turkic
sc ; Orya                             ; Oriya
sc ; Osge                             ; Osage
sc ; Osma                             ; Osmanya
sc ; Ougr                             ; Old_Uyghur
sc ; Palm                             ; Palmyrene
sc ; Pauc                             ; Pau_Cin_Hau
sc ; Perm                             ; Old_Permic
sc ; Phag                             ; Phags_Pa
sc ; Phli                             ; Inscriptional_Pahlavi
sc ; Phlp                             ; Psalter_Pahlavi
sc ; Phnx                             ; Phoenician
sc ; Plrd                             ; Miao
sc ; Prti                             ; Inscriptional_Parthian
sc ; Qabc                             ; Kirat_Rai
sc ; Rjng                             ; Rejang
sc ; Rohg                             ; Hanifi_Rohingya
sc ; Runr                             ; Runic
sc ; Samr                             ; Samaritan
sc ; Sarb                             ; Old_South_Arabian
sc ; Saur                             ; Saurashtra
sc ; Sgnw                             ; SignWriting
sc ; Shaw                             ; Shavian
sc ; Shrd                             ; Sharada
sc ; Sidd                             ; Siddham
sc ; Sind                             ; Khudawadi
sc ; Sinh                             ; Sinhala
sc ; Sogd                             ; Sogdian
sc ; Sogo                             ; Old_Sogdian
sc ; Sora                             ; Sora_Sompeng
sc ; Soyo                             ; Soyombo
sc ; Sund                             ; Sundanese
sc ; Sylo                             ; Syloti_Nagri
sc ; Syrc                             ; Syriac
sc ; Tagb                             ; Tagbanwa
sc ; Takr                             ; Takri
sc ; Tale                             ; Tai_Le
sc ; Talu                             ; New_Tai_Lue
sc ; Taml                             ; Tamil
sc ; Tang                             ; Tangut
sc ; Tavt                             ; Tai_Viet
sc ; Telu                             ; Telugu
sc ; Tfng                             ; Tifinagh
sc ; Tglg                             ; Tagalog
sc ; Thaa                             ; Thaana
sc ; Thai                             ; Thai
sc ; Tibt                             ; Tibetan
sc ; Tirh                             ; Tirhuta
sc ; Tnsa                             ; Tangsa
sc ; Toto                             ; Toto
sc ; Ugar                             ; Ugaritic
sc ; Vaii                             ; Vai
sc ; Vith                             ; Vithkuqi
sc ; Wara                             ; Warang_Citi
sc ; Wcho                             ; Wancho
sc ; Xpeo                             ; Old_Persian
sc ; Xsux                             ; Cuneiform
sc ; Yezi                             ; Yezidi
sc ; Yiii                             ; Yi
sc ; Zanb                             ; Zanabazar_Square
sc ; Zinh                             ; Inherited                        ; Qaai
sc ; Zyyy                             ; Common
sc ; Zzzz                             ; Unknown

# Script_Extensions (scx)


# Sentence_Break (SB)

SB ; AT                               ; ATerm
SB ; CL                               ; Close
SB ; CR                               ; CR
SB ; EX                               ; Extend
SB ; FO                               ; Format
SB ; LE                               ; OLetter
SB ; LF                               ; LF
SB ; LO                               ; Lower
SB ; NU                               ; Numeric
SB ; SC                               ; SContinue
SB ; SE                               ; Sep
SB ; SP                               ; Sp
SB ; ST                               ; STerm
SB ; UP                               ; Upper
SB ; XX                               ; Other

# Sentence_Terminal (STerm)

STerm; N                              ; No                               ; F                                ; False
STerm; Y                              ; Yes                              ; T                                ; True

# Simple_Case_Folding (scf)

# @missing: 0000..10FFFF; Simple_Case_Folding; <code point>

# Simple_Lowercase_Mapping (slc)

# @missing: 0000..10FFFF; Simple_Lowercase_Mapping; <code point>

# Simple_Titlecase_Mapping (stc)

# @missing: 0000..10FFFF; Simple_Titlecase_Mapping; <code point>

# Simple_Uppercase_Mapping (suc)

# @missing: 0000..10FFFF; Simple_Uppercase_Mapping; <code point>

# Soft_Dotted (SD)

SD ; N                                ; No                               ; F                                ; False
SD ; Y                                ; Yes                              ; T                                ; True

# Terminal_Punctuation (Term)

Term; N                               ; No                               ; F                                ; False
Term; Y                               ; Yes                              ; T                                ; True

# Titlecase_Mapping (tc)

# @missing: 0000..10FFFF; Titlecase_Mapping; <code point>

# Unicode_1_Name (na1)

# @missing: 0000..10FFFF; Unicode_1_Name; <none>

# Unified_Ideograph (UIdeo)

UIdeo; N                              ; No                               ; F                                ; False
UIdeo; Y                              ; Yes                              ; T                                ; True

# Uppercase (Upper)

Upper; N                              ; No                               ; F                                ; False
Upper; Y                              ; Yes                              ; T                                ; True

# Uppercase_Mapping (uc)

# @missing: 0000..10FFFF; Uppercase_Mapping; <code point>

# Variation_Selector (VS)

VS ; N                                ; No                               ; F                                ; False
VS ; Y                                ; Yes                              ; T                                ; True

# Vertical_Orientation (vo)

vo ; R                                ; Rotated
vo ; Tr                               ; Transformed_Rotated
vo ; Tu                               ; Transformed_Upright
vo ; U                                ; Upright

# White_Space (WSpace)

WSpace; N                             ; No                               ; F                                ; False
WSpace; Y                             ; Yes                              ; T                                ; True

# Word_Break (WB)

WB ; CR                               ; CR
WB ; DQ                               ; Double_Quote
WB ; EB                               ; E_Base
WB ; EBG                              ; E_Base_GAZ
WB ; EM                               ; E_Modifier
WB ; EX                               ; ExtendNumLet
WB ; Extend                           ; Extend
WB ; FO                               ; Format
WB ; GAZ                              ; Glue_After_Zwj
WB ; HL                               ; Hebrew_Letter
WB ; KA                               ; Katakana
WB ; LE                               ; ALetter
WB ; LF                               ; LF
WB ; MB                               ; MidNumLet
WB ; ML                               ; MidLetter
WB ; MN                               ; MidNum
WB ; NL                               ; Newline
WB ; NU                               ; Numeric
WB ; RI                               ; Regional_Indicator
WB ; SQ                               ; Single_Quote
WB ; WSegSpace                        ; WSegSpace
WB ; XX                               ; Other
WB ; ZWJ                              ; ZWJ

# XID_Continue (XIDC)

XIDC; N                               ; No                               ; F                                ; False
XIDC; Y                               ; Yes                              ; T                                ; True

# XID_Start (XIDS)

XIDS; N                               ; No                               ; F                                ; False
XIDS; Y                               ; Yes                              ; T                                ; True

# cjkAccountingNumeric (cjkAccountingNumeric)

# @missing: 0000..10FFFF; cjkAccountingNumeric; NaN

# cjkCompatibilityVariant (cjkCompatibilityVariant)

# @missing: 0000..10FFFF; cjkCompatibilityVariant; <code point>

# cjkIICore (cjkIICore)

# @missing: 0000..10FFFF; cjkIICore; <none>

# cjkIRG_GSource (cjkIRG_GSource)

# @missing: 0000..10FFFF; cjkIRG_GSource; <none>

# cjkIRG_HSource (cjkIRG_HSource)

# @missing: 0000..10FFFF; cjkIRG_HSource; <none>

# cjkIRG_JSource (cjkIRG_JSource)

# @missing: 0000..10FFFF; cjkIRG_JSource; <none>

# cjkIRG_KPSource (cjkIRG_KPSource)

# @missing: 0000..10FFFF; cjkIRG_KPSource; <none>

# cjkIRG_KSource (cjkIRG_KSource)

# @missing: 0000..10FFFF; cjkIRG_KSource; <none>

# cjkIRG_MSource (cjkIRG_MSource)

# @missing: 0000..10FFFF; cjkIRG_MSource; <none>

# cjkIRG_SSource (cjkIRG_SSource)

# @missing: 0000..10FFFF; cjkIRG_SSource; <none>

# cjkIRG_TSource (cjkIRG_TSource)

# @missing: 0000..10FFFF; cjkIRG_TSource; <none>

# cjkIRG_UKSource (cjkIRG_UKSource)

# @missing: 0000..10FFFF; cjkIRG_UKSource; <none>

# cjkIRG_USource (cjkIRG_USource)

# @missing: 0000..10FFFF; cjkIRG_USource; <none>

# cjkIRG_VSource (cjkIRG_VSource)

# @missing: 0000..10FFFF; cjkIRG_VSource; <none>

# cjkOtherNumeric (cjkOtherNumeric)

# @missing: 0000..10FFFF; cjkOtherNumeric; NaN

# cjkPrimaryNumeric (cjkPrimaryNumeric)

# @missing: 0000..10FFFF; cjkPrimaryNumeric; NaN

# cjkRSUnicode (cjkRSUnicode)

# @missing: 0000..10FFFF; cjkRSUnicode; <none>

# EOF<|MERGE_RESOLUTION|>--- conflicted
+++ resolved
@@ -1,9 +1,5 @@
 # PropertyValueAliases-15.1.0.txt
-<<<<<<< HEAD
-# Date: 2023-04-20, 20:03:01 GMT
-=======
-# Date: 2023-04-18, 16:43:34 GMT
->>>>>>> a288c86f
+# Date: 2023-04-20, 20:07:31 GMT
 # © 2023 Unicode®, Inc.
 # Unicode and the Unicode Logo are registered trademarks of Unicode, Inc. in the U.S. and other countries.
 # For terms of use, see https://www.unicode.org/terms_of_use.html

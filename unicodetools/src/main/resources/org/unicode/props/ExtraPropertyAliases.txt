--- conflicted
+++ resolved
@@ -167,17 +167,12 @@
 # 16.0
 cjkFanqie                ; kFanqie
 
-<<<<<<< HEAD
 kTGT_MergedSrc           ; kTGT_MergedSrc
 kRSTUnicode              ; kRSTUnicode
 
 kSrc_NushuDuben          ; kSrc_NushuDuben
 kReading                 ; kReading
 
-kEH_Cat                  ; kEH_Cat
-kEH_Desc                 ; kEH_Desc
-=======
->>>>>>> f2d062c7
 kEH_Func                 ; kEH_Func
 kEH_FVal                 ; kEH_FVal
 kEH_UniK                 ; kEH_UniK
﻿# Invariance Tests
#
# This file provides a set of machine-readable invariance tests for Unicode Properties.
#
##########################
# Format
##########################
# Let <$variable> = <unicodeSet>
#  Assign a variable to a value. The variable must start with $.
#
# <unicodeSet> is a boolean combinations of properties and character ranges, as defined in LDML, 
#  with the following extensions.
#
#  Example:
#   [\p{General_Category=Unassigned}-[a-zA-Z]]
#
# Property Name:
#   <propertyName> can be the short or long form as in the PropertyAliases.txt
#   <propertyName> can be prefixed with "U<version>:"
#   Example: \p{U5.1.0:Whitespace}
#
#   A version of -1 indicates the previous released major version.
#   For example, if the version is 4.1, then the U-1 version is 4.0.
#   The property values are as supplied in the release, without any subsequent corrigenda being applied. 
#   Example: \p{U-1:Whitespace}
#
# Property Value:
#   If the propertyValue is missing, it is defaulted to true
#   If the value is of the form /.../, then the ... is interpreted as a regular expression
#   The value (if enumerated) can be the short or long form as in PropertyValueAliases.txt
##########################
# Show <unicodeSet>
#  List any set on the console, for viewing and debugging.
##########################
# Test <unicodeSet> <relation> <unicodeSet>
#
# Tests that the relation is true for the two sets. The "Test" keyword is optional.
#
#   relation := '='             // has identical contents to
#            := '⊃'             // is proper superset of
#            := '⊇'             // is superset of 
#            := '⊂'             // is proper subset of
#            := '⊆'             // is subset of
#            := '∥'             // has no intersection
#            := '≉'             // none of the above (they overlap, and neither contains the other)
#
# When this file is parsed, a parse error message may contain <@>
# to indicate the location of an error in the input line.
#
# If there is an error in the test, a comparison listing of the two sides of the relation is generated.
##########################
# In <unicodeSet>, <props> (=|≠) <props>
#
# For each character in <unicodeSet>, verify that the result of applying the left <props>
# is (=|≠) the result of applying the right <props>.
#   <props> is of the form (<unicodeSet> | <prop>) ("*" (<unicodeSet> | <prop> | <sequenceTransformation>))?
#   It is the functional composition of the properties applied to strings, whereby
#   <unicodeSet> is used to filter the result.
#   <prop> for a string property is applied to each character, and the result concatenated
#       That is, cf("A1") is cf("A")+cf("1") = "a1"
#   <prop> for an enumerated property is applied to each character, and the result is a sequence of
#   strings.
#       That is, gc("A1") is [gc("A"), gc("1")] = ["Uppercase_Letter", "Decimal_Number"]
#   <sequenceTransformation> may be applied to a sequence of strings or to a string.  On a string it
#   operates on the code points and returns a string.
#       The available operations are:
#           (append <string>)
#           (prepend <string>)
#           (take <n>)
#           (drop <n>)
#           (delete-adjacent-duplicates)
#           (string-join)
#           (constant <string>)
#   The result of the <props> must be a string, a single-string sequence, or an empty sequence.
#
#   Example: for <props> of bc * \P{bc=NSM} * cf * dm, the result applied to Å (angstrom sign) are:
#       bc * \P{bc=NSM} * cf * dm ("Å")
#       bc * \P{bc=NSM} * cf ("A" + umlaut)
#       bc * \P{bc=NSM} ("a" + umlaut)
#       bc ("a")
#       "Left_To_Right"
#
#   Example: In \p{dt=canonical}, (delete-adjacent-duplicates) * bc * \P{bc=NSM} * dm = bc * \P{bc=NSM}
#       This examines only those characters that have canonical compositions. For each such character X
#       it gets the decomposition mapping of X, then filters out all NSM characters, then gets the Bidi_Class,
#       then deduplicates runs of the same Bidi_Class.
#       It then compares that with the result of filtering out NSM characters from X, then getting the Bidi_Class.
#
# In <unicodeSet>, <props> (∈|∉) <unicodeSet>
#   For each character in the first <unicodeSet>, verify that the result of applying the left <props>
#   is (∈|∉) the right-hand-side unicodeSet.
##########################
# OnPairsOf <unicodeSet>, EqualityOf <props> (⇐|⇔|⇒|⇍|⇎|⇏) EqualityOf <props>
# 
# Verify that the equivalence of elements of <unicodeSet> up to the left <props> is is implied,
# equivalent, or implies equivalence up to the right <props>, or verify the negation of these
# relations.
#
# On both sides, <props> is a composition of properties and filters, as in an “In” line.
#
#   Example:
#       The case-insensitive comparison of ASCII identifiers defined by comparing their uppercase
#       mappings is equivalent to that defined by comparing their lowercase mappings:
#          OnPairsOf \p{Block=Basic Latin}, EqualityOf Uppercase_Mapping ⇔ EqualityOf Lowercase_Mapping
#       This is not true in the broader Latin script (in fact neither implication holds).
#          OnPairsOf \p{Script=Latin}, EqualityOf Uppercase_Mapping ⇎ EqualityOf Lowercase_Mapping
#       The simple and full case foldings do not define the same equivalence classes on these
#       strings:
#          Let $strings = [ {Straße} {STRASSE} {ᾠδή} {ὨΙΔΉ} {...} ]
#          OnPairsOf $strings, EqualityOf Case_Folding ⇎ EqualityOf Simple_Case_Folding
#       Specifically, full case folding is coarser than simple case folding.
#          OnPairsOf $strings, EqualityOf Case_Folding ⇏ EqualityOf Simple_Case_Folding
#          OnPairsOf $strings, EqualityOf Case_Folding ⇐ EqualityOf Simple_Case_Folding
##########################
# Ignoring <properties>:
#     <propertywise checks>
# end Ignoring;
#
# Within an ignoring block, the properties listed in the space-separated list <properties>
# are ignored in Propertywise checks.
# Only Propertywise checks can occur within Ignoring blocks.
# Propertywise checks can only occur within Ignoring blocks.
#
##########################
# Propertywise <unicodeSet> AreAlike
#
# Checks that all property assignments of the code points in <unicodeSet> are the same,
# except for any ignored properties.
#
# For the purposes of this check, if all characters in <unicodeSet> are mapped to themselves
# by some property with default value <code point>, these assignments are the same.
#
#   Examples:
#       The Linear A signs A751 and A752 behave identically (of course they have different
#       names).
            Ignoring Name:
                Propertywise [𐛪 𐛫] AreAlike
#       Yeh (with two dots) and yeh with three dots behave the same, except for confusability and
#       their name in Unicode 1 (both had one that differs from their current name).
                Ignoring Unicode_1_Name Confusable_MA:
                    Propertywise [ي ۑ] AreAlike
                end Ignoring;
            end Ignoring;
#
##########################
# Propertywise <S₁> : ... : <Sₙ>
# CorrespondTo <R₁> : ... : <Rₙ>
# [   UpTo: <Property> (<SValue> vs <RValue>) {, <Property> (<SValue> vs <RValue>) }]
#
# The Sₖ must be Unicode sets of equal size with no strings.  They are considered in code
# point order for the correspondence check (item 2 below).
# The references Rₖ must be Unicode sets each containing a single code point; by a slight abuse of
# notation we refer to the code point as Rₖ in the explanation below.
# For every non-ignored property P that does not appear in the optional UpTo clause,
# checks that for each k in 1 .. n, for the ith character C in Sₖ, either:
# 1. P(C) = P(Rₖ), or
# 2. for some l in 1 .. n, both:
#    — P(Rₖ) is equal to Rₗ, and
#    — P(C) is equal to the ith character in Sₗ.
# For every non-ignored property P that appears in the UpTo clause, checks all characters in the
# sets Sₖ have the SValue and all R characters have the RValue.
#
# With n=1 this check is equivalent to the more straightforward AreAlike check; however, it also
# allows for testing of properties such as case mappings, which differ for most characters in a
# script, but behave regularly.  See the examples below.
#
#   Examples:
            Ignoring Name Unicode_1_Name Confusable_MA:
#       The basic Greek and Latin scripts behave the same, except that they are different scripts,
#       encoded in different blocks, and that Latin is ea=Narrow (because fullwidth Latin exists)
#       whereas Greek is ea=Ambiguous.
#       In particular, this checks that the lowercase and uppercase greek letters map to each other
#       under the case properties in the same way that Latin g and G do.
                Propertywise [[α-ω] - [ς]] : [[Α-Ω] - \p{gc=Cn}]
                CorrespondTo [g]           :  [G]
                    UpTo: Block             (Greek_And_Coptic vs Basic_Latin),
                        Script            (Greek            vs Latin),
                        Script_Extensions (Greek            vs Latin),
                        East_Asian_Width  (Ambiguous        vs Narrow)
#       The modifier letters ʳʷʸ are related to their non-superscripted counterparts in the same way
#       that ʰ is related to h.  The capitals must be part of the correspondence because they are
#       property values of the lowercase letters.
                Propertywise [ʳʷʸ] : [rwy] : [RWY]
                CorrespondTo [ʰ]   : [h]   : [H]
            end Ignoring;
#
##########################
# There is new syntax for testing UnicodeMaps
#
#  Map <unicodeMap> <relation> <unicodeMap>
#
#    unicodeMap   := { um_list }
#    umList       := umItem (addItem | removeItem | retainItem)*
#
#    umItem       := unicodeSet '=' value
#    umItem       := '\m{' '*'? propertyName '}' // the * indicates the last version, equiv to U-1: for properties.
#
#    addList      := [,|] umItem
#    removeItem   := '-' (umItem | unicodeSet) // you can remove keys (unicodeSet) from a map
#    retainItem   := '&' (umItem | unicodeSet) // you can retain keys (unicodeSet) in a map (removing others)
#
# A map is logically a set of pairs {<key1,value1​>, <key2,value2>...}, where the keys are unique
#    You can add another map to it. If any new pair has the same key as an old one, the old pair is removed.
#    You can remove a map or set from it. (Set-Difference)
#        For a set, this removes all the keys that are in the set.
#        For a map, this removes those pairs that are identical.
#    You can also retain elements from a map or set. (Intersection)
#        Sets vs Maps work similarly to removal.
#
# The relation tests the set of pairs. So two maps are equal when the pairs are the same.
#
# TODO:
#    Add value operations:
#    - remove/retain pairs with particular values
#    - extract the set of keys from a map, for pairs with particular values
#
# For debugging, you can also use:
#  ShowMap <unicodeMap>
# For example: 
#  ShowMap {\m{whitespace}-\p{whitespace=no},{[b]=strangeValue}}
#  this gets the map for whitespace, eg {' '=Yes, 'a'=No, ...}, subtracts the entries with No, and adds 'b'=strangeValue
##########################
# General Constants
##########################

Let $foo := \p{ccc=9}
Let $fii := \p{toNFD=/$foo/}

Let $codepoints := [\u0000-\U0010FFFF]

Let $gcAllPunctuation := \p{gc=/_Punctuation/}
$gcAllPunctuation = [
    \p{gc=Close_Punctuation}
    \p{gc=Connector_Punctuation}
    \p{gc=Dash_Punctuation}
    \p{gc=Final_Punctuation}
    \p{gc=Initial_Punctuation}
    \p{gc=Open_Punctuation}
    \p{gc=Other_Punctuation}
]

Let $gcAllSymbols := \p{gc=/_Symbol/}
$gcAllSymbols = [\p{gc=Math_Symbol}\p{gc=Currency_Symbol}\p{gc=Modifier_Symbol}\p{gc=Other_Symbol}]

Let $gcAllMarks := \p{gc=/_Mark/}
$gcAllMarks = [\p{gc=Nonspacing_Mark}\p{gc=Enclosing_Mark}\p{gc=Spacing_Mark}]

Let $gcAllLetters := \p{gc=/_Letter/}
$gcAllLetters = [\p{gc=Ll}\p{gc=Lu}\p{gc=Lo}\p{gc=Lt}\p{gc=Lm}]

##########################
# Main Stability Policies 
#   http://www.unicode.org/policies/property_value_stability_table.html
##########################

# TODO: Formal Name Alias Stability, Named Character Sequence Stability, Name Uniqueness, 
# TODO: Identity Stability, Property Stability, Alias Stability, Property Alias Uniqueness

# Encoding Stability: Once a character is encoded, it will not be moved or removed.
\p{GC=unassigned} ⊆ \p{U-1:GC=unassigned}

# Name Stability: The Unicode Name property value for any non-reserved code point will not be changed. In particular, once a character is encoded, its name will not be changed.
In \P{U-1:GC=Cn}, name=U-1:name

# Formal Name Alias Stability
# TODO

# Named Character Sequence Stability
# TODO

# Name Uniqueness
# TODO

# Strong Normalization Stability (decomposition mapping, Canonical Combining Class don't change)
# In Property Section

# Identity Stability
# Can't be tested

# Property Stability: Normative and informative properties, once defined in the Unicode Character Database, will never be removed.
# TODO
    
# Alias Stability: Property aliases and property value aliases, once defined in the Unicode Character Database, will never be removed.
# TODO

# Property Alias Uniqueness: All property aliases constitute a single namespace. Property aliases are guaranteed to be unique within this namespace. For each property, all of its property value aliases constitute a separate namespace, one per property. Within each of these property value alias namespaces, property value aliases are guaranteed to be unique.
# TODO

# Identifier Stability: All strings that are valid default Unicode identifiers will continue to be valid default Unicode identifiers in all subsequent versions of Unicode. Furthermore, default identifiers never contain characters with the Pattern_Syntax or Pattern_White_Space properties.
# Covered in Property Stability Section

# Case Folding Stability: Caseless matching of Unicode strings used for identifiers is stable.
# For each string S containing only assigned characters in a given Unicode version, toCasefold(toNFKC(S)) under that version is identical to toCasefold(toNFKC(S)) under any later version of Unicode.
In \P{U-1:gc=Cn}, U-1:Case_Folding * U-1:toNFKC = Case_Folding * toNFKC
# For each string S containing only characters with the property XID_Continue in a given Unicode version, toNFKC_Casefold(S) under that version is identical to toNFKC_Casefold(S) under any later version of Unicode.
# If this is violated as a result of a change to Default_Ignorable_Code_Point, the derivation of NFKC_Casefold must special-case the affected characters to restore stability.
In \p{U-1:XID_Continue}, U-1:NFKC_Casefold = NFKC_Casefold
# The following is not guaranteed by the stability policy, indeed it does not hold as far back as 5.2, but we might want to know about it:
In \P{U-1:gc=Cn}, U-1:NFKC_Casefold = NFKC_Casefold

# Not yet a stability policy, but see https://www.unicode.org/L2/L2023/23005.htm#174-A11.
# Simple counterparts of the above.
In \P{U-1:gc=Cn}, U-1:Simple_Case_Folding * U-1:toNFKC = Simple_Case_Folding * toNFKC
In \p{U-1:XID_Continue}, R-1:NFKC_Simple_Casefold = NFKC_Simple_Casefold
# As above, this one would not be guaranteed by the stability policy.
In \P{U-1:gc=Cn}, R-1:NFKC_Simple_Casefold = NFKC_Simple_Casefold

# Case Pair Stability: If two characters form a case pair in a version of Unicode, they will remain a case pair in each subsequent version of Unicode. If two characters do not form a case pair in a version of Unicode, they will never become a case pair in any subsequent version of Unicode.
# TODO

# Red Flag: cased and case_ignorable should be disjoint,
# except for modifier letters and ◌ͅ.

\p{Cased} ∥ [\p{Case_Ignorable} - \p{gc=Lm} - \N{COMBINING GREEK YPOGEGRAMMENI} ]

##########################
# Property Stability Policies
#   http://www.unicode.org/policies/stability_policy.html#Property_Value
##########################

##########################
# BIDI
##########################

# Stability: The Bidi_Class property values will not be further subdivided. 
\p{bc=/^(AL|AN|B|BN|CS|EN|ES|ET|L|LRE|LRO|NSM|ON|PDF|R|RLE|RLO|S|WS|LRI|RLI|FSI|PDI)$/} = [\u0000-\U0010FFFF]

# Stability: The property values for the bidirectional properties Bidi_Class and Bidi_Mirrored preserve canonical equivalence.
# This test utilizes the fact that bc=NSM inherit behavior in the algorithm, so these are just filtered
In \p{dt=canonical}, (delete-adjacent-duplicates) * bc * \P{bc=NSM} * dm = bc * \P{bc=NSM}

# Stability: The property values for the bidirectional properties Bidi_Class and Bidi_Mirrored preserve canonical equivalence.
# This test utilizes the fact that bc=NSM inherit behavior in the algorithm, so these are just filtered
# There are 6 special cases, all symmetric symbols—which are not mirrored—with a solidus overlay:
Let $BMExclusions := [ ≠ ∤ ∦ ≢ ≭ ⫝̸ ]
In [\p{dt=canonical}-$BMExclusions], (delete-adjacent-duplicates) * Bidi_M * \P{bc=NSM} * dm = Bidi_M * \P{bc=NSM}

# Additional BIDI invariant constants
Let $AL_blocks := [
    \u0600-\u07BF
    \u0860-\u086F          # Syriac Supplement,     10.0
    \u0870-\u089F          # Arabic Extended-B,     14.0
    \u08A0-\u08FF
    \uFB50-\uFDCF
    \uFDF0-\uFDFF
    \uFE70-\uFEFF
    \U00010D00-\U00010D3F  # Hanifi Rohingya,       11.0
    \U00010EC0-\U00010EFF
    \U00010F30-\U00010F6F  # Sogdian,               11.0
    \U0001EC70-\U0001ECBF  # Indic Siyaq Numbers,   11.0
    \U0001ED00-\U0001ED4F  # Ottoman Siyaq Numbers, 12.0
    \U0001EE00-\U0001EEFF
]
Let $R_blocks := [
    \u0590-\u05FF
    \u07C0-\u085F
    \uFB1D-\uFB4F
    \U00010800-\U00010CFF
    \U00010D40-\U00010EBF
    \U00010F00-\U00010F2F
    \U00010F70-\U00010FFF
    \U0001E800-\U0001EC6F
    \U0001ECC0-\U0001ECFF
    \U0001ED50-\U0001EDFF
    \U0001EF00-\U0001EFFF
]

# Unassigned characters in these blocks have R or AL respectively
\p{Bidi_Class=R} ⊇ [$R_blocks & \p{gc=Cn}]
\p{Bidi_Class=AL} ⊇ [$AL_blocks & \p{gc=Cn}]

# There are no strong characters of the other directionalities (out of L, AL, R) in these blocks, 
# and anything R or L is in the block (or RLM)
$R_blocks ∥ [\p{Bidi_Class=L} \p{Bidi_Class=AL}]
$AL_blocks ∥ [\p{Bidi_Class=L} \p{Bidi_Class=R}]
[$R_blocks $AL_blocks \N{RIGHT-TO-LEFT MARK}] ⊇ [\p{Bidi_Class=AL} \p{Bidi_Class=R}] #200f


# U6.0: BN characters are default ignorable, noncharacters, controls, minus marks, bidi-controls, alphabetic, whitespace, with a few exceptions

Let $BN_Exceptions := [\u001C-\u001F\u17B4\u17B5]

[\p{Bidi_Class=BN}] = [
    \p{di}\p{nchar}\p{gc=Cc}
    - \p{gc=Mc} - \p{gc=Mn} - \p{gc=Me}
    - \p{Bidi_C}
    - \p{alpha}
    - \p{wspace}
    - $BN_Exceptions
]

# Nonspacing and enclosing combining marks are bc=NSM, with a few exceptions (all of which are nonspacing)
Let $gcMn_bcL := [\u0CBF\u0CC6\U00011A07\U00011A08\U00011C3F]
\p{bc=NSM} = [\p{gc=Mn} \p{gc=Me} - $gcMn_bcL]

##########################
# Case
##########################

# Stability: The Case_Folding property value is limited so that no string when case folded expands to more than 3× in length (measured in code units). 
\p{cf=/..../} = []
# Note: This bound is tight:
\p{cf=/.../} ⊃ []

# Case folding is not the same as lowercasing: Cherokee case folds to uppercase.
In \p{sc=Cher}, cf = uc
In \p{sc=Cher}, scf = suc

# Simple and full case foldings define the same equivalence classes on code points.
# This used not to be true, but was rectified by
# https://www.unicode.org/cgi-bin/GetL2Ref.pl?175-C19.
OnPairsOf $codepoints, EqualityOf Case_Folding ⇔ EqualityOf Simple_Case_Folding

# Stability: All characters with the Lowercase property and all characters with the Uppercase property have the Alphabetic property. 
\p{Alphabetic} ⊃ [\p{Uppercase} \p{Lowercase}]

##########################
# General
##########################

# Stability: The General_Category property values will not be further subdivided. 
\p{gc=/^(Cc|Cf|Cn|Co|Cs|Ll|Lm|Lo|Lt|Lu|Mc|Me|Mn|Nd|Nl|No|Pc|Pd|Pe|Pf|Pi|Po|Ps|Sc|Sk|Sm|So|Zl|Zp|Zs)$/} = [\u0000-\U0010FFFF]

# Stability: The General_Category property value Control (Cc) is immutable: the set of code points with that value will never change. 
\p{GC=Cc} = \p{U-1:GC=Cc}

# Stability: The General_Category property value Private_Use (Co) is immutable: the set of code points with that value will never change. 
\p{GC=Co} = \p{U-1:GC=Co}

# Stability: The General_Category property value Surrogate (Cs) is immutable: the set of code points with that value will never change.  
\p{GC=Cs} = \p{U-1:GC=Cs}

# Stability: The set of characters having General_Category=Nd will always be the same as the set of characters having Numeric_Type=de.
\p{General_Category=Decimal_Number} = \p{Numeric_Type=Decimal}

# Stability: Once a character is assigned, both its Name and its Jamo_Short_Name will never change. 
# Name is covered in Main policies
In \P{U-1:GC=Cn}, Jamo_Short_Name=U-1:Jamo_Short_Name

# Stability: The Noncharacter_Code_Point property is an immutable code point property, which means that its property values for all Unicode code points will never change.
\p{NChar} = \p{U-1:NChar}

##########################
# Identifier Stability
##########################

# Stability: Once a character is ID_Continue, it must continue to be so in all future versions. 
\p{ID_Continue} ⊇ \p{U-1:ID_Continue}

# Stability: If a character is ID_Start then it must also be ID_Continue. 
\p{ID_Continue} ⊇ \p{ID_Start}

# Stability: Once a character is ID_Start, it must continue to be so in all future versions. 
\p{ID_Start} ⊇ \p{U-1:ID_Start}

# Stability: Once a character is XID_Continue, it must continue to be so in all future versions. 
\p{XID_Continue} ⊇ \p{U-1:XID_Continue}

# Stability: If a character is XID_Start then it must also be XID_Continue. 
\p{XID_Continue} ⊇ \p{XID_Start}

# Stability: If a character is XID_Start then it must also be XID_Continue. 
\p{XID_Start} ⊇ \p{U-1:XID_Start}

# While the above stability policy is only applicable back to 4.1.0+ for the
# Continue properties, recent versions of Unicode are compatible further back.
# See https://www.unicode.org/cgi-bin/GetL2Ref.pl?176-C18.
\p{XID_Start} ⊇ \p{U3.1.0:XID_Start}
\p{ID_Start} ⊇ \p{U3.1.0:ID_Start}
\p{XID_Continue} ⊇ \p{U3.1.0:XID_Continue}
\p{ID_Continue} ⊇ \p{U3.1.0:ID_Continue}

# Stability: The Pattern_Syntax and Pattern_Whitespace properties are immutable code point properties, which means that their property values for all Unicode code points will never change.
\p{Pattern_Whitespace} = \p{U-1:Pattern_Whitespace}
\p{Pattern_Syntax} = \p{U-1:Pattern_Syntax}

# Stability: If a character has the Pattern_Syntax or Pattern_White_Space property, then it cannot have the ID_Continue or XID_Continue property.
# (Also tests that Pattern_Syntax is disjoint from Pattern_White_Space)

\p{ID_Continue} ∥ [\p{Pattern_Whitespace} \p{Pattern_Syntax}]
\p{Pattern_Whitespace} ∥ [\p{ID_Continue} \p{Pattern_Syntax}]
\p{Pattern_Syntax} ∥ [\p{ID_Continue} \p{Pattern_Whitespace}]

\p{XID_Continue} ∥ [\p{Pattern_Whitespace} \p{Pattern_Syntax}]
\p{Pattern_Whitespace} ∥ [\p{XID_Continue} \p{Pattern_Syntax}]
\p{Pattern_Syntax} ∥ [\p{XID_Continue} \p{Pattern_Whitespace}]

# The X versions are subsets of the the plain versions
# Should add as stability provision
\p{ID_Continue} ⊇ \p{XID_Continue}
\p{ID_Start} ⊇ \p{XID_Start}

# Not a stability policy, but we probably should avoid breaking it further:
# The sets \p{ID_Start} and and \p{ID_Continue} preserve backward compatibility
# with the General_Category-based identifier definition from Unicode 3.0, except
# for \p{Cf}, which was ignored in identifier comparison, and for one—thankfully
# obscure—letter added to \p{Pattern_Syntax} in Unicode 5.1.
# See https://www.unicode.org/versions/Unicode3.0.0/ch05.pdf#page=31.
#
# NOTE: If this invariant needs to change, the section on migrating from the
#       Unicode 3.0 identifier definition in UTS #55 must be updated:
#       https://www.unicode.org/reports/tr55/#Evolution-Unicode-3.
Let $identifier_start := [\p{GC=Lu}\p{GC=Ll}\p{GC=Lt}\p{GC=Lm}\p{GC=Lo}\p{GC=Nl}]
Let $identifier_extend := [\p{GC=Mn}\p{GC=Mc}\p{GC=Nd}\p{GC=Pc}]
[\p{ID_Start}\p{Name=VERTICAL TILDE}]    ⊇ $identifier_start
[\p{ID_Continue}\p{Name=VERTICAL TILDE}] ⊇ [$identifier_start $identifier_extend]

[\p{XID_Start}\p{Name=VERTICAL TILDE}]    ⊇ [$identifier_start-\p{NFKC_QC=No}]
[\p{XID_Continue}\p{Name=VERTICAL TILDE}] ⊇ [[$identifier_start $identifier_extend]-\p{NFKC_QC=No}]

##########################
# Normalization
##########################

# Stability: The Canonical_Combining_Class property values are limited to the values 0 to 255. 
\p{CCC=/^([0-9][0-9]?|1[0-9][0-9]|2[0-4][0-9]|25[0-5])$/} = [\u0000-\U0010FFFF]

# Stability: Once a character is assigned, its Canonical_Combining_Class will never change. 
In \P{U-1:GC=Cn}, ccc=U-1:ccc

# Canonical decompositions (minus exclusions) must be identical across releases (also required by strong normalization stability),
# except where a character and at least one character in its decomposition are both new in the release.
Let $New_Decompositions := [
      [    \p{Decomposition_Type=Canonical} -     \p{Full_Composition_Exclusion}]
    - [\p{U-1:Decomposition_Type=Canonical} - \p{U-1:Full_Composition_Exclusion}]
]
$New_Decompositions ⊆ \p{U-1:GC=Cn}
# Stripping previously-unassigned characters from the current NFD does
# something, that is, the decomposition contains newly-assigned characters.
In $New_Decompositions, toNFD * \P{U-1:GC=Cn} ≠ toNFD

Let $Unicode_13_Decompositions := [
      [\p{U13.0.0:Decomposition_Type=Canonical} - \p{U13.0.0:Full_Composition_Exclusion}]
    - [\p{U12.1.0:Decomposition_Type=Canonical} - \p{U12.1.0:Full_Composition_Exclusion}]
]
$Unicode_13_Decompositions ⊆ \p{U12.1.0:GC=Cn}
In $Unicode_13_Decompositions, toNFD * \P{U12.1.0:GC=Cn} ≠ toNFD
$Unicode_13_Decompositions = [\U00011938]
$Unicode_13_Decompositions = [\p{Name=DIVES AKURU VOWEL SIGN O}]

Let $Unicode_7_Decompositions := [
      [\p{U7.0.0:Decomposition_Type=Canonical} - \p{U7.0.0:Full_Composition_Exclusion}]
    - [\p{U6.3.0:Decomposition_Type=Canonical} - \p{U6.3.0:Full_Composition_Exclusion}]
]
$Unicode_7_Decompositions ⊆ \p{U6.3.0:GC=Cn}
In $Unicode_7_Decompositions, toNFD * \P{U6.3.0:GC=Cn} ≠ toNFD
$Unicode_7_Decompositions = [\U0001134B-\U0001134C \U000114BB-\U000114BC \U000114BE \U000115BA-\U000115BB]
$Unicode_7_Decompositions ⊆ [\p{Name=/^(GRANTHA|TIRHUTA|SIDDHAM) VOWEL SIGN /}]

Let $Unicode_6_1_Decompositions := [
      [\p{U6.1.0:Decomposition_Type=Canonical} - \p{U6.1.0:Full_Composition_Exclusion}]
    - [\p{U6.0.0:Decomposition_Type=Canonical} - \p{U6.0.0:Full_Composition_Exclusion}]
]
$Unicode_6_1_Decompositions ⊆ \p{U6.0.0:GC=Cn}
In $Unicode_6_1_Decompositions, toNFD * \P{U6.0.0:GC=Cn} ≠ toNFD
$Unicode_6_1_Decompositions = [\U0001112E-\U0001112F]
$Unicode_6_1_Decompositions ⊆ [\p{Name=/^CHAKMA VOWEL SIGN /}]

# Stability: All characters other than those with General_Category property values Spacing_Mark (Mc) and Nonspacing_Mark (Mn) have the Canonical_Combining_Class property value 0.
\p{CCC=0} ⊇ [^ \p{GC=Mc} \p{GC=Mn}]

# Stability: Canonical and compatibility mappings (Decomposition_Mapping
# property values) are always in canonical order, and the resulting recursive
# decomposition will also be in canonical order. 
# Note: We really mean the fixed point of Decomposition_Mapping on the
# left-hand side here.
In $codepoints, Decomposition_Mapping * Decomposition_Mapping * Decomposition_Mapping = toNFKD

# Stability: Canonical mappings (Decomposition_Mapping property values) are
# always limited either to a single value or to a pair. The second character in
# the pair cannot itself have a canonical mapping.
[ \p{Decomposition_Type=Canonical} & \p{Decomposition_Mapping=/.../} ] = []
[ \p{Decomposition_Type=Canonical} & \p{Decomposition_Mapping=} ] = []
Let $expandingCanonicalDecompositions := [ \p{Decomposition_Type=Canonical} & \p{Decomposition_Mapping=/../} ]
In $expandingCanonicalDecompositions, Decomposition_Type * (drop 1) * Decomposition_Mapping ≠ (constant Canonical)
# Not a stability policy, but it happens to be the case that the second
# character does not have a decomposition mapping at all:
In $expandingCanonicalDecompositions, Decomposition_Type * (drop 1) * Decomposition_Mapping = (constant None)
In $expandingCanonicalDecompositions,
      Decomposition_Mapping * (drop 1) * Decomposition_Mapping
    =                         (drop 1) * Decomposition_Mapping

# Stability: Canonical mappings (Decomposition_Mapping property values) are
# always limited so that no string when normalized to NFC expands to more than
# 3× in length (measured in code units). 
\p{toNFC=/..../} = []
# Note: This bound is tight:
\p{toNFC=/.../} ⊃ []
# TODO(egg): Test that for UTF-16 and UTF-8 code units too.

# Stability: Once a character is assigned, its Decomposition_Mapping will never
# change. 
In \P{U-1:GC=Cn}, dm=U-1:dm

# Stability: Canonical mappings (Decomposition_Mapping property values) to a
# pair of characters are limited such that the first of the pair in the mapping
# must have ccc=0, except for the Decomposition_Mapping of the following four
# characters: U+0344, U+0F73, U+0F75, U+0F81.
Let $canonicallyExpandingNonstarters := [\u0344 \u0F73 \u0F75 \u0F81]
In [$expandingCanonicalDecompositions - $canonicallyExpandingNonstarters],
    ccc * (take 1) * Decomposition_Mapping = (constant Not_Reordered)

# U6.0: Construction of Full_Composition_Exclusion
# Primary Composites don't include singletons, ccc!=0, or sequences starting with ccc!=0
Let $combiningExclusions := [\p{dt=canonical}-\P{nfcqc=N}-\P{nfdqc=N}]

Let $singletons := \p{toNFD=/^.$/}
Let $nonstarter := \P{ccc=0}
Let $firstNonStarter := \p{toNFD=/^$nonstarter/}

$combiningExclusions ⊇ [$singletons & \p{dt=canonical}]
$combiningExclusions ⊇ [$nonstarter & \p{dt=canonical}]
$combiningExclusions ⊇ [$firstNonStarter & \p{dt=canonical}]

##########################
# Other Invariant Tests, not in Stability Policies
##########################

# 138-A029 check that STerm is a proper subset of Terminal_Punctuation

\p{Terminal_Punctuation} ⊃ \p{STerm}

# We forgot about Sentence_Terminal while working on 16.0α; this would have caught us.
\p{Name=/DANDA/} ⊆ \p{Sentence_Terminal}

# Sentence terminal punctuation is exactly
# ambiguous sentence terminal punctuation and unambiguous sentence terminal punctuation.
\p{Sentence_Terminal} = [\p{sb=ATerm}\p{sb=STerm}]

# 132-M3 if a character has a general category of "Number", it must have a numeric type that is not equal to "none".

[\p{General_Category=Decimal_Number}\p{General_Category=Letter_Number}\p{General_Category=Other_Number}] ∥ \p{Numeric_Type=None}

# [133-C25] The distinction between numeric type = digit and and numeric type = numeric is not useful. 
# No new characters will be assigned the numeric type "digit"

\p{Numeric_Type=Digit} = \p{U-1:Numeric_Type=Digit}

##########################
# Numbers
##########################

# Decimals are 0-9

Let $decimalValue := [\p{Numeric_Value=/^[0-9]+(.0)?$/}]

$decimalValue ⊇ \p{General_Category=Decimal_Number}

# All and only those items with numeric types have numeric values

Let $anyNumericValue := \p{Numeric_Value=/-?[0-9]+(.[0-9]+)?/}
[\p{Numeric_Type=Decimal} \p{Numeric_Type=Digit} \p{Numeric_Type=Numeric}] = $anyNumericValue

##########################
# Misc Properties
##########################

# Musical symbol combining marks, other oddities

Let $AlphaExclusions := [[\uAA7D \u0F3E\u0F3F\u1063\u1064\u1069-\u106D\u1087-\u108C\u108F\u109A\u109B\u1CE1\u1CF7\uAA7B\uABEC\U0001D165\U0001D166\U0001D16D-\U0001D172][[:gc=mc:]&[:ccc=9:][\u302E\u302F]]]
# 6.1.0 Added HANGUL SINGLE DOT TONE MARK..HANGUL DOUBLE DOT TONE MARK
# 7.0 Added AA7D
# 10.0 Added 1CF7 (similar to 1CE1)
\p{Alphabetic} ⊇ [\p{GC=Lu} \p{GC=Ll} \p{GC=Lt} \p{GC=Lm} \p{GC=Lo} \p{GC=Nl} \p{GC=Mc} - $AlphaExclusions]

# Show [\p{GC=Mc} - \p{alphabetic}]
# Show [\p{GC=Mc} & \p{alphabetic}]


\p{Whitespace} ⊃ [\p{GC=Zs} \p{GC=Zp} \p{GC=Zl}]
\p{GC=Zs} ≉ \p{Name=/SPACE/}

\p{Dash} ⊃ [\p{GC=Pd}]

\p{Script=Common} ∥ [\p{GC=Mn} \p{GC=Me} \p{Join_Control}]
\p{Script=Inherited} ⊆ [\p{GC=Mn} \p{GC=Me} \p{Join_Control}]
\p{Script=Unknown} = [\p{GC=Cn} \p{GC=Co} \p{GC=Cs}]

Show [\u20b9]

# [\p{Alphabetic}] ∥ \p{Script=Common}
#  & [\p{Decomposition_Type=None} \p{Decomposition_Type=Canonical}]

## Alphabetic, Diacritic, and Extender.

# Consistency with Indic_Syllabic_Category.

# The UTC 172 script ad hoc report (L2/22-128) item VII 27 “Nonalphabetic bindus” points out that
# “Most characters with InSC=Bindu have Alphabetic=Yes”
# and adjustments have been made so that all current bindus have Alphabetic=Yes.
# The check below enforces that rule, but allows for possible future
# exceptions. Should such exceptions arise, they can be added to the definition of
# $nonAlphabeticBindus to avoid a failure on this test.
Let $nonAlphabeticBindus := []
[\p{InSc=Bindu} - \p{Alphabetic}] = $nonAlphabeticBindus

Let $nonAlphabeticDependentVowels := [
    \N{ORIYA SIGN OVERLINE}
    \N{THAI CHARACTER MAITAIKHU}
    \N{LIMBU SIGN KEMPHRENG}
    \N{SHARADA VOWEL MODIFIER MARK}
    \N{SHARADA EXTRA SHORT VOWEL MARK}
]
[\p{InSC=Vowel_Dependent} - \p{Alphabetic}] = $nonAlphabeticDependentVowels

# Several invariants from L2/24-009 item 2.2.
\p{InSC=Gemination_Mark} ⊆ \p{Extender}
\p{InSC=Nukta} ⊆ \p{Diacritic}
[\p{InSC=Virama}\p{InSC=Pure_Killer}\p{InSC=Reordering_Killer}] ⊆ \p{Diacritic}
\p{InSC=Invisible_Stacker} ⊆ \p{Diacritic}
Let $nonAlphabeticAvagrahas := [\N{TIBETAN MARK PALUTA}]  # A punctuation mark.
[\p{InSC=Avagraha} - $nonAlphabeticAvagrahas] ⊆ \p{Alphabetic}

# Name-based checks.
Let $nonLowercaseSmallLetters := [
    \p{name=/^LIMBU SMALL LETTER/}
    \N{TURNED GREEK SMALL LETTER IOTA}
    \p{name=/^(SQUARED|PARENTHESIZED|TAG) LATIN SMALL LETTER/}
]
Let $nonLowercaseSmallModifierLetters := [ \p{gc=Lm} & \p{name=/^ARABIC SMALL/} ]
[ \p{name=/\bSMALL LETTER\b/}-\p{gc=Mn}-\p{gc=Lt} - $nonLowercaseSmallLetters ] ⊆ \p{Lowercase}
[ [\p{gc=Lm} & \p{name=/SMALL/}] - $nonLowercaseSmallModifierLetters ] ⊆ \p{Lowercase}

# Combining letters are often alphabetic (medievalist abbreviations).
# The others are diacritic (cantillation marks, phonetics).
# See 177-C52.
\p{name=/COMBINING .* LETTER/} ⊆ [\p{Alphabetic}\p{Diacritic}]

## Consistency of Lowercase with decompositions.
# Note that the same is not true of Uppercase.
# A non-lowercase character has non-lowercase characters in its decomposition,
# or its decomposition is <square> (㋍ etc.).
In [\P{Lowercase} - \p{dt=square}], \p{Lowercase} * toNFKD ≠ toNFKD

## Joining_Type and Joining_Group
# Where defined, the Joining_Group refines the Joining_Type.
OnPairsOf \P{Joining_Group=No_Joining_Group}, EqualityOf Joining_Group ⇒ EqualityOf Joining_Type
\p{gc=Mn} ⊆ \p{Joining_Type=Transparent}
\p{gc=Me} ⊆ \p{Joining_Type=Transparent}

# Derivation of Joining_Type from the second column of ArabicShaping.txt (unofficially Other_Joining_Type).
In \P{Other_Joining_Type=Deduce_From_General_Category}, Joining_Type = Other_Joining_Type
[ \p{Other_Joining_Type=Deduce_From_General_Category} & [\p{gc=Mn}\p{gc=Me}\p{gc=Cf}] ] ⊆ \p{Joining_Type=Transparent}
[ \p{Other_Joining_Type=Deduce_From_General_Category} - [\p{gc=Mn}\p{gc=Me}\p{gc=Cf}] ] ⊆ \p{Joining_Type=Non_Joining}

## Modifier_Combining_Mark stability.  Not yet testable, since MCM does not exist before 16.0.
# NOTICE TO THE MAINTAINER: The following line is intended to fail after 16.0;
# When it does, remove it and uncomment the line after it.
\p{gc=Cn} = \p{U16:gc=Cn}  # ☚ REMOVE ME WHEN I FAIL…
# … AND UNCOMMENT ME. ☛ # In \P{U-1:gc=Cn}, Modifier_Combining_Mark = U-1:Modifier_Combining_Mark

##########################
# LineBreak property
##########################

Let $IDInclusions := [
    [:block=/Ideographs/:]
    [  # Some ranges default to lb=ID even outside of any blocks:
        [\U00020000-\U0003FFFF]  # Planes 2 and 3, lb=ID since 5.2, 115-C27.
        [\U0001F000-\U0001FFFF]  # SMP range lb=ID by default since 9.0, 147-C25,
        - [                      # with exceptions:
              [:block=Symbols for Legacy Computing:]  # since 13.0, 162-A67;
              [:block=Supplemental Arrows C:]         # since 16.0, 177-C47.
          ]
    ] & [:gc=Cn:] - [:NChar:]
]
\p{LB=ID} ⊃ $IDInclusions
\p{Line_Break=Unknown} = [
      \p{General_Category=Unassigned} \p{GeneralCategory=PrivateUse}
    - $IDInclusions
    - [\u20C0-\u20CF]  # Unassigned currency symbols are lb=PR since 6.3, 133-C26.
]

Let $BrahmicLineBreaking := [
    \p{sc=Balinese}
    \p{sc=Batak}
    \p{sc=Brahmi}
    \p{sc=Cham}
    \p{sc=DivesAkuru}
    \p{sc=Grantha}
    \p{sc=Javanese}
    \p{sc=Makasar}
    \p{sc=Kawi}
    \p{sc=Cham}
    \p{sc=Makasar}
    \p{sc=Tulu_Tigalari}
    \p{sc=Gurung_Khema}
]
Let $VFScripts := [\p{sc=Batak}]

Let $OPInclusions := [\u00A1\u00BF\u2E18\U00013258-\U0001325A\U00013286\U00013288\U00013379\U0001342F\U00013437\U0001343C\U0001343E\U000145CE\U0001E95E-\U0001E95F]
# 7.0 Removed hack  - [\u2308\u230A]
# 9.0 Added Adlam initial punctuation 1E95E..1E95F
# 12.0 Added Egyptian control begin segment 13437 (gc=Cf, lb=OP)
# 15.0 Added Egyptian control begin enclosure 1343C, begin walled enclosure 1343E (gc=Cf, lb=OP)
# 15.1 UTC AI 173-A9: Change the Line_Break value of U+1342F EGYPTIAN HIEROGLYPH V011D from AL to OP.

\p{LB=OP} = [\p{GC=Ps} $OPInclusions]
[\p{LB=CL}\p{LB=CP}] ⊃ [\p{GC=Pe} - [\u2309\u230B]]

# See L2/22-086 for an explanation of the special case of Batak.
# (Note that Consensus 177-C43 changed the Batak viramas from InSC=Pure_Killer to Reordering_Killer.)
\p{LB=VI} = [[\p{Indic_Syllabic_Category=Virama}\p{Indic_Syllabic_Category=Invisible_Stacker}] & $BrahmicLineBreaking]
\p{LB=VF} = [\p{Indic_Syllabic_Category=Reordering_Killer} & $VFScripts]

\p{LB=CM} = [
      [\u3035] \p{GC=Mn} \p{GC=Me} \p{GC=Mc} \p{GC=Cc} \p{GC=Cf}
    - [\U00013437\U00013438\U0001343C-\U0001343F]  # Egyptian controls begin/end segment etc. (gc=Cf, lb=OP/CL)
    - \p{LB=SA} - \p{LB=WJ} - \p{LB=ZW} - \p{LB=BA}
    - \p{LB=LF} - \p{LB=BK} - \p{LB=CR} - \p{LB=NL}
    - \p{LB=GL} - \p{LB=AL} - \p{LB=ZWJ}
    - \p{LB=VI} - \p{LB=VF}
    - \p{LB=NU}  # 176-A81 changed [[:PCM:]-\u070F] from lb=AL to lb=NU
]

#  3.0.0: Numeric characters consist of decimal digits (all characters of General_Category Nd),
#         except those with East_Asian_Width F (Fullwidth)
# 15.1.0: and those from scripts that use the Brahmic style of context analysis,
#  4.0.1: plus these characters: 066B ARABIC DECIMAL SEPARATOR, 066C ARABIC THOUSANDS SEPARATOR.
# 15.1.0: Action item UTC-176-A81: change [[:PCM:]-\u070F] lb=AL->NU
Let $NUInclusions := [\u066B\u066C]
Let $NUFormats := [[:PCM:]-[\u070F]]
\p{LB=NU} = [\p{GC=Nd} $NUInclusions $NUFormats - \p{EA=F} - $BrahmicLineBreaking]

# Digits are lb=AS in scripts with brahmic line breaking.
[\p{GC=Nd} & $BrahmicLineBreaking] ⊆ \p{LB=AS}

# Batak is the one case where assigning LB=AS to digits could lead to unexpected results, because
# of the rule (AK | ◌ | AS) × (AK | ◌ | AS) VF.  There are no Batak digits.
[\p{GC=Nd} & $VFScripts] = []

Let $PRInclusions := [\u002b\u005c\u00b1\u2116\u2212\u2213\u20C0-\u20CF]
\p{LB=PR} = [\p{GC=Sc} $PRInclusions - \p{LB=PO}]

Let $QUInclusions := [\u275F-\u2760 \U0001F676-\U0001F678 \u0022 \u0027 \u275B-\u275E \u2E00-\u2E01 \u2E06-\u2E08 \u2E0B]
# 7.0 added 275F..2760 1F676..1F678
\p{LB=QU} = [\p{GC=Pf} \p{GC=Pi} $QUInclusions]
\p{LB=SG} = \p{GC=Cs}
\p{LB=SP} = \N{SPACE}
\p{LB=SY} = \N{SOLIDUS}

# The classes WJ and ZW are reserved for characters meant as explicit overrides
# to the line breaking algorithms.  For historical reasons, WJ has two such
# characters, see L2/00-258.
# These invariants should not change unless a change to the overrides is being
# considered.  In particular, ordinary characters whose joining or shaping
# behaviour requires the prohibition of line breaks on either side should have
# class GL.
\p{LB=WJ} = [\N{WORD JOINER} \N{ZERO WIDTH NO-BREAK SPACE}]
\p{LB=ZW} = \N{ZERO WIDTH SPACE}

\p{LB=ZWJ} = [\u200D]
\p{LB=RI} = \p{RI=Y}


# A few southeast Asian scripts allow line breaks only at word boundaries,
# but do not mark word boundaries in any way, so that the
# determination of line break opportunities requires language dependent text analysis.
# In terms of UAX #14, these scripts need the “South East Asian” style of context analysis for
# line breaking, and their characters are given lb=SA (Line_Break=SA: complex context dependent)
# as an escape out of the rule-based algorithm in UAX #14.
#
# For these scripts, test the following invariant:
# 
# Add all characters that have an explicit Script property value from among the
# set of scripts known to use Line_Break=SA values to the set $SAScripts. Then
# the intersection of the $SAScripts set with the set of characters whose Line_Break
# values are either LineBreak=SA or LineBreak=CM should always be
# identical to the intersection of the $SAScripts set with the set of characters
# which are Alphabetic=True or whose General_Category values are General_Category=Cf
# or General_Category=Mn. 
# 
# Exceptional cases for which characters in $SAScripts have LineBreak=SA but
# where those characters are non-alphabetic or have General_Category other
# than Cf or Mn (such as General_Category=No numerical characters) are
# covered by adding them to the exception set $SAScriptExceptions for the test.

# SA are limited to certain scripts:
Let $SAScripts := [
    \p{script=ahom}
    \p{script=thai}
    \p{script=lao}
    \p{script=myanmar}
    \p{script=khmer}
    \p{script=Tai_Le}
    \p{script=New_Tai_Lue}
    \p{script=Tai_Tham}
    \p{script=Tai_Viet}
]
$SAScripts ⊇ \p{LineBreak=SA}

# And in $SA scripts, they are all the alphabetic spacing characters, plus some odd Cf & Mn, plus the NEW TAI LUE THAM DIGIT ONE
Let $SAScriptExceptions := [\x{1173A}\x{1173B}\x{1173F} \u19DA\u109E\u109F\u19DE\u19DF\u1AA0-\u1AA6\u1AA8-\u1AAD\uAA77-\uAA79\uAADE-\uAADF]
# 7.0 Added AA7D
# 12.0 Removed Myanmar spacing marks which were assigned Other_Alphabetic: 1063..1064, 1069..106D, 1087..108C, 108F, 109A..109B, AA7B, AA7D

[$SAScripts & [\p{Alphabetic} \p{gc=cf} \p{gc=Mn} $SAScriptExceptions]] = [$SAScripts & [\p{LineBreak=SA} \p{LineBreak=CM}]]

# Make sure there are not redundancies in the $SAScriptExceptions. These are not formally a problem, but make the test cleaner

$SAScriptExceptions ∥ [\p{Alphabetic} \p{gc=cf} \p{gc=Mn}]

##########################
# Word Break
##########################

# 6.0: Compare word characters with similar identifier characters

# UAX 31 Table 3: Candidate Characters for Inclusion in Identifiers
# Warning: the uax31 tables don't have machine-readable tables, so must be updated each release.
Let $uax31table3 := [\u0027\u002D\u002E\u003A\u00B7\u058A\u05F3\u05F4\u0F0B\u200C\u200D\u2010\u2019\u2027\u30A0\u30FB]

Let $WBRemovals := [\u0387\u0604\u2018\u2024\u202F\u2E2F\uFE13\uFE52\uFE55\uFF07\uFF0E\uFF1A\u200c\u200d'.\:\u00AD\u00B7\u05F3\u05F4\u0600-\u0603\u06DD\u070F\u17B4\u17B5\u200E\u200F\u2019\u2027\u202A-\u202E\u2060-\u2064\u206A-\u206F\uFEFF\uFFF9-\uFFFB\u02C2-\u02C5\u02D2-\u02D6\u02DE-\u02DF\u02ED\u02EF-\u02FF\uA720-\uA721\uA789-\uA78A\uAB5B\u055B\u055C\u055E\U000110BD\U0001D173-\U0001D17A\U000E0001\U000E0020-\U000E007F\p{gc=Cf}\p{Block=Enclosed Alphanumerics}[\u02D7\u0605\u061C\u180E\u2066-\u2069\U0001BCA0-\U0001BCA3\U0001F130-\U0001F149\U0001F150-\U0001F169\U0001F170-\U0001F189\U0001F3FB-\U0001F3FF]]
Let $WBRemovals13 := [\u02E5-\u02EB\u055A\u058A\uA708-\uA716\u055F]
# 9.0 corrected \p{gc=Cf} and added 202F
# 10.0 added 34 characters which were absorbed into WB=LE (see http://www.unicode.org/reports/tr29/tr29-30d2.html#ALetter)
# 11.0 added 5 skin tone modifiers which were absorbed into WB=Extend
# 11.0 added 3 Armenian punctuation marks which were absorbed into WB=LE (see http://www.unicode.org/L2/L2018/18115.htm#155-C3)
# 13.0 added 24 characters (mostly tone modifiers) which were absorbed into WB=LE (see http://www.unicode.org/reports/tr29/tr29-36.html#ALetter)
# 13.0 added 055F which was absorbed into WB=ML (see http://www.unicode.org/reports/tr29/tr29-36.html#MidLetter)

Let $Uax31Removals := [\-\u058A\u0F0B\u2010\u30A0\u30FB\u2E2F\u17B4-\u17B5]
# 6.1.0 adjust SAMVAT, KHMER VOWEL INHERENT*

[\p{Alpha}\p{WB=Extend}\p{WB=FO}\p{WB=LE}\p{WB=ML}\p{WB=MB}\p{WB=EX}-$WBRemovals-$WBRemovals13] = [$gcAllLetters $gcAllMarks \p{gc=Nl}\p{gc=Pc}-$Uax31Removals]

# Don’t break words after GCB=Prepend characters (that would be within a
# grapheme cluster).
# GCB=Prepend should not be WB=Format, PRI469 [Fri Jan 6 18:26:42 CST 2023].
# We prevent that by excluding GCB=Prepend from Format.
# We need to make sure that we remember to put them somewhere else appropriate
# for their usage, so we check that they are not left in WB=Other.
[\p{GCB=Prepend}&\p{WB=Format}] = []
[\p{GCB=Prepend}&\p{WB=Other}] = []

##########################
# Derivations
##########################

\p{Math} = [\p{Other_Math} \p{GC=Sm}]
\p{Alphabetic} = [\p{Other_Alphabetic} \p{GC=Lu} \p{GC=Ll} \p{GC=Lt} \p{GC=Lm} \p{GC=Lo} \p{GC=Nl}]
\p{Lowercase} = [\p{Other_Lowercase} \p{GC=Ll}]
\p{Uppercase} = [\p{Other_Uppercase} \p{GC=Lu}]
\p{ID_Start} = [\p{Other_ID_Start} \p{GC=Lu} \p{GC=Ll} \p{GC=Lt} \p{GC=Lm} \p{GC=Lo} \p{GC=Nl} - \p{Pattern_Syntax} - \p{Pattern_White_Space}]
\p{ID_Continue} = [\p{Other_ID_Continue} \p{ID_Start} \p{GC=Mn} \p{GC=Mc} \p{GC=Nd} \p{GC=Pc} - \p{Pattern_Syntax} - \p{Pattern_White_Space}] 

# See derivation of Default_Ignorable_Code_Point in DerivedCoreProperties.txt
Let $Annotations := [\uFFF9-\uFFFB]
Let $EgyptianControls := [\U00013430-\U00013440]
\p{Default_Ignorable_Code_Point} = [\p{Other_Default_Ignorable_Code_Point} \p{GC=Cf} \p{Variation_Selector} - [\p{White_Space} $Annotations $EgyptianControls \p{PCM}]]

\p{Grapheme_Extend} = [\p{Other_Grapheme_Extend} \p{GC=Me} \p{GC=Mn}]

\p{Grapheme_Base} = [^\p{GC=Cc} \p{GC=Cf} \p{GC=Cs} \p{GC=Co} \p{GC=Cn} \p{GC=Zl} \p{GC=Zp} \p{Grapheme_Extend}]
\p{Grapheme_Link} = \p{CCC=Virama}

# "Minimal" Other_: NOT hard requirements; just if we want to be minimal
# (Should add way to make these warnings, not errors)

\p{Other_Math} = [\p{Math} - \p{GC=Sm}]
\p{Other_Alphabetic} = [\p{Alphabetic} - [\p{GC=Lu} \p{GC=Ll} \p{GC=Lt} \p{GC=Lm} \p{GC=Lo} \p{GC=Nl}]]
\p{Other_Lowercase} = [\p{Lowercase} - \p{GC=Ll}]
\p{Other_Uppercase} = [\p{Uppercase} - \p{GC=Lu}]
\p{Other_ID_Start} = [\p{ID_Start} - [\p{GC=Lu} \p{GC=Ll} \p{GC=Lt} \p{GC=Lm} \p{GC=Lo} \p{GC=Nl} - \p{Pattern_Syntax} - \p{Pattern_White_Space}]]
\p{Other_ID_Continue} = [\p{ID_Continue} - [\p{ID_Start} \p{GC=Mn} \p{GC=Mc} \p{GC=Nd} \p{GC=Pc} - \p{Pattern_Syntax} - \p{Pattern_White_Space}]]

\p{Other_Default_Ignorable_Code_Point} = [\p{Default_Ignorable_Code_Point} - [\p{GC=Cf} \p{Variation_Selector} - [\p{White_Space} $Annotations]]]
\p{Other_Grapheme_Extend} = [\p{Grapheme_Extend} - [\p{GC=Me} \p{GC=Mn}]]

\p{GCB=Prepend} = [\p{InSC=Consonant_Preceding_Repha} \p{InSC=Consonant_Prefixed} \p{PCM}]
\p{GCB=Extend} = [\p{Grapheme_Extend} \p{Emoji_Modifier}]
# 11.0: GCB=Extend is no longer identical to Grapheme_Extend=Y
\p{WB=Extend} = [\p{Grapheme_Extend} \p{GC=Mc} [\U0001F3FB-\U0001F3FF] - [\u200D]]
# 11.0: skin tone modifiers were absorbed into WB=Extend
\p{SB=Extend} = [\p{Grapheme_Extend} \p{GC=Mc} \u200D]

\p{RI=Y} = [\p{GCB=RI}]
\p{RI=Y} = [\p{WB=RI}]

# Post-base spacing combining marks (gc=Mc, InPC=Right) of certain SE Asian scripts
# are explicitly excluded from GCB=SpacingMark, and instead should fall through to GCB=XX.
# This allows to position cursors inside clusters.
# See https://www.unicode.org/reports/tr29/#SpacingMark
# When this test case fails, then
# either adjust the set of scripts, or
# - change ToolUnicodePropertySource.java to remove the offending characters from the gcbSpacingMarkSet
# - add them to the exceptions list in UAX #29
Let $PostBaseSpacingMarks_All := [[:sc=Myanmar:][:sc=Tai_Tham:][:sc=Ahom:] & [:gc=Mc:] & [:InPC=Right:]]
Let $PostBaseSpacingMarks_Tweak := [\u103B \u1056 \u1057 \u1A57 \u1A6D]
Let $PostBaseSpacingMarks_Missed := []
[$PostBaseSpacingMarks_All - $PostBaseSpacingMarks_Tweak - $PostBaseSpacingMarks_Missed] ⊂ [:GCB=XX:]

# Check the consistency of grapheme cluster segmentation (both legacy and
# extended) with canonical equivalence.
# Non-starters are GCB=Extend or GCB=SpacingMark, so that GB9 and GB9a keep
# together any sequences that may be reordered by the Canonical Ordering
# Algorithm.  This has been true ever since Extended Grapheme Clusters were
# added.
\P{U5.1.0:ccc=0} ⊆ [\p{U5.1.0:GCB=Extend}\p{U5.1.0:GCB=SpacingMark}]
\P{ccc=0} ⊆ [\p{GCB=Extend}\p{GCB=SpacingMark}]
# Non-starters are actually GCB=Extend, so that GB9 alone does the job, since
# there is no GB9a in legacy grapheme clusters.
# But not before Unicode Version 16.0, even though we were saying so since
# Unicode Version 4.0 (https://www.unicode.org/reports/tr29/tr29-4.html#Implementation_Notes),
# oops (see L2/24-009).
Let $TwoForgottenMusicalSymbols := \p{Name=/^MUSICAL SYMBOL COMBINING (SPRECHGESANG STEM|AUGMENTATION DOT)$/}
Let $FourteenSpacingViramas := [\p{U15.1.0:ccc=9}&\p{U15.1.0:gc=Mc}]
Let $TwoVietnameseReadingMarks := [\p{U15.1.0:ccc=6}]
[\P{U4.0.0:ccc=0}  - \p{U4.0.0:Grapheme_Extend}] = [$TwoForgottenMusicalSymbols
                                                    \p{Name=/^MUSICAL SYMBOL COMBINING FLAG-[3-5]$/}]
[\P{U4.1.0:ccc=0}  - \p{U4.1.0:GCB=Extend}]      = $TwoForgottenMusicalSymbols
[\P{U15.1.0:ccc=0} - \p{U15.1.0:GCB=Extend}]     = [$TwoForgottenMusicalSymbols
                                                    $FourteenSpacingViramas
                                                    $TwoVietnameseReadingMarks]
 \P{        ccc=0} ⊆ \p{        GCB=Extend}

# Characters that appear in non-initial position in the canonical decomposition
# of another character are either Extend, V, or T, so that sequences that are
# equivalent to a canonical composite are kept together by GB6..GB9.
# We only look at the starters, since we dealt with non-starters above.
# Characters that appear in non-initial position in the canonical decomposition
# of a primary composite are NFC_QC=Maybe.  We would need to separately check
# the characters that appear in non-initial position in the canonical
# decomposition of a full composition exclusion.
# We would also need to separately check that the characters are T or V only
# appear in canonical decompositions where they follow an LV, LVT, V, or T, or
# an LV or V, respectively.
[\p{NFC_QC=Maybe}&\p{ccc=0}] ⊆ [\p{GCB=Extend}\p{GCB=T}\p{GCB=V}]

# ICU relies on this to avoid carrying data for HST which would be mostly
# redundant with GCB.  If this breaks, it should be noted on the landing page,
# and ICU-TC should be notified.
# See https://github.com/unicode-org/icu/pull/3026.
\p{HST=V} = [\p{GCB=V} & [\u0000-\uFFFF]]
# A more principled (if less practically useful) statement is that the
# dual-conjoining Hangul characters are exactly the Hangul vowels.
\p{HST=V} = [\p{GCB=V} & \p{Script=Hangul}]
# The other types are still straightforwardly related to their GCB counterparts.
\p{HST=L}   = \p{GCB=L}
\p{HST=LV}  = \p{GCB=LV}
\p{HST=LVT} = \p{GCB=LVT}
\p{HST=T}   = \p{GCB=T}

##########################
# Emoji
##########################

\p{RI} ⊂ \p{Emoji_Component}
\p{Emoji_Modifier} ⊂ \p{Emoji_Component}
\p{Emoji_Component} ≉ \p{Emoji}
\p{Emoji_Modifier_Base} ⊂ \p{Emoji}
\p{Emoji_Modifier} ⊂ \p{Emoji_Presentation}
\p{Emoji_Presentation} ⊂ \p{Emoji}

Let $HairComponents := [\U0001F9B0-\U0001F9B3]
[\p{Extended_Pictographic} & \p{Emoji_Component}] = $HairComponents
\p{Extended_Pictographic} ⊃ [\p{Emoji} - \p{Emoji_Component}]
\p{Extended_Pictographic} ⊃ [\p{Emoji_Presentation} - \p{Emoji_Component}]

# lb=EB:
# https://www.unicode.org/reports/tr14/#EB
# "This class directly corresponds to the Emoji_Modifier_Base property"
\p{lb=EB} = \p{Emoji_Modifier_Base}

# lb=EM:
# https://www.unicode.org/reports/tr14/#EM
# "This class directly corresponds to the Emoji_Modifier property"
\p{lb=EM} = \p{Emoji_Modifier}

# Recent pictographs with default emoji presentation are lb=ID, EB or EM:
[\p{Emoji_Presentation} & [\p{age=7.0}\p{age=8.0}\p{age=9.0}\p{age=10.0}\p{age=11.0}\p{age=12.0}\p{age=13.0}\p{age=14.0}\p{age=15.0}]] ⊂ [\p{lb=ID} \p{lb=EB} \p{lb=EM}]

[\p{Emoji_Presentation} - \p{RI}] ⊂ \p{ea=W}

\p{RGI_Emoji_Zwj_Sequence} ⊃ []
\p{RGI_Emoji_Zwj_Sequence} ⊇ \p{U-1:RGI_Emoji_Zwj_Sequence}
# Unicode Version 15.1 had no new emoji code points, but had ZWJ sequences.
\p{U15.1:RGI_Emoji_Zwj_Sequence} ⊃ \p{U15:RGI_Emoji_Zwj_Sequence}
\p{U15.1:Emoji} = \p{U15:Emoji}
[\p{U15.1:RGI_Emoji_Zwj_Sequence} - \p{U15:RGI_Emoji_Zwj_Sequence}] ⊃ [{🐦‍🔥}]
# Likewise Emoji Version 13.1
# (which was not actually a Unicode version, so we cannot look at U13.1:Emoji).
\p{U13.1:RGI_Emoji_Zwj_Sequence} ⊃ \p{U13:RGI_Emoji_Zwj_Sequence}
[\p{U13.1:RGI_Emoji_Zwj_Sequence} - \p{U13:RGI_Emoji_Zwj_Sequence}] ⊃ [{😵‍💫}]

##########################
# POSIX Compatibility Properties (UTS#18)
# http://www.opengroup.org/onlinepubs/007904975/basedefs/xbd_chap07.html
##########################

# constants

Let $SP := [\u0020]	# [\N{space}]
Let $TAB := [\u0009] # [\N{CHARACTER TABULATION}]
Let $LF := [\u000A]	# \N{linefeed}
Let $VTAB := [\u000B]	# [\N{LINE TABULATION}]
Let $FF := [\u000C]	# [\N{formfeed}]
Let $CR := [\u000D]	# \N{carriage return}
Let $NEL := [\u0085]	# \N{next line}
#Let $ZWNJ = [\u200C]	# [\N{ZERO WIDTH NON-JOINER}]
#Let $ZWJ = [\u200D]	# [\N{ZERO WIDTH JOINER}]

Let $CircledAsciiLetters := [\u24B6-\u24E9]

# Unassigned, Control, Format, Private_Use, Surrogate, 
# Uppercase_Letter, Lowercase_Letter, Titlecase_Letter, Modifier_Letter, Other_Letter,
# Nonspacing_Mark, Enclosing_Mark, Spacing_Mark,
# Decimal_Number, Letter_Number, Other_Number, 
# Space_Separator, Line_Separator, Paragraph_Separator, 
# Dash_Punctuation, Open_Punctuation, Close_Punctuation, Connector_Punctuation, Other_Punctuation, Initial_Punctuation, Final_Punctuation
# Math_Symbol, Currency_Symbol, Modifier_Symbol, Other_Symbol

# UTS Rules

Let $alpha := [\p{Alphabetic} $CircledAsciiLetters]
Let $lower := \p{Lowercase} 
Let $upper := [\p{Uppercase}]
Let $punct := [$gcAllPunctuation $gcAllSymbols - $alpha]
Let $digit := \p{gc=Decimal_Number} 
Let $xdigit := [\p{gc=Decimal_Number} \p{Hex_Digit}] # in both!
Let $alnum := [$alpha $digit]
Let $space := \p{Whitespace} 
Let $blank := [\p{Whitespace} - [$LF $VTAB $FF $CR $NEL \p{gc=Line_Separator} \p{gc=Paragraph_Separator}]]
Let $cntrl := \p{gc=Control} 
Let $graph := [^$space \p{gc=Control} \p{gc=Surrogate} \p{gc=Unassigned}]
Let $print := [$graph $blank - $cntrl]
Let $word := [$alpha $gcAllMarks $digit \p{gc=Connector_Punctuation}] 

# ===========================

# POSIX locale definition file constraints

$upper ∥ [$cntrl $digit $punct $space]
$upper ⊇ [A-Z]

$lower ∥ [$cntrl $digit $punct $space]
$lower ⊇ [a-z]

$alpha ∥ [$cntrl $digit $punct $space]
$alpha ⊇ [$lower $upper]

$digit ⊇ [0-9]

$alnum = [$alpha $digit]

$space ∥ [$upper $lower $alpha $digit $graph $xdigit]
$space ⊇ [$SP $FF $LF $CR] # $TAB $VTAB $NEL]
$space ⊇ $blank

$cntrl ∥ [$upper $lower $alpha $digit $punct $graph $print $xdigit]

$punct ∥ [$upper $lower $alpha $digit $cntrl $xdigit $SP]

$graph ⊇ [$upper $lower $alpha $digit $xdigit $punct]
$graph ∥ [$SP $cntrl]

$print ⊇ [$upper $lower $alpha $digit $xdigit $punct $graph $SP]
$print ∥ $cntrl

$xdigit ⊇ [$digit [a-f A-F]]

$blank ⊇ [$SP $TAB]

# Extra POSIX 'POSIX locale' constraints

Let $C0Controls := [\u0000-\u001F]

$cntrl ⊇  $C0Controls

$punct  ⊇ [[\u0021-\u007E] - [0-9 A-Z a-z]]

[$alpha $lower $upper $punct $digit $xdigit $alnum $space $blank $cntrl $graph $print $word] = [^\p{gc=unassigned} \p{gc=surrogate}]

# Map tests

# Verify that the mappings in Case_Folding for the old characters
# are the same as the previous version's.
# TODO: Update the versions each time.
# TODO: Make the UnicodeMapParser understand versioned properties (and \P not just \p)
# so that we can intersect the left side with \P{U-1:gc=Cn}
# (assigned characters in the previous version) for automatic updates.
# BUG: It looks like \p{age=13.0} includes only the characters *added new* in 13.0,
# not also all of the earlier ones.
# We should be able to use:
# Map {\m{Case_Folding}&\P{U-1:gc=Cn}} = {\m{*Case_Folding}]}

# Commented out because excruciatingly slow, and tested systematically above with an In line.
# TODO(macchiati): Make this faster.
# Map {\m{Case_Folding}&[^\p{age=14.0}]} = {\m{*Case_Folding}&[^\p{age=14.0}]}

# The following are 'red flag' tests, just so that we review the changes and make sure they are ok.

# Ideographic invariants

# The Khitan Small Script filler is a Nonspacing Mark.
# The other characters are numerals (the Hangzhou ten through thirty are compatibility decomposable,
# but not the one through nine) and have Script=Han.
<<<<<<< HEAD
Let $NonOtherLetterIdeographs = [\p{Ideographic} - \p{gc=Lo}]
$NonOtherLetterIdeographs = [\N{KHITAN SMALL SCRIPT FILLER}  〇 〡-〩 〸-〺 \p{Name=/^YANGQIN SIGN SLOW (ONE|THREE HALF|TWO) BEATS?$/}]
=======
Let $NonOtherLetterIdeographs := [\N{KHITAN SMALL SCRIPT FILLER}  〇 〡-〩 〸-〺]
$NonOtherLetterIdeographs = [\p{Ideographic} - \p{gc=Lo}]
>>>>>>> 883157ee
# Ideographic closing mark, gc=Lo.
Let $CommonIdeographs := [〆]
$CommonIdeographs = [\p{Ideographic} & \p{sc=Common}]

\p{Ideographic} = [
    $NonOtherLetterIdeographs $CommonIdeographs
    [
        \p{gc=Lo} & [
            \p{Script=Han}
            \p{Script=Tangut}
            \p{Script=Nushu}
            \p{Script=Khitan_Small_Script}
        ]
    ]
]

[ [\p{Ideographic}&\p{sc=Han}] - \p{nfkcqc=n} - $NonOtherLetterIdeographs ] = \p{Unified_Ideograph}

Let $unihanScope := [\p{Block=/^CJK.(Unified|Compatibility).Ideographs/} - \p{gc=Cn}]
\p{Unified_Ideograph} ⊂ $unihanScope
$unihanScope = [\p{gc=Lo} & \p{sc=Hani}]
$unihanScope = \P{kRSUnicode=@none@}
$unihanScope = \P{kTotalStrokes=@none@}
$unihanScope = [
    \P{kIRG_GSource=@none@}
    \P{kIRG_HSource=@none@}
    \P{kIRG_JSource=@none@}
    \P{kIRG_KPSource=@none@}
    \P{kIRG_KSource=@none@}
    \P{kIRG_MSource=@none@}
    \P{kIRG_SSource=@none@}
    \P{kIRG_TSource=@none@}
    \P{kIRG_UKSource=@none@}
    \P{kIRG_USource=@none@}
    \P{kIRG_VSource=@none@}
]

# TODO(eggrobin): Should those two have a kMandarin, or this not actually an invariant?
# See https://www.unicode.org/review/pri483/feedback.html#ID20240118004124.
# Change to \P{kHanyuPinyin=@none@} ⊆ \P{kMandarin=@none@} once this gets fixed.
Let $ideographsMissingkMandarin := [\x{228F5}\x{2574C}]
[\P{kHanyuPinyin=@none@} - \P{kMandarin=@none@}] = $ideographsMissingkMandarin

Let $cjkStrokes := \p{Name=/^CJK STROKE /}
Let $kangxiRadicals := \p{Name=/^KANGXI RADICAL /}
Let $cjkRadicals := \p{Name=/^CJK RADICAL /}
Let $strokesAndRadicals := [ $cjkStrokes $kangxiRadicals $cjkRadicals ]
Let $nonIdeographicRadicals := \N{CJK RADICAL REPEAT}
# The following set may expand over time, if strokes are added.
# It can also shrink, if single-stroke ideographs are encoded.
Let $nonIdeographicStrokes := \p{Name=/^CJK STROKE (T|WG|XG|BXG|SW|HZZ|HP|HZWG|SZWG|HZT|HZZP|HPWG|HZW|HZZZ|PG|Q|HXG|SZP)$/}

# See https://www.unicode.org/review/pri502/feedback.html#ID20240523095709.
$cjkStrokes ⊆ \p{scx=Hani}

# The Equivalent_Unified_Ideograph property is applicable to CJK strokes and radicals.
# Its value is a single unified ideograph.
\P{Equivalent_Unified_Ideograph=@none@} ⊆ $strokesAndRadicals
[$strokesAndRadicals - \P{Equivalent_Unified_Ideograph=@none@}] = [$nonIdeographicStrokes $nonIdeographicRadicals]
In \P{Equivalent_Unified_Ideograph=@none@}, Equivalent_Unified_Ideograph ∈ \p{Unified_Ideograph}

# Strokes are equivalent to single-stroke ideographs.
In [$cjkStrokes - $nonIdeographicStrokes], Equivalent_Unified_Ideograph ∈ \p{kTotalStrokes=1}

# Kangxi radicals are equivalent to those radicals with no residual strokes.
In $kangxiRadicals, Equivalent_Unified_Ideograph ∈ \p{kRSUnicode=/\.0/}
# Simplified radicals are equivalent to a simplified radical with no residual strokes.
# That is a Chinese simplified radical (kRSUnicode=n'.0) for Chinese simplified radicals, and a
# non-Chinese simplified radical (kRSUnicode=n''.0) otherwise.
# However, two of the simplified radicals are unifiable with their non-simplified counterparts,
# and are therefore equivalent to ideographs with kRSUnicode=n.0.
Let $radicalsWithUnifiableSimplifications := [角辶]
$radicalsWithUnifiableSimplifications ⊆ \p{kRSUnicode=/^[0-9]+\.0$/}
[$radicalsWithUnifiableSimplifications & \p{kRSUnicode=/^[0-9]+'\.0$/}] = []
Let $chineseSimplifiedRadicals := \p{Name=/CJK RADICAL (C-)?SIMPLIFIED/}
Let $japaneseSimplifiedRadicals := \p{Name=/CJK RADICAL J-SIMPLIFIED/}
In $chineseSimplifiedRadicals, Equivalent_Unified_Ideograph ∈ [\p{kRSUnicode=/^[0-9]+'\.0$/} $radicalsWithUnifiableSimplifications]
In $japaneseSimplifiedRadicals, Equivalent_Unified_Ideograph ∈ \p{kRSUnicode=/^[0-9]+''\.0$/}

# Tangut invariants

Let $tangutSourcesScope := [\p{Block=/^Tangut(.Supplement)?$/} - \p{gc=Cn}]
$tangutSourcesScope = [ [\p{gc=Lo} & \p{sc=Tangut}] - \p{name=/^TANGUT COMPONENT-/} ]
$tangutSourcesScope = \P{kTGT_MergedSrc=@none@}
$tangutSourcesScope = \P{kRSTUnicode=@none@}

# Nüshu invariants

Let $nüshuSourcesScope := [\p{Block=Nushu} - \p{gc=Cn}]
$nüshuSourcesScope = [\p{gc=Lo} & \p{sc=Nushu}]
$nüshuSourcesScope = \P{kSrc_NushuDuben=@none@}
$nüshuSourcesScope = \P{kReading=@none@}

# Egyptian hieroglyph invariants

Let $unikemetScope := [\p{Block=/^Egyptian.Hieroglyphs/} - \p{gc=Cn}]
$unikemetScope = [ [\p{gc=Lo} & \p{sc=Egyp}] - \p{Name=/^EGYPTIAN HIEROGLYPH (FULL |HALF |TALL |WIDE )?(BLANK|LOST SIGN)$/} ]
$unikemetScope = \P{kEH_Cat=@none@}
$unikemetScope = \P{kEH_UniK=@none@}
\p{kEH_NoMirror} ⊂ $unikemetScope
\p{kEH_NoRotate} ⊂ $unikemetScope

# InPC-InSC-gc invariants
# See https://www.unicode.org/L2/L2023/23200-category-invariants.pdf.
\p{InPC=/(Left|Right)/} ⊆ [\p{gc=Mc}\p{gc=Lo}\p{gc=Lm}]
[\P{InPC=NA}&\p{gc=Mc}] ⊆ \p{InPC=/(Left|Right)/}
[\P{InPC=NA}&\P{InPC=/(Left|Right)/}] ⊆ [\p{gc=Mn}\p{gc=Lo}]
\p{gc=Mn} ⊆ \P{InPC=/(Left|Right)/}
[\p{gc=Lo}&\P{InPC=NA}&\P{InPC=/(Left|Right)/}] ⊆ [\p{InSC=Consonant_Preceding_Repha}\p{InSC=Consonant_Prefixed}]

# Script Extensions (mostly testing the proper handling of multivalued properties).
\p{sc=Deva} ⊂ \p{scx=Deva}
[\p{scx=Deva} & \p{scx=Beng}] ⊃ []

# DoNotEmit.txt.
\p{Do_Not_Emit_Type=Deprecated} ⊆ \p{Deprecated}
\p{Deprecated} ⊆ [\p{Do_Not_Emit_Type=Deprecated} \p{Do_Not_Emit_Type=@none@}]
# The non-DI deprecated characters have replacements in DoNotEmit, except the angle brackets that
# are ambiguous.
\p{Do_Not_Emit_Type=Deprecated} = [ \p{Deprecated} - \p{Default_Ignorable_Code_Point} - \p{Name=/^(LEFT|RIGHT)-POINTING ANGLE BRACKET$/} ]

# Hangul Syllable Name Generation,
# https://www.unicode.org/versions/latest/ch03.pdf#G59675.
In [\p{Block=Hangul Syllables} - \p{gc=Cn}], (prepend HANGUL SYLLABLE ) * (string-join) * Jamo_Short_Name * toNFD = Name

# The Bidi Class of <font> compatibility decomposables is consistent with their “generic”
# counterpart.  Could be, but so far need not be, restricted to the intersection with \p{Math}.
# Inspired by, and would have caught,
# https://www.unicode.org/review/pri497/feedback.html#ID20240216135149.
In \p{Decomposition_Type=font}, Bidi_Class = Bidi_Class * Decomposition_Mapping

# Basic Propertywise tests.
Ignoring Name:

Propertywise [𐛪 𐛫] AreAlike

Ignoring Unicode_1_Name Confusable_MA:
    Propertywise [ي ۑ] AreAlike

    Propertywise [[β-ω] - [ς]] : [[Β-Ω] - \p{gc=Cn}]
    CorrespondTo [α]           :  [Α]

    Propertywise [[α-ω] - [ς]] : [[Α-Ω] - \p{gc=Cn}]
    CorrespondTo [g]           :  [G]
        UpTo: Block             (Greek_And_Coptic vs Basic_Latin),
              Script            (Greek            vs Latin),
              Script_Extensions (Greek            vs Latin),
              East_Asian_Width  (Ambiguous        vs Narrow)

    Propertywise [ʳʷʸ] : [rwy] : [RWY]
    CorrespondTo [ʰ]   : [h]   : [H]

    Ignoring Soft_Dotted:
        Propertywise [ʲ] : [j] : [J]
        CorrespondTo [ʰ] : [h] : [H]
    end Ignoring;

    # TODO(egg): Should ⁱ have Diacritic?  It is not its original intent, but
    # maybe it gets used that way too.
    Ignoring Block Age Diacritic:
        Propertywise [ʲ] : [j] : [J]
        CorrespondTo [ⁱ] : [i] : [I]
    end Ignoring;

end Ignoring;

end Ignoring;<|MERGE_RESOLUTION|>--- conflicted
+++ resolved
@@ -1195,13 +1195,12 @@
 # The Khitan Small Script filler is a Nonspacing Mark.
 # The other characters are numerals (the Hangzhou ten through thirty are compatibility decomposable,
 # but not the one through nine) and have Script=Han.
-<<<<<<< HEAD
-Let $NonOtherLetterIdeographs = [\p{Ideographic} - \p{gc=Lo}]
-$NonOtherLetterIdeographs = [\N{KHITAN SMALL SCRIPT FILLER}  〇 〡-〩 〸-〺 \p{Name=/^YANGQIN SIGN SLOW (ONE|THREE HALF|TWO) BEATS?$/}]
-=======
-Let $NonOtherLetterIdeographs := [\N{KHITAN SMALL SCRIPT FILLER}  〇 〡-〩 〸-〺]
-$NonOtherLetterIdeographs = [\p{Ideographic} - \p{gc=Lo}]
->>>>>>> 883157ee
+Let $NonOtherLetterIdeographs := [\p{Ideographic} - \p{gc=Lo}]
+$NonOtherLetterIdeographs = [
+    \N{KHITAN SMALL SCRIPT FILLER}
+    〇 〡-〩 〸-〺
+    \p{Name=/^YANGQIN SIGN SLOW (ONE|THREE HALF|TWO) BEATS?$/}
+]
 # Ideographic closing mark, gc=Lo.
 Let $CommonIdeographs := [〆]
 $CommonIdeographs = [\p{Ideographic} & \p{sc=Common}]

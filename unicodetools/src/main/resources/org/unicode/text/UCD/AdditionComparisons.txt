--- conflicted
+++ resolved
@@ -37,18 +37,14 @@
 # Ignore the security and IDNA properties, as these are not yet included for provisionally assigned characters.
 Ignoring Confusable_MA Identifier_Status Identifier_Type Idn_Status:
 
-end Ignoring;
-
-<<<<<<< HEAD
-## Provisionally assigned. [placeholder for draft PRs]
-
 # « Another ن, propertywise like the others. ».
 # Differs from ڽ (with three dots above) in Joining_Group,
 # ڽ being jg=Nya vs. jg=Noon for the others; see
 # https://www.unicode.org/versions/latest/ch09.pdf#G39824.
 Let $OldNoons = [ ن ڹ ں ڻ ڼ ڽ ݧ ݨ ݩ ࢉ ]
-Propertywise [ $OldNoons \N{ARABIC LETTER NOON WITH RING ABOVE} ] AreAlike, Except: Confusable_MA Unicode_1_Name Age Block Joining_Group Identifier_Status Identifier_Type Idn_Status
-Propertywise [ $OldNoons - [ڽ] \N{ARABIC LETTER NOON WITH RING ABOVE} ] AreAlike, Except: Confusable_MA Unicode_1_Name Age Block Identifier_Status Identifier_Type Idn_Status
-=======
+Propertywise [ $OldNoons \N{ARABIC LETTER NOON WITH RING ABOVE} ] AreAlike
+Propertywise [ $OldNoons - [ڽ] \N{ARABIC LETTER NOON WITH RING ABOVE} ] AreAlike
+
 end Ignoring;
->>>>>>> 883157ee
+
+end Ignoring;
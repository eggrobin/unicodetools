@GraphemeClusterBreak
## double ## at the start of a line doesn't show up
## use Segmenter.Target.FOR_CLDR to select SegmenterCldr.txt

# VARIABLES

$CR=\p{Grapheme_Cluster_Break=CR}
$LF=\p{Grapheme_Cluster_Break=LF}
$Control=\p{Grapheme_Cluster_Break=Control}
$Extend=\p{Grapheme_Cluster_Break=Extend}
$ZWJ=\p{Grapheme_Cluster_Break=ZWJ}
$RI=\p{Grapheme_Cluster_Break=Regional_Indicator}
$Prepend=\p{Grapheme_Cluster_Break=Prepend}
$SpacingMark=\p{Grapheme_Cluster_Break=SpacingMark}
$L=\p{Grapheme_Cluster_Break=L}
$V=\p{Grapheme_Cluster_Break=V}
$T=\p{Grapheme_Cluster_Break=T}
$LV=\p{Grapheme_Cluster_Break=LV}
$LVT=\p{Grapheme_Cluster_Break=LVT}
# Note: The following may overlap with the above
#CLDR: $Virama=[\p{Gujr}\p{sc=Telu}\p{sc=Mlym}\p{sc=Orya}\p{sc=Beng}\p{sc=Deva}&\p{Indic_Syllabic_Category=Virama}]
#CLDR: $LinkingConsonant=[\p{Gujr}\p{sc=Telu}\p{sc=Mlym}\p{sc=Orya}\p{sc=Beng}\p{sc=Deva}&\p{Indic_Syllabic_Category=Consonant}]
##	$E_Base=\p{Grapheme_Cluster_Break=E_Base}
##	$E_Modifier=\p{Grapheme_Cluster_Break=E_Modifier}
$ExtPict=\p{Extended_Pictographic}
$ExtCccZwj=[[$Extend-\p{ccc=0}] $ZWJ]
##	$EBG=\p{Grapheme_Cluster_Break=E_Base_GAZ}
##	$Glue_After_Zwj=\p{Grapheme_Cluster_Break=Glue_After_Zwj}

# RULES

# Break at the start and end of text, unless the text is empty.
# Do not break between a CR and LF. Otherwise, break before and after controls.
3) $CR  	×  	$LF
4) ( $Control | $CR | $LF ) 	÷
5) ÷ 	( $Control | $CR | $LF )
# Do not break Hangul syllable sequences.
6) $L 	× 	( $L | $V | $LV | $LVT )
7) ( $LV | $V ) 	× 	( $V | $T )
8) ( $LVT | $T)    ×  $T
## Do not break before extending characters or ZWJ.
##	9) × 	($Extend | $ZWJ | $Virama)
9) × 	($Extend | $ZWJ)
# Only for extended grapheme clusters: Do not break before SpacingMarks, or after Prepend characters.
9.1) × 	$SpacingMark
9.2) $Prepend  ×
##CLDR: 9.3) $LinkingConsonant $ExtCccZwj* $Virama $ExtCccZwj*  × $LinkingConsonant
## Do not break within emoji modifier sequences or emoji zwj sequences.
##	10) $E_Base $Extend* × $E_Modifier
11) $ExtPict $Extend* $ZWJ × $ExtPict
# Do not break within emoji flag sequences. That is, do not break between regional indicator (RI) symbols if there is an odd number of RI characters before the break point.
12) ^ ($RI $RI)* $RI × $RI
13) [^$RI] ($RI $RI)* $RI × $RI
# Otherwise, break everywhere.

@LineBreak

# VARIABLES

$AI=\p{Line_Break=Ambiguous}
$AK=\p{Line_Break=Aksara}
$AL=\p{Line_Break=Alphabetic}
$AP=\p{Line_Break=Aksara_Prebase}
$AS=\p{Line_Break=Aksara_Start}
$B2=\p{Line_Break=Break_Both}
$BA=\p{Line_Break=Break_After}
$BB=\p{Line_Break=Break_Before}
$BK=\p{Line_Break=Mandatory_Break}
$CB=\p{Line_Break=Contingent_Break}
$CL=\p{Line_Break=Close_Punctuation}
$CP=\p{Line_Break=CP}
$CM1=\p{Line_Break=Combining_Mark}
$CR=\p{Line_Break=Carriage_Return}
$EX=\p{Line_Break=Exclamation}
$GL=\p{Line_Break=Glue}
$H2=\p{Line_Break=H2}
$H3=\p{Line_Break=H3}
$HL=\p{Line_Break=HL}
$HY=\p{Line_Break=Hyphen}
$ID=\p{Line_Break=Ideographic}
$IN=\p{Line_Break=Inseparable}
$IS=\p{Line_Break=Infix_Numeric}
$JL=\p{Line_Break=JL}
$JT=\p{Line_Break=JT}
$JV=\p{Line_Break=JV}
$LF=\p{Line_Break=Line_Feed}
$NL=\p{Line_Break=Next_Line}
$NS=\p{Line_Break=Nonstarter}
$NU=\p{Line_Break=Numeric}
$OP=\p{Line_Break=Open_Punctuation}
$PO=\p{Line_Break=Postfix_Numeric}
$PR=\p{Line_Break=Prefix_Numeric}
$QU=\p{Line_Break=Quotation}
$SA=\p{Line_Break=Complex_Context}
$SG=\p{Line_Break=Surrogate}
$SP=\p{Line_Break=Space}
$SY=\p{Line_Break=Break_Symbols}
$VF=\p{Line_Break=Virama_Final}
$VI=\p{Line_Break=Virama}
$WJ=\p{Line_Break=Word_Joiner}
$XX=\p{Line_Break=Unknown}
$ZW=\p{Line_Break=ZWSpace}
$CJ=\p{Line_Break=Conditional_Japanese_Starter}
$RI=\p{Line_Break=Regional_Indicator}
$EB=\p{Line_Break=E_Base}
$EM=\p{Line_Break=E_Modifier}
$ZWJ_O=\p{Line_Break=ZWJ}
$ZWJ=\p{Line_Break=ZWJ}

<<<<<<< HEAD
$DottedCircle = ◌
=======
$QU_Pi=[$QU & \p{gc=Pi}]
$QU_Pf=[$QU & \p{gc=Pf}]
>>>>>>> 84f55fe4

$CP30=[$CP-[\p{ea=F}\p{ea=W}\p{ea=H}]]
$OP30=[$OP-[\p{ea=F}\p{ea=W}\p{ea=H}]]

$ExtPictUnassigned=[\p{Extended_Pictographic}&\p{gc=Cn}]

# Some rules refer to the start and end of text.  We could just use a literal ^ for sot, but naming
# it as in the spec makes it easier to compare.  The parser will eat (and choke on) $, so we play a
# stupid trick instead.
$sot=^
$eot=(?!.)

# SPECIAL EXTENSIONS

$CM=[$CM1 $ZWJ]
# LB 1  Assign a line breaking class to each code point of the input. 
# Resolve AI, CB, SA, SG, and XX into other line breaking classes depending on criteria outside the scope of this algorithm.
# NOTE: CB is ok to fall through, but must handle others here.
##	show $AL
$AL=[$AI $AL $SG $XX $SA]
$NS=[$NS $CJ]
##	show $AL
##	$oldAL=$AL // for debugging
# WARNING: Fixes for Rule 9
# Treat X (CM|ZWJ* as if it were X.
# Where X is any line break class except SP, BK, CR, LF, NL or ZW.
$X=$CM*

# MACROS

$Spec1_=[$SP $BK $CR $LF $NL $ZW]
$Spec2_=[^ $SP $BK $CR $LF $NL $ZW]
$Spec3a_=[^ $SP $BA $HY $CM]
$Spec3b_=[^ $BA $HY $CM]
$Spec4_=[^ $NU $CM]
##CLDR: $Spec5_=[$BK $CB $CR $LF $NL $SP $ZW]

# SPECIAL EXTENSIONS

$AI=($AI $X)
$AK=($AK $X)
$AL=($AL $X)
$AP=($AP $X)
$AS=($AS $X)
$B2=($B2 $X)
$BA=($BA $X)
$BB=($BB $X)
$CB=($CB $X)
$CL=($CL $X)
$CP=($CP $X)
$CM=($CM $X)
##	$CM=($CM $X)
$EX=($EX $X)
$GL=($GL $X)
$H2=($H2 $X)
$H3=($H3 $X)
$HL=($HL $X)
$HY=($HY $X)
$ID=($ID $X)
$IN=($IN $X)
$IS=($IS $X)
$JL=($JL $X)
$JT=($JT $X)
$JV=($JV $X)
$NS=($NS $X)
$NU=($NU $X)
$OP=($OP $X)
$PO=($PO $X)
$PR=($PR $X)
$QU=($QU $X)
$SA=($SA $X)
$SG=($SG $X)
$SY=($SY $X)
$VF=($VF $X)
$VI=($VI $X)
$WJ=($WJ $X)
$XX=($XX $X)
$RI=($RI $X)
$EB=($EB $X)
$EM=($EM $X)
$ZWJ=($ZWJ $X)

<<<<<<< HEAD
$DottedCircle=($DottedCircle $X)
=======
$QU_Pi=($QU_Pi $X)
$QU_Pf=($QU_Pf $X)
>>>>>>> 84f55fe4

$CP30=($CP30 $X)
$OP30=($OP30 $X)

# OUT OF ORDER ON PURPOSE

# LB 10  Treat any remaining combining mark as AL.
$AL=($AL | ^ $CM | (?<=$Spec1_) $CM)

# RULES

# LB 4  Always break after hard line breaks (but never between CR and LF).
4) $BK ÷
# LB 5  Treat CR followed by LF, as well as CR, LF and NL as hard line breaks.
5.01) $CR × $LF
5.02) $CR ÷
5.03) $LF ÷
5.04) $NL ÷
# LB 6  Do not break before hard line breaks.
6) × ( $BK | $CR | $LF | $NL )
# LB 7  Do not break before spaces or zero-width space.
7.01) × $SP
7.02) × $ZW
# LB 8  Break before any character following a zero-width space, even if one or more spaces intervene.
8) $ZW $SP* ÷
# LB 8a  Don't break between ZWJ and IDs (for use in Emoji ZWJ sequences)
8.1) $ZWJ_O ×
# LB 9  Do not break a combining character sequence; treat it as if it has the LB class of the base character
# in all of the following rules. (Where X is any line break class except SP, BK, CR, LF, NL or ZW.)
9) $Spec2_ × $CM
##WARNING: this is done by modifying the variable values for all but SP.... That is, $AL is really ($AI $CM*)!
## LB 11  Do not break before or after WORD JOINER and related characters.
11.01) × $WJ
11.02) $WJ ×
# LB 12  Do not break after NBSP and related characters.
##	12.01) [^$SP] × $GL
12) $GL ×
12.1) $Spec3a_ × $GL
12.2) $Spec3b_ $CM+ × $GL
12.3) ^ $CM+ × $GL
# LB 13  Do not break before \u2018]\u2019 or \u2018!\u2019 or \u2018;\u2019 or \u2018/\u2019, even after spaces.
# Using customization 7.
13.01) × $EX
13.02) $Spec4_ × ($CL | $CP | $IS | $SY)
13.03) $Spec4_ $CM+ ×  ($CL | $CP | $IS | $SY)
13.04) ^ $CM+ ×  ($CL | $CP | $IS | $SY)
##	13.03) $Spec4_ × $IS
##	13.04) $Spec4_ × $SY
#LB 14  Do not break after \u2018[\u2019, even after spaces.
14) $OP $SP* ×
# LB 15a Do not break after an unresolved initial punctuation that lies at the start of the line,
# after a space, after opening punctuation, or after an unresolved quotation mark, even after
# spaces.
15.11) ( $sot | $BK | $CR | $LF | $NL | $OP | $QU | $GL | $SP ) $QU_Pi $SP* ×
# LB 15b Do not break before an unresolved final punctuation that lies at the end of the line, before
# a space, before a prohibited break, or before an unresolved quotation mark, even before spaces.
15.21) × $QU_Pf ( $SP | $GL | $WJ | $CL | $QU | $CP | $EX | $IS | $SY | $BK | $CR | $LF | $NL | $eot )
# LB 16  Do not break between closing punctuation and a nonstarter (lb=NS), even with intervening spaces.
16) ($CL | $CP) $SP* × $NS
# LB 17  Do not break within \u2018\u2014\u2014\u2019, even with intervening spaces.
17) $B2 $SP* × $B2
# LB 18  Break after spaces.
18) $SP ÷
# LB 19  Do not break before or after \u2018\"\u2019.
19.01)  × $QU
19.02) $QU ×
# LB 20  Break before and after unresolved CB.
20.01)  ÷ $CB
20.02) $CB ÷
##CLDR: LB 20.9  Don't break between Hyphens and Letters when there is a break preceding the hyphen.
##CLDR: Originally added as a Finnish tailoring, now promoted to default CLDR behavior.
##CLDR: Must be before LB 21. Note: this is not default UAX #14 behaviour. See ICU issue ICU-8151.
##CLDR: (Unlike in ICU, here we just check a limited set of known breaks, ignoring some cases like LB 14).
##CLDR: 20.09) $Spec5_ $HY × $AL
# LB 21  Do not break before hyphen-minus, other hyphens, fixed-width spaces, small kana and other non-starters, or after acute accents.
21.01) × $BA
21.02) × $HY
21.03) × $NS
21.04) $BB ×
# LB 21a  Don't break after Hebrew + Hyphen.
21.1) $HL ($HY | $BA) ×
# LB 21b Don’t break between Solidus and Hebrew letters.
21.2) $SY × $HL
# LB 22  Do not break before ellipses.
##	show $AL
22) × $IN
# LB 23  Do not break between digits and letters.
##	23.01) ($ID | $EB | $EM) × $PO
23.02) ($AL | $HL) × $NU
23.03) $NU × ($AL | $HL)
# LB 24  Do not break between prefix and letters or ideographs.
23.12) $PR × ($ID | $EB | $EM)
23.13) ($ID | $EB | $EM) × $PO
# LB24 Do not break between numeric prefix/postfix and letters, or between letters and prefix/postfix.
24.02) ($PR | $PO) × ($AL | $HL)
24.03) ($AL | $HL) × ($PR | $PO)
# Using customization 7
# LB Alternative: ( PR | PO) ? ( OP | HY ) ? NU (NU | SY | IS) * (CL | CP) ? ( PR | PO) ?
# Insert × every place it could go. However, make sure that at least one thing is concrete, otherwise would cause $NU to not break before or after 
25.01) ($PR | $PO) × ( $OP | $HY )? $NU
25.02) ( $OP | $HY ) × $NU
25.03) $NU × ($NU | $SY | $IS)
25.04) $NU ($NU | $SY | $IS)* × ($NU | $SY | $IS | $CL | $CP)
25.05) $NU ($NU | $SY | $IS)* ($CL | $CP)? × ($PO | $PR)
#LB 26 Do not break a Korean syllable.
26.01) $JL  × $JL | $JV | $H2 | $H3
26.02) $JV | $H2 × $JV | $JT
26.03) $JT | $H3 × $JT
# LB 27 Treat a Korean Syllable Block the same as ID.
27.01) $JL | $JV | $JT | $H2 | $H3  × $PO
27.02) $PR × $JL | $JV | $JT | $H2 | $H3
# LB 28  Do not break between alphabetics (\"at\").
28) ($AL | $HL) × ($AL | $HL)
# LB28b Do not break inside the orthographic syllables of Brahmic scripts.
28.21) $AP × ($AK | $DottedCircle | $AS)
28.22) ($AK | $DottedCircle | $AS) × ($VF | $VI)
28.23) ($AK | $DottedCircle | $AS) $VI × ($AK | $DottedCircle)
28.24) ($AK | $DottedCircle | $AS) × ($AK | $DottedCircle | $AS) $VF
# LB 29  Do not break between numeric punctuation and alphabetics (\"e.g.\").
29) $IS × ($AL | $HL)
# LB 30  Do not break between letters, numbers or ordinary symbols and opening or closing punctuation.
30.01) ($AL | $HL | $NU) × $OP30
30.02) $CP30 × ($AL | $HL | $NU)
# LB 30a  Break between two Regional Indicators if and only if there is an even number of them before the point being considered.
30.11) $sot ($RI $RI)* $RI × $RI
30.12) [^$RI] ($RI $RI)* $RI × $RI
30.13) $RI ÷ $RI
# LB 30b Do not break between an emoji base (or potential emoji) and an emoji modifier.
30.21) $EB × $EM
30.22) $ExtPictUnassigned × $EM

@SentenceBreak

# VARIABLES

$CR=\p{Sentence_Break=CR}
$LF=\p{Sentence_Break=LF}
$Extend=\p{Sentence_Break=Extend}
$Format=\p{Sentence_Break=Format}
$Sep=\p{Sentence_Break=Sep}
$Sp=\p{Sentence_Break=Sp}
$Lower=\p{Sentence_Break=Lower}
$Upper=\p{Sentence_Break=Upper}
$OLetter=\p{Sentence_Break=OLetter}
$Numeric=\p{Sentence_Break=Numeric}
$ATerm=\p{Sentence_Break=ATerm}
$STerm=\p{Sentence_Break=STerm}
$Close=\p{Sentence_Break=Close}
$SContinue=\p{Sentence_Break=SContinue}
$Any=.

# SPECIAL EXTENSIONS

## subtract Format from Control, since we don't want to break before/after
##	$Control=[$Control-$Format]
## Expresses the negation in rule 8; can't do this with normal regex, but works with UnicodeSet, which is all we need.
##	$NotStuff=[^$OLetter $Upper $Lower $Sep]
##	# $ATerm and $Sterm are temporary, to match ICU until UTC decides.

# WARNING: For Rule 5, now add format and extend to everything but Sep, Format, and Extend

$FE=[$Format $Extend]
$NotPreLower_=[^ $OLetter $Upper $Lower $Sep $CR $LF $STerm $ATerm]
##	$NotSep_=[^ $Sep $CR $LF]
##	$FE=$Extend* $Format*
$Sp=($Sp $FE*)
$Lower=($Lower $FE*)
$Upper=($Upper $FE*)
$OLetter=($OLetter $FE*)
$Numeric=($Numeric $FE*)
$ATerm=($ATerm $FE*)
$STerm=($STerm $FE*)
$Close=($Close $FE*)
$SContinue=($SContinue $FE*)

# MACROS

$ParaSep = ($Sep | $CR | $LF)
$SATerm = ($STerm | $ATerm)

# RULES

# Break at the start and end of text, unless the text is empty.
# Do not break within CRLF.
3) $CR  	×  	$LF
# Break after paragraph separators.
4) $ParaSep  	÷
##	3.4) ( $Control | $CR | $LF ) 	÷
##	3.5) ÷ 	( $Control | $CR | $LF )
# Ignore Format and Extend characters, except after sot, ParaSep, and within CRLF. (See Section 6.2, Replacing Ignore Rules.) This also has the effect of: Any × (Format | Extend)
# WARNING: Implemented as don't break before format (except after linebreaks),
# AND add format and extend in all variables definitions that appear after this point!
##	3.91) [^$Control | $CR | $LF] × 	$Extend
5) × [$Format $Extend]
# Do not break after full stop in certain contexts. [See note below.]
# Do not break after ambiguous terminators like period, if immediately followed by a number or lowercase letter,
# is between uppercase letters, or if the first following letter (optionally after certain punctuation) is lowercase.
# For example, a period may be an abbreviation or numeric period, and not mark the end of a sentence.
6) $ATerm 	× 	$Numeric
7) ($Upper | $Lower) $ATerm 	× 	$Upper
8) $ATerm $Close* $Sp* 	× 	$NotPreLower_* $Lower
8.1) $SATerm $Close* $Sp* 	× 	($SContinue | $SATerm)
# Break after sentence terminators, but include closing punctuation, trailing spaces, and any paragraph separator. [See note below.] Include closing punctuation, trailing spaces, and (optionally) a paragraph separator.
9) $SATerm $Close* 	× 	( $Close | $Sp | $ParaSep )
# Note the fix to $Sp*, $Sep?
10) $SATerm $Close* $Sp* 	× 	( $Sp | $ParaSep )
11) $SATerm $Close* $Sp* $ParaSep? ÷
#Otherwise, do not break
998) × 	$Any

@WordBreak

# VARIABLES

$CR=\p{Word_Break=CR}
$LF=\p{Word_Break=LF}
$Newline=\p{Word_Break=Newline}
##	$Control=\p{Word_Break=Control}
$Extend=\p{Word_Break=Extend}
##	$NEWLINE=[$CR $LF \u0085 \u000B \u000C \u2028 \u2029]
##	$Sep=\p{Sentence_Break=Sep}
# Now normal variables
$Format=[\p{Word_Break=Format}]
$Katakana=\p{Word_Break=Katakana}
$ALetter=\p{Word_Break=ALetter}
$MidLetter=\p{Word_Break=MidLetter}
$MidNum=\p{Word_Break=MidNum}
$MidNumLet=\p{Word_Break=MidNumLet}
$Numeric=\p{Word_Break=Numeric}
$ExtendNumLet=\p{Word_Break=ExtendNumLet}
$RI=\p{Word_Break=Regional_Indicator}
$Hebrew_Letter=\p{Word_Break=Hebrew_Letter}
$Double_Quote=\p{Word_Break=Double_Quote}
$Single_Quote=\p{Word_Break=Single_Quote}
##	$E_Base=\p{Word_Break=E_Base}
##	$E_Modifier=\p{Word_Break=E_Modifier}
$ZWJ=\p{Word_Break=ZWJ}
# Note: The following may overlap with the above
$ExtPict=\p{Extended_Pictographic}
##	$EBG=\p{Word_Break=E_Base_GAZ}
##	$Glue_After_Zwj=\p{Word_Break=Glue_After_Zwj}
$WSegSpace=\p{Word_Break=WSegSpace}

# MACROS

$AHLetter=($ALetter | $Hebrew_Letter)
$MidNumLetQ=($MidNumLet | $Single_Quote)
## WARNING: For Rule 4: Fixes for GC, Format
##	# Subtract Format from Control, since we don't want to break before/after
##	$Control=[$Control-$Format]

# SPECIAL EXTENSIONS

# Add format and extend to everything
$FE=[$Format $Extend $ZWJ]

$NotBreak_=[^ $Newline $CR $LF ]
##	$FE= ($Extend | $Format)*
$Katakana=($Katakana $FE*)
$ALetter=($ALetter $FE*)
$MidLetter=($MidLetter $FE*)
$MidNum=($MidNum $FE*)
$MidNumLet=($MidNumLet $FE*)
$Numeric=($Numeric $FE*)
$ExtendNumLet=($ExtendNumLet $FE*)
$RI=($RI $FE*)
$Hebrew_Letter=($Hebrew_Letter $FE*)
$Double_Quote=($Double_Quote $FE*)
$Single_Quote=($Single_Quote $FE*)
##	$E_Base=($E_Base $FE*)
##	$E_Modifier=($E_Modifier $FE*)
##	$ZWJ=($ZWJ $FE*) # don't do this one!
##	$Glue_After_Zwj=($Glue_After_Zwj $FE*)
##	$EBG=($EBG $FE*)
$AHLetter=($AHLetter $FE*)
$MidNumLetQ=($MidNumLetQ $FE*)

# RULES

# Break at the start and end of text, unless the text is empty.
# Do not break within CRLF.
3) $CR  	×  	$LF
# Otherwise break before and after Newlines (including CR and LF)
3.1) ($Newline | $CR | $LF)	÷
3.2) ÷    ($Newline | $CR | $LF)
# Do not break within emoji zwj sequences.
3.3) $ZWJ × $ExtPict
3.4) $WSegSpace × $WSegSpace
##	3.4) ( $Control | $CR | $LF ) 	÷
##	3.5) ÷ 	( $Control | $CR | $LF )
##	3.9) × 	$Extend
##	3.91) [^$Control | $CR | $LF] × 	$Extend
# Ignore Format and Extend characters, except after sot, CR, LF, and Newline. (See Section 6.2, Replacing Ignore Rules.) This also has the effect of: Any × (Format | Extend)
# WARNING: Implemented as don't break before format (except after linebreaks),
# AND add format and extend in all variables definitions that appear after this point!
##	4) × [$Format $Extend]
4) $NotBreak_ × [$Format $Extend $ZWJ]

# VANILLA RULES

# Do not break between most letters.
5) $AHLetter  	×  	$AHLetter
# Do not break letters across certain punctuation.
6) $AHLetter 	× 	($MidLetter | $MidNumLetQ) $AHLetter
7) $AHLetter ($MidLetter | $MidNumLetQ) 	× 	$AHLetter
7.1) $Hebrew_Letter × $Single_Quote
7.2) $Hebrew_Letter × $Double_Quote $Hebrew_Letter
7.3) $Hebrew_Letter $Double_Quote × $Hebrew_Letter
# Do not break within sequences of digits, or digits adjacent to letters (“3a”, or “A3”).
8) $Numeric 	× 	$Numeric
9) $AHLetter 	× 	$Numeric
10) $Numeric 	× 	$AHLetter
# Do not break within sequences, such as “3.2” or “3,456.789”.
11) $Numeric ($MidNum | $MidNumLetQ) 	× 	$Numeric
12) $Numeric 	× 	($MidNum | $MidNumLetQ) $Numeric
# Do not break between Katakana.
13) $Katakana 	× 	$Katakana
# Do not break from extenders.
13.1) ($AHLetter | $Numeric | $Katakana | $ExtendNumLet) 	× 	$ExtendNumLet
13.2) $ExtendNumLet 	× 	($AHLetter | $Numeric | $Katakana)
## Do not break within emoji modifier sequences.
##	14) $E_Base × $E_Modifier
# Do not break within emoji flag sequences. That is, do not break between regional indicator (RI) symbols if there is an odd number of RI characters before the break point.
15) ^ ($RI $RI)* $RI × $RI
16) [^$RI] ($RI $RI)* $RI × $RI
# Otherwise, break everywhere (including around ideographs).<|MERGE_RESOLUTION|>--- conflicted
+++ resolved
@@ -107,12 +107,10 @@
 $ZWJ_O=\p{Line_Break=ZWJ}
 $ZWJ=\p{Line_Break=ZWJ}
 
-<<<<<<< HEAD
-$DottedCircle = ◌
-=======
 $QU_Pi=[$QU & \p{gc=Pi}]
 $QU_Pf=[$QU & \p{gc=Pf}]
->>>>>>> 84f55fe4
+
+$DottedCircle = ◌
 
 $CP30=[$CP-[\p{ea=F}\p{ea=W}\p{ea=H}]]
 $OP30=[$OP-[\p{ea=F}\p{ea=W}\p{ea=H}]]
@@ -195,12 +193,10 @@
 $EM=($EM $X)
 $ZWJ=($ZWJ $X)
 
-<<<<<<< HEAD
-$DottedCircle=($DottedCircle $X)
-=======
 $QU_Pi=($QU_Pi $X)
 $QU_Pf=($QU_Pf $X)
->>>>>>> 84f55fe4
+
+$DottedCircle=($DottedCircle $X)
 
 $CP30=($CP30 $X)
 $OP30=($OP30 $X)

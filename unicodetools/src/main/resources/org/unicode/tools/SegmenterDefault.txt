@GraphemeClusterBreak
## double ## at the start of a line doesn't show up

# VARIABLES

$CR=\p{Grapheme_Cluster_Break=CR}
$LF=\p{Grapheme_Cluster_Break=LF}
$Control=\p{Grapheme_Cluster_Break=Control}
$Extend=\p{Grapheme_Cluster_Break=Extend}
$ZWJ=\p{Grapheme_Cluster_Break=ZWJ}
$RI=\p{Grapheme_Cluster_Break=Regional_Indicator}
$Prepend=\p{Grapheme_Cluster_Break=Prepend}
$SpacingMark=\p{Grapheme_Cluster_Break=SpacingMark}
$L=\p{Grapheme_Cluster_Break=L}
$V=\p{Grapheme_Cluster_Break=V}
$T=\p{Grapheme_Cluster_Break=T}
$LV=\p{Grapheme_Cluster_Break=LV}
$LVT=\p{Grapheme_Cluster_Break=LVT}
# Note: The following may overlap with the above
# Note: ConjunctLinkingScripts is not used anymore, instead that list exists in the derivation of Indic_Conjunct_Break.
# It is kept here so that the diff of the generated test cases compared to the Unicode 15.1 β is minimal.
# TODO(egg): Consider removing in Unicode 16.0.
$ConjunctLinkingScripts=[\p{Gujr}\p{sc=Telu}\p{sc=Mlym}\p{sc=Orya}\p{sc=Beng}\p{sc=Deva}]
$ConjunctLinker=\p{Indic_Conjunct_Break=Linker}
$LinkingConsonant=\p{Indic_Conjunct_Break=Consonant}
##	$E_Base=\p{Grapheme_Cluster_Break=E_Base}
##	$E_Modifier=\p{Grapheme_Cluster_Break=E_Modifier}
$ExtPict=\p{Extended_Pictographic}
$ExtCccZwj=[\p{Indic_Conjunct_Break=Linker}\p{Indic_Conjunct_Break=Extend}]
##	$EBG=\p{Grapheme_Cluster_Break=E_Base_GAZ}
##	$Glue_After_Zwj=\p{Grapheme_Cluster_Break=Glue_After_Zwj}

# RULES

# Break at the start and end of text, unless the text is empty.
# Do not break between a CR and LF. Otherwise, break before and after controls.
3) $CR  	×  	$LF
4) ( $Control | $CR | $LF ) 	÷
5) ÷ 	( $Control | $CR | $LF )
# Do not break Hangul syllable sequences.
6) $L 	× 	( $L | $V | $LV | $LVT )
7) ( $LV | $V ) 	× 	( $V | $T )
8) ( $LVT | $T)    ×  $T
## Do not break before extending characters or ZWJ.
##	9) × 	($Extend | $ZWJ | $ConjunctLinker)
9) × 	($Extend | $ZWJ)
# Only for extended grapheme clusters: Do not break before SpacingMarks, or after Prepend characters.
9.1) × 	$SpacingMark
9.2) $Prepend  ×
9.3) $LinkingConsonant $ExtCccZwj* $ConjunctLinker $ExtCccZwj*  × $LinkingConsonant
## Do not break within emoji modifier sequences or emoji zwj sequences.
##	10) $E_Base $Extend* × $E_Modifier
11) $ExtPict $Extend* $ZWJ × $ExtPict
# Do not break within emoji flag sequences. That is, do not break between regional indicator (RI) symbols if there is an odd number of RI characters before the break point.
12) ^ ($RI $RI)* $RI × $RI
13) [^$RI] ($RI $RI)* $RI × $RI
# Otherwise, break everywhere.

@LineBreak

# VARIABLES

$AI=\p{Line_Break=Ambiguous}
$AK=\p{Line_Break=Aksara}
$AL=\p{Line_Break=Alphabetic}
$AP=\p{Line_Break=Aksara_Prebase}
$AS=\p{Line_Break=Aksara_Start}
$B2=\p{Line_Break=Break_Both}
$BA=\p{Line_Break=Break_After}
$BB=\p{Line_Break=Break_Before}
$BK=\p{Line_Break=Mandatory_Break}
$CB=\p{Line_Break=Contingent_Break}
$CL=\p{Line_Break=Close_Punctuation}
$CP=\p{Line_Break=CP}
$CM=\p{Line_Break=Combining_Mark}
$CR=\p{Line_Break=Carriage_Return}
$EX=\p{Line_Break=Exclamation}
$GL=\p{Line_Break=Glue}
$H2=\p{Line_Break=H2}
$H3=\p{Line_Break=H3}
$HL=\p{Line_Break=HL}
$HY=\p{Line_Break=Hyphen}
$ID=\p{Line_Break=Ideographic}
$IN=\p{Line_Break=Inseparable}
$IS=\p{Line_Break=Infix_Numeric}
$JL=\p{Line_Break=JL}
$JT=\p{Line_Break=JT}
$JV=\p{Line_Break=JV}
$LF=\p{Line_Break=Line_Feed}
$NL=\p{Line_Break=Next_Line}
$NS=\p{Line_Break=Nonstarter}
$NU=\p{Line_Break=Numeric}
$OP=\p{Line_Break=Open_Punctuation}
$PO=\p{Line_Break=Postfix_Numeric}
$PR=\p{Line_Break=Prefix_Numeric}
$QU=\p{Line_Break=Quotation}
$SA=\p{Line_Break=Complex_Context}
$SG=\p{Line_Break=Surrogate}
$SP=\p{Line_Break=Space}
$SY=\p{Line_Break=Break_Symbols}
$VF=\p{Line_Break=Virama_Final}
$VI=\p{Line_Break=Virama}
$WJ=\p{Line_Break=Word_Joiner}
$XX=\p{Line_Break=Unknown}
$ZW=\p{Line_Break=ZWSpace}
$CJ=\p{Line_Break=Conditional_Japanese_Starter}
$RI=\p{Line_Break=Regional_Indicator}
$EB=\p{Line_Break=E_Base}
$EM=\p{Line_Break=E_Modifier}
$ZWJ_O=\p{Line_Break=ZWJ}
$ZWJ=\p{Line_Break=ZWJ}

$QU_Pi=[$QU & \p{gc=Pi}]
$QU_Pf=[$QU & \p{gc=Pf}]

$QUmPi=[$QU - \p{gc=Pi}]
$QUmPf=[$QU - \p{gc=Pf}]

$NotEastAsian   = [^\p{ea=F}\p{ea=W}\p{ea=H}]
$NonEastAsianBA = [$BA & $NotEastAsian]

$DottedCircle = ◌
$Hyphen = [\u2010]

$CP30=[$CP-[\p{ea=F}\p{ea=W}\p{ea=H}]]
$OP30=[$OP-[\p{ea=F}\p{ea=W}\p{ea=H}]]

$ExtPictUnassigned=[\p{Extended_Pictographic}&\p{gc=Cn}]

# Some rules refer to the start and end of text.  We could just use a literal ^ for sot, but naming
# it as in the spec makes it easier to compare.  The parser will eat (and choke on) $, so we play a
# stupid trick instead.
$sot=^
$eot=(?!.)

# SPECIAL EXTENSIONS

# LB 1  Assign a line breaking class to each code point of the input. 
# Resolve AI, CB, SA, SG, and XX into other line breaking classes depending on criteria outside the scope of this algorithm.
# NOTE: CB is ok to fall through, but must handle others here.
##	show $AL
$AL=[$AI $AL $SG $XX $SA]
$NS=[$NS $CJ]

# MACROS

$Spec3a_=[^ $SP $BA $HY]

# RULES

# LB 4  Always break after hard line breaks (but never between CR and LF).
4) $BK ÷
# LB 5  Treat CR followed by LF, as well as CR, LF and NL as hard line breaks.
5.01) $CR × $LF
5.02) $CR ÷
5.03) $LF ÷
5.04) $NL ÷
# LB 6  Do not break before hard line breaks.
6) × ( $BK | $CR | $LF | $NL )
# LB 7  Do not break before spaces or zero-width space.
7.01) × $SP
7.02) × $ZW
# LB 8  Break before any character following a zero-width space, even if one or more spaces intervene.
8) $ZW $SP* ÷
# LB 8a  Don't break between ZWJ and IDs (for use in Emoji ZWJ sequences)
8.1) $ZWJ_O ×
<<<<<<< HEAD
# LB 9  Do not break a combining character sequence; treat it as if it has the LB class of the base character
# in all of the following rules. (Where X is any line break class except SP, BK, CR, LF, NL or ZW.)
9) ([^$SP $BK $CR $LF $NL $ZW]) ( $CM | $ZWJ )* → $1
=======
# LB 9  Do not break a combining character sequence; treat it as if it has the line breaking class
# of the base character in all of the following rules. Treat ZWJ as if it were CM.
9) (?<X>[^$BK $CR $LF $NL $SP $ZW]) ( $CM | $ZWJ )* → ${X}
# LB10 Treat any remaining combining mark or ZWJ as AL.
>>>>>>> 2e716a83
10) ( $CM | $ZWJ ) → A
## LB 11  Do not break before or after WORD JOINER and related characters.
11.01) × $WJ
11.02) $WJ ×
# LB 12  Do not break after NBSP and related characters.
12) $GL ×
# LB 12a Do not break before NBSP and related characters, except after spaces and hyphens.
12.1) $Spec3a_ × $GL
# LB 13  Do not break before \u2018]\u2019 or \u2018!\u2019 or \u2018;\u2019 or \u2018/\u2019, even after spaces.
13.01) × $EX
13.02) × $CL
13.03) × $CP 
13.04) × $SY
#LB 14  Do not break after \u2018[\u2019, even after spaces.
14) $OP $SP* ×
# LB 15a Do not break after an unresolved initial punctuation that lies at the start of the line,
# after a space, after opening punctuation, or after an unresolved quotation mark, even after
# spaces.
15.11) ( $sot | $BK | $CR | $LF | $NL | $OP | $QU | $GL | $SP | $ZW ) $QU_Pi $SP* ×
# LB 15b Do not break before an unresolved final punctuation that lies at the end of the line, before
# a space, before a prohibited break, or before an unresolved quotation mark, even before spaces.
15.21) × $QU_Pf ( $SP | $GL | $WJ | $CL | $QU | $CP | $EX | $IS | $SY | $BK | $CR | $LF | $NL | $ZW | $eot )
# LB 15c Break before numbers starting with a decimal mark.
15.30) $SP ÷ $IS $NU
# LB 15d Otherwise, do not break before commas or full stops.
15.40) × $IS
# LB 16  Do not break between closing punctuation and a nonstarter (lb=NS), even with intervening spaces.
16) ($CL | $CP) $SP* × $NS
# LB 17  Do not break within \u2018\u2014\u2014\u2019, even with intervening spaces.
17) $B2 $SP* × $B2
# LB 18  Break after spaces.
18) $SP ÷
# LB 19  Do not break before or after \u2018\"\u2019.
19.01) × $QUmPi
19.02) $QUmPf ×
# LB 19a Unless surrounded by East Asian Characters, do not break either side of any unresolved quotation marks.
19.10) $NotEastAsian × $QU
19.11) × $QU ( $NotEastAsian | $eot )
19.12) $QU × $NotEastAsian
19.13) ( $sot | $NotEastAsian ) $QU ×
# LB 20  Break before and after unresolved CB.
20.01)  ÷ $CB
20.02) $CB ÷
# LB 20a Do not break after a hyphen that follows break opportunity, a space, or the start of text.
20.10) ( $sot | $BK | $CR | $LF | $NL | $SP | $ZW | $CB | $GL ) ( $HY | $Hyphen ) × $AL
# LB 21  Do not break before hyphen-minus, other hyphens, fixed-width spaces, small kana and other non-starters, or after acute accents.
21.01) × $BA
21.02) × $HY
21.03) × $NS
21.04) $BB ×
# LB 21a Do not break after the hyphen in Hebrew-hyphen-non-Hebrew.
21.1) $HL ($HY | $NonEastAsianBA) × [^$HL]
# LB 21b Don’t break between Solidus and Hebrew letters.
21.2) $SY × $HL
# LB 22  Do not break before ellipses.
##	show $AL
22) × $IN
# LB 23  Do not break between digits and letters.
##	23.01) ($ID | $EB | $EM) × $PO
23.02) ($AL | $HL) × $NU
23.03) $NU × ($AL | $HL)
# LB 24  Do not break between prefix and letters or ideographs.
23.12) $PR × ($ID | $EB | $EM)
23.13) ($ID | $EB | $EM) × $PO
# LB24 Do not break between numeric prefix/postfix and letters, or between letters and prefix/postfix.
24.02) ($PR | $PO) × ($AL | $HL)
24.03) ($AL | $HL) × ($PR | $PO)
# LB 25 Do not break numbers.
25.01) $NU ( $SY | $IS )* $CL × $PO
25.02) $NU ( $SY | $IS )* $CP × $PO
25.03) $NU ( $SY | $IS )* $CL × $PR
25.04) $NU ( $SY | $IS )* $CP × $PR
25.05) $NU ( $SY | $IS )* × $PO
25.06) $NU ( $SY | $IS )* × $PR
25.07) $PO × $OP $NU
25.08) $PO × $OP $IS $NU
25.09) $PO × $NU
25.10) $PR × $OP $NU
25.11) $PR × $OP $IS $NU
25.12) $PR × $NU
25.13) $HY × $NU
25.14) $IS × $NU
25.15) $NU ( $SY | $IS )* × $NU
#LB 26 Do not break a Korean syllable.
26.01) $JL  × $JL | $JV | $H2 | $H3
26.02) $JV | $H2 × $JV | $JT
26.03) $JT | $H3 × $JT
# LB 27 Treat a Korean Syllable Block the same as ID.
27.01) $JL | $JV | $JT | $H2 | $H3  × $PO
27.02) $PR × $JL | $JV | $JT | $H2 | $H3
# LB 28  Do not break between alphabetics (\"at\").
28) ($AL | $HL) × ($AL | $HL)
# LB28a Do not break inside the orthographic syllables of Brahmic scripts.
28.11) $AP × ($AK | $DottedCircle | $AS)
28.12) ($AK | $DottedCircle | $AS) × ($VF | $VI)
28.13) ($AK | $DottedCircle | $AS) $VI × ($AK | $DottedCircle)
28.14) ($AK | $DottedCircle | $AS) × ($AK | $DottedCircle | $AS) $VF
# LB 29  Do not break between numeric punctuation and alphabetics (\"e.g.\").
29) $IS × ($AL | $HL)
# LB 30  Do not break between letters, numbers or ordinary symbols and opening or closing punctuation.
30.01) ($AL | $HL | $NU) × $OP30
30.02) $CP30 × ($AL | $HL | $NU)
# LB 30a  Break between two Regional Indicators if and only if there is an even number of them before the point being considered.
30.11) $sot ($RI $RI)* $RI × $RI
30.12) [^$RI] ($RI $RI)* $RI × $RI
30.13) $RI ÷ $RI
# LB 30b Do not break between an emoji base (or potential emoji) and an emoji modifier.
30.21) $EB × $EM
30.22) $ExtPictUnassigned × $EM

@SentenceBreak

# VARIABLES

$CR=\p{Sentence_Break=CR}
$LF=\p{Sentence_Break=LF}
$Extend=\p{Sentence_Break=Extend}
$Format=\p{Sentence_Break=Format}
$Sep=\p{Sentence_Break=Sep}
$Sp=\p{Sentence_Break=Sp}
$Lower=\p{Sentence_Break=Lower}
$Upper=\p{Sentence_Break=Upper}
$OLetter=\p{Sentence_Break=OLetter}
$Numeric=\p{Sentence_Break=Numeric}
$ATerm=\p{Sentence_Break=ATerm}
$STerm=\p{Sentence_Break=STerm}
$Close=\p{Sentence_Break=Close}
$SContinue=\p{Sentence_Break=SContinue}
$Any=.

# SPECIAL EXTENSIONS

## subtract Format from Control, since we don't want to break before/after
##	$Control=[$Control-$Format]
## Expresses the negation in rule 8; can't do this with normal regex, but works with UnicodeSet, which is all we need.
##	$NotStuff=[^$OLetter $Upper $Lower $Sep]
##	# $ATerm and $Sterm are temporary, to match ICU until UTC decides.

# WARNING: For Rule 5, now add format and extend to everything but Sep, Format, and Extend

$FE=[$Format $Extend]
$NotPreLower_=[^ $OLetter $Upper $Lower $Sep $CR $LF $STerm $ATerm]
##	$NotSep_=[^ $Sep $CR $LF]
##	$FE=$Extend* $Format*
$Sp=($Sp $FE*)
$Lower=($Lower $FE*)
$Upper=($Upper $FE*)
$OLetter=($OLetter $FE*)
$Numeric=($Numeric $FE*)
$ATerm=($ATerm $FE*)
$STerm=($STerm $FE*)
$Close=($Close $FE*)
$SContinue=($SContinue $FE*)

# MACROS

$ParaSep = ($Sep | $CR | $LF)
$SATerm = ($STerm | $ATerm)

# RULES

# Break at the start and end of text, unless the text is empty.
# Do not break within CRLF.
3) $CR  	×  	$LF
# Break after paragraph separators.
4) $ParaSep  	÷
##	3.4) ( $Control | $CR | $LF ) 	÷
##	3.5) ÷ 	( $Control | $CR | $LF )
# Ignore Format and Extend characters, except after sot, ParaSep, and within CRLF. (See Section 6.2, Replacing Ignore Rules.) This also has the effect of: Any × (Format | Extend)
# WARNING: Implemented as don't break before format (except after linebreaks),
# AND add format and extend in all variables definitions that appear after this point!
##	3.91) [^$Control | $CR | $LF] × 	$Extend
5) × [$Format $Extend]
# Do not break after full stop in certain contexts. [See note below.]
# Do not break after ambiguous terminators like period, if immediately followed by a number or lowercase letter,
# is between uppercase letters, or if the first following letter (optionally after certain punctuation) is lowercase.
# For example, a period may be an abbreviation or numeric period, and not mark the end of a sentence.
6) $ATerm 	× 	$Numeric
7) ($Upper | $Lower) $ATerm 	× 	$Upper
8) $ATerm $Close* $Sp* 	× 	$NotPreLower_* $Lower
8.1) $SATerm $Close* $Sp* 	× 	($SContinue | $SATerm)
# Break after sentence terminators, but include closing punctuation, trailing spaces, and any paragraph separator. [See note below.] Include closing punctuation, trailing spaces, and (optionally) a paragraph separator.
9) $SATerm $Close* 	× 	( $Close | $Sp | $ParaSep )
# Note the fix to $Sp*, $Sep?
10) $SATerm $Close* $Sp* 	× 	( $Sp | $ParaSep )
11) $SATerm $Close* $Sp* $ParaSep? ÷
#Otherwise, do not break
998) × 	$Any

@WordBreak

# VARIABLES

$CR=\p{Word_Break=CR}
$LF=\p{Word_Break=LF}
$Newline=\p{Word_Break=Newline}
##	$Control=\p{Word_Break=Control}
$Extend=\p{Word_Break=Extend}
##	$NEWLINE=[$CR $LF \u0085 \u000B \u000C \u2028 \u2029]
##	$Sep=\p{Sentence_Break=Sep}
# Now normal variables
$Format=[\p{Word_Break=Format}]
$Katakana=\p{Word_Break=Katakana}
$ALetter=\p{Word_Break=ALetter}
$MidLetter=\p{Word_Break=MidLetter}
$MidNum=\p{Word_Break=MidNum}
$MidNumLet=\p{Word_Break=MidNumLet}
$Numeric=\p{Word_Break=Numeric}
$ExtendNumLet=\p{Word_Break=ExtendNumLet}
$RI=\p{Word_Break=Regional_Indicator}
$Hebrew_Letter=\p{Word_Break=Hebrew_Letter}
$Double_Quote=\p{Word_Break=Double_Quote}
$Single_Quote=\p{Word_Break=Single_Quote}
##	$E_Base=\p{Word_Break=E_Base}
##	$E_Modifier=\p{Word_Break=E_Modifier}
$ZWJ=\p{Word_Break=ZWJ}
# Note: The following may overlap with the above
$ExtPict=\p{Extended_Pictographic}
##	$EBG=\p{Word_Break=E_Base_GAZ}
##	$Glue_After_Zwj=\p{Word_Break=Glue_After_Zwj}
$WSegSpace=\p{Word_Break=WSegSpace}

# MACROS

$AHLetter=($ALetter | $Hebrew_Letter)
$MidNumLetQ=($MidNumLet | $Single_Quote)
## WARNING: For Rule 4: Fixes for GC, Format
##	# Subtract Format from Control, since we don't want to break before/after
##	$Control=[$Control-$Format]

# SPECIAL EXTENSIONS

# Add format and extend to everything
$FE=[$Format $Extend $ZWJ]

$NotBreak_=[^ $Newline $CR $LF ]
##	$FE= ($Extend | $Format)*
$Katakana=($Katakana $FE*)
$ALetter=($ALetter $FE*)
$MidLetter=($MidLetter $FE*)
$MidNum=($MidNum $FE*)
$MidNumLet=($MidNumLet $FE*)
$Numeric=($Numeric $FE*)
$ExtendNumLet=($ExtendNumLet $FE*)
$RI=($RI $FE*)
$Hebrew_Letter=($Hebrew_Letter $FE*)
$Double_Quote=($Double_Quote $FE*)
$Single_Quote=($Single_Quote $FE*)
##	$E_Base=($E_Base $FE*)
##	$E_Modifier=($E_Modifier $FE*)
##	$ZWJ=($ZWJ $FE*) # don't do this one!
##	$Glue_After_Zwj=($Glue_After_Zwj $FE*)
##	$EBG=($EBG $FE*)
$AHLetter=($AHLetter $FE*)
$MidNumLetQ=($MidNumLetQ $FE*)

# RULES

# Break at the start and end of text, unless the text is empty.
# Do not break within CRLF.
3) $CR  	×  	$LF
# Otherwise break before and after Newlines (including CR and LF)
3.1) ($Newline | $CR | $LF)	÷
3.2) ÷    ($Newline | $CR | $LF)
# Do not break within emoji zwj sequences.
3.3) $ZWJ × $ExtPict
3.4) $WSegSpace × $WSegSpace
##	3.4) ( $Control | $CR | $LF ) 	÷
##	3.5) ÷ 	( $Control | $CR | $LF )
##	3.9) × 	$Extend
##	3.91) [^$Control | $CR | $LF] × 	$Extend
# Ignore Format and Extend characters, except after sot, CR, LF, and Newline. (See Section 6.2, Replacing Ignore Rules.) This also has the effect of: Any × (Format | Extend)
# WARNING: Implemented as don't break before format (except after linebreaks),
# AND add format and extend in all variables definitions that appear after this point!
##	4) × [$Format $Extend]
4) $NotBreak_ × [$Format $Extend $ZWJ]

# VANILLA RULES

# Do not break between most letters.
5) $AHLetter  	×  	$AHLetter
# Do not break letters across certain punctuation.
6) $AHLetter 	× 	($MidLetter | $MidNumLetQ) $AHLetter
7) $AHLetter ($MidLetter | $MidNumLetQ) 	× 	$AHLetter
7.1) $Hebrew_Letter × $Single_Quote
7.2) $Hebrew_Letter × $Double_Quote $Hebrew_Letter
7.3) $Hebrew_Letter $Double_Quote × $Hebrew_Letter
# Do not break within sequences of digits, or digits adjacent to letters (“3a”, or “A3”).
8) $Numeric 	× 	$Numeric
9) $AHLetter 	× 	$Numeric
10) $Numeric 	× 	$AHLetter
# Do not break within sequences, such as “3.2” or “3,456.789”.
11) $Numeric ($MidNum | $MidNumLetQ) 	× 	$Numeric
12) $Numeric 	× 	($MidNum | $MidNumLetQ) $Numeric
# Do not break between Katakana.
13) $Katakana 	× 	$Katakana
# Do not break from extenders.
13.1) ($AHLetter | $Numeric | $Katakana | $ExtendNumLet) 	× 	$ExtendNumLet
13.2) $ExtendNumLet 	× 	($AHLetter | $Numeric | $Katakana)
## Do not break within emoji modifier sequences.
##	14) $E_Base × $E_Modifier
# Do not break within emoji flag sequences. That is, do not break between regional indicator (RI) symbols if there is an odd number of RI characters before the break point.
15) ^ ($RI $RI)* $RI × $RI
16) [^$RI] ($RI $RI)* $RI × $RI
# Otherwise, break everywhere (including around ideographs).<|MERGE_RESOLUTION|>--- conflicted
+++ resolved
@@ -164,16 +164,10 @@
 8) $ZW $SP* ÷
 # LB 8a  Don't break between ZWJ and IDs (for use in Emoji ZWJ sequences)
 8.1) $ZWJ_O ×
-<<<<<<< HEAD
-# LB 9  Do not break a combining character sequence; treat it as if it has the LB class of the base character
-# in all of the following rules. (Where X is any line break class except SP, BK, CR, LF, NL or ZW.)
-9) ([^$SP $BK $CR $LF $NL $ZW]) ( $CM | $ZWJ )* → $1
-=======
 # LB 9  Do not break a combining character sequence; treat it as if it has the line breaking class
 # of the base character in all of the following rules. Treat ZWJ as if it were CM.
 9) (?<X>[^$BK $CR $LF $NL $SP $ZW]) ( $CM | $ZWJ )* → ${X}
 # LB10 Treat any remaining combining mark or ZWJ as AL.
->>>>>>> 2e716a83
 10) ( $CM | $ZWJ ) → A
 ## LB 11  Do not break before or after WORD JOINER and related characters.
 11.01) × $WJ

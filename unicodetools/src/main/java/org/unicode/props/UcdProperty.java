package org.unicode.props;

import java.util.EnumSet;
import java.util.Set;
import org.unicode.props.PropertyNames.NameMatcher;
import org.unicode.props.UcdPropertyValues.Age_Values;
import org.unicode.props.UcdPropertyValues.Bidi_Class_Values;
import org.unicode.props.UcdPropertyValues.Bidi_Paired_Bracket_Type_Values;
import org.unicode.props.UcdPropertyValues.Binary;
import org.unicode.props.UcdPropertyValues.Block_Values;
import org.unicode.props.UcdPropertyValues.Canonical_Combining_Class_Values;
import org.unicode.props.UcdPropertyValues.Decomposition_Type_Values;
import org.unicode.props.UcdPropertyValues.East_Asian_Width_Values;
import org.unicode.props.UcdPropertyValues.General_Category_Values;
import org.unicode.props.UcdPropertyValues.Grapheme_Cluster_Break_Values;
import org.unicode.props.UcdPropertyValues.Hangul_Syllable_Type_Values;
import org.unicode.props.UcdPropertyValues.Identifier_Status_Values;
import org.unicode.props.UcdPropertyValues.Identifier_Type_Values;
import org.unicode.props.UcdPropertyValues.Idn_2008_Values;
import org.unicode.props.UcdPropertyValues.Idn_Status_Values;
import org.unicode.props.UcdPropertyValues.Indic_Conjunct_Break_Values;
import org.unicode.props.UcdPropertyValues.Indic_Positional_Category_Values;
import org.unicode.props.UcdPropertyValues.Indic_Syllabic_Category_Values;
import org.unicode.props.UcdPropertyValues.Joining_Group_Values;
import org.unicode.props.UcdPropertyValues.Joining_Type_Values;
import org.unicode.props.UcdPropertyValues.Line_Break_Values;
import org.unicode.props.UcdPropertyValues.NFC_Quick_Check_Values;
import org.unicode.props.UcdPropertyValues.NFD_Quick_Check_Values;
import org.unicode.props.UcdPropertyValues.NFKC_Quick_Check_Values;
import org.unicode.props.UcdPropertyValues.NFKD_Quick_Check_Values;
import org.unicode.props.UcdPropertyValues.Numeric_Type_Values;
import org.unicode.props.UcdPropertyValues.Script_Values;
import org.unicode.props.UcdPropertyValues.Sentence_Break_Values;
import org.unicode.props.UcdPropertyValues.Vertical_Orientation_Values;
import org.unicode.props.UcdPropertyValues.Word_Break_Values;

/**
 * Machine-generated file for properties, produced by GenerateEnums.java from PropertyAliases.txt
 * and ExtraPropertyAliases.txt. The ordering of properties is first by category, then alphabetical
 * (ASCII order).
 */
public enum UcdProperty {

        // Numeric
    Numeric_Value(PropertyType.Numeric, "nv"),
    kAccountingNumeric(PropertyType.Numeric, "cjkAccountingNumeric"),
    kOtherNumeric(PropertyType.Numeric, "cjkOtherNumeric"),
    kPrimaryNumeric(PropertyType.Numeric, "cjkPrimaryNumeric"),

        // String
    Bidi_Mirroring_Glyph(PropertyType.String, "bmg"),
    Bidi_Paired_Bracket(PropertyType.String, "bpb"),
    Case_Folding(PropertyType.String, "cf"),
    Confusable_MA(PropertyType.String, "ConfMA", "Confusable"),
    Confusable_ML(PropertyType.String, "ConfML"),
    Confusable_SA(PropertyType.String, "ConfSA"),
    Confusable_SL(PropertyType.String, "ConfSL"),
    Decomposition_Mapping(PropertyType.String, "dm"),
    Equivalent_Unified_Ideograph(PropertyType.String, "EqUIdeo"),
    FC_NFKC_Closure(PropertyType.String, "FC_NFKC"),
    Idn_Mapping(PropertyType.String, "idnm"),
    Lowercase_Mapping(PropertyType.String, "lc"),
    NFKC_Casefold(PropertyType.String, "NFKC_CF"),
    NFKC_Simple_Casefold(PropertyType.String, "NFKC_SCF"),
    Simple_Case_Folding(PropertyType.String, "scf", "sfc"),
    Simple_Lowercase_Mapping(PropertyType.String, "slc"),
    Simple_Titlecase_Mapping(PropertyType.String, "stc"),
    Simple_Uppercase_Mapping(PropertyType.String, "suc"),
    Titlecase_Mapping(PropertyType.String, "tc"),
    Uppercase_Mapping(PropertyType.String, "uc"),
    kCompatibilityVariant(PropertyType.String, "cjkCompatibilityVariant"),
    kSimplifiedVariant(PropertyType.String, null, ValueCardinality.Unordered, "cjkSimplifiedVariant"),
    kTraditionalVariant(PropertyType.String, null, ValueCardinality.Unordered, "cjkTraditionalVariant"),

        // Miscellaneous
    CJK_Radical(PropertyType.Miscellaneous, null, ValueCardinality.Ordered, "CJKR"),
    Emoji_DCM(PropertyType.Miscellaneous, "EDCM"),
    Emoji_KDDI(PropertyType.Miscellaneous, "EKDDI"),
    Emoji_SB(PropertyType.Miscellaneous, "ESB"),
    ISO_Comment(PropertyType.Miscellaneous, "isc"),
    Jamo_Short_Name(PropertyType.Miscellaneous, "JSN"),
    Name(PropertyType.Miscellaneous, "na"),
    Name_Alias(PropertyType.Miscellaneous, null, ValueCardinality.Unordered, "Name_Alias"),
    Named_Sequences(PropertyType.Miscellaneous, "NS"),
    Named_Sequences_Prov(PropertyType.Miscellaneous, "NSP"),
    Standardized_Variant(PropertyType.Miscellaneous, null, ValueCardinality.Unordered, "SV"),
    Unicode_1_Name(PropertyType.Miscellaneous, "na1"),
    kBigFive(PropertyType.Miscellaneous, "cjkBigFive"),
    kCCCII(PropertyType.Miscellaneous, "cjkCCCII"),
    kCNS1986(PropertyType.Miscellaneous, "cjkCNS1986"),
    kCNS1992(PropertyType.Miscellaneous, "cjkCNS1992"),
    kCangjie(PropertyType.Miscellaneous, "cjkCangjie"),
    kCantonese(PropertyType.Miscellaneous, null, ValueCardinality.Unordered, "cjkCantonese"),
    kCheungBauer(PropertyType.Miscellaneous, "cjkCheungBauer"),
    kCheungBauerIndex(PropertyType.Miscellaneous, null, ValueCardinality.Unordered, "cjkCheungBauerIndex"),
    kCihaiT(PropertyType.Miscellaneous, null, ValueCardinality.Unordered, "cjkCihaiT"),
    kCowles(PropertyType.Miscellaneous, null, ValueCardinality.Unordered, "cjkCowles"),
    kDaeJaweon(PropertyType.Miscellaneous, "cjkDaeJaweon"),
    kDefinition(PropertyType.Miscellaneous, "cjkDefinition"),
    kEACC(PropertyType.Miscellaneous, "cjkEACC"),
    kFenn(PropertyType.Miscellaneous, null, ValueCardinality.Unordered, "cjkFenn"),
    kFennIndex(PropertyType.Miscellaneous, null, ValueCardinality.Unordered, "cjkFennIndex"),
    kFourCornerCode(PropertyType.Miscellaneous, null, ValueCardinality.Unordered, "cjkFourCornerCode"),
    kFrequency(PropertyType.Miscellaneous, "cjkFrequency"),
    kGB0(PropertyType.Miscellaneous, "cjkGB0"),
    kGB1(PropertyType.Miscellaneous, "cjkGB1"),
    kGB3(PropertyType.Miscellaneous, "cjkGB3"),
    kGB5(PropertyType.Miscellaneous, "cjkGB5"),
    kGB7(PropertyType.Miscellaneous, "cjkGB7"),
    kGB8(PropertyType.Miscellaneous, "cjkGB8"),
    kGSR(PropertyType.Miscellaneous, null, ValueCardinality.Unordered, "cjkGSR"),
    kGradeLevel(PropertyType.Miscellaneous, "cjkGradeLevel"),
    kHDZRadBreak(PropertyType.Miscellaneous, "cjkHDZRadBreak"),
    kHKGlyph(PropertyType.Miscellaneous, null, ValueCardinality.Unordered, "cjkHKGlyph"),
    kHKSCS(PropertyType.Miscellaneous, "cjkHKSCS"),
    kHanYu(PropertyType.Miscellaneous, null, ValueCardinality.Unordered, "cjkHanYu"),
    kHangul(PropertyType.Miscellaneous, null, ValueCardinality.Unordered, "cjkHangul"),
    kHanyuPinlu(PropertyType.Miscellaneous, null, ValueCardinality.Unordered, "cjkHanyuPinlu"),
    kHanyuPinyin(PropertyType.Miscellaneous, null, ValueCardinality.Unordered, "cjkHanyuPinyin"),
    kIBMJapan(PropertyType.Miscellaneous, "cjkIBMJapan"),
    kIICore(PropertyType.Miscellaneous, "cjkIICore"),
    kIRGDaeJaweon(PropertyType.Miscellaneous, "cjkIRGDaeJaweon"),
    kIRGDaiKanwaZiten(PropertyType.Miscellaneous, "cjkIRGDaiKanwaZiten"),
    kIRGHanyuDaZidian(PropertyType.Miscellaneous, "cjkIRGHanyuDaZidian"),
    kIRGKangXi(PropertyType.Miscellaneous, "cjkIRGKangXi"),
    kIRG_GSource(PropertyType.Miscellaneous, "cjkIRG_GSource"),
    kIRG_HSource(PropertyType.Miscellaneous, "cjkIRG_HSource"),
    kIRG_JSource(PropertyType.Miscellaneous, "cjkIRG_JSource"),
    kIRG_KPSource(PropertyType.Miscellaneous, "cjkIRG_KPSource"),
    kIRG_KSource(PropertyType.Miscellaneous, "cjkIRG_KSource"),
    kIRG_MSource(PropertyType.Miscellaneous, "cjkIRG_MSource"),
    kIRG_SSource(PropertyType.Miscellaneous, "cjkIRG_SSource"),
    kIRG_TSource(PropertyType.Miscellaneous, "cjkIRG_TSource"),
    kIRG_UKSource(PropertyType.Miscellaneous, "cjkIRG_UKSource"),
    kIRG_USource(PropertyType.Miscellaneous, "cjkIRG_USource"),
    kIRG_VSource(PropertyType.Miscellaneous, "cjkIRG_VSource"),
    kJIS0213(PropertyType.Miscellaneous, "cjkJIS0213"),
    kJa(PropertyType.Miscellaneous, "cjkJa"),
    kJapaneseKun(PropertyType.Miscellaneous, null, ValueCardinality.Unordered, "cjkJapaneseKun"),
    kJapaneseOn(PropertyType.Miscellaneous, null, ValueCardinality.Unordered, "cjkJapaneseOn"),
    kJinmeiyoKanji(PropertyType.Miscellaneous, null, ValueCardinality.Unordered, "cjkJinmeiyoKanji"),
    kJis0(PropertyType.Miscellaneous, "cjkJis0"),
    kJis1(PropertyType.Miscellaneous, "cjkJis1"),
    kJoyoKanji(PropertyType.Miscellaneous, null, ValueCardinality.Unordered, "cjkJoyoKanji"),
    kKPS0(PropertyType.Miscellaneous, "cjkKPS0"),
    kKPS1(PropertyType.Miscellaneous, "cjkKPS1"),
    kKSC0(PropertyType.Miscellaneous, "cjkKSC0"),
    kKSC1(PropertyType.Miscellaneous, "cjkKSC1"),
    kKangXi(PropertyType.Miscellaneous, "cjkKangXi"),
    kKarlgren(PropertyType.Miscellaneous, "cjkKarlgren"),
    kKorean(PropertyType.Miscellaneous, null, ValueCardinality.Unordered, "cjkKorean"),
    kKoreanEducationHanja(PropertyType.Miscellaneous, null, ValueCardinality.Unordered, "cjkKoreanEducationHanja"),
    kKoreanName(PropertyType.Miscellaneous, null, ValueCardinality.Unordered, "cjkKoreanName"),
    kLau(PropertyType.Miscellaneous, null, ValueCardinality.Unordered, "cjkLau"),
    kMainlandTelegraph(PropertyType.Miscellaneous, "cjkMainlandTelegraph"),
    kMandarin(PropertyType.Miscellaneous, null, ValueCardinality.Ordered, "cjkMandarin"),
    kMatthews(PropertyType.Miscellaneous, "cjkMatthews"),
    kMeyerWempe(PropertyType.Miscellaneous, null, ValueCardinality.Unordered, "cjkMeyerWempe"),
    kMorohashi(PropertyType.Miscellaneous, "cjkMorohashi"),
    kNelson(PropertyType.Miscellaneous, null, ValueCardinality.Unordered, "cjkNelson"),
    kPhonetic(PropertyType.Miscellaneous, null, ValueCardinality.Unordered, "cjkPhonetic"),
    kPseudoGB1(PropertyType.Miscellaneous, "cjkPseudoGB1"),
    kRSAdobe_Japan1_6(PropertyType.Miscellaneous, null, ValueCardinality.Unordered, "cjkRSAdobe_Japan1_6"),
    kRSJapanese(PropertyType.Miscellaneous, "cjkRSJapanese"),
    kRSKanWa(PropertyType.Miscellaneous, "cjkRSKanWa"),
    kRSKangXi(PropertyType.Miscellaneous, "cjkRSKangXi"),
    kRSKorean(PropertyType.Miscellaneous, "cjkRSKorean"),
    kRSUnicode(PropertyType.Miscellaneous, null, ValueCardinality.Ordered, "cjkRSUnicode", "Unicode_Radical_Stroke", "URS"),
    kSBGY(PropertyType.Miscellaneous, null, ValueCardinality.Unordered, "cjkSBGY"),
    kSemanticVariant(PropertyType.Miscellaneous, null, ValueCardinality.Unordered, "cjkSemanticVariant"),
    kSpecializedSemanticVariant(PropertyType.Miscellaneous, null, ValueCardinality.Unordered, "cjkSpecializedSemanticVariant"),
    kSpoofingVariant(PropertyType.Miscellaneous, "cjkSpoofingVariant"),
    kTGH(PropertyType.Miscellaneous, null, ValueCardinality.Unordered, "cjkTGH"),
    kTGHZ2013(PropertyType.Miscellaneous, "cjkTGHZ2013"),
    kTaiwanTelegraph(PropertyType.Miscellaneous, "cjkTaiwanTelegraph"),
    kTang(PropertyType.Miscellaneous, null, ValueCardinality.Unordered, "cjkTang"),
    kTotalStrokes(PropertyType.Miscellaneous, null, ValueCardinality.Ordered, "cjkTotalStrokes"),
    kUnihanCore2020(PropertyType.Miscellaneous, "cjkUnihanCore2020"),
    kVietnamese(PropertyType.Miscellaneous, null, ValueCardinality.Unordered, "cjkVietnamese"),
    kXHC1983(PropertyType.Miscellaneous, null, ValueCardinality.Unordered, "cjkXHC1983"),
    kXerox(PropertyType.Miscellaneous, "cjkXerox"),
    kZVariant(PropertyType.Miscellaneous, "cjkZVariant"),

        // Catalog
    Age(PropertyType.Catalog, Age_Values.class, null, "age"),
    Block(PropertyType.Catalog, Block_Values.class, null, "blk"),
    Script(PropertyType.Catalog, Script_Values.class, null, "sc"),
    Script_Extensions(PropertyType.Catalog, Script_Values.class, ValueCardinality.Unordered, "scx"),

        // Enumerated
    Bidi_Class(PropertyType.Enumerated, Bidi_Class_Values.class, null, "bc"),
    Bidi_Paired_Bracket_Type(PropertyType.Enumerated, Bidi_Paired_Bracket_Type_Values.class, null, "bpt"),
    Canonical_Combining_Class(PropertyType.Enumerated, Canonical_Combining_Class_Values.class, null, "ccc"),
    Decomposition_Type(PropertyType.Enumerated, Decomposition_Type_Values.class, null, "dt"),
    East_Asian_Width(PropertyType.Enumerated, East_Asian_Width_Values.class, null, "ea"),
    General_Category(PropertyType.Enumerated, General_Category_Values.class, null, "gc"),
    Grapheme_Cluster_Break(PropertyType.Enumerated, Grapheme_Cluster_Break_Values.class, null, "GCB"),
    Hangul_Syllable_Type(PropertyType.Enumerated, Hangul_Syllable_Type_Values.class, null, "hst"),
    Identifier_Status(PropertyType.Enumerated, Identifier_Status_Values.class, null, "idstatus"),
    Identifier_Type(PropertyType.Enumerated, Identifier_Type_Values.class, ValueCardinality.Unordered, "idtype"),
    Idn_2008(PropertyType.Enumerated, Idn_2008_Values.class, null, "idn8"),
    Idn_Status(PropertyType.Enumerated, Idn_Status_Values.class, null, "idns"),
<<<<<<< HEAD
    Indic_Positional_Category(PropertyType.Enumerated, Indic_Positional_Category_Values.class, null, "InPC"),
    Indic_Syllabic_Category(PropertyType.Enumerated, Indic_Syllabic_Category_Values.class, null, "InSC"),
=======
    Indic_Conjunct_Break(PropertyType.Enumerated, Indic_Conjunct_Break_Values.class, null, "InCB"),
    Indic_Positional_Category(
            PropertyType.Enumerated, Indic_Positional_Category_Values.class, null, "InPC"),
    Indic_Syllabic_Category(
            PropertyType.Enumerated, Indic_Syllabic_Category_Values.class, null, "InSC"),
>>>>>>> 4da67182
    Joining_Group(PropertyType.Enumerated, Joining_Group_Values.class, null, "jg"),
    Joining_Type(PropertyType.Enumerated, Joining_Type_Values.class, null, "jt"),
    Line_Break(PropertyType.Enumerated, Line_Break_Values.class, null, "lb"),
    NFC_Quick_Check(PropertyType.Enumerated, NFC_Quick_Check_Values.class, null, "NFC_QC"),
    NFD_Quick_Check(PropertyType.Enumerated, NFD_Quick_Check_Values.class, null, "NFD_QC"),
    NFKC_Quick_Check(PropertyType.Enumerated, NFKC_Quick_Check_Values.class, null, "NFKC_QC"),
    NFKD_Quick_Check(PropertyType.Enumerated, NFKD_Quick_Check_Values.class, null, "NFKD_QC"),
    Numeric_Type(PropertyType.Enumerated, Numeric_Type_Values.class, null, "nt"),
    Sentence_Break(PropertyType.Enumerated, Sentence_Break_Values.class, null, "SB"),
    Vertical_Orientation(PropertyType.Enumerated, Vertical_Orientation_Values.class, null, "vo"),
    Word_Break(PropertyType.Enumerated, Word_Break_Values.class, null, "WB"),

        // Binary
    ASCII_Hex_Digit(PropertyType.Binary, Binary.class, null, "AHex"),
    Alphabetic(PropertyType.Binary, Binary.class, null, "Alpha"),
    Basic_Emoji(PropertyType.Binary, Binary.class, null, "BE"),
    Bidi_Control(PropertyType.Binary, Binary.class, null, "Bidi_C"),
    Bidi_Mirrored(PropertyType.Binary, Binary.class, null, "Bidi_M"),
    Case_Ignorable(PropertyType.Binary, Binary.class, null, "CI"),
    Cased(PropertyType.Binary, Binary.class, null, "Cased"),
    Changes_When_Casefolded(PropertyType.Binary, Binary.class, null, "CWCF"),
    Changes_When_Casemapped(PropertyType.Binary, Binary.class, null, "CWCM"),
    Changes_When_Lowercased(PropertyType.Binary, Binary.class, null, "CWL"),
    Changes_When_NFKC_Casefolded(PropertyType.Binary, Binary.class, null, "CWKCF"),
    Changes_When_Titlecased(PropertyType.Binary, Binary.class, null, "CWT"),
    Changes_When_Uppercased(PropertyType.Binary, Binary.class, null, "CWU"),
    Composition_Exclusion(PropertyType.Binary, Binary.class, null, "CE"),
    Dash(PropertyType.Binary, Binary.class, null, "Dash"),
    Default_Ignorable_Code_Point(PropertyType.Binary, Binary.class, null, "DI"),
    Deprecated(PropertyType.Binary, Binary.class, null, "Dep"),
    Diacritic(PropertyType.Binary, Binary.class, null, "Dia"),
    Emoji(PropertyType.Binary, Binary.class, null, "Emoji"),
    Emoji_Component(PropertyType.Binary, Binary.class, null, "EComp"),
    Emoji_Modifier(PropertyType.Binary, Binary.class, null, "EMod"),
    Emoji_Modifier_Base(PropertyType.Binary, Binary.class, null, "EBase"),
    Emoji_Presentation(PropertyType.Binary, Binary.class, null, "EPres"),
    Expands_On_NFC(PropertyType.Binary, Binary.class, null, "XO_NFC"),
    Expands_On_NFD(PropertyType.Binary, Binary.class, null, "XO_NFD"),
    Expands_On_NFKC(PropertyType.Binary, Binary.class, null, "XO_NFKC"),
    Expands_On_NFKD(PropertyType.Binary, Binary.class, null, "XO_NFKD"),
    Extended_Pictographic(PropertyType.Binary, Binary.class, null, "ExtPict"),
    Extender(PropertyType.Binary, Binary.class, null, "Ext"),
    Full_Composition_Exclusion(PropertyType.Binary, Binary.class, null, "Comp_Ex"),
    Grapheme_Base(PropertyType.Binary, Binary.class, null, "Gr_Base"),
    Grapheme_Extend(PropertyType.Binary, Binary.class, null, "Gr_Ext"),
    Grapheme_Link(PropertyType.Binary, Binary.class, null, "Gr_Link"),
    Hex_Digit(PropertyType.Binary, Binary.class, null, "Hex"),
    Hyphen(PropertyType.Binary, Binary.class, null, "Hyphen"),
    IDS_Binary_Operator(PropertyType.Binary, Binary.class, null, "IDSB"),
    IDS_Trinary_Operator(PropertyType.Binary, Binary.class, null, "IDST"),
    IDS_Unary_Operator(PropertyType.Binary, Binary.class, null, "IDSU"),
    ID_Compat_Math_Continue(PropertyType.Binary, Binary.class, null, "ID_Compat_Math_Continue"),
    ID_Compat_Math_Start(PropertyType.Binary, Binary.class, null, "ID_Compat_Math_Start"),
    ID_Continue(PropertyType.Binary, Binary.class, null, "IDC"),
    ID_Start(PropertyType.Binary, Binary.class, null, "IDS"),
    Ideographic(PropertyType.Binary, Binary.class, null, "Ideo"),
    Join_Control(PropertyType.Binary, Binary.class, null, "Join_C"),
    Logical_Order_Exception(PropertyType.Binary, Binary.class, null, "LOE"),
    Lowercase(PropertyType.Binary, Binary.class, null, "Lower"),
    Math(PropertyType.Binary, Binary.class, null, "Math"),
    Noncharacter_Code_Point(PropertyType.Binary, Binary.class, null, "NChar"),
    Other_Alphabetic(PropertyType.Binary, Binary.class, null, "OAlpha"),
    Other_Default_Ignorable_Code_Point(PropertyType.Binary, Binary.class, null, "ODI"),
    Other_Grapheme_Extend(PropertyType.Binary, Binary.class, null, "OGr_Ext"),
    Other_ID_Continue(PropertyType.Binary, Binary.class, null, "OIDC"),
    Other_ID_Start(PropertyType.Binary, Binary.class, null, "OIDS"),
    Other_Lowercase(PropertyType.Binary, Binary.class, null, "OLower"),
    Other_Math(PropertyType.Binary, Binary.class, null, "OMath"),
    Other_Uppercase(PropertyType.Binary, Binary.class, null, "OUpper"),
    Pattern_Syntax(PropertyType.Binary, Binary.class, null, "Pat_Syn"),
    Pattern_White_Space(PropertyType.Binary, Binary.class, null, "Pat_WS"),
    Prepended_Concatenation_Mark(PropertyType.Binary, Binary.class, null, "PCM"),
    Quotation_Mark(PropertyType.Binary, Binary.class, null, "QMark"),
    RGI_Emoji_Flag_Sequence(PropertyType.Binary, Binary.class, null, "REFS", "Emoji_Flag_Sequence"),
    RGI_Emoji_Keycap_Sequence(PropertyType.Binary, Binary.class, null, "REKS", "Emoji_Keycap_Sequence"),
    RGI_Emoji_Modifier_Sequence(PropertyType.Binary, Binary.class, null, "REMS", "Emoji_Modifier_Sequence"),
    RGI_Emoji_Tag_Sequence(PropertyType.Binary, Binary.class, null, "RETS", "Emoji_Tag_Sequence"),
    RGI_Emoji_Zwj_Sequence(PropertyType.Binary, Binary.class, null, "REZS", "Emoji_Zwj_Sequence"),
    Radical(PropertyType.Binary, Binary.class, null, "Radical"),
    Regional_Indicator(PropertyType.Binary, Binary.class, null, "RI"),
    Sentence_Terminal(PropertyType.Binary, Binary.class, null, "STerm"),
    Soft_Dotted(PropertyType.Binary, Binary.class, null, "SD"),
    Terminal_Punctuation(PropertyType.Binary, Binary.class, null, "Term"),
    Unified_Ideograph(PropertyType.Binary, Binary.class, null, "UIdeo"),
    Uppercase(PropertyType.Binary, Binary.class, null, "Upper"),
    Variation_Selector(PropertyType.Binary, Binary.class, null, "VS"),
    White_Space(PropertyType.Binary, Binary.class, null, "WSpace", "space"),
    XID_Continue(PropertyType.Binary, Binary.class, null, "XIDC"),
    XID_Start(PropertyType.Binary, Binary.class, null, "XIDS"),

        // Unknown
        ;

private final PropertyType type;
    private final PropertyNames<UcdProperty> names;
    // for enums
    private final NameMatcher name2enum;
    private final EnumSet enums;
    private final Class enumClass;
    private final ValueCardinality cardinality;
    
    private UcdProperty(PropertyType type, String shortName, String... otherNames) {
        this.type = type;
        names = new PropertyNames<UcdProperty>(UcdProperty.class, this, shortName, otherNames);
        name2enum = null;
        enums = null;
        enumClass = null;
        cardinality = ValueCardinality.Singleton;
    }

    private UcdProperty(
            PropertyType type,
            Class classItem,
            ValueCardinality _cardinality,
            String shortName,
            String... otherNames) {
        this.type = type;
        names = new PropertyNames<UcdProperty>(UcdProperty.class, this, shortName, otherNames);
        cardinality = _cardinality == null ? ValueCardinality.Singleton : _cardinality;
        if (classItem == null) {
            name2enum = null;
            enums = null;
            enumClass = null;
        } else {
            enums = EnumSet.allOf(classItem);
            name2enum = PropertyNames.getNameToEnums(classItem);
            enumClass = classItem;
        }
    }
    
    public ValueCardinality getCardinality() {
        return cardinality;
    }

    public Class<Enum> getEnumClass() {
        return enumClass;
    }

    public PropertyType getType() {
        return type;
    }

    public PropertyNames<UcdProperty> getNames() {
        return names;
    }

    public String getShortName() {
        return names.getShortName();
    }

    public static UcdProperty forString(String name) {
        return Numeric_Value.names.forString(name);
    }

    public Enum getEnum(String name) {
        return name2enum == null ? null : name2enum.get(name);
    }

    public PropertyNames getEnumNames() {
        return name2enum == null ? null : name2enum.getNames();
    }

    public Set<Enum> getEnums() {
        return enums;
    }
}<|MERGE_RESOLUTION|>--- conflicted
+++ resolved
@@ -200,16 +200,11 @@
     Identifier_Type(PropertyType.Enumerated, Identifier_Type_Values.class, ValueCardinality.Unordered, "idtype"),
     Idn_2008(PropertyType.Enumerated, Idn_2008_Values.class, null, "idn8"),
     Idn_Status(PropertyType.Enumerated, Idn_Status_Values.class, null, "idns"),
-<<<<<<< HEAD
-    Indic_Positional_Category(PropertyType.Enumerated, Indic_Positional_Category_Values.class, null, "InPC"),
-    Indic_Syllabic_Category(PropertyType.Enumerated, Indic_Syllabic_Category_Values.class, null, "InSC"),
-=======
     Indic_Conjunct_Break(PropertyType.Enumerated, Indic_Conjunct_Break_Values.class, null, "InCB"),
     Indic_Positional_Category(
             PropertyType.Enumerated, Indic_Positional_Category_Values.class, null, "InPC"),
     Indic_Syllabic_Category(
             PropertyType.Enumerated, Indic_Syllabic_Category_Values.class, null, "InSC"),
->>>>>>> 4da67182
     Joining_Group(PropertyType.Enumerated, Joining_Group_Values.class, null, "jg"),
     Joining_Type(PropertyType.Enumerated, Joining_Type_Values.class, null, "jt"),
     Line_Break(PropertyType.Enumerated, Line_Break_Values.class, null, "lb"),

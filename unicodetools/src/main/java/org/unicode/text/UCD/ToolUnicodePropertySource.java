--- conflicted
+++ resolved
@@ -1283,17 +1283,12 @@
 
             unicodeMap.putAll(
                     new UnicodeSet(lineBreak.getSet("Numeric"))
-<<<<<<< HEAD
                             .add(cat.getSet("Decimal_Number"))
-                            .remove(0x066C),
-=======
-                            .remove(0x066C)
-                            .add(0xFF10, 0xFF19)
                             // 174-CXX.
                             .add(
                                     new UnicodeSet(
-                                            "[\u0600-\u0605\u06DD\u0890\u0891\u08E2\\U000110BD\\U000110CD]")),
->>>>>>> 84f55fe4
+                                            "[\u0600-\u0605\u06DD\u0890\u0891\u08E2\\U000110BD\\U000110CD]"))
+                            .remove(0x066C),
                     "Numeric"); // .remove(0x387)
             unicodeMap.putAll(
                     cat.getSet("Connector_Punctuation")

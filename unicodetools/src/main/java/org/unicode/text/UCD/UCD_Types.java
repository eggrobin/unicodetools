--- conflicted
+++ resolved
@@ -616,12 +616,8 @@
             Tolong_Siki = 176,
             Beria_Erfe = 177,
             Jurchen = 178,
-<<<<<<< HEAD
-            LIMIT_SCRIPT = Jurchen + 1;
-=======
             Proto_Cuneiform = 179,
             LIMIT_SCRIPT = Proto_Cuneiform + 1;
->>>>>>> 69a376c1
 
     // Bidi_Paired_Bracket_Type
     public static final byte BPT_N = 0, BPT_O = 1, BPT_C = 2, LIMIT_BPT = 3;

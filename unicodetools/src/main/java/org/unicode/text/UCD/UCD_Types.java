--- conflicted
+++ resolved
@@ -609,11 +609,7 @@
             Sunuwar = 170,
             Todhri = 171,
             Tulu_Tigalari = 172,
-<<<<<<< HEAD
-            // Provisionally assigned and proposed
-=======
             // Provisionally assigned or proposed
->>>>>>> 8215285f
             Chisoi = 173,
             Sidetic = 174,
             Tai_Yo = 175,

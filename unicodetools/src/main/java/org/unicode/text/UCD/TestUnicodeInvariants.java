package org.unicode.text.UCD;

import com.google.common.base.Strings;
import com.ibm.icu.dev.tool.UOption;
import com.ibm.icu.dev.util.UnicodeMap;
import com.ibm.icu.lang.UCharacter;
import com.ibm.icu.text.NumberFormat;
import com.ibm.icu.text.Transliterator;
import com.ibm.icu.text.UTF16;
import com.ibm.icu.text.UnicodeSet;
import com.ibm.icu.text.UnicodeSetIterator;
import java.io.BufferedReader;
import java.io.IOException;
import java.io.PrintWriter;
import java.io.StringWriter;
import java.text.ParseException;
import java.text.ParsePosition;
import java.util.ArrayList;
import java.util.Arrays;
import java.util.Comparator;
import java.util.HashMap;
import java.util.HashSet;
import java.util.List;
import java.util.Map;
import java.util.Objects;
import java.util.Set;
import java.util.Stack;
import java.util.TreeMap;
import java.util.function.Function;
import java.util.regex.MatchResult;
import java.util.regex.Pattern;
import java.util.stream.Collectors;
import org.unicode.cldr.draft.FileUtilities;
import org.unicode.cldr.util.Tabber;
import org.unicode.cldr.util.Tabber.HTMLTabber;
import org.unicode.cldr.util.props.UnicodeLabel;
import org.unicode.jsp.ICUPropertyFactory;
import org.unicode.props.BagFormatter;
import org.unicode.props.IndexUnicodeProperties;
import org.unicode.props.IndexUnicodeProperties.DefaultValueType;
import org.unicode.props.UcdProperty;
import org.unicode.props.UnicodeProperty;
import org.unicode.props.UnicodeProperty.Factory;
import org.unicode.text.utility.Settings;

public class TestUnicodeInvariants {
    private static final boolean DEBUG = false;

    private static final boolean ICU_VERSION = false; // ignore the versions if this is true
    private static final Factory LATEST_PROPS = getProperties(Settings.latestVersion);
    private static final boolean SHOW_LOOKUP = false;
    private static int showRangeLimit = 20;
    static boolean doHtml = true;
    public static final String DEFAULT_FILE = "UnicodeInvariantTest.txt";
    public static final HTMLTabber htmlTabber = new Tabber.HTMLTabber();
    public static final boolean EMIT_GITHUB_ERRORS =
            System.getProperty("EMIT_GITHUB_ERRORS") != null;

    private static final int
            // HELP1 = 0,
            FILE = 1,
            RANGE = 2,
            TABLE = 3;

    private static final UOption[] options = {
        UOption.HELP_H(),
        UOption.create("file", 'f', UOption.REQUIRES_ARG),
        UOption.create("norange", 'n', UOption.NO_ARG),
        UOption.create("table", 't', UOption.NO_ARG),
    };

    public static void main(String[] args) throws IOException {
        UOption.parseArgs(args, options);

        String file = DEFAULT_FILE;
        if (options[FILE].doesOccur) {
            file = options[FILE].value;
        }
        doHtml = options[TABLE].doesOccur;

        doRange = !options[RANGE].doesOccur;
        System.out.println("File:\t" + file);
        System.out.println("Ranges?\t" + doRange);

        System.out.println("HTML?\t" + doHtml);

        testInvariants(file, null, doRange);
    }

    static Transliterator toHTML;

    static {
        final String BASE_RULES =
                "'<' > '&lt;' ;"
                        + "'<' < '&'[lL][Tt]';' ;"
                        + "'&' > '&amp;' ;"
                        + "'&' < '&'[aA][mM][pP]';' ;"
                        + "'>' < '&'[gG][tT]';' ;"
                        + "'\"' < '&'[qQ][uU][oO][tT]';' ; "
                        + "'' < '&'[aA][pP][oO][sS]';' ; ";

        final String CONTENT_RULES = "'>' > '&gt;' ;";

        final String HTML_RULES = BASE_RULES + CONTENT_RULES + "'\"' > '&quot;' ; ";

        final String HTML_RULES_CONTROLS =
                HTML_RULES
                        + "[[:di:]-[:cc:]-[:cs:]-[\\u200E\\u200F]] > ; " // remove, should ignore in
                        // rendering (but may not
                        // be in browser)
                        + "[[:nchar:][:cn:][:cs:][:co:][:cc:]-[:whitespace:]-[\\u200E\\u200F]] > \\uFFFD ; "; // should be missing glyph (but may not be in browser)
        //     + "([[:C:][:Z:][:whitespace:][:Default_Ignorable_Code_Point:]-[\\u0020]]) >
        // &hex/xml($1) ; "; // [\\u0080-\\U0010FFFF]

        toHTML =
                Transliterator.createFromRules(
                        "any-xml", HTML_RULES_CONTROLS, Transliterator.FORWARD);
    }

    enum Expected {
        empty,
        not_empty,
        irrelevant
    };

    static final UnicodeSet INVARIANT_RELATIONS = new UnicodeSet("[=\u2282\u2283\u2286\u2287∥≉]");

    private static PrintWriter out;

    /**
     * Fetch a reader for our input data.
     *
     * @param inputFile read from classpath
     * @return BufferedReader
     * @throws IOException
     */
    private static BufferedReader getInputReader(String inputFile) throws IOException {
        return FileUtilities.openFile(TestUnicodeInvariants.class, inputFile);
    }

    /**
     * @param inputFile file to input, defaults to DEFAULT_FILE
     * @param suffix Suffix for the test results report file, added after a hyphen if non-null.
     * @param doRange normally true
     * @return number of failures (0 is better)
     * @throws IOException
     */
    public static int testInvariants(String inputFile, String suffix, boolean doRange)
            throws IOException {
        if (inputFile == null) {
            inputFile = DEFAULT_FILE;
        }
        TestUnicodeInvariants.doRange = doRange;
        parseErrorCount = 0;
        testFailureCount = 0;
        boolean showScript = false;
        try (final PrintWriter out2 =
                FileUtilities.openUTF8Writer(
                        Settings.Output.GEN_DIR,
                        "UnicodeTestResults"
                                + (suffix == null ? "" : "-" + suffix)
                                + (doHtml ? ".html" : ".txt"))) {
            final StringWriter writer = new StringWriter();
            try (PrintWriter out3 = new PrintWriter(writer)) {
                out = out3;
                if (doHtml) {
                    out3.println(
                            "<html><head><meta http-equiv='Content-Type' content='text/html; charset=utf-8'>");
                    out3.println(
                            "<link rel='stylesheet' type='text/css' href='UnicodeTestResults.css'>");
                    out3.println("<title>Unicode Property Results</title>");
                    out3.println(
                            "<style>\n"
                                    + "p {margin:0}\n"
                                    + ".b {font-weight:bold; color:green}\n"
                                    + ".bb {font-weight:bold; color:blue}\n"
                                    + ".e, .f {color:red}\n"
                                    + ".s {color:gray}\n"
                                    + "code {white-space: pre}\n"
                                    + "</style>");
                    out3.println("</head><body><h1>#Unicode Invariant Results</h1>");
                } else {
                    out3.write('\uFEFF'); // BOM
                }
                final var noComments = new StringBuilder();
                final List<String> lines = new ArrayList<>();
                final List<Integer> lineBeginnings = new ArrayList<>();
                try (final BufferedReader in = getInputReader(inputFile)) {
                    in.lines()
                            .forEach(
                                    line -> {
                                        if (line.startsWith("\uFEFF")) {
                                            line = line.substring(1);
                                        }
                                        lines.add(line);
                                        lineBeginnings.add(noComments.length());
                                        final int pos = line.indexOf('#');
                                        if (pos >= 0) {
                                            line = line.substring(0, pos);
                                        }
                                        noComments.append(line.trim() + '\n');
                                    });
                }
                errorLister =
                        new BagFormatter()
                                .setMergeRanges(doRange)
                                .setLabelSource(null)
                                .setUnicodePropertyFactory(LATEST_PROPS)
                                // .setTableHtml("<table class='e'>")
                                .setShowLiteral(toHTML)
                                .setFixName(toHTML);
                errorLister.setShowTotal(false);
                if (doHtml) {
                    errorLister.setTabber(htmlTabber);
                }

                showLister =
                        new BagFormatter()
                                .setMergeRanges(doRange)
                                // .setLabelSource(null)
                                .setUnicodePropertyFactory(LATEST_PROPS)
                                // .setTableHtml("<table class='s'>")
                                .setShowLiteral(toHTML);
                showLister.setShowTotal(false);
                if (showScript) {
                    showLister.setValueSource(LATEST_PROPS.getProperty("script"));
                }
                if (doHtml) {
                    showLister.setTabber(htmlTabber);
                }

                final String source = noComments.toString();
                final Function<ParsePosition, Integer> getLineNumber =
                        position -> {
                            for (int i = 0; i < lineBeginnings.size(); ++i) {
                                if (lineBeginnings.get(i) > position.getIndex()) {
                                    // The error is before the beginning of line i (0-based), thus
                                    // on line i (1-based).
                                    return i;
                                } else if (lineBeginnings.get(i) == position.getIndex()) {
<<<<<<< HEAD
                                    // The position in a beginning of line; this happens when an
                                    // statement has been successfully parsed, but then fails for
                                    // nonsyntactic reasons.
=======
                                    // The position in a beginning of line; this happens when a
                                    // statement has been successfully parsed, but then fails for
                                    // non-syntactic reasons.
>>>>>>> 02352093
                                    // The parse position is then the beginning of the next
                                    // statement.
                                    // Backtrack to the last nonempty line (ignoring comments),
                                    // which is the last line of the failing statement.
                                    int indexInTrimmedSource = position.getIndex();
                                    while (lineBeginnings.get(i) == indexInTrimmedSource
                                            && indexInTrimmedSource > 0) {
                                        --indexInTrimmedSource;
                                        --i;
                                    }
                                    return i + 1;
                                }
                            }
                            return lineBeginnings.size();
                        };
                int lastPrintedLine = 0;
                final ParsePosition pp = new ParsePosition(0);
                boolean followingParseError = false;
                class IgnoringBlock {
                    public IgnoringBlock(Set<String> properties, int position) {
                        this.properties = properties;
                        this.position = new ParsePosition(position);
                    }

                    Set<String> properties;
                    ParsePosition position;
                }
                ;
                Stack<IgnoringBlock> ignoredProperties = new Stack<>();
                for (; ; ) {
                    final int statementStart = pp.getIndex();
                    final int statementLineNumber = getLineNumber.apply(pp);
                    final var nextToken = Lookahead.oneToken(pp, source);
                    while (lastPrintedLine < statementLineNumber) {
                        println(lines.get(lastPrintedLine++));
                    }
                    if (nextToken == null) {
                        break;
                    }
                    try {
                        if (nextToken.accept("Ignoring")) {
                            ignoredProperties.add(
                                    new IgnoringBlock(
                                            ignoringPropertiesLine(
                                                    pp, source, inputFile, getLineNumber),
                                            statementStart));
                        } else if (nextToken.accept("end")) {
                            ignoredProperties.pop();
                            expectToken("Ignoring", pp, source);
                            expectToken(";", pp, source);
                        } else if (!ignoredProperties.empty()) {
                            if (nextToken.accept("end")) {
                                ignoredProperties.pop();
                                expectToken("Ignoring", pp, source);
                                expectToken(";", pp, source);
                            } else if (nextToken.accept("Propertywise")) {
                                propertywiseLine(
                                        ignoredProperties.stream()
                                                .flatMap(b -> b.properties.stream())
                                                .collect(Collectors.toSet()),
                                        pp,
                                        source,
                                        inputFile,
                                        getLineNumber);
                            } else {
                                throw new ParseException(
                                        "Expected Propertywise test within Ignoring block",
                                        pp.getIndex());
                            }
                        } else if (nextToken.accept("Propertywise")) {
                            throw new ParseException(
                                    "Propertywise test should be within an Ignoring block",
                                    pp.getIndex());
                        } else if (nextToken.accept("Let")) {
                            letLine(pp, source);
                        } else if (nextToken.accept("In")) {
                            inLine(pp, source, inputFile, getLineNumber);
                        } else if (nextToken.accept("Map")) {
                            testMapLine(source, pp, getLineNumber);
                        } else if (nextToken.accept("ShowMap")) {
                            showMapLine(source, pp);
                        } else if (nextToken.accept("Show")) {
                            showLine(source, pp);
                        } else if (nextToken.accept("OnPairsOf")) {
                            equivalencesLine(source, pp, inputFile, getLineNumber);
                        } else {
                            pp.setIndex(statementStart);
                            testLine(source, pp, inputFile, getLineNumber);
                        }
                        followingParseError = false;
                    } catch (final Exception e) {
                        if (!followingParseError) {
                            final int lineNumber = getLineNumber.apply(pp);
                            while (lineNumber > lastPrintedLine) {
                                println(lines.get(lastPrintedLine++));
                            }
                            parseErrorCount =
                                    parseError(
                                            parseErrorCount,
                                            source,
                                            e,
                                            statementStart,
                                            inputFile,
                                            getLineNumber.apply(pp));
                        }
                        // Give up on the whole line, it is unlikely to contain anything we can
                        // parse.
                        // Try parsing the next line, but since that may be the rest of what we
                        // failed to parse,
                        // do not report errors until we successfully parse *something*.
                        final int nextLine = source.indexOf("\n", pp.getIndex());
                        if (nextLine >= 0) {
                            pp.setIndex(source.indexOf("\n", pp.getIndex()));
                            followingParseError = true;
                            continue;
                        } else {
                            break;
                        }
                    }
                }
                for (IgnoringBlock block : ignoredProperties) {
                    parseErrorCount =
                            parseError(
                                    parseErrorCount,
                                    source,
                                    new ParseException(
                                            "Unterminated Ignoring block for " + block.properties,
                                            block.position.getIndex()),
                                    block.position.getIndex(),
                                    inputFile,
                                    getLineNumber.apply(block.position));
                }
                println();
                println("**** SUMMARY ****");
                println();
                println("# ParseErrorCount=" + parseErrorCount);
                System.out.println("ParseErrorCount=" + parseErrorCount);
                println("# TestFailureCount=" + testFailureCount);
                System.out.println("TestFailureCount=" + testFailureCount);
                if (doHtml) {
                    out3.println("</body></html>");
                }
                out2.append(writer.getBuffer());
            }
        }
        return parseErrorCount + testFailureCount;
    }

    abstract static class PropertyPredicate {
        UnicodeSet valueSet;
        UnicodeProperty property1;

        public UnicodeMap<String> getFailures() {
            final UnicodeMap<String> failures = new UnicodeMap<>();

            for (final UnicodeSetIterator it = new UnicodeSetIterator(valueSet); it.next(); ) {
                final String failure = getFailure(it.codepoint);
                if (failure != null) {
                    failures.put(it.codepoint, failure);
                }
            }
            return failures;
        }

        // A description of the failure for the given codepoint, or null if the predicate holds.
        protected abstract String getFailure(int codepoint);
    }

    static class PropertyComparison extends PropertyPredicate {
        boolean shouldBeEqual;
        UnicodeProperty property2;

        @Override
        protected String getFailure(int codepoint) {
            final String value1 = property1.getValue(codepoint);
            final String value2 = property2.getValue(codepoint);
            final boolean areEqual = Objects.equals(value1, value2);
            if (areEqual == shouldBeEqual) {
                return null;
            } else {
                return value1 + (areEqual ? "=" : "≠") + value2;
            }
        }
    }

    static class PropertyValueContainment extends PropertyPredicate {
        boolean shouldBeInSet;
        UnicodeSet set;

        @Override
        protected String getFailure(int codepoint) {
            final String value = property1.getValue(codepoint);
            final boolean isInSet = set.contains(value);
            if (isInSet == shouldBeInSet) {
                return null;
            } else {
                return value + (isInSet ? "∈" : "∉") + set;
            }
        }
    }

    private static Set<String> ignoringPropertiesLine(
            ParsePosition pp,
            String source,
            String file,
            Function<ParsePosition, Integer> getLineNumber)
            throws ParseException {
        Set<String> excludedProperties = new HashSet<>();
        for (var next = Lookahead.oneToken(pp, source);
                !next.accept(":");
                next = Lookahead.oneToken(pp, source)) {
            excludedProperties.add(next.consume());
        }
        return excludedProperties;
    }

    private static void propertywiseLine(
            Set<String> ignoredProperties,
            ParsePosition pp,
            String source,
            String file,
            Function<ParsePosition, Integer> getLineNumber)
            throws ParseException {
        final UnicodeSet set = parseUnicodeSet(source, pp);
        if (set.hasStrings()) {
            throw new BackwardParseException(
                    "Set should contain only single code points for property comparison",
                    pp.getIndex());
        }
        if (Lookahead.oneToken(pp, source).accept("AreAlike")) {
            propertywiseAlikeLine(ignoredProperties, set, pp, source, file, getLineNumber);
        } else {
            propertywiseCorrespondenceLine(ignoredProperties, set, pp, source, file, getLineNumber);
        }
    }

    private static void propertywiseAlikeLine(
            Set<String> ignoredProperties,
            UnicodeSet set,
            ParsePosition pp,
            String source,
            String file,
            Function<ParsePosition, Integer> getLineNumber)
            throws ParseException {
        final var iup = IndexUnicodeProperties.make(Settings.latestVersion);
        final List<String> errorMessageLines = new ArrayList<>();
        for (var p : UcdProperty.values()) {
            final var property = iup.getProperty(p);
            if (property.getNameAliases().stream()
                    .anyMatch(alias -> ignoredProperties.contains(alias))) {
                continue;
            }
            final int first = set.charAt(0);
            String p1 = property.getValue(first);
            for (var range : set.ranges()) {
                for (int c = range.codepoint; c <= range.codepointEnd; ++c) {
                    if (c == first) {
                        continue;
                    }
                    String p2 = property.getValue(c);
                    if (!Objects.equals(p1, p2)) {
                        if (IndexUnicodeProperties.getResolvedDefaultValueType(p)
                                        != DefaultValueType.CODE_POINT
                                || !p1.equals(Character.toString(first))
                                || !p2.equals(Character.toString(c))) {
                            errorMessageLines.add(
                                    property.getName()
                                            + "("
                                            + Character.toString(first)
                                            + ")\t=\t"
                                            + p1
                                            + "\t≠\t"
                                            + p2
                                            + "\t=\t"
                                            + property.getName()
                                            + "("
                                            + Character.toString(c)
                                            + ")");
                        }
                    }
                }
            }
        }
        if (!errorMessageLines.isEmpty()) {
            testFailureCount++;
            printErrorLine("Test Failure", Side.START, testFailureCount);
            reportTestFailure(
                    file,
                    getLineNumber.apply(pp),
                    String.join("\n", errorMessageLines).replace('\t', ' '));
            out.println("<table class='f'>");
            for (String errorMessageLine : errorMessageLines) {
                out.println("<tr><td>");
                out.println(toHTML.transform(errorMessageLine).replace("\t", "</td><td>"));
                out.println("</tr></td>");
            }
            out.println("</table>");
            printErrorLine("Test Failure", Side.END, testFailureCount);
        }
    }

    private static String stringAt(UnicodeSet set, int i) {
        final int codePointsSize = set.size() - set.strings().size();
        if (i < codePointsSize) {
            return Character.toString(set.charAt(i));
        } else {
            return set.strings().stream().skip(i - codePointsSize).findFirst().get();
        }
    }

    private static void propertywiseCorrespondenceLine(
            Set<String> ignoredProperties,
            UnicodeSet firstSet,
            ParsePosition pp,
            String source,
            String file,
            Function<ParsePosition, Integer> getLineNumber)
            throws ParseException {
        final var iup = IndexUnicodeProperties.make(Settings.latestVersion);
        final List<String> errorMessageLines = new ArrayList<>();
        final List<UnicodeSet> sets = new ArrayList<>();
        sets.add(firstSet);
        expectToken(":", pp, source);

        // Index of the first set of multi-character strings (and of the first multi-character
        // reference string).
        // This is `m` in the documentation in UnicodeInvariantTest.txt.
        int firstMultiCharacterIndex = -1;
        do {
            final var set = parseUnicodeSet(source, pp);
            if (set.size() != firstSet.size()) {
                throw new BackwardParseException(
                        "Sets should have the same size for property correspondence (got "
                                + set.size()
                                + ", expected "
                                + firstSet.size()
                                + ")",
                        pp.getIndex());
            }
            if (set.hasStrings() && set.strings().size() != set.size()) {
                throw new BackwardParseException(
                        "Sets should be all strings or all code points for property correspondence",
                        pp.getIndex());
            }
            if (firstMultiCharacterIndex == -1) {
                if (set.hasStrings()) {
                    firstMultiCharacterIndex = sets.size();
                }
            } else if (!set.hasStrings()) {
                throw new BackwardParseException(
                        "Code points should come before strings in property correspondence",
                        pp.getIndex());
            }
            sets.add(set);
        } while (Lookahead.oneToken(pp, source).accept(":"));
        if (firstMultiCharacterIndex == -1) {
            firstMultiCharacterIndex = sets.size();
        }
        final List<String> referenceCodePoints = new ArrayList<>();
        expectToken("CorrespondTo", pp, source);
        do {
            final var referenceSet = parseUnicodeSet(source, pp);
            if (referenceSet.size() != 1) {
                throw new BackwardParseException(
                        "reference should be a single code point or string for property correspondence",
                        pp.getIndex());
            }
            if (referenceSet.hasStrings()
                    != (referenceCodePoints.size() >= firstMultiCharacterIndex)) {
                throw new BackwardParseException(
                        "Strings should correspond to strings for property correspondence",
                        pp.getIndex());
            }
            referenceCodePoints.add(referenceSet.iterator().next());
        } while (Lookahead.oneToken(pp, source).accept(":"));
        if (referenceCodePoints.size() != sets.size()) {
            throw new BackwardParseException(
                    "Property correspondence requires as many reference code points as sets under test",
                    pp.getIndex());
        }

        class ExpectedPropertyDifference {
            public ExpectedPropertyDifference(String actualValueAlias, String referenceValueAlias) {
                this.actualValueAlias = actualValueAlias;
                this.referenceValueAlias = referenceValueAlias;
            }

            String actualValueAlias;
            String referenceValueAlias;
        }
        final Map<String, ExpectedPropertyDifference> expectedPropertyDifferences = new HashMap<>();
        if (Lookahead.oneToken(pp, source).accept("UpTo")) {
            expectToken(":", pp, source);
            do {
                String property = Lookahead.oneToken(pp, source).consume();
                expectToken("(", pp, source);
                String actualValueAlias = Lookahead.oneToken(pp, source).consume();
                expectToken("vs", pp, source);
                String referenceValueAlias = Lookahead.oneToken(pp, source).consume();
                expectToken(")", pp, source);
                expectedPropertyDifferences.put(
                        property,
                        new ExpectedPropertyDifference(actualValueAlias, referenceValueAlias));
            } while (Lookahead.oneToken(pp, source).accept(","));
        }
        for (var p : UcdProperty.values()) {
            final var property = iup.getProperty(p);
            if (property.getNameAliases().stream()
                    .anyMatch(alias -> ignoredProperties.contains(alias))) {
                continue;
            }
            ExpectedPropertyDifference expectedDifference = null;
            for (String alias : property.getNameAliases()) {
                expectedDifference = expectedPropertyDifferences.get(alias);
            }
            if (expectedDifference != null) {
                for (int k = 0; k < firstMultiCharacterIndex; ++k) {
                    final int rk = referenceCodePoints.get(k).codePointAt(0);
                    final String pRk = property.getValue(rk);
                    if (!Objects.equals(pRk, expectedDifference.referenceValueAlias)) {
                        errorMessageLines.add(
                                property.getName()
                                        + "("
                                        + Character.toString(rk)
                                        + ")\t=\t"
                                        + pRk
                                        + "\t≠\t"
                                        + expectedDifference.referenceValueAlias);
                    }
                    final UnicodeSet set = sets.get(k);
                    for (int i = 0; i < set.size(); ++i) {
                        final int ck = set.charAt(i);
                        final String pCk = property.getValue(ck);
                        if (!Objects.equals(pCk, expectedDifference.actualValueAlias)) {
                            errorMessageLines.add(
                                    property.getName()
                                            + "("
                                            + Character.toString(ck)
                                            + ")\t=\t"
                                            + pCk
                                            + "\t≠\t"
                                            + expectedDifference.actualValueAlias);
                        }
                    }
                }
            } else {
                for (int k = 0; k < firstMultiCharacterIndex; ++k) {
                    final UnicodeSet set = sets.get(k);
                    final int rk = referenceCodePoints.get(k).codePointAt(0);
                    final String pRk = property.getValue(rk);
                    loop_over_set:
                    for (int i = 0; i < set.size(); ++i) {
                        final int ck = set.charAt(i);
                        final String pCk = property.getValue(ck);
                        if (Objects.equals(pCk, pRk)) {
                            continue;
                        }
                        Integer lMatchingForReference = null;
                        for (int l = 0; l < sets.size(); ++l) {
                            final boolean pCkEqualsCl =
                                    Objects.equals(pCk, stringAt(sets.get(l), i));
                            final boolean pRkEqualsRl =
                                    Objects.equals(pRk, referenceCodePoints.get(l));
                            if (pRkEqualsRl) {
                                lMatchingForReference = l;
                                if (pCkEqualsCl) {
                                    continue loop_over_set;
                                }
                            }
                        }
                        if (lMatchingForReference == null) {
                            errorMessageLines.add(
                                    property.getName()
                                            + "("
                                            + Character.toString(ck)
                                            + ")\t=\t"
                                            + pCk
                                            + "\t≠\t"
                                            + pRk
                                            + "\t=\t"
                                            + property.getName()
                                            + "("
                                            + Character.toString(rk)
                                            + ")");
                        } else {
                            errorMessageLines.add(
                                    property.getName()
                                            + "("
                                            + Character.toString(ck)
                                            + ")\t=\t"
                                            + pCk
                                            + "\t≠\t"
                                            + stringAt(sets.get(lMatchingForReference), i)
                                            + "\twhereas\t"
                                            + property.getName()
                                            + "("
                                            + Character.toString(rk)
                                            + ")\t=\t"
                                            + pRk);
                        }
                    }
                }
            }
        }
        if (!errorMessageLines.isEmpty()) {
            testFailureCount++;
            printErrorLine("Test Failure", Side.START, testFailureCount);
            reportTestFailure(
                    file,
                    getLineNumber.apply(pp),
                    String.join("\n", errorMessageLines).replace('\t', ' '));
            out.println("<table class='f'>");
            for (String errorMessageLine : errorMessageLines) {
                out.println("<tr><td>");
                out.println(toHTML.transform(errorMessageLine).replace("\t", "</td><td>"));
                out.println("</tr></td>");
            }
            out.println("</table>");
            printErrorLine("Test Failure", Side.END, testFailureCount);
        }
    }

    private static void equivalencesLine(
            String line,
            ParsePosition pp,
            String file,
            Function<ParsePosition, Integer> getLineNumber)
            throws ParseException {
        final UnicodeSet domain = parseUnicodeSet(line, pp);
        expectToken(",", pp, line);
        expectToken("EqualityOf", pp, line);
        final var leftProperty = CompoundProperty.of(LATEST_PROPS, line, pp);
        scan(PATTERN_WHITE_SPACE, line, pp, true);
        char relationOperator = line.charAt(pp.getIndex());
        pp.setIndex(pp.getIndex() + 1);
        expectToken("EqualityOf", pp, line);
        final var rightProperty = CompoundProperty.of(LATEST_PROPS, line, pp);

        boolean leftShouldImplyRight = false;
        boolean rightShouldImplyLeft = false;

        boolean negated = true;
        switch (relationOperator) {
            case '⇍':
                relationOperator = '⇐';
                break;
            case '⇎':
                relationOperator = '⇔';
                break;
            case '⇏':
                relationOperator = '⇒';
                break;
            default:
                negated = false;
        }

        switch (relationOperator) {
            case '⇐':
                rightShouldImplyLeft = true;
                break;
            case '⇔':
                leftShouldImplyRight = true;
                rightShouldImplyLeft = true;
                break;
            case '⇒':
                leftShouldImplyRight = true;
                break;
            default:
                throw new ParseException(line, pp.getIndex());
        }
        final var leftValues = new HashMap<String, String>();
        final var rightValues = new HashMap<String, String>();
        final var leftClasses = new HashMap<String, UnicodeSet>();
        final var rightClasses = new HashMap<String, UnicodeSet>();
        for (String element : domain) {
            final var leftValue = new StringBuilder();
            final var rightValue = new StringBuilder();
            for (int codepoint : element.codePoints().toArray()) {
                leftValue.append(leftProperty.getValue(codepoint));
                rightValue.append(rightProperty.getValue(codepoint));
            }
            leftValues.put(element, leftValue.toString());
            rightValues.put(element, rightValue.toString());
            leftClasses.computeIfAbsent(leftValue.toString(), (k) -> new UnicodeSet()).add(element);
            rightClasses
                    .computeIfAbsent(rightValue.toString(), (k) -> new UnicodeSet())
                    .add(element);
        }
        UnicodeSet remainingDomain = domain.cloneAsThawed();
        final var leftImpliesRightCounterexamples = new ArrayList<String>();
        final var rightImpliesLeftCounterexamples = new ArrayList<String>();

        // For the implication ⇒, produce at most one counterexample per equivalence class of the
        // left-hand-side equivalence relation: we do not want an example per pair of Unicode code
        // points!
        if (leftShouldImplyRight) {
            while (!remainingDomain.isEmpty()) {
                String representative = remainingDomain.iterator().next();
                UnicodeSet leftEquivalenceClass = leftClasses.get(leftValues.get(representative));
                UnicodeSet rightEquivalenceClass =
                        rightClasses.get(rightValues.get(representative));
                if (leftShouldImplyRight
                        && !rightEquivalenceClass.containsAll(leftEquivalenceClass)) {
                    final String counterexampleRhs =
                            leftEquivalenceClass
                                    .cloneAsThawed()
                                    .removeAll(rightEquivalenceClass)
                                    .iterator()
                                    .next();
                    leftImpliesRightCounterexamples.add(
                            "\t\t"
                                    + leftProperty.getNameAliases()
                                    + "("
                                    + representative
                                    + ") \t=\t "
                                    + leftProperty.getNameAliases()
                                    + "("
                                    + counterexampleRhs
                                    + ") \t=\t "
                                    + leftValues.get(representative)
                                    + " \tbut\t "
                                    + rightValues.get(representative)
                                    + " \t=\t "
                                    + rightProperty.getNameAliases()
                                    + "("
                                    + representative
                                    + ") \t≠\t "
                                    + rightProperty.getNameAliases()
                                    + "("
                                    + counterexampleRhs
                                    + ") \t=\t "
                                    + rightValues.get(counterexampleRhs));
                }
                remainingDomain.removeAll(leftEquivalenceClass);
            }
        }

        // Likewise, for the implication ⇐, produce at most one counterexample per equivalence class
        // of the
        // right-hand-side equivalence relation.
        remainingDomain = domain.cloneAsThawed();
        if (rightShouldImplyLeft) {
            while (!remainingDomain.isEmpty()) {
                String representative = remainingDomain.iterator().next();
                UnicodeSet leftEquivalenceClass = leftClasses.get(leftValues.get(representative));
                UnicodeSet rightEquivalenceClass =
                        rightClasses.get(rightValues.get(representative));
                if (!leftEquivalenceClass.containsAll(rightEquivalenceClass)) {
                    final String counterexampleRhs =
                            rightEquivalenceClass
                                    .cloneAsThawed()
                                    .removeAll(leftEquivalenceClass)
                                    .iterator()
                                    .next();
                    rightImpliesLeftCounterexamples.add(
                            leftValues.get(representative)
                                    + " \t=\t "
                                    + leftProperty.getNameAliases()
                                    + "("
                                    + representative
                                    + ") \t≠\t "
                                    + leftProperty.getNameAliases()
                                    + "("
                                    + counterexampleRhs
                                    + ") \t=\t "
                                    + rightValues.get(counterexampleRhs)
                                    + " \teven though\t "
                                    + rightValues.get(representative)
                                    + " \t=\t "
                                    + rightProperty.getNameAliases()
                                    + "("
                                    + representative
                                    + ") \t=\t "
                                    + rightProperty.getNameAliases()
                                    + "("
                                    + counterexampleRhs
                                    + ")\t\t");
                }
                remainingDomain.removeAll(rightEquivalenceClass);
            }
        }
        final var counterexamples = new ArrayList<>(leftImpliesRightCounterexamples);
        counterexamples.addAll(rightImpliesLeftCounterexamples);
        boolean failure = counterexamples.isEmpty() == negated;
        if (failure) {
            ++testFailureCount;
            printErrorLine("Test Failure", Side.START, testFailureCount);
        }
        final List<String> errorMessageLines = new ArrayList<>();
        if (counterexamples.isEmpty()) {
            errorMessageLines.add("There are no counterexamples to " + relationOperator + ".");
        } else {
            if (leftShouldImplyRight) {
                errorMessageLines.add(
                        "The implication ⇒ is " + leftImpliesRightCounterexamples.isEmpty() + ".");
            }
            if (rightShouldImplyLeft) {
                errorMessageLines.add(
                        "The implication ⇐ is " + rightImpliesLeftCounterexamples.isEmpty() + ".");
            }
        }
        for (var errorLine : errorMessageLines) {
            println(errorLine);
        }
        errorMessageLines.addAll(counterexamples);
        if (failure) {
            reportTestFailure(
                    file,
                    getLineNumber.apply(pp),
                    String.join("\n", errorMessageLines).replace('\t', ' '));
        }
        out.println(failure ? "<table class='f'>" : "<table>");
        for (String counterexample : counterexamples) {
            out.println("<tr><td>");
            out.println(toHTML.transform(counterexample).replace("\t", "</td><td>"));
            out.println("</tr></td>");
        }
        out.println("</table>");
        if (failure) {
            printErrorLine("Test Failure", Side.END, testFailureCount);
        }
    }

    private static void inLine(
            ParsePosition pp,
            String line,
            String file,
            Function<ParsePosition, Integer> getLineNumber)
            throws ParseException {
        final PropertyPredicate propertyPredicate = getPropertyPredicate(pp, line);
        final UnicodeMap<String> failures = propertyPredicate.getFailures();
        final UnicodeSet failureSet = failures.keySet();
        final int failureCount = failureSet.size();
        if (failureCount != 0) {
            testFailureCount++;
            printErrorLine("Test Failure", Side.START, testFailureCount);
            String errorMessage = "Got unexpected property values: " + failureCount;
            println("## " + errorMessage);

            final UnicodeLabel failureProp = new UnicodeProperty.UnicodeMapProperty().set(failures);
            errorLister.setValueSource(failureProp);

            var monoTable = new StringWriter();
            errorLister.setTabber(new Tabber.MonoTabber());
            errorLister.setLineSeparator("\n");
            errorLister.showSetNames(new PrintWriter(monoTable), failureSet);
            errorLister.setTabber(htmlTabber);
            reportTestFailure(
                    file, getLineNumber.apply(pp), errorMessage + "\n" + monoTable.toString());

            if (doHtml) {
                out.println("<table class='f'>");
            }
            errorLister.showSetNames(out, failureSet);
            if (doHtml) {
                out.println("</table>");
            }
            errorLister.setValueSource((UnicodeLabel) null);
            printErrorLine("Test Failure", Side.END, testFailureCount);
            println();
        }
    }

    /**
     * A one-token lookahead. Tokens are defined as: 1. words: runs of
     * [^\p{Pattern_White_Space}\p{Pattern_Syntax}]; 2. simple operators: sequences of the form
     * \p{Pattern_Syntax} \p{Mn}*; 3. explicitly expected sequences of words and simple operators
     * without intervening spaces; this allows for contextually accepting operators such as :=, >>,
     * ’s, or .GT., without treating, e.g., every >> as atomic.
     */
    private static class Lookahead {
        // Advances pp through any pattern white space, then looks ahead one token.
        public static Lookahead oneToken(ParsePosition pp, String text) {
            scan(PATTERN_WHITE_SPACE, text, pp, true);
            return oneTokenNoSpace(pp, text);
        }

        /**
         * Advances pp through any pattern white space, then looks ahead one token, treating the
         * given sequences as single tokens.
         */
        public static Lookahead oneToken(ParsePosition pp, String text, String... sequences) {
            scan(PATTERN_WHITE_SPACE, text, pp, true);
            Lookahead result = oneTokenNoSpace(pp, text);
            if (result == null) {
                return result;
            }
            Lookahead candidate = result;
            for (; ; ) {
                final String candidateToken = candidate.token;
                final boolean candidateIsSequencePrefix =
                        Arrays.asList(sequences).stream()
                                .anyMatch(s -> s.startsWith(candidateToken));
                if (!candidateIsSequencePrefix) {
                    break;
                }
                final Lookahead continuation = oneTokenNoSpace(candidate.next, text);
                if (continuation == null) {
                    break;
                }
                candidate =
                        new Lookahead(candidateToken + continuation.token, pp, continuation.next);

                if (Arrays.asList(sequences).contains(candidate.token)) {
                    result = candidate;
                }
            }
            return result;
        }

        /**
         * Returns null if pp is before pattern white space; otherwise, looks ahead one token. This
         * function does not alter pp.
         */
        public static Lookahead oneTokenNoSpace(ParsePosition pp, String text) {
            ParsePosition next = new ParsePosition(pp.getIndex());
            if (next.getIndex() == text.length()) {
                return null;
            }
            int start = next.getIndex();
            if (PATTERN_SYNTAX.contains(text.codePointAt(start))) {
                final String syntax = Character.toString(text.codePointAt(start));
                next.setIndex(start + syntax.length());
                final String marks = scan(NONSPACING_MARK, text, next, true);
                return new Lookahead(syntax + marks, pp, next);
            } else {
                final String result = scan(PATTERN_SYNTAX_OR_WHITE_SPACE, text, next, false);
                return result.isEmpty() ? null : new Lookahead(result, pp, next);
            }
        }

        private Lookahead(String token, ParsePosition pp, ParsePosition next) {
            this.token = token;
            this.pp = pp;
            this.next = next;
        }

        /**
         * Advances the ParsePosition passed at construction past the token, and returns the token.
         */
        public String consume() {
            pp.setIndex(next.getIndex());
            return token;
        }

        /**
         * If this token is expected, advances the ParsePosition passed at construction past the
         * token past it and returns true. Otherwise, this function no effect and returns false.
         */
        public boolean accept(String expected) {
            if (expected.equals(token)) {
                consume();
                return true;
            } else {
                return false;
            }
        }

        private final String token;
        private final ParsePosition pp;
        private final ParsePosition next;
    }

    private static void expectToken(String token, ParsePosition pp, String text)
            throws ParseException {
        final var lookahead = Lookahead.oneToken(pp, text, token);
        if (!lookahead.accept(token)) {
            throw new ParseException(
                    "Expected '" + token + "', got '" + lookahead.token + "'", pp.getIndex());
        }
    }

    private static PropertyPredicate getPropertyPredicate(ParsePosition pp, String line)
            throws ParseException {
        PropertyPredicate predicate;

        final UnicodeSet valueSet = parseUnicodeSet(line, pp);
        expectToken(",", pp, line);
        final UnicodeProperty property1 = CompoundProperty.of(LATEST_PROPS, line, pp);
        final int cp = line.codePointAt(pp.getIndex());
        switch (cp) {
            case '=':
            case '≠':
                final var comparison = new PropertyComparison();
                comparison.shouldBeEqual = cp == '=';
                pp.setIndex(pp.getIndex() + 1);
                comparison.property2 = CompoundProperty.of(LATEST_PROPS, line, pp);
                predicate = comparison;
                break;
            case '∈':
            case '∉':
                final var containment = new PropertyValueContainment();
                containment.shouldBeInSet = cp == '∈';
                pp.setIndex(pp.getIndex() + 1);
                containment.set = parseUnicodeSet(line, pp);
                predicate = containment;
                break;
            default:
                throw new ParseException("Expected =|≠|∈|∉", pp.getIndex());
        }
        predicate.valueSet = valueSet;
        predicate.property1 = property1;
        scan(PATTERN_WHITE_SPACE, line, pp, true);
        return predicate;
    }

    static class CompoundProperty extends UnicodeProperty {
        static class FilterOrProp {
            enum Type {
                filter,
                prop,
                stringprop,
                sequenceTransformation,
            };

            private Type type;
            private UnicodeProperty prop;
            private UnicodeSet filter;
            private Function<List<String>, List<String>> sequenceTransformation;
            private Function<List<String>, String> sequenceReduction;
        }

        // TODO(egg): Consider bringing back Pattern_White_Space if requiring semicolons.
        private static final UnicodeSet PROPCHARS = new UnicodeSet("[a-zA-Z0-9.\\:\\-\\_\\u0020}]");
        private final List<FilterOrProp> propOrFilters = new ArrayList<FilterOrProp>();

        static UnicodeProperty of(
                UnicodeProperty.Factory propSource, String source, ParsePosition pp)
                throws ParseException {
            final CompoundProperty result = new CompoundProperty();
            while (true) {
                scan(PATTERN_WHITE_SPACE, source, pp, true);
                if (UnicodeSet.resemblesPattern(source, pp.getIndex())) {
                    final FilterOrProp propOrFilter = new FilterOrProp();
                    propOrFilter.filter = parseUnicodeSet(source, pp);
                    propOrFilter.type = FilterOrProp.Type.filter;
                    result.propOrFilters.add(propOrFilter);
                } else if (source.charAt(pp.getIndex()) == '(') {
                    final FilterOrProp propOrFilter = new FilterOrProp();
                    final var matcher =
                            Pattern.compile("(\\( *([^ )]+)(?: +([^)]+))? *\\)).*", Pattern.DOTALL)
                                    .matcher(source.subSequence(pp.getIndex(), source.length()));
                    if (!matcher.matches()) {
                        throw new IllegalArgumentException(
                                "Expected (<operation> <args>), got "
                                        + source.substring(
                                                pp.getIndex(),
                                                Math.min(pp.getIndex() + 50, source.length()))
                                        + "…");
                    }
                    propOrFilter.type = FilterOrProp.Type.sequenceTransformation;
                    final String expression = matcher.group(1);
                    final String operation = matcher.group(2);
                    final String args = matcher.group(3);
                    switch (operation) {
                        case "take":
                            {
                                final int count = Integer.parseInt(args);
                                propOrFilter.sequenceTransformation = s -> s.subList(0, count);
                                break;
                            }
                        case "drop":
                            {
                                final int count = Integer.parseInt(args);
                                propOrFilter.sequenceTransformation =
                                        s -> s.subList(count, s.size());
                                break;
                            }
                        case "delete-adjacent-duplicates":
                            {
                                propOrFilter.sequenceTransformation =
                                        s -> {
                                            if (s.isEmpty()) {
                                                return s;
                                            }
                                            int j = 0;
                                            for (int i = 1; i < s.size(); ++i) {
                                                if (!Objects.equals(s.get(i), s.get(j))) {
                                                    s.set(++j, s.get(i));
                                                }
                                            }
                                            s.subList(j + 1, s.size()).clear();
                                            return s;
                                        };
                                break;
                            }
                        case "prepend":
                            {
                                propOrFilter.sequenceTransformation =
                                        s -> {
                                            s.add(0, args);
                                            return s;
                                        };
                                break;
                            }
                        case "append":
                            {
                                propOrFilter.sequenceTransformation =
                                        s -> {
                                            s.add(args);
                                            return s;
                                        };
                                break;
                            }
                        case "string-join":
                            {
                                propOrFilter.sequenceReduction = s -> String.join("", s);
                                break;
                            }
                        case "constant":
                            {
                                propOrFilter.sequenceReduction = s -> args;
                                break;
                            }
                        default:
                            throw new IllegalArgumentException(
                                    "Unknown operation " + matcher.group(1));
                    }
                    result.propOrFilters.add(propOrFilter);
                    pp.setIndex(pp.getIndex() + expression.length());
                } else {
                    final String propName = scan(PROPCHARS, source, pp, true);
                    if (propName.length() > 0) {
                        final FilterOrProp propOrFilter = new FilterOrProp();
                        final VersionedProperty xprop =
                                VersionedProperty.forInvariantTesting().set(propName);
                        propOrFilter.prop = xprop.getProperty();
                        if (propOrFilter.prop == null) {
                            throw new IllegalArgumentException(
                                    "Can't create property for: " + propName);
                        }
                        propOrFilter.type =
                                propOrFilter.prop.getType() == UnicodeProperty.STRING
                                                || propOrFilter.prop.getType()
                                                        == UnicodeProperty.EXTENDED_STRING
                                        ? FilterOrProp.Type.stringprop
                                        : FilterOrProp.Type.prop;
                        result.propOrFilters.add(propOrFilter);
                    } else {
                        break;
                    }
                }
                scan(PATTERN_WHITE_SPACE, source, pp, true);
                final int pos = pp.getIndex();
                if (pos == source.length()) {
                    break;
                }
                final int cp = source.charAt(pos);
                if (cp != '*') {
                    break;
                }
                pp.setIndex(pos + 1);
                // keep looping
            }
            return result;
        }

        private CompoundProperty() {}

        @Override
        protected List<String> _getAvailableValues(List<String> result) {
            return propOrFilters.get(0).prop.getAvailableValues(result);
        }

        @Override
        protected List<String> _getNameAliases(List<String> result) {
            final StringBuffer name = new StringBuffer();
            for (int i = 0; i < propOrFilters.size(); ++i) {
                if (i != 0) {
                    name.append("*");
                }
                name.append(propOrFilters.get(i).prop.getFirstNameAlias());
            }
            result.add(name.toString());
            return result;
        }

        @Override
        protected String _getValue(int codepoint) {
            final StringBuffer buffer = new StringBuffer();
            String value = Character.toString(codepoint);
            List<String> values = null;
            int cp;

            for (int i = propOrFilters.size() - 1; i >= 0; --i) {
                final FilterOrProp propOrFilter = propOrFilters.get(i);
                switch (propOrFilter.type) {
                    case filter:
                        if (value == null) {
                            throw new IllegalArgumentException(
                                    "Cannot apply filter  "
                                            + propOrFilter.filter.toString()
                                            + " to sequence "
                                            + values);
                        }
                        buffer.setLength(0);
                        for (int j = 0; j < value.length(); j += UTF16.getCharCount(cp)) {
                            cp = UTF16.charAt(value, j);
                            if (!propOrFilter.filter.contains(cp)) {
                                continue;
                            }
                            buffer.appendCodePoint(cp);
                        }
                        value = buffer.toString();
                        break;
                    case stringprop:
                        if (value == null) {
                            throw new IllegalArgumentException(
                                    "Cannot apply string property "
                                            + propOrFilter.prop.getName()
                                            + " to sequence "
                                            + values);
                        }
                        buffer.setLength(0);
                        for (int j = 0; j < value.length(); j += UTF16.getCharCount(cp)) {
                            cp = UTF16.charAt(value, j);
                            final String value2 = propOrFilter.prop.getValue(cp);
                            buffer.append(value2);
                        }
                        value = buffer.toString();
                        break;
                    case prop:
                        if (value == null) {
                            throw new IllegalArgumentException(
                                    "Cannot apply enumerated property "
                                            + propOrFilter.prop.getName()
                                            + " to sequence "
                                            + values);
                        }
                        values = new ArrayList<>();
                        for (int j = 0; j < value.length(); j += UTF16.getCharCount(cp)) {
                            cp = UTF16.charAt(value, j);
                            final String value2 = propOrFilter.prop.getValue(cp);
                            values.add(value2);
                        }
                        value = null;
                        break;
                    case sequenceTransformation:
                        final boolean wasString = value != null;
                        if (wasString) {
                            values =
                                    value.codePoints()
                                            .mapToObj(Character::toString)
                                            .collect(
                                                    Collectors.toCollection(
                                                            () -> new ArrayList<>()));
                            value = null;
                        }
                        if (propOrFilter.sequenceTransformation != null) {
                            values = propOrFilter.sequenceTransformation.apply(values);
                            if (wasString) {
                                value = String.join("", values);
                                values = null;
                            }
                        } else {
                            value = propOrFilter.sequenceReduction.apply(values);
                            values = null;
                        }
                        break;
                }
            }
            if (value == null) {
                if (values.isEmpty()) {
                    return "";
                } else if (values.size() == 1) {
                    return values.get(0);
                } else {
                    throw new IllegalArgumentException(
                            "Compound property must return a string, not sequence " + values);
                }
            }
            return value;
        }

        @Override
        protected List<String> _getValueAliases(String valueAlias, List<String> result) {
            return propOrFilters.get(0).prop.getAvailableValues(result);
        }

        @Override
        protected String _getVersion() {
            return propOrFilters.get(0).prop.getVersion();
        }
    }

    private static void letLine(ParsePosition pp, String source) throws ParseException {
        expectToken("$", pp, source);
        final String variable = Lookahead.oneTokenNoSpace(pp, source).consume();
        expectToken(":=", pp, source);
        final int valueStart = pp.getIndex();
        final UnicodeSet valueSet = parseUnicodeSet(source, pp);
        valueSet.complement().complement();

        symbolTable.add(variable, valueSet.toPattern(false));
        final String value = source.substring(valueStart, pp.getIndex());
        if (DEBUG) {
            System.out.println("Added variable: <" + variable + "><" + value + ">");
        }
        showSet(new ParsePosition(0), value);
    }

    private static void showLine(String source, ParsePosition pp) throws ParseException {
        if (Lookahead.oneToken(pp, source).accept("Each")) {
            showLister.setMergeRanges(false);
        }
        showSet(pp, source);
        showLister.setMergeRanges(doRange);
    }

    private static void showMapLine(String line, ParsePosition pp) {
        String part = line.substring(7).trim();
        pp.setErrorIndex(-1);
        if (part.startsWith("Each")) {
            part = part.substring(4).trim();
            showLister.setMergeRanges(false);
        }
        UnicodeMap<String> um = UMP.parse(part, pp);
        if (pp.getErrorIndex() != -1 || pp.getIndex() != part.length()) {
            throw new IllegalArgumentException(pp.toString());
        }
        showLister.setValueSource(new UnicodeProperty.UnicodeMapProperty().set(um));
        showLister.showSetNames(out, um.keySet());
        showLister.setMergeRanges(doRange);
    }

    private static void testLine(
            String source,
            ParsePosition pp,
            String file,
            Function<ParsePosition, Integer> getLineNumber)
            throws ParseException {
        char relation = 0;
        String rightSide = null;
        String leftSide = null;
        UnicodeSet leftSet = null;
        UnicodeSet rightSet = null;

        final int leftStart = pp.getIndex();
        leftSet = parseUnicodeSet(source, pp);
        leftSide = source.substring(leftStart, pp.getIndex());
        scan(PATTERN_WHITE_SPACE, source, pp, true);
        relation = source.charAt(pp.getIndex());
        checkRelation(pp, relation);
        pp.setIndex(pp.getIndex() + 1); // skip char
        final int rightStart = pp.getIndex();
        rightSet = parseUnicodeSet(source, pp);
        rightSide = source.substring(rightStart, pp.getIndex());

        Expected right_left = Expected.irrelevant;
        Expected rightAndLeft = Expected.irrelevant;
        Expected left_right = Expected.irrelevant;
        switch (relation) {
            case '=':
                right_left = left_right = Expected.empty;
                break;
            case '\u2282':
                right_left = Expected.not_empty;
                left_right = Expected.empty;
                break;
            case '\u2283':
                right_left = Expected.empty;
                left_right = Expected.not_empty;
                break;
            case '\u2286':
                left_right = Expected.empty;
                break;
            case '\u2287':
                right_left = Expected.empty;
                break;
            case '∥':
                rightAndLeft = Expected.empty;
                break;
            case '≉':
                right_left = Expected.not_empty;
                left_right = Expected.not_empty;
                rightAndLeft = Expected.not_empty;
                break;
            default:
                throw new IllegalArgumentException("Internal Error");
        }

        checkExpected(
                right_left,
                new UnicodeSet(rightSet).removeAll(leftSet),
                "In",
                rightSide,
                "But Not In",
                leftSide,
                file,
                getLineNumber.apply(pp));
        checkExpected(
                rightAndLeft,
                new UnicodeSet(rightSet).retainAll(leftSet),
                "In",
                rightSide,
                "And In",
                leftSide,
                file,
                getLineNumber.apply(pp));
        checkExpected(
                left_right,
                new UnicodeSet(leftSet).removeAll(rightSet),
                "In",
                leftSide,
                "But Not In",
                rightSide,
                file,
                getLineNumber.apply(pp));
    }

    public static void checkRelation(ParsePosition pp, char relation) throws ParseException {
        if (!INVARIANT_RELATIONS.contains(relation)) {
            throw new ParseException(
                    "Invalid relation «"
                            + relation
                            + "», must be one of "
                            + INVARIANT_RELATIONS.toPattern(false),
                    pp.getIndex());
        }
    }

    private static void checkExpected(
            Expected expected,
            UnicodeSet segment,
            String rightStatus,
            String rightSide,
            String leftStatus,
            String leftSide,
            String file,
            int lineNumber) {
        switch (expected) {
            case empty:
                if (segment.size() == 0) {
                    return;
                } else {
                    break;
                }
            case not_empty:
                if (segment.size() != 0) {
                    return;
                } else {
                    break;
                }
            case irrelevant:
                return;
        }
        testFailureCount++;
        printErrorLine("Test Failure", Side.START, testFailureCount);
        final var errorMessageLines =
                new String[] {
                    "Expected " + expected + ", got: " + segment.size() + "\t" + segment.toString(),
                    rightStatus + "\t" + rightSide,
                    leftStatus + "\t" + leftSide
                };
        var monoTable = new StringWriter();
        for (String line : errorMessageLines) {
            println("## " + line);
        }
        errorLister.setTabber(new Tabber.MonoTabber());
        errorLister.setLineSeparator("\n");
        errorLister.showSetNames(new PrintWriter(monoTable), segment);
        reportTestFailure(
                file,
                lineNumber,
                String.join("\n", errorMessageLines) + "\n" + monoTable.toString());
        errorLister.setTabber(htmlTabber);
        if (doHtml) {
            out.println("<table class='e'>");
        }
        errorLister.showSetNames(out, segment);
        if (doHtml) {
            out.println("</table>");
        }
        printErrorLine("Test Failure", Side.END, testFailureCount);
        println();
    }

    static UnicodeMapParser<String> UMP =
            UnicodeMapParser.create(
                    UnicodeMapParser.STRING_VALUE_PARSER,
                    new UnicodeMapParser.ChainedFactory(
                            getProperties(Settings.latestVersion),
                            IndexUnicodeProperties.make(Settings.latestVersion)),
                    new UnicodeMapParser.ChainedFactory(
                            getProperties(Settings.lastVersion),
                            IndexUnicodeProperties.make(Settings.lastVersion)));

    private static void testMapLine(
            String line, ParsePosition pp, Function<ParsePosition, Integer> getLineNumber)
            throws ParseException {
        char relation = 0;
        String rightSide = null;
        String leftSide = null;
        UnicodeMap<String> leftSet = null;
        UnicodeMap<String> rightSet = null;

        leftSet = UMP.parse(line, pp);
        leftSide = line.substring(3, pp.getIndex());
        scan(PATTERN_WHITE_SPACE, line, pp, true);
        relation = line.charAt(pp.getIndex());
        checkRelation(pp, relation);
        pp.setIndex(pp.getIndex() + 1); // skip char
        scan(PATTERN_WHITE_SPACE, line, pp, true);
        final int start = pp.getIndex();
        rightSet = UMP.parse(line, pp); // new UnicodeSet(line, pp, symbolTable);
        rightSide = line.substring(start, pp.getIndex());
        scan(PATTERN_WHITE_SPACE, line, pp, true);
        if (line.length() != pp.getIndex()) {
            throw new ParseException("Extra characters at end", pp.getIndex());
        }

        Expected right_left = Expected.irrelevant;
        Expected rightAndLeft = Expected.irrelevant;
        Expected left_right = Expected.irrelevant;
        switch (relation) {
            case '=':
                right_left = left_right = Expected.empty;
                break;
            case '\u2282':
                right_left = Expected.not_empty;
                left_right = Expected.empty;
                break;
            case '\u2283':
                right_left = Expected.empty;
                left_right = Expected.not_empty;
                break;
            case '\u2286':
                left_right = Expected.empty;
                break;
            case '\u2287':
                right_left = Expected.empty;
                break;
            case '∥':
                rightAndLeft = Expected.empty;
                break;
            case '≉':
                right_left = Expected.not_empty;
                left_right = Expected.not_empty;
                rightAndLeft = Expected.not_empty;
                break;
            default:
                throw new IllegalArgumentException("Internal Error");
        }

        checkExpected(
                right_left,
                UnicodeMapParser.removeAll(new UnicodeMap<String>().putAll(rightSet), leftSet),
                "In",
                rightSide,
                "But Not In",
                leftSide,
                getLineNumber.apply(pp));
        checkExpected(
                rightAndLeft,
                UnicodeMapParser.retainAll(new UnicodeMap<String>().putAll(rightSet), leftSet),
                "In",
                rightSide,
                "And In",
                leftSide,
                getLineNumber.apply(pp));
        checkExpected(
                left_right,
                UnicodeMapParser.removeAll(new UnicodeMap<String>().putAll(leftSet), rightSet),
                "In",
                leftSide,
                "But Not In",
                rightSide,
                getLineNumber.apply(pp));
    }

    private static void checkExpected(
            Expected expected,
            UnicodeMap<String> segment,
            String rightStatus,
            String rightSide,
            String leftStatus,
            String leftSide,
            int lineNumber) {
        switch (expected) {
            case empty:
                if (segment.size() == 0) {
                    return;
                } else {
                    break;
                }
            case not_empty:
                if (segment.size() != 0) {
                    return;
                } else {
                    break;
                }
            case irrelevant:
                return;
        }
        testFailureCount++;
        printErrorLine("Test Failure", Side.START, testFailureCount);
        println("## Expected " + expected + ", got: " + segment.size());
        println("## " + rightStatus + "\t" + rightSide);
        println("## " + leftStatus + "\t" + leftSide);
        println(segment.toString());
        //        if (doHtml) { out.println("<table class='e'>"); }
        //        errorLister.showSetNames(out, segment);
        //        if (doHtml) { out.println("</table>"); }
        printErrorLine("Test Failure", Side.END, testFailureCount);
        println();
    }

    static NumberFormat nf = NumberFormat.getIntegerInstance();

    static {
        nf.setGroupingUsed(true);
    }

    private static void showSet(ParsePosition pp, final String value) throws ParseException {
        UnicodeSet valueSet = parseUnicodeSet(value, pp);
        final int totalSize = valueSet.size();
        int abbreviated = 0;
        if (showRangeLimit >= 0) {
            final UnicodeSet shorter = new UnicodeSet();
            int rangeLimit = showRangeLimit;
            for (final UnicodeSetIterator it = new UnicodeSetIterator(valueSet);
                    it.nextRange() && rangeLimit > 0;
                    --rangeLimit) {
                if (it.codepoint == it.IS_STRING) {
                    continue; // TODO(egg): Show strings too.
                }
                shorter.add(it.codepoint, it.codepointEnd);
            }
            abbreviated = totalSize - shorter.size();
            valueSet = shorter;
        }
        if (doHtml) {
            out.println("<table class='s'>");
        }
        // Show the GC if it happens to be constant over a range, but do not split because of it:
        // We limit the output based on unsplit ranges.
        showLister
                .setLabelSource(null)
                .setRangeBreakSource(null)
                .setRefinedLabelSource(LATEST_PROPS.getProperty("General_Category"));
        showLister.showSetNames(out, valueSet);
        if (doHtml) {
            out.println("</table>");
        }
        println(
                "## Total:\t"
                        + nf.format(totalSize)
                        + (abbreviated == 0
                                ? ""
                                : "\t(omitting " + nf.format(abbreviated) + " from listing)"));
        println();
    }

    private static int parseError(
            int parseErrorCount,
            String source,
            Exception e,
            int statementStart,
            String file,
            int lineNumber) {
        parseErrorCount++;
        if (e instanceof ParseException) {
            final int index = ((ParseException) e).getErrorOffset();
            final int eol = source.indexOf("\n", index);
            source =
                    source.substring(statementStart, index)
                            + (e instanceof BackwardParseException ? "☜" : "☞")
                            + source.substring(index, eol >= 0 ? eol : source.length());
        } else {
            final int sol = source.lastIndexOf("\n", statementStart);
            final int eol = source.indexOf("\n", statementStart);
            source = source.substring(sol >= 0 ? sol : 0, eol >= 0 ? eol : source.length());
        }
        source = source.trim();

        printErrorLine("Parse Failure", Side.START, parseErrorCount);
        println("**** PARSE ERROR:\t" + source);
        out.println("<pre>");
        final String message = e.getMessage();
        if (message != null) {
            println("##" + message);
        }
        reportParseError(file, lineNumber, message + "\n" + source);
        e.printStackTrace(out);

        out.println("</pre>");
        printErrorLine("Parse Error", Side.END, parseErrorCount);
        println();
        return parseErrorCount;
    }

    enum Side {
        START,
        END
    };

    private static void printErrorLine(String title, Side side, int testFailureCount) {
        title = title + " " + testFailureCount;
        println("**** " + side + " " + title + " ****", title.replace(' ', '_'));
    }

    private static final String BASE_RULES =
            ":: (hex-any/xml);"
                    + ":: (hex-any/xml10);"
                    + "'<' > '&lt;' ;"
                    + "'<' < '&'[lL][Tt]';' ;"
                    + "'&' > '&amp;' ;"
                    + "'&' < '&'[aA][mM][pP]';' ;"
                    + "'>' < '&'[gG][tT]';' ;"
                    + "'\"' < '&'[qQ][uU][oO][tT]';' ; "
                    + "'' < '&'[aA][pP][oO][sS]';' ; ";

    private static final String CONTENT_RULES = "'>' > '&gt;' ;";

    private static final String HTML_RULES = BASE_RULES + CONTENT_RULES + "'\"' > '&quot;' ; ";

    private static final String HTML_RULES_CONTROLS =
            HTML_RULES
                    + ":: [[:C:][:Z:][:whitespace:][:Default_Ignorable_Code_Point:] - [\\u0020\\u0009\\u000A]] hex/unicode ; "
                    + "\\u000A > '<br>'";

    public static final Transliterator toHTMLControl =
            Transliterator.createFromRules("any-html", HTML_RULES_CONTROLS, Transliterator.FORWARD);
    private static final UnicodeSet PATTERN_WHITE_SPACE =
            new UnicodeSet("\\p{pattern white space}").freeze();
    private static final UnicodeSet PATTERN_SYNTAX = new UnicodeSet("\\p{pattern syntax}").freeze();
    private static final UnicodeSet NONSPACING_MARK = new UnicodeSet("\\p{Mn}").freeze();
    private static final UnicodeSet PATTERN_SYNTAX_OR_WHITE_SPACE =
            new UnicodeSet("[\\p{pattern white space}\\p{pattern syntax}]").freeze();

    private static int testFailureCount;
    private static int parseErrorCount;
    private static BagFormatter errorLister;
    private static BagFormatter showLister;
    private static ChainedSymbolTable symbolTable = new ChainedSymbolTable();
    private static boolean doRange;

    private static void println(String line) {
        println(line, null);
    }

    private static void println(String line, String anchor) {
        if (doHtml) {
            if (line.trim().length() == 0) {
                out.println("<br>");
            } else if (line.equals("##########################")) {
                out.println("<hr>");
            } else {
                line = toHTMLControl.transliterate(line);
                final int commentPos = line.indexOf('#');
                if (commentPos >= 0) {
                    String aClass = "b";
                    if (line.length() > commentPos + 1 && line.charAt(commentPos + 1) == '#') {
                        aClass = "bb";
                    }
                    out.println(
                            "<p><code>"
                                    + line.substring(0, commentPos)
                                    + "</code><span class='"
                                    + aClass
                                    + "'>"
                                    + line.substring(commentPos)
                                    + "</span></p>");
                } else if (line.startsWith("****")) {
                    out.println(
                            "<h2>"
                                    + (anchor == null ? "" : "<a name='" + anchor + "'>")
                                    + line
                                    + (anchor == null ? "" : "</a>")
                                    + "</h2>");
                } else {
                    out.println("<p><code>" + line + "</code></p>");
                }
            }
        } else {
            out.println(line);
        }
    }

    private static void println() {
        println("");
    }

    private static void reportParseError(String file, int lineNumber, String message) {
        reportError(file, lineNumber, "Parse error", message);
    }

    private static void reportTestFailure(String file, int lineNumber, String message) {
        reportError(file, lineNumber, "Invariant test failure", message);
    }

    private static void reportError(String file, int lineNumber, String title, String message) {
        if (EMIT_GITHUB_ERRORS) {
            System.err.println(
                    "::error file=unicodetools/src/main/resources/org/unicode/text/UCD/"
                            + file
                            + ",line="
                            + lineNumber
                            + ",title="
                            + title
                            + "::"
                            + message.replace("%", "%25").replace("\n", "%0A"));
        }
    }

    /** Should add to UnicodeSet */
    public static String scan(UnicodeSet unicodeSet, String line, ParsePosition pp, boolean in) {
        final int start = pp.getIndex();
        final int i = scan(unicodeSet, line, start, in);
        final String result = line.substring(start, i);
        pp.setIndex(i);
        return result;
    }

    private static int scan(UnicodeSet allowed, CharSequence line, int start, boolean in) {
        int cp = 0;
        int i;
        for (i = start; i < line.length(); i += UTF16.getCharCount(cp)) {
            cp = Character.codePointAt(line, i);
            if (allowed.contains(cp) != in) {
                break;
            }
        }
        return i;
    }

    private static Factory getProperties(final String version) {
        return ICU_VERSION ? ICUPropertyFactory.make() : ToolUnicodePropertySource.make(version);
    }

    static class ChainedSymbolTable extends UnicodeSet.XSymbolTable {

        private static final Comparator<String> LONGEST_FIRST =
                new Comparator<String>() {
                    @Override
                    public int compare(String o1, String o2) {
                        final int len = o2.length() - o1.length();
                        if (len != 0) {
                            return len;
                        }
                        return o1.compareTo(o2);
                    }
                };

        Map<String, char[]> variables = new TreeMap<String, char[]>(LONGEST_FIRST);

        public void add(String variable, String value) {
            if (variables.containsKey(variable)) {
                throw new IllegalArgumentException("Attempt to reset variable " + variable);
            }
            variables.put(variable, value.toCharArray());
        }

        @Override
        public char[] lookup(String s) {
            if (SHOW_LOOKUP) {
                System.out.println(
                        "\tlookup: " + s + "\treturns\t" + String.valueOf(variables.get(s)));
            }
            return variables.get(s);
        }

        // Warning: this depends on pos being left alone unless a string is returned!!
        @Override
        public String parseReference(String text, ParsePosition pos, int limit) {
            //      for (String variable : variables.keySet()) {
            //        final int index = pos.getIndex();
            //        if (text.regionMatches(index, variable, 0, variable.length())) {
            //          pos.setIndex(index + variable.length());
            //          System.out.println("parseReference: " + variable + "\t in\t" + text);
            //          return variable;
            //        }
            //      }
            //      System.out.println("parseReference: missing" + "\t in\t" + text);
            //      return null;
            final int start = pos.getIndex();
            int i = start;
            while (i < limit) {
                final char c = text.charAt(i);
                if ((i == start && !UCharacter.isUnicodeIdentifierStart(c))
                        || !UCharacter.isUnicodeIdentifierPart(c)) {
                    break;
                }
                ++i;
            }
            if (i == start) { // No valid name chars
                return null;
            }
            pos.setIndex(i);
            return text.substring(start, i);
        }

        final VersionedProperty propertyVersion = VersionedProperty.forInvariantTesting();

        @Override
        public boolean applyPropertyAlias(
                String propertyName2, String propertyValue, UnicodeSet result) {
            result.clear();
            result.addAll(
                    propertyVersion
                            .set(propertyName2)
                            .getSet(propertyValue, symbolTable, symbolTable.variables));
            return true;
        }
    }

    // Some of our parse exceptions are thrown with a parse position before the problem.
    // However, others are thrown with the parse position after the problem, so the message must be
    // adjusted accordingly.
    public static class BackwardParseException extends ParseException {
        public BackwardParseException(String s, int errorOffset) {
            super(s, errorOffset);
        }
    }

    private static Pattern nameEscape = Pattern.compile("\\\\N\\{[^}]*\\}");

    public static UnicodeSet parseUnicodeSet(String source, ParsePosition pp)
            throws ParseException {
        final int initialPosition = pp.getIndex();
        UnicodeSet icuSet;
        try {
            // Let ICU figure out where the UnicodeSet expression ends.
            icuSet = new UnicodeSet(source, pp, symbolTable);
        } catch (IllegalArgumentException e) {
            // ICU produces unhelpful messages when parsing UnicodeSet deep into
            // a large string in a string that contains line terminators, as the
            // whole string is escaped and printed.
            final String message = e.getMessage().split(" at \"", 2)[0];
            throw new BackwardParseException(message, pp.getIndex());
        }
        String unicodeSetExpression = source.substring(initialPosition, pp.getIndex());
        // ICU incorrectly treats \N{X} as a synonym for \p{Name=X}, returning a
        // set rather than a character, so that it can be empty, and so that
        // \N{X}-\N{Y} is a set difference (equal to \N{X}) rather than the range \N{X}-\N{Y}.
        // This should likely be fixed in ICU, but in the meantime we need to work around it in
        // the invariant before someone gets hurt.
        var matcher = nameEscape.matcher(unicodeSetExpression);
        if (!matcher.find()) {
            return icuSet;
        }
        // Simplest way for the lambda function to report errors.
        // It cannot throw a ParseException, and it cannot modify local variables.
        // It _can_ modify what this local variable points to.
        // Below, we will throw a ParseException for the first bad position.
        final List<Integer> badEscapePositions = new ArrayList<>();
        unicodeSetExpression =
                matcher.replaceAll(
                        (MatchResult match) -> {
                            UnicodeSet character =
                                    new UnicodeSet(
                                            match.group(), new ParsePosition(0), symbolTable);
                            if (character.isEmpty()) {
                                badEscapePositions.add(match.start());
                                return "";
                            }
                            return Strings.padStart(
                                    "\\\\x{" + Integer.toHexString(character.charAt(0)) + "}",
                                    match.group().length() + 1,
                                    ' ');
                        });
        for (int p : badEscapePositions) {
            // Simplest way to throw an exception for only the first list element.
            throw new ParseException("No character matching \\N escape", initialPosition + p);
        }
        var patchedParsePosition = new ParsePosition(0);
        try {
            return new UnicodeSet(unicodeSetExpression, patchedParsePosition, symbolTable);
        } catch (IllegalArgumentException e) {
            final String message = e.getMessage().split(" at \"", 2)[0];
            throw new BackwardParseException(
                    message, patchedParsePosition.getIndex() + initialPosition);
        }
    }
}<|MERGE_RESOLUTION|>--- conflicted
+++ resolved
@@ -238,15 +238,9 @@
                                     // on line i (1-based).
                                     return i;
                                 } else if (lineBeginnings.get(i) == position.getIndex()) {
-<<<<<<< HEAD
-                                    // The position in a beginning of line; this happens when an
-                                    // statement has been successfully parsed, but then fails for
-                                    // nonsyntactic reasons.
-=======
                                     // The position in a beginning of line; this happens when a
                                     // statement has been successfully parsed, but then fails for
                                     // non-syntactic reasons.
->>>>>>> 02352093
                                     // The parse position is then the beginning of the next
                                     // statement.
                                     // Backtrack to the last nonempty line (ignoring comments),

--- conflicted
+++ resolved
@@ -238,6 +238,7 @@
                 int lastPrintedLine = 0;
                 final ParsePosition pp = new ParsePosition(0);
                 boolean followingParseError = false;
+                Set<String> ignoredProperties = Set.of();
                 for (; ; ) {
                     final int statementStart = pp.getIndex();
                     final int statementLineNumber = getLineNumber.apply(pp);
@@ -248,27 +249,17 @@
                     if (nextToken == null) {
                         break;
                     }
-<<<<<<< HEAD
-
-                    // symbolTable = new ChainedSymbolTable();
-                    //      new ChainedSymbolTable(new SymbolTable[] {
-                    //
-                    // ToolUnicodePropertySource.make(UCD.lastVersion).getSymbolTable("\u00D7"),
-                    //
-                    // ToolUnicodePropertySource.make(Default.ucdVersion()).getSymbolTable("")});
-                    Set<String> ignoredProperties = Set.of();
-                    for (int lineNumber = 1; ; ++lineNumber) {
-                        String line = in.readLine();
-                        if (line == null) {
-                            break;
-=======
                     try {
                         if (nextToken.accept("Let")) {
                             letLine(pp, source);
                         } else if (nextToken.accept("In")) {
                             inLine(pp, source, inputFile, getLineNumber);
+                        } else if (nextToken.accept("Ignoring")) {
+                            ignoredProperties =
+                                    ignoringPropertiesLine(pp, source, inputFile, getLineNumber);
                         } else if (nextToken.accept("Propertywise")) {
-                            propertywiseLine(pp, source, inputFile, getLineNumber);
+                            propertywiseLine(
+                                    ignoredProperties, pp, source, inputFile, getLineNumber);
                         } else if (nextToken.accept("Map")) {
                             testMapLine(source, pp, getLineNumber);
                         } else if (nextToken.accept("ShowMap")) {
@@ -280,7 +271,6 @@
                         } else {
                             pp.setIndex(statementStart);
                             testLine(source, pp, inputFile, getLineNumber);
->>>>>>> fd4bf351
                         }
                         followingParseError = false;
                     } catch (final Exception e) {
@@ -289,46 +279,6 @@
                             while (lineNumber > lastPrintedLine) {
                                 println(lines.get(lastPrintedLine++));
                             }
-<<<<<<< HEAD
-                            println(line);
-                            line = line.trim();
-                            final int pos = line.indexOf('#');
-                            if (pos >= 0) {
-                                line = line.substring(0, pos).trim();
-                            }
-                            if (line.length() == 0) {
-                                continue;
-                            }
-                            if (line.equalsIgnoreCase("Stop")) {
-                                break;
-                            } else if (line.startsWith("Let")) {
-                                letLine(pp, line);
-                            } else if (line.startsWith("In")) {
-                                inLine(pp, line, inputFile, lineNumber);
-                            } else if (line.startsWith("Ignoring")) {
-                                ignoredProperties =
-                                        ignoringPropertiesLine(pp, line, inputFile, lineNumber);
-                            } else if (line.startsWith("Propertywise")) {
-                                propertywiseLine(
-                                        ignoredProperties, pp, line, inputFile, lineNumber);
-                            } else if (line.startsWith("ShowScript")) {
-                                showScript = true;
-                            } else if (line.startsWith("HideScript")) {
-                                showScript = false;
-                            } else if (line.startsWith("Map")) {
-                                testMapLine(line, pp, lineNumber);
-                            } else if (line.startsWith("ShowMap")) {
-                                showMapLine(line, pp);
-                            } else if (line.startsWith("Show")) {
-                                showLine(line, pp);
-                            } else if (line.startsWith("OnPairsOf")) {
-                                equivalencesLine(line, pp, inputFile, lineNumber);
-                            } else {
-                                testLine(line, pp, inputFile, lineNumber);
-                            }
-                        } catch (final Exception e) {
-=======
->>>>>>> fd4bf351
                             parseErrorCount =
                                     parseError(
                                             parseErrorCount,
@@ -422,90 +372,78 @@
         }
     }
 
-<<<<<<< HEAD
     private static Set<String> ignoringPropertiesLine(
-            ParsePosition pp, String line, String file, int lineNumber) throws ParseException {
-        pp.setIndex("Ignoring".length());
-        scan(PATTERN_WHITE_SPACE, line, pp, true);
+            ParsePosition pp,
+            String source,
+            String file,
+            Function<ParsePosition, Integer> getLineNumber)
+            throws ParseException {
         Set<String> excludedProperties = new HashSet<>();
-        while (pp.getIndex() < line.length()
-                && !PATTERN_WHITE_SPACE_UNION_SYNTAX.contains(line.charAt(pp.getIndex()))) {
-            final int propertyNameStart = pp.getIndex();
-            scan(PATTERN_WHITE_SPACE_UNION_SYNTAX, line, pp, false);
-            excludedProperties.add(line.substring(propertyNameStart, pp.getIndex()));
-            scan(PATTERN_WHITE_SPACE, line, pp, true);
-        }
-        expectToken(":", pp, line);
+        for (var next = Lookahead.oneToken(pp, source);
+                !next.accept(":");
+                next = Lookahead.oneToken(pp, source)) {
+            excludedProperties.add(next.consume());
+        }
         return excludedProperties;
     }
 
     private static void propertywiseLine(
             Set<String> ignoredProperties,
             ParsePosition pp,
-            String line,
-            String file,
-            int lineNumber)
-=======
-    private static void propertywiseLine(
-            ParsePosition pp,
-            String line,
+            String source,
             String file,
             Function<ParsePosition, Integer> getLineNumber)
->>>>>>> fd4bf351
             throws ParseException {
-        final UnicodeSet set = parseUnicodeSet(line, pp);
+        final UnicodeSet set = parseUnicodeSet(source, pp);
         if (set.hasStrings()) {
             throw new BackwardParseException(
                     "Set should contain only single code points for property comparison",
                     pp.getIndex());
         }
-<<<<<<< HEAD
-
-        scan(PATTERN_WHITE_SPACE, line, pp, true);
-        if (line.substring(pp.getIndex()).startsWith("AreAlike")) {
-            propertywiseAlikeLine(ignoredProperties, set, pp, line, file, lineNumber);
+        if (Lookahead.oneToken(pp, source).accept("AreAlike")) {
+            propertywiseAlikeLine(ignoredProperties, set, pp, source, file, getLineNumber);
         } else {
-            propertywiseCorrespondenceLine(ignoredProperties, set, pp, line, file, lineNumber);
-        }
+            propertywiseCorrespondenceLine(ignoredProperties, set, pp, source, file, getLineNumber);
+        }
+        expectToken(";", pp, source);
     }
 
     private static Set<String> parseSpaceSeparatedList(
-            String prefix, Set<String> initial, ParsePosition pp, String line, String file)
-            throws ParseException {
-        if (pp.getIndex() < line.length()) {
-            expectToken(",", pp, line);
-            expectToken(prefix, pp, line);
-=======
-        expectToken("AreAlike", pp, line);
-        if (Lookahead.oneToken(pp, line).accept(",")) {
-            expectToken("Except", pp, line);
->>>>>>> fd4bf351
-            expectToken(":", pp, line);
-        }
-        Set<String> excludedProperties = new HashSet<>(initial);
-        while (pp.getIndex() < line.length()
-                && !PATTERN_WHITE_SPACE_UNION_SYNTAX.contains(line.charAt(pp.getIndex()))) {
-            final int propertyNameStart = pp.getIndex();
-            scan(PATTERN_WHITE_SPACE_UNION_SYNTAX, line, pp, false);
-            excludedProperties.add(line.substring(propertyNameStart, pp.getIndex()));
-            scan(PATTERN_WHITE_SPACE, line, pp, true);
-        }
-        return excludedProperties;
+            String prefix, ParsePosition pp, String source, String file) throws ParseException {
+        var lookahead = Lookahead.oneToken(pp, source);
+        // TODO(egg): This is ugly.
+        if (lookahead.token.equals(",")
+                && Lookahead.oneToken(lookahead.next, source).token.equals(prefix)) {
+            lookahead.consume();
+            expectToken(prefix, pp, source);
+            expectToken(":", pp, source);
+            Set<String> excludedProperties = new HashSet<>();
+            for (var next = Lookahead.oneToken(pp, source);
+                    !next.token.equals(",") && !next.token.equals(";");
+                    next = Lookahead.oneToken(pp, source)) {
+                excludedProperties.add(next.consume());
+            }
+            if (excludedProperties.isEmpty()) {
+                throw new ParseException("Expected property aliases", pp.getIndex());
+            }
+            return excludedProperties;
+        } else {
+            return new HashSet<>();
+        }
     }
 
     private static void propertywiseAlikeLine(
             Set<String> ignoredProperties,
             UnicodeSet set,
             ParsePosition pp,
-            String line,
+            String source,
             String file,
-            int lineNumber)
+            Function<ParsePosition, Integer> getLineNumber)
             throws ParseException {
         final var iup = IndexUnicodeProperties.make(Settings.latestVersion);
         final List<String> errorMessageLines = new ArrayList<>();
-        expectToken("AreAlike", pp, line);
-        final var excludedProperties =
-                parseSpaceSeparatedList("Except", ignoredProperties, pp, line, file);
+        final var excludedProperties = parseSpaceSeparatedList("Except", pp, source, file);
+        excludedProperties.addAll(ignoredProperties);
         for (var p : UcdProperty.values()) {
             final var property = iup.getProperty(p);
             if (property.getNameAliases().stream()
@@ -561,19 +499,18 @@
         }
     }
 
-<<<<<<< HEAD
     private static void propertywiseCorrespondenceLine(
             Set<String> ignoredProperties,
             UnicodeSet left,
             ParsePosition pp,
-            String line,
+            String source,
             String file,
-            int lineNumber)
+            Function<ParsePosition, Integer> getLineNumber)
             throws ParseException {
         final var iup = IndexUnicodeProperties.make(Settings.latestVersion);
         final List<String> errorMessageLines = new ArrayList<>();
-        expectToken("AreTo", pp, line);
-        final var right = new UnicodeSet(line, pp, symbolTable);
+        expectToken("AreTo", pp, source);
+        final var right = parseUnicodeSet(source, pp);
         if (right.hasStrings()) {
             throw new ParseException(
                     "Set should contain only single code points for property comparison",
@@ -583,26 +520,25 @@
             throw new ParseException(
                     "Sets should have the same size for property correspondence", pp.getIndex());
         }
-        expectToken("What", pp, line);
-        final var referenceSet = new UnicodeSet(line, pp, symbolTable);
+        expectToken("What", pp, source);
+        final var referenceSet = parseUnicodeSet(source, pp);
         if (referenceSet.hasStrings() || referenceSet.size() != 1) {
             throw new ParseException(
                     "reference should be a single code point for property correspondence",
                     pp.getIndex());
         }
         final var leftReference = referenceSet.charAt(0);
-        expectToken("IsTo", pp, line);
-        final var correspondingReferenceSet = new UnicodeSet(line, pp, symbolTable);
+        expectToken("IsTo", pp, source);
+        final var correspondingReferenceSet = parseUnicodeSet(source, pp);
         if (correspondingReferenceSet.hasStrings() || correspondingReferenceSet.size() != 1) {
             throw new ParseException(
                     "reference should correspond to a single code point for property correspondence",
                     pp.getIndex());
         }
         final var rightReference = correspondingReferenceSet.charAt(0);
-        final var expectedDifferences =
-                parseSpaceSeparatedList("DifferingIn", Set.of(), pp, line, file);
-        final var excludedProperties =
-                parseSpaceSeparatedList("Except", ignoredProperties, pp, line, file);
+        final var expectedDifferences = parseSpaceSeparatedList("DifferingIn", pp, source, file);
+        final var excludedProperties = parseSpaceSeparatedList("Except", pp, source, file);
+        excludedProperties.addAll(ignoredProperties);
         for (var p : UcdProperty.values()) {
             final var property = iup.getProperty(p);
             if (property.getNameAliases().stream()
@@ -705,7 +641,9 @@
             testFailureCount++;
             printErrorLine("Test Failure", Side.START, testFailureCount);
             reportTestFailure(
-                    file, lineNumber, String.join("\n", errorMessageLines).replace('\t', ' '));
+                    file,
+                    getLineNumber.apply(pp),
+                    String.join("\n", errorMessageLines).replace('\t', ' '));
             out.println("<table class='f'>");
             for (String errorMessageLine : errorMessageLines) {
                 out.println("<tr><td>");
@@ -717,14 +655,11 @@
         }
     }
 
-    private static void equivalencesLine(String line, ParsePosition pp, String file, int lineNumber)
-=======
     private static void equivalencesLine(
             String line,
             ParsePosition pp,
             String file,
             Function<ParsePosition, Integer> getLineNumber)
->>>>>>> fd4bf351
             throws ParseException {
         final UnicodeSet domain = parseUnicodeSet(line, pp);
         expectToken(",", pp, line);
@@ -1776,15 +1711,10 @@
             Transliterator.createFromRules("any-html", HTML_RULES_CONTROLS, Transliterator.FORWARD);
     private static final UnicodeSet PATTERN_WHITE_SPACE =
             new UnicodeSet("\\p{pattern white space}").freeze();
-<<<<<<< HEAD
-    private static final UnicodeSet PATTERN_WHITE_SPACE_UNION_SYNTAX =
-            new UnicodeSet("[\\p{pattern white space}\\p{pattern syntax}]").freeze();
-=======
     private static final UnicodeSet PATTERN_SYNTAX = new UnicodeSet("\\p{pattern syntax}").freeze();
     private static final UnicodeSet PATTERN_SYNTAX_OR_WHITE_SPACE =
             new UnicodeSet("[\\p{pattern white space}\\p{pattern syntax}]").freeze();
 
->>>>>>> fd4bf351
     private static int testFailureCount;
     private static int parseErrorCount;
     private static BagFormatter errorLister;

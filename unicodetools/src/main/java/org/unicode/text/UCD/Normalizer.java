--- conflicted
+++ resolved
@@ -288,18 +288,12 @@
     }
 
     public boolean isTrailing(int cp) {
-<<<<<<< HEAD
-        var buffer = new StringBuffer();
-        data.getRecursiveDecomposition(cp, buffer, compatibility);
-        return composition ? data.isTrailing(buffer.codePointAt(0)) : false;
-=======
         if (!composition) {
             return false;
         }
         var buffer = new StringBuffer();
         data.getRecursiveDecomposition(cp, buffer, compatibility);
         return data.isTrailing(buffer.codePointAt(0));
->>>>>>> 66e7296b
     }
 
     public boolean isLeading(int cp) {

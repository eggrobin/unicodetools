package org.unicode.text.UCD;

import com.ibm.icu.dev.util.UnicodeMap;
import com.ibm.icu.impl.Row;
import com.ibm.icu.impl.Row.R3;
import com.ibm.icu.text.Collator;
import com.ibm.icu.text.NumberFormat;
import com.ibm.icu.text.RuleBasedCollator;
import com.ibm.icu.text.UnicodeSet;
import com.ibm.icu.util.ULocale;
import com.ibm.icu.util.VersionInfo;
import java.io.BufferedReader;
import java.io.IOException;
import java.io.PrintWriter;
import java.io.StringWriter;
import java.lang.reflect.Field;
import java.util.ArrayList;
import java.util.Arrays;
import java.util.BitSet;
import java.util.Collection;
import java.util.Comparator;
import java.util.HashMap;
import java.util.HashSet;
import java.util.Iterator;
import java.util.List;
import java.util.Locale;
import java.util.Map;
import java.util.Set;
import java.util.TreeMap;
import java.util.TreeSet;
import java.util.regex.Matcher;
import java.util.regex.Pattern;
import org.unicode.cldr.draft.FileUtilities;
import org.unicode.cldr.util.Tabber;
import org.unicode.cldr.util.props.UnicodeLabel;
import org.unicode.props.BagFormatter;
import org.unicode.props.DefaultValues;
import org.unicode.props.IndexUnicodeProperties;
import org.unicode.props.UcdProperty;
import org.unicode.props.UcdPropertyValues.Bidi_Class_Values;
import org.unicode.props.UcdPropertyValues.Block_Values;
import org.unicode.props.UcdPropertyValues.East_Asian_Width_Values;
import org.unicode.props.UcdPropertyValues.Line_Break_Values;
import org.unicode.props.UnicodeProperty;
import org.unicode.text.UCD.MakeUnicodeFiles.Format.PrintStyle;
import org.unicode.text.utility.ChainException;
import org.unicode.text.utility.Settings;
import org.unicode.text.utility.UnicodeDataFile;
import org.unicode.text.utility.Utility;
import org.unicode.tools.Segmenter;

public class MakeUnicodeFiles {
    static boolean DEBUG = false;

    public static void main(String[] args) throws IOException {
        generateFile();
        System.out.println("DONE");
    }

    static class Format {
        public static Format theFormat = new Format(); // singleton

        Map<String, PrintStyle> printStyleMap =
                new TreeMap<String, PrintStyle>(UnicodeProperty.PROPERTY_COMPARATOR);
        Map<String, PrintStyle> filePrintStyleMap = new TreeMap<String, PrintStyle>();
        static PrintStyle DEFAULT_PRINT_STYLE = new PrintStyle();
        Map<String, List<String>> fileToPropertySet = new TreeMap<String, List<String>>();
        Map<String, String> fileToComments = new TreeMap<String, String>();
        Map<String, String> fileToDirectory = new TreeMap<String, String>();
        Map<String, List<String>> propertyToOrderedValues = new TreeMap<String, List<String>>();
        Map<String, Map<String, String>> propertyToValueToComments =
                new TreeMap<String, Map<String, String>>();
        Map<String, String> hackMap = new HashMap<String, String>();
        UnicodeProperty.MapFilter hackMapFilter;
        String[] filesToDo;

        private Format() {
            build();
        }

        void printFileComments(PrintWriter pw, String filename) {
            final String fileComments = fileToComments.get(filename);
            if (fileComments != null) {
                pw.println(fileComments);
            }
        }

        private void addPrintStyle(String options) {
            final PrintStyle result = new PrintStyle();
            printStyleMap.put(result.parse(options), result);
        }

        public PrintStyle getPrintStyle(String propname) {
            final PrintStyle result = printStyleMap.get(propname);
            if (result != null) {
                return result;
            }
            if (DEBUG) {
                System.out.println("Using default style!");
            }
            return DEFAULT_PRINT_STYLE;
        }

        public static class PrintStyle {
            boolean noLabel = false;
            boolean makeUppercase = false;
            boolean makeFirstLetterLowercase = false;
            boolean orderByRangeStart = false;
            boolean interleaveValues = false;
            // Whether the file should be produced in the style of VerticalOrientation.txt and the
            // Unicode 15.1 and later LineBreak.txt and EastAsianWidth.txt, which are all generated
            // in that format by some other tool.
            boolean kenFile = false;
            // Whether the file should be produced in the style of IndicPositionalCategory.txt and
            // IndicSyllabicCategory.txt, which are both generated in that format by some other
            // tool.
            boolean roozbehFile = false;
            // Whether to separate values of enumerated properties using a line of equal signs.
            boolean separateValues = true;
            boolean hackValues = false;
            boolean mergeRanges = true;
            String nameStyle = "none";
            String valueStyle = "long";
            String skipValue = null;
            String skipUnassigned = null;
            String longValueHeading = null;
            boolean sortNumeric = false;

            String parse(String options) {
                Matcher matcher = Pattern.compile("([^\" \t]|\"[^\"]*\")+").matcher(options);
                matcher.find();
                String firstPiece = matcher.group();
                while (matcher.find()) {
                    final String piece = matcher.group();
                    // binary
                    if (piece.equals("noLabel")) {
                        noLabel = true;
                    } else if (piece.equals("makeUppercase")) {
                        makeUppercase = true;
                    } else if (piece.equals("makeFirstLetterLowercase")) {
                        makeFirstLetterLowercase = true;
                    } else if (piece.equals("orderByRangeStart")) {
                        orderByRangeStart = true;
                    } else if (piece.equals("valueList")) {
                        interleaveValues = true;
                    } else if (piece.equals("kenFile")) {
                        kenFile = true;
                    } else if (piece.equals("roozbehFile")) {
                        roozbehFile = true;
                    } else if (piece.startsWith("separateValues=")) {
                        separateValues = afterEqualsBoolean(piece);
                    } else if (piece.equals("hackValues")) {
                        hackValues = true;
                    } else if (piece.equals("sortNumeric")) {
                        sortNumeric = true;
                    } else if (piece.equals("mergeRanges")) {
                        mergeRanges = true;
                    } else if (piece.startsWith("mergeRanges")) {
                        mergeRanges = afterEqualsBoolean(piece);
                    } else if (piece.startsWith("valueStyle=")) {
                        valueStyle = afterEquals(piece);
                    } else if (piece.startsWith("nameStyle=")) {
                        nameStyle = afterEquals(piece);
                    } else if (piece.startsWith("longValueHeading=")) {
                        longValueHeading = afterEquals(piece);
                    } else if (piece.startsWith("skipValue=")) {
                        if (skipUnassigned != null) {
                            throw new IllegalArgumentException(
                                    "Can't have both skipUnassigned and skipValue");
                        }
                        skipValue = afterEquals(piece);
                    } else if (piece.startsWith("skipUnassigned=")) {
                        if (skipValue != null) {
                            throw new IllegalArgumentException(
                                    "Can't have both skipUnassigned and skipValue");
                        }
                        skipUnassigned = afterEquals(piece);
                    } else if (piece.length() != 0) {
                        throw new IllegalArgumentException(
                                "Illegal PrintStyle Parameter: " + piece + " in " + firstPiece);
                    }
                }
                return firstPiece;
            }

            private boolean afterEqualsBoolean(String piece) {
                final String value = afterEquals(piece);
                if (value.equalsIgnoreCase("true")) {
                    return true;
                } else if (value.equalsIgnoreCase("false")) {
                    return false;
                }
                throw new IllegalArgumentException(
                        "Value in <" + piece + "> must be 'true' or 'false'");
            }

            @Override
            public String toString() {
                final Class<? extends PrintStyle> myClass = getClass();
                String result = myClass.getName() + "\n";
                final Field[] myFields = myClass.getDeclaredFields();
                for (final Field myField : myFields) {
                    String value = "<private>";
                    try {
                        final Object obj = myField.get(this);
                        if (obj == null) {
                            value = "<null>";
                        } else {
                            value = obj.toString();
                        }
                    } catch (final Exception e) {
                    }
                    result += "\t" + myField.getName() + "=<" + value + ">\n";
                }
                return result;
            }
        }

        void addValueComments(String property, String value, String comments) {
            if (DEBUG) {
                showPVC(property, value, comments);
            }
            Map<String, String> valueToComments = propertyToValueToComments.get(property);
            if (valueToComments == null) {
                valueToComments = new TreeMap<String, String>();
                propertyToValueToComments.put(property, valueToComments);
            }
            valueToComments.put(value, comments);
            if (DEBUG && property.equals("BidiClass")) {
                getValueComments(property, value);
            }
        }

        private void showPVC(String property, String value, String comments) {
            System.out.println(
                    "Putting Property: <"
                            + property
                            + ">, Value: <"
                            + value
                            + ">, Comments: <"
                            + comments
                            + ">");
        }

        String getValueComments(String property, String value) {
            final Map<String, String> valueToComments = propertyToValueToComments.get(property);
            String result = null;
            if (valueToComments != null) {
                result = valueToComments.get(value);
            }
            if (DEBUG) {
                System.out.println(
                        "Getting Property: <"
                                + property
                                + ">, Value: <"
                                + value
                                + ">, Comment: <"
                                + result
                                + ">");
            }
            return result;
        }

        Map<String, String> getValue2CommentsMap(String property) {
            return propertyToValueToComments.get(property);
        }

        // Returns strings without U+0022 QUOTATION MARK (") unchanged.
        // Strings that contain " must be enclosed in them, and are returned unquoted, with "" as
        // the escape sequence, thus:
        //   meow       ↦ meow
        //   "meow"     ↦ meow
        //   """meow""" ↦ "meow"
        static String unquote(String source) {
            String contents = source;
            if (source.charAt(0) == '"' && source.charAt(source.length() - 1) == '"') {
                contents = source.substring(1, source.length() - 1);
            }
            if (contents.matches("(?<!\")(\"\")*\"(?!\")")) {
                throw new IllegalArgumentException(
                        "Syntax error: improper quotation marks in " + source);
            }
            return contents.replace("\"\"", "\"");
        }

        static String afterEquals(String source) {
            return unquote(source.substring(source.indexOf('=') + 1));
        }

        static String afterWhitespace(String source) {
            // Note: don't need to be international
            for (int i = 0; i < source.length(); ++i) {
                final char ch = source.charAt(i);
                if (Character.isWhitespace(ch)) {
                    return source.substring(i).trim();
                }
            }
            return "";
        }

        private void build() {
            BufferedReader br = null;
            try {
                br =
                        Utility.openReadFile(
                                Settings.SRC_UCD_DIR + "MakeUnicodeFiles.txt", Utility.UTF8);
                String file = null, property = null, value = "", comments = "";
                while (true) {
                    String line = br.readLine();
                    if (line == null) {
                        break;
                    }
                    line = line.trim();
                    if (line.length() == 0) {
                        if (comments.length() != 0) {
                            // Preserve blank lines between comments.
                            comments += "\n";
                        }
                        continue;
                    }
                    if (DEBUG) {
                        System.out.println("\t" + line);
                    }
                    final String lineValue = afterWhitespace(line);
                    if (line.startsWith("Format:")) {
                        if (property == null) {
                            var style = new PrintStyle();
                            filePrintStyleMap.put(style.parse(file + " " + lineValue), style);
                        } else {
                            addPrintStyle(property + " " + lineValue); // fix later
                        }
                    } else if (line.startsWith("#")) {
                        if (comments.length() != 0) {
                            comments += "\n";
                        }
                        comments += line;
                    } else {
                        // end of comments, roll up
                        comments = comments.trim();
                        if (comments.length() != 0) {
                            if (property != null) {
                                addValueComments(property, value, comments);
                            } else {
                                addFileComments(file, comments);
                            }
                            comments = "";
                        }
                        if (line.startsWith("Generate:")) {
                            filesToDo = Utility.split(lineValue.trim(), ' ');
                            if (filesToDo.length == 0
                                    || (filesToDo.length == 1 && filesToDo[0].length() == 0)) {
                                filesToDo = new String[] {".*"};
                            }
                        } else if (line.startsWith("CopyrightYear:")) {
                            Default.setYear(lineValue);
                        } else if (line.startsWith("File:")) {
                            final int p2 = lineValue.lastIndexOf('/');
                            file = lineValue.substring(p2 + 1);
                            if (p2 >= 0) {
                                fileToDirectory.put(file, lineValue.substring(0, p2 + 1));
                            }
                            property = null;
                        } else if (line.startsWith("Property:")) {
                            property = lineValue;
                            addPropertyToFile(file, property);
                            value = "";
                        } else if (line.startsWith("Value:")) {
                            value = lineValue;
<<<<<<< HEAD
                            var values = propertyToOrderedValues.get(property);
                            if (values == null) {
                                values = new ArrayList<String>();
                                propertyToOrderedValues.put(property, values);
                            }
=======
                            final var values =
                                    propertyToOrderedValues.computeIfAbsent(
                                            property, k -> new ArrayList<String>());
>>>>>>> b94e39e3
                            values.add(value);
                        } else if (line.startsWith("HackName:")) {
                            final String regularItem = Utility.getUnskeleton(lineValue, true);
                            hackMap.put(regularItem, lineValue);
                        } else if (line.startsWith("FinalComments")) {
                            break;
                        } else {
                            throw new IllegalArgumentException("Unknown command: " + line);
                        }
                    }
                }
            } catch (final IOException e) {
                e.printStackTrace();
                throw new IllegalArgumentException("File missing");
            } finally {
                if (br != null) {
                    try {
                        br.close();
                    } catch (IOException ignored) {
                    }
                }
            }
            hackMapFilter = new UnicodeProperty.MapFilter(hackMap);
            write();
        }

        private void write() {
            final TreeMap<String, String> fileoptions = new TreeMap<String, String>();
            for (final Iterator<String> it = fileToPropertySet.keySet().iterator();
                    it.hasNext(); ) {
                final String key = it.next();
                if (DEBUG) {
                    System.out.println();
                    System.out.println("File:\t" + key);
                }
                final List<String> propList2 = fileToPropertySet.get(key);
                if (propList2 == null) {
                    System.out.println("SPECIAL");
                    continue;
                }
                for (final Iterator<String> pIt = propList2.iterator(); pIt.hasNext(); ) {
                    final String prop = pIt.next();
                    final String options = fileoptions.get(prop);
                    if (DEBUG) {
                        System.out.println();
                        System.out.println("Property:\t" + prop);
                        if (options != null) {
                            System.out.println("Format:\t" + options);
                        }
                    }
                    final Map<String, String> vc = getValue2CommentsMap(prop);
                    if (vc == null) {
                        continue;
                    }
                    for (final Iterator<String> it2 = vc.keySet().iterator(); it2.hasNext(); ) {
                        final String value = it2.next();
                        final String comment = vc.get(value);
                        if (DEBUG) {
                            if (!value.equals("")) {
                                System.out.println("Value:\t" + value);
                            }
                            System.out.println(comment);
                        }
                    }
                }
            }
        }

        private void addFileComments(String filename, String comment) {
            fileToComments.put(filename, comment);
        }

        private void addPropertyToFile(String filename, String property) {
            List<String> properties = fileToPropertySet.get(filename);
            if (properties == null) {
                properties = new ArrayList<String>(1);
                fileToPropertySet.put(filename, properties);
            }
            properties.add(property);
        }

        public List<String> getPropertiesFromFile(String filename) {
            return fileToPropertySet.get(filename);
        }

        public Set<String> getFiles() {
            return fileToPropertySet.keySet();
        }
    }

    public static void generateFile() throws IOException {
        for (final String element : Format.theFormat.filesToDo) {
            final String fileNamePattern = element.trim();
            final Matcher matcher =
                    Pattern.compile(fileNamePattern, Pattern.CASE_INSENSITIVE).matcher("");
            final Iterator<String> it = Format.theFormat.getFiles().iterator();
            boolean gotOne = false;
            while (it.hasNext()) {
                final String filename = it.next();
                if (!matcher.reset(filename).find()) {
                    continue;
                }
                generateFile(filename);
                gotOne = true;
            }
            if (!gotOne) {
                throw new IllegalArgumentException("Non-matching file name: " + fileNamePattern);
            }
        }
    }

    public static void generateFile(String filename) throws IOException {
        String outputDir = "UCD/" + Default.ucdVersion() + '/';
        if (filename.endsWith("Aliases")) {
            if (filename.endsWith("ValueAliases")) {
                generateValueAliasFile(filename);
            } else {
                generateAliasFile(filename);
            }
        } else if (filename.startsWith("NamedSequences")) {
            GenerateNamedSequences.generate(filename);
        } else if (filename.contains("ScriptNfkc")) {
            generateScriptNfkc(filename);
        } else {
            switch (filename) {
                case "unihan":
                    writeUnihan(outputDir + "unihan/");
                    break;
                case "NormalizationTest":
                    GenerateData.writeNormalizerTestSuite(outputDir, "NormalizationTest");
                    break;
                case "BidiTest":
                    doBidiTest(filename);
                    break;
                case "CaseFolding":
                    GenerateCaseFolding.makeCaseFold(false);
                    break;
                case "SpecialCasing":
                    GenerateCaseFolding.generateSpecialCasing(false);
                    break;
                case "StandardizedVariants":
                    GenerateStandardizedVariants.generate();
                    break;
                case "GraphemeBreakTest":
                    new GenerateBreakTest.GenerateGraphemeBreakTest(
                                    Default.ucd(), Segmenter.Target.FOR_UCD)
                            .run();
                    break;
                case "WordBreakTest":
                    new GenerateBreakTest.GenerateWordBreakTest(
                                    Default.ucd(), Segmenter.Target.FOR_UCD)
                            .run();
                    break;
                case "LineBreakTest":
                    new GenerateBreakTest.GenerateLineBreakTest(
                                    Default.ucd(), Segmenter.Target.FOR_UCD)
                            .run();
                    break;
                case "SentenceBreakTest":
                    new GenerateBreakTest.GenerateSentenceBreakTest(
                                    Default.ucd(), Segmenter.Target.FOR_UCD)
                            .run();
                    break;
                case "GraphemeBreakTest-cldr":
                    new GenerateBreakTest.GenerateGraphemeBreakTest(
                                    Default.ucd(), Segmenter.Target.FOR_CLDR)
                            .run();
                    break;
                case "DerivedName":
                case "DerivedLabel":
                    generateDerivedName(filename);
                    break;
                case "UnicodeData":
                    generateUnicodeData(filename);
                    break;
                default:
                    generatePropertyFile(filename);
                    break;
            }
        }
    }

    private static void generateDerivedName(String filename) throws IOException {
        boolean isLabel = filename.contains("Label");
        final String dir = Format.theFormat.fileToDirectory.get(filename);
        final UnicodeDataFile udf =
                UnicodeDataFile.openAndWriteHeader(
                        "UCD/" + Default.ucdVersion() + '/' + dir, filename);
        final PrintWriter pw = udf.out;
        Format.theFormat.printFileComments(pw, filename);
        final UCD ucd = Default.ucd();

        final UnicodeMap<String> names = new UnicodeMap<>();
        Set<String> seen = new HashSet<>();
        for (int i = 0; i <= 0x10FFFF; ++i) {
            if (i > 0xFF && !ucd.isAssigned(i) && !ucd.isNoncharacter(i)) {
                continue;
            }
            String name = ucd.getName(i);
            if (name.startsWith("<") != isLabel) {
                continue;
            }
            if (seen.contains(name)) {
                throw new IllegalArgumentException("Duplicate name or label");
            }
            seen.add(name);
            String hex = Utility.hex(i);
            name = name.replace(hex, "*");
            names.put(i, name);
        }
        names.freeze();
        UnicodeLabel nameProp =
                new UnicodeProperty.UnicodeMapProperty()
                        .set(names)
                        .setMain("X", "X", UnicodeProperty.STRING, Default.ucdVersion());

        final BagFormatter bf = new BagFormatter();
        bf.setHexValue(false)
                .setMergeRanges(true)
                .setNameSource(null)
                .setLabelSource(null)
                .setShowCount(false)
                .setValueSource(nameProp)
                .setRangeBreakSource(
                        new UnicodeLabel.Constant("")) // prevent breaking on category boundaries
                .showSetNames(pw, UnicodeSet.ALL_CODE_POINTS);

        pw.println();
        pw.println("# EOF");
        udf.close();
    }

    private static void generateScriptNfkc(String filename) throws IOException {
        final String dir = Format.theFormat.fileToDirectory.get(filename);
        final UnicodeDataFile udf =
                UnicodeDataFile.openAndWriteHeader(
                        "UCD/" + Default.ucdVersion() + '/' + dir, filename);
        final PrintWriter pw = udf.out;
        Format.theFormat.printFileComments(pw, filename);
        final UCD ucd = Default.ucd();

        final BitSet normScripts = new BitSet();
        final UnicodeMap<R3<Integer, String, String>> results =
                new UnicodeMap<R3<Integer, String, String>>();
        for (int i = 0; i <= 0x10FFFF; ++i) {
            final byte dt = ucd.getDecompositionType(i);
            if (dt == UCD_Types.NONE) {
                continue;
            }
            final String norm = Default.nfkc().normalize(i);
            final short script = ucd.getScript(i);
            final BitSet scripts = ucd.getScripts(norm, normScripts);
            scripts.clear(UCD_Types.COMMON_SCRIPT);
            scripts.clear(UCD_Types.INHERITED_SCRIPT);
            final int expectedCount =
                    script == UCD_Types.COMMON_SCRIPT || script == UCD_Types.INHERITED_SCRIPT
                            ? 0
                            : 1;
            if (scripts.cardinality() != expectedCount) {
                results.put(
                        i,
                        Row.of(
                                Character.codePointCount(norm, 0, norm.length()),
                                UCD.getScriptID_fromIndex(script, UCD_Types.LONG),
                                ucd.getScriptIDs(norm, " ", UCD_Types.LONG)));
            }
        }
        results.freeze();
        final BagFormatter bf =
                new BagFormatter(ToolUnicodePropertySource.make(Default.ucdVersion()));
        pw.println("");

        for (final R3<Integer, String, String> value :
                results.values(new TreeSet<R3<Integer, String, String>>())) {
            final UnicodeSet uset = results.getSet(value);
            pw.println(
                    "#\t" + value.get1() + "\t=>\t" + value.get2() + "\t" + uset.toPattern(false));
            pw.println("");
            pw.println(bf.showSetNames(uset));
        }

        udf.close();
    }

    private static void generateUnicodeData(String filename) throws IOException {
        final UnicodeDataFile udf =
                UnicodeDataFile.openAndWriteHeader("UCD/" + Default.ucdVersion() + '/', filename);
        final PrintWriter pw = udf.out;
        var source = ToolUnicodePropertySource.make(Default.ucdVersion());

        final BagFormatter bf = new BagFormatter();
        bf.setHexValue(false)
                .setMergeRanges(true)
                .setNoSpacesBeforeSemicolon()
                .setMinSpacesAfterSemicolon(0)
                .setUnicodeDataStyleRanges(true)
                .setNameSource(null)
                .setLabelSource(null)
                .setValueSource(new UnicodeDataHack(source))
                .setShowCount(false)
                .setShowTotal(false)
                .showSetNames(pw, new UnicodeSet(0, 0x10FFFF));
        udf.close();
    }

    private static void doBidiTest(String filename) throws IOException {
        final UnicodeDataFile udf =
                UnicodeDataFile.openAndWriteHeader("UCD/" + Default.ucdVersion() + '/', filename);
        final PrintWriter pw = udf.out;
        Format.theFormat.printFileComments(pw, filename);
        org.unicode.bidi.BidiConformanceTestBuilder.write(pw);
        udf.close();
    }

    private static void writeUnihan(String directory) throws IOException {
        final Map<String, UnicodeMap<String>> props = getUnihanProps();
        final UnicodeProperty.Factory toolFactory =
                ToolUnicodePropertySource.make(Default.ucdVersion());
        final UnicodeSet unassigned =
                toolFactory.getSet("gc=cn").addAll(toolFactory.getSet("gc=cs"));

        final Format.PrintStyle ps = new Format.PrintStyle();
        ps.noLabel = true;

        for (final String propName : props.keySet()) {
            final UnicodeDataFile udf =
                    UnicodeDataFile.openAndWriteHeader(directory, propName)
                            .setSkipCopyright(Settings.SKIP_COPYRIGHT);
            final PrintWriter pw = udf.out;

            final BagFormatter bf = new BagFormatter();
            bf.setHexValue(false)
                    .setMergeRanges(true)
                    .setNameSource(null)
                    .setLabelSource(null)
                    .setShowCount(false);

            final UnicodeProperty prop =
                    new UnicodeProperty.UnicodeMapProperty()
                            .set(props.get(propName))
                            .setMain(
                                    propName,
                                    propName,
                                    UnicodeProperty.STRING,
                                    Default.ucdVersion());
            final String name = prop.getName();
            System.out.println(
                    "Property: " + name + "; " + UnicodeProperty.getTypeName(prop.getType()));
            pw.println();
            pw.println(SEPARATOR);
            pw.println();
            pw.println("# Property:\t" + propName);

            final UnicodeMap<String> map = props.get(propName);

            if (map.getAvailableValues().size() < 100) {
                writeEnumeratedValues(pw, bf, unassigned, prop, ps);
            } else {
                bf.setValueSource(prop).showSetNames(pw, new UnicodeSet(0, 0x10FFFF));
            }
        }
    }

    private static Map<String, UnicodeMap<String>> getUnihanProps() {
        final Map<String, UnicodeMap<String>> unihanProps =
                new TreeMap<String, UnicodeMap<String>>();
        try {
            final BufferedReader in =
                    Utility.openUnicodeFile("Unihan", Default.ucdVersion(), true, Utility.UTF8);
            int lineCounter = 0;
            while (true) {
                Utility.dot(++lineCounter);

                String line = in.readLine();
                if (line == null) {
                    break;
                }
                if (line.length() < 6) {
                    continue;
                }
                if (line.charAt(0) == '#') {
                    continue;
                }
                line = line.trim();

                final int tabPos = line.indexOf('\t');
                final int tabPos2 = line.indexOf('\t', tabPos + 1);

                final String property = line.substring(tabPos + 1, tabPos2).trim();
                UnicodeMap<String> result = unihanProps.get(property);
                if (result == null) {
                    unihanProps.put(property, result = new UnicodeMap<String>());
                }

                final String scode = line.substring(2, tabPos).trim();
                final int code = Integer.parseInt(scode, 16);
                final String propertyValue = line.substring(tabPos2 + 1).trim();
                result.put(code, propertyValue);
            }
            in.close();
        } catch (final Exception e) {
            throw new ChainException("Han File Processing Exception", null, e);
        } finally {
            Utility.fixDot();
        }
        return unihanProps;
    }

    static final String SEPARATOR = "# ================================================";

    public static void generateAliasFile(String filename) throws IOException {
        final UnicodeDataFile udf =
                UnicodeDataFile.openAndWriteHeader("UCD/" + Default.ucdVersion() + '/', filename)
                        .setSkipCopyright(Settings.SKIP_COPYRIGHT);
        final PrintWriter pw = udf.out;
        final UnicodeProperty.Factory ups = ToolUnicodePropertySource.make(Default.ucdVersion());
        final TreeSet<String> sortedSet = new TreeSet<String>(CASELESS_COMPARATOR);
        final Tabber.MonoTabber mt =
                (Tabber.MonoTabber)
                        new Tabber.MonoTabber().add(25, Tabber.LEFT).add(30, Tabber.LEFT);
        int count = 0;

        for (int i = UnicodeProperty.LIMIT_TYPE - 1; i >= UnicodeProperty.BINARY; --i) {
            if ((i & UnicodeProperty.EXTENDED_MASK) != 0) {
                continue;
            }
            final List<String> list = ups.getAvailableNames(1 << i);
            // if (list.size() == 0) continue;
            sortedSet.clear();
            final StringBuffer buffer = new StringBuffer();
            for (final Iterator<String> it = list.iterator(); it.hasNext(); ) {
                final String propAlias = it.next();

                final UnicodeProperty up = ups.getProperty(propAlias);
                final List<String> aliases = up.getNameAliases();
                String firstAlias = aliases.get(0).toString();
                if (firstAlias.isEmpty()) {
                    throw new IllegalArgumentException("Internal error");
                }
                if (aliases.size() == 1) {
                    sortedSet.add(mt.process(firstAlias + "\t; " + firstAlias));
                } else {
                    buffer.setLength(0);
                    boolean isFirst = true;
                    for (final Iterator<String> it2 = aliases.iterator(); it2.hasNext(); ) {
                        if (isFirst) {
                            isFirst = false;
                        } else {
                            buffer.append("\t; ");
                        }
                        buffer.append(it2.next());
                    }
                    if (aliases.size() == 1) {
                        // repeat
                        buffer.append("\t; ").append(firstAlias);
                    }
                    sortedSet.add(mt.process(buffer.toString()));
                }
            }
            if (i == UnicodeProperty.STRING) {
                for (final String element : specialString) {
                    sortedSet.add(mt.process(element));
                }
            } else if (i == UnicodeProperty.MISC) {
                for (final String element : specialMisc) {
                    sortedSet.add(mt.process(element));
                }
            }
            pw.println();
            pw.println(SEPARATOR);
            pw.println("# " + UnicodeProperty.getTypeName(i) + " Properties");
            pw.println(SEPARATOR);
            for (final Iterator<String> it = sortedSet.iterator(); it.hasNext(); ) {
                pw.println(it.next());
                count++;
            }
        }
        pw.println();
        pw.println(SEPARATOR);
        pw.println("# Total:    " + count);
        pw.println();
        pw.println("# EOF");
        udf.close();
    }

    static String[] specialMisc = {
        // "isc\t; ISO_Comment",
        // "na1\t; Unicode_1_Name",
        // "URS\t; Unicode_Radical_Stroke"
    };

    static String[] specialString = {
        "dm\t; Decomposition_Mapping",
        "lc\t; Lowercase_Mapping",
        // "scc\t; Special_Case_Condition",
        // "sfc\t; Simple_Case_Folding",
        "slc\t; Simple_Lowercase_Mapping",
        "stc\t; Simple_Titlecase_Mapping",
        "suc\t; Simple_Uppercase_Mapping",
        "tc\t; Titlecase_Mapping",
        "uc\t; Uppercase_Mapping"
    };

    static String[] specialGC = {
        "gc\t;\tC\t;\tOther\t# Cc | Cf | Cn | Co | Cs",
        "gc\t;\tL\t;\tLetter\t# Ll | Lm | Lo | Lt | Lu",
        "gc\t;\tLC\t;\tCased_Letter\t# Ll | Lt | Lu",
        "gc\t;\tM\t;\tMark\t;\tCombining_Mark\t# Mc | Me | Mn",
        "gc\t;\tN\t;\tNumber\t# Nd | Nl | No",
        "gc\t;\tP\t;\tPunctuation\t;\tpunct\t# Pc | Pd | Pe | Pf | Pi | Po | Ps",
        "gc\t;\tS\t;\tSymbol\t# Sc | Sk | Sm | So",
        "gc\t;\tZ\t;\tSeparator\t# Zl | Zp | Zs"
    };

    static final RuleBasedCollator CASELESS_COMPARATOR =
            (RuleBasedCollator) Collator.getInstance(ULocale.ROOT);

    static {
        CASELESS_COMPARATOR.setNumericCollation(true);
        CASELESS_COMPARATOR.freeze();
    }

    // PropertyValueAliases.txt
    public static void generateValueAliasFile(String filename) throws IOException {
        String outputDir = "UCD/" + Default.ucdVersion() + '/';
        final UnicodeDataFile udf =
                UnicodeDataFile.openAndWriteHeader(outputDir, filename)
                        .setSkipCopyright(Settings.SKIP_COPYRIGHT);
        final UnicodeDataFile diff =
                UnicodeDataFile.openAndWriteHeader(outputDir + "extra/", "diff");
        final PrintWriter pw = udf.out;
        final PrintWriter diffOut = diff.out;
        Format.theFormat.printFileComments(pw, filename);
        final UnicodeProperty.Factory toolFactory =
                ToolUnicodePropertySource.make(Default.ucdVersion());
        final UnicodeProperty.Factory lastFactory =
                ToolUnicodePropertySource.make(Utility.getPreviousUcdVersion(Default.ucdVersion()));
        final UnicodeSet lastDefined =
                new UnicodeSet(lastFactory.getSet("gc=cn")).complement().freeze();

        final BagFormatter bf = new BagFormatter(toolFactory);
        final BagFormatter bfdiff = new BagFormatter(toolFactory);
        final StringBuffer buffer = new StringBuffer();
        final Set<String> sortedSet = new TreeSet<String>(CASELESS_COMPARATOR);

        // gc ; C         ; Other                            # Cc | Cf | Cn | Co | Cs
        // 123456789012345678901234567890123

        // sc ; Arab      ; Arabic

        final Tabber.MonoTabber mt2 =
                (Tabber.MonoTabber)
                        new Tabber.MonoTabber()
                                .add(3, Tabber.LEFT)
                                .add(2, Tabber.LEFT) // ;
                                .add(33, Tabber.LEFT)
                                .add(2, Tabber.LEFT) // ;
                                .add(33, Tabber.LEFT)
                                .add(2, Tabber.LEFT) // ;
                                .add(33, Tabber.LEFT);

        // ccc; 216; ATAR ; Attached_Above_Right
        final Tabber.MonoTabber mt3 =
                (Tabber.MonoTabber)
                        new Tabber.MonoTabber()
                                .add(3, Tabber.LEFT)
                                .add(2, Tabber.LEFT) // ;
                                .add(3, Tabber.RIGHT)
                                .add(2, Tabber.LEFT) // ;
                                .add(27, Tabber.LEFT)
                                .add(2, Tabber.LEFT) // ;
                                .add(33, Tabber.LEFT)
                                .add(2, Tabber.LEFT) // ;
                                .add(33, Tabber.LEFT);

        // final Set<String> skipNames = new HashSet<String>(Arrays.asList("Lowercase_Mapping",
        // "Uppercase_Mapping", "Titlecase_Mapping"));

        for (final Iterator<String> it = toolFactory.getAvailableNames().iterator();
                it.hasNext(); ) {
            final String propName = it.next();
            final UnicodeProperty up = toolFactory.getProperty(propName);
            final int type = up.getType();
            if ((type & UnicodeProperty.EXTENDED_MASK) != 0) {
                continue;
            }
            //            if (skipNames.contains(propName)) {
            //                continue;
            //            }

            final String shortProp = up.getFirstNameAlias();
            sortedSet.clear();
            final boolean isJamoShortName = propName.equals("Jamo_Short_Name");
            final boolean isJoiningGroup = propName.equals("Joining_Group");

            if (isJamoShortName
                    || ((1 << type)
                                    & (UnicodeProperty.STRING_OR_MISC_MASK
                                            | (1 << UnicodeProperty.NUMERIC)))
                            == 0) {
                for (final String value : up.getAvailableValues()) {
                    if (propName.equals("Script")
                            && up.getSet(value).isEmpty()
                            && !value.equals("Katakana_Or_Hiragana")) {
                        continue;
                    }
                    final List<String> l = up.getValueAliases(value);
                    // HACK
                    if (isJoiningGroup && value.equals("Hamzah_On_Ha_Goal")) {
                        continue;
                    }
                    if (DEBUG) {
                        System.out.println(value + "\t" + bf.join(l));
                    }

                    // HACK
                    Tabber mt = mt2;
                    if (l.size() == 1) {
                        if (propName.equals("Canonical_Combining_Class")) {
                            continue;
                        }
                        l.add(0, l.get(0)); // double up
                    } else if (propName.equals("Canonical_Combining_Class")) {
                        if (l.size() == 2) {
                            l.add(l.get(1)); // double up final value
                        }
                        mt = mt3;
                    } else if (l.size() == 2 && propName.equals("Decomposition_Type")) {
                        l.add(0, l.get(0)); // double up
                    }
                    if (UnicodeProperty.equalNames(value, "Cyrillic_Supplement")) {
                        l.add("Cyrillic_Supplementary");
                    }

                    buffer.setLength(0);
                    buffer.append(shortProp);
                    for (final Iterator<String> it3 = l.iterator(); it3.hasNext(); ) {
                        buffer.append("\t; \t" + it3.next());
                    }

                    sortedSet.add(mt.process(buffer.toString()));
                }
            }
            // HACK
            boolean isGC = propName.equals("General_Category");
            if (isGC) {
                for (final String element : specialGC) {
                    sortedSet.add(mt2.process(element));
                }
            }
            final boolean isCcc = propName.equals("Canonical_Combining_Class");
            pw.println();
            pw.println("# " + propName + " (" + shortProp + ")");
            pw.println();
            for (final Object element : sortedSet) {
                final String line = (String) element;
                pw.println(line);
                if (isCcc && line.contains("132")) {
                    pw.println("ccc; 133; CCC133                     ; CCC133 # RESERVED");
                }
            }
            if (propName.equals("Bidi_Mirroring_Glyph")
                    || propName.equals("Equivalent_Unified_Ideograph")
                    || propName.equals("NFKC_Casefold")
                    || propName.equals("NFKC_Simple_Casefold")
                    || propName.equals("Script_Extensions")) {
                // Action item [172-A71]: Don't print @missing lines
                // for properties whose specific data files already contain such lines.
            } else if (sortedSet.size() == 0 || isGC || isJamoShortName) {
                printDefaultValueComment(pw, propName, up, true, null);
            } else if (propName.equals("Bidi_Paired_Bracket_Type")) {
                printDefaultValueComment(pw, propName, up, true, "n");
            }

            // now add to differences
            if (up.isType(UnicodeProperty.STRING_OR_MISC_MASK)) {
                continue;
            }
            sortedSet.clear();
            sortedSet.addAll(up.getAvailableValues());
            final UnicodeProperty lastProp = lastFactory.getProperty(propName);
            for (final String value : sortedSet) {
                UnicodeSet set;
                try {
                    set = up.getSet(value);
                    if (set == null) {
                        continue;
                    }
                } catch (final Exception e) {
                    System.err.println(e);
                    continue;
                }
                final UnicodeSet lastSet = lastProp.getSet(value);
                if (lastSet != null) {
                    set = new UnicodeSet(set).removeAll(lastSet);
                }

                final UnicodeSet changedValues = new UnicodeSet(set).retainAll(lastDefined);
                if (changedValues.size() != 0) {
                    bfdiff.setValueSource(value);
                    bfdiff.setMergeRanges(false);
                    bfdiff.setLabelSource(lastProp);
                    final String line = "# " + up.getName() + "=" + value;

                    diffOut.println("");
                    diffOut.println(line);
                    diffOut.println("");
                    System.out.println(line);
                    bfdiff.showSetNames(diffOut, changedValues);
                    diffOut.flush();
                }
                //        UnicodeSet newValues = new UnicodeSet(set).retainAll(newCharacters);
                //        if (changedValues.size() != 0) {
                //        pw.println("# NEW " + up.getName() + "=" + value);
                //        bfdiff.showSetNames(diffOut, newValues);
                //        }
            }
        }
        pw.println();
        pw.println("# EOF");
        udf.close();
        diff.close();
    }

    private static void printDefaultValueComment(
            PrintWriter pw,
            String propName,
            UnicodeProperty up,
            boolean showPropName,
            String defaultValue) {
        if (Default.ucd().isAllocated(0xE0000)) {
            throw new IllegalArgumentException(
                    "The paradigm 'default value' code point needs fixing!");
        }
        if (defaultValue != null) {
            // ok
        } else if (propName.equals("Bidi_Mirroring_Glyph")
                || propName.equals("Bidi_Paired_Bracket")
                || propName.equals("ISO_Comment")
                || propName.equals("Name")
                || propName.equals("Unicode_Radical_Stroke")
                || propName.equals("Unicode_1_Name")
                || propName.equals("Jamo_Short_Name")) {
            defaultValue = "<none>";
        } else if (propName.equals("Script_Extensions")) {
            defaultValue = "<script>";
        } else if (up.getType() == UnicodeProperty.NUMERIC) {
            defaultValue = "NaN";
        } else if (up.getType() == UnicodeProperty.STRING) {
            defaultValue = "<code point>";
        } else if (up.getType() == UnicodeProperty.MISC) {
            defaultValue = "<none>";
        } else {
            defaultValue = up.getValue(0xE0000);
        }

        pw.println(
                "# @missing: 0000..10FFFF; "
                        + (showPropName ? propName + "; " : "")
                        + defaultValue);
    }

    public static void generatePropertyFile(String filename) throws IOException {
        String dir = Format.theFormat.fileToDirectory.get(filename);
        if (dir == null) {
            dir = "";
        }
        dir = "UCD/" + Default.ucdVersion() + '/' + dir;
        final UnicodeDataFile udf =
                UnicodeDataFile.openAndWriteHeader(dir, filename)
                        .setSkipCopyright(Settings.SKIP_COPYRIGHT);
        final PrintWriter pwFile = udf.out;
        // bf2.openUTF8Writer(UCD_Types.GEN_DIR, "Test" + filename + ".txt");
        Format.theFormat.printFileComments(pwFile, filename);
        final UnicodeProperty.Factory toolFactory =
                ToolUnicodePropertySource.make(Default.ucdVersion());
        final UnicodeSet unassigned =
                toolFactory.getSet("gc=cn").addAll(toolFactory.getSet("gc=cs"));
        // System.out.println(unassigned.toPattern(true));
        // .removeAll(toolFactory.getSet("noncharactercodepoint=Yes"));

        final List<String> propList = Format.theFormat.getPropertiesFromFile(filename);
        for (final Iterator<String> propIt = propList.iterator(); propIt.hasNext(); ) {
            final StringWriter pwReal = new StringWriter();
            final PrintWriter pwProp = new PrintWriter(pwReal);

            final BagFormatter bf = new BagFormatter(toolFactory);
            final String nextPropName = propIt.next();
            UnicodeProperty prop;
            String name;
            try {
                prop = toolFactory.getProperty(nextPropName);
                name = prop.getName();
                System.out.println(
                        "Property: " + name + "; " + UnicodeProperty.getTypeName(prop.getType()));
            } catch (final Exception e) {
                throw new IllegalArgumentException("No property for name: " + nextPropName);
            }
            final Format.PrintStyle ps =
                    Format.theFormat.filePrintStyleMap.getOrDefault(
                            filename, Format.theFormat.getPrintStyle(name));
            if (!ps.kenFile) {
                pwProp.println();
                if (!ps.separateValues) {
                    pwProp.println();
                }
                pwProp.println(SEPARATOR);
            }
            final String propComment = Format.theFormat.getValueComments(name, "");
            if (!ps.kenFile) {
                if (propComment != null && propComment.length() != 0) {
                    pwProp.println();
                    pwProp.println(propComment);
                } else if (!prop.isType(UnicodeProperty.BINARY_MASK)) {
                    pwProp.println();
                    if (ps.roozbehFile) {
                        pwProp.println("# Property: " + name);
                    } else {
                        pwProp.println("# Property:\t" + name);
                    }
                }
            }

            if (DEBUG) {
                System.out.println(ps.toString());
            }

            if (!prop.isType(UnicodeProperty.BINARY_MASK)
                    && (ps.skipUnassigned != null || ps.skipValue != null)
                    && !ps.kenFile) {
                String v = ps.skipValue;
                if (v == null) {
                    v = ps.skipUnassigned;
                }
                if (!v.equals("<code point>")) {
                    final String v2 = prop.getFirstValueAlias(v);
                    if (UnicodeProperty.compareNames(v, v2) != 0) {
                        v = v + " (" + v2 + ")";
                    }
                }
                pwProp.println(ps.roozbehFile ? "#" : "");
                pwProp.println("#  All code points not explicitly listed for " + prop.getName());
                pwProp.println(
                        "#  have the value "
                                + v
                                + (ps.roozbehFile && v.equals("NA") ? " (not applicable)." : "."));
            }

            if (!ps.interleaveValues && prop.isType(UnicodeProperty.BINARY_MASK)) {
                if (DEBUG) {
                    System.out.println("Resetting Binary Values");
                }
                if (ps.skipValue == null) {
                    ps.skipValue = UCD_Names.NO;
                    ps.valueStyle = "none";
                }
                if (ps.nameStyle.equals("none")) {
                    ps.nameStyle = "long";
                }
            }

            if (ps.noLabel) {
                bf.setLabelSource(null);
            }
            if (ps.nameStyle.equals("none")) {
                bf.setPropName(null);
            } else if (ps.nameStyle.equals("short")) {
                bf.setPropName(prop.getFirstNameAlias());
            } else {
                bf.setPropName(name);
            }

            if (ps.kenFile) {
                writeKenFile(pwProp, bf, prop, ps);
            } else if (ps.interleaveValues) {
                writeInterleavedValues(pwProp, bf, prop, ps);
            } else if (prop.isType(UnicodeProperty.STRING_OR_MISC_MASK)
                    && !prop.getName().equals("Script_Extensions")) {
                writeStringValues(pwProp, bf, prop, ps);
                // } else if (prop.isType(UnicodeProperty.BINARY_MASK)) {
                //   writeBinaryValues(pw, bf, prop);
            } else {
                writeEnumeratedValues(pwProp, bf, unassigned, prop, ps);
            }
            pwFile.append(pwReal.getBuffer());
        }
        pwFile.println();
        pwFile.println("# EOF");
        pwFile.flush();
        udf.close();
    }

    private static void writeEnumeratedValues(
            PrintWriter pw,
            BagFormatter bf,
            UnicodeSet unassigned,
            UnicodeProperty prop,
            Format.PrintStyle ps) {
        if (DEBUG) {
            System.out.println("Writing Enumerated Values: " + prop.getName());
        }

        final boolean numeric = prop.getName().equals("Numeric_Value");
        bf.setValueSource(
                new UnicodeProperty.FilteredProperty(prop, Format.theFormat.hackMapFilter));

        Collection<String> aliases = prop.getAvailableValues();
        if (ps.orderByRangeStart) {
            if (DEBUG) {
                System.out.println("Reordering");
            }
            final TreeSet<String> temp2 = new TreeSet<String>(new RangeStartComparator(prop));
            temp2.addAll(aliases);
            aliases = temp2;
        }
        if (ps.roozbehFile) {
<<<<<<< HEAD
=======
            aliases.removeIf(alias -> UnicodeProperty.compareNames(alias, ps.skipValue) == 0);
            if (!Format.theFormat
                    .propertyToOrderedValues
                    .get(prop.getName())
                    .containsAll(aliases)) {
                final TreeSet<String> missingAliases = new TreeSet<String>(aliases);
                missingAliases.removeAll(
                        Format.theFormat.propertyToOrderedValues.get(prop.getName()));
                throw new IllegalArgumentException(
                        "All values must be listed when using roozbehFile; missing "
                                + missingAliases);
            }
>>>>>>> b94e39e3
            aliases = Format.theFormat.propertyToOrderedValues.get(prop.getName());
        }
        if (ps.sortNumeric) {
            if (DEBUG) {
                System.out.println("Reordering");
            }
            final TreeSet<String> temp2 = new TreeSet<String>(NUMERIC_STRING_COMPARATOR);
            temp2.addAll(aliases);
            aliases = temp2;
        }
        if (DEBUG) {
            System.out.println("SPOT-CHECK: " + prop.getValue(0xE000));
        }

        UnicodeMap<Bidi_Class_Values> defaultBidiValues = null;
        UnicodeMap<East_Asian_Width_Values> defaultEaValues = null;
        UnicodeMap<Line_Break_Values> defaultLbValues = null;
        if (prop.getName().equals("Bidi_Class")) {
            VersionInfo versionInfo = Default.ucdVersionInfo();
            defaultBidiValues =
                    DefaultValues.BidiClass.forVersion(
                            versionInfo, DefaultValues.BidiClass.Option.OMIT_BN);
        } else if (prop.getName().equals("East_Asian_Width")) {
            VersionInfo versionInfo = Default.ucdVersionInfo();
            defaultEaValues = DefaultValues.EastAsianWidth.forVersion(versionInfo);
        } else if (prop.getName().equals("Line_Break")) {
            VersionInfo versionInfo = Default.ucdVersionInfo();
            defaultLbValues = DefaultValues.LineBreak.forVersion(versionInfo);
        }

        final String missing = ps.skipUnassigned != null ? ps.skipUnassigned : ps.skipValue;
        if (missing != null && !missing.equals(UCD_Names.NO)) {
            pw.println(ps.roozbehFile ? "#" : "");
            final String propName = bf.getPropName();
            //      if (propName == null) propName = "";
            //      else if (propName.length() != 0) propName = propName + "; ";
            // pw.println("# @missing: 0000..10FFFF; " + propName + missing);
            printDefaultValueComment(
                    pw, propName, prop, propName != null && propName.length() != 0, missing);
            if (prop.getName().equals("Bidi_Class")) {
                Bidi_Class_Values overallDefault = Bidi_Class_Values.forName(missing);
                writeEnumeratedMissingValues(pw, overallDefault, defaultBidiValues);
            } else if (prop.getName().equals("East_Asian_Width")) {
                East_Asian_Width_Values overallDefault = East_Asian_Width_Values.forName(missing);
                writeEnumeratedMissingValues(pw, overallDefault, defaultEaValues);
            } else if (prop.getName().equals("Line_Break")) {
                Line_Break_Values overallDefault = Line_Break_Values.forName(missing);
                writeEnumeratedMissingValues(pw, overallDefault, defaultLbValues);
            }
        }
        if (!ps.separateValues) {
            pw.println();
            pw.println(SEPARATOR.replace('=', '-'));
        }
        for (final Iterator<String> it = aliases.iterator(); it.hasNext(); ) {
            final String value = it.next();
            if (DEBUG) {
                System.out.println("Getting value " + value);
            }
            final UnicodeSet s = prop.getSet(value);
            final String valueComment = Format.theFormat.getValueComments(prop.getName(), value);

            if (DEBUG) {
                System.out.println(
                        "Value:\t"
                                + value
                                + "\t"
                                + prop.getFirstValueAlias(value)
                                + "\tskip:"
                                + ps.skipValue);
                System.out.println("Value Comment\t" + valueComment);
                System.out.println(s.toPattern(true));
            }

            final int totalSize = s.size();
            if (totalSize == 0) {
                if (!"Canonical_Combining_Class".equals(prop.getName())) {
                    System.out.println("\tSkipping Empty: " + prop.getName() + "=" + value);
                }
                continue;
            }

            if (UnicodeProperty.compareNames(value, ps.skipValue) == 0) {
                if (DEBUG) {
                    System.out.println("Skipping: " + value);
                }
                continue;
            }

            bf.setFullTotal(totalSize);
            if (UnicodeProperty.compareNames(value, ps.skipUnassigned) == 0) {
                if (DEBUG) {
                    System.out.println("Removing Unassigneds: " + value);
                }
                s.removeAll(unassigned);
            } else if (defaultBidiValues != null) {
                Bidi_Class_Values bidiValue = Bidi_Class_Values.forName(value);
                if (defaultBidiValues.containsValue(bidiValue)) {
                    // We assume that unassigned code points that have this value
                    // according to the props data also have this value according to the defaults.
                    // Otherwise we would need to intersect defaultBidiValues.keySet(bidiValue)
                    // with the unassigned set before removing from s.
                    s.removeAll(unassigned);
                }
            } else if (defaultEaValues != null) {
                East_Asian_Width_Values eaValue = East_Asian_Width_Values.forName(value);
                if (defaultEaValues.containsValue(eaValue)) {
                    // We assume that unassigned code points that have this value
                    // according to the props data also have this value according to the defaults.
                    // Otherwise we would need to intersect defaultEaValues.keySet(eaValue)
                    // with the unassigned set before removing from s.
                    s.removeAll(unassigned);
                }
            } else if (defaultLbValues != null) {
                Line_Break_Values lbValue = Line_Break_Values.forName(value);
                if (defaultLbValues.containsValue(lbValue)) {
                    // We assume that unassigned code points that have this value
                    // according to the props data also have this value according to the defaults.
                    // Otherwise we would need to intersect defaultEaValues.keySet(eaValue)
                    // with the unassigned set before removing from s.
                    s.removeAll(unassigned);
                }
            }

            // if (s.size() == 0) continue;
            // if (unassigned.containsAll(s)) continue; // skip if all unassigned
            // if (s.contains(0xD0000)) continue; // skip unassigned

            boolean nonLongValue = false;
            String displayValue = value;
            if (ps.valueStyle.equals("none")) {
                displayValue = null;
                nonLongValue = true;
            } else if (ps.valueStyle.equals("short")) {
                displayValue = prop.getFirstValueAlias(displayValue);
                nonLongValue = true;
                if (DEBUG) {
                    System.out.println("Changing value " + displayValue);
                }
            }
            if (ps.makeUppercase && displayValue != null) {
                displayValue = displayValue.toUpperCase(Locale.ENGLISH);
                if (DEBUG) {
                    System.out.println("Changing value2 " + displayValue);
                }
            }
            if (ps.makeFirstLetterLowercase && displayValue != null) {
                // NOTE: this is ok since we are only working in ASCII
                displayValue =
                        displayValue.substring(0, 1).toLowerCase(Locale.ENGLISH)
                                + displayValue.substring(1);
                if (DEBUG) {
                    System.out.println("Changing value2 " + displayValue);
                }
            }
            if (numeric) {
                displayValue += " ; ; " + dumbFraction(displayValue, "");
                if (DEBUG) {
                    System.out.println("Changing value3 " + displayValue);
                }
            }
            if (DEBUG) {
                System.out.println("Setting value " + displayValue);
            }
            bf.setValueSource(displayValue);

            if (!prop.isType(UnicodeProperty.BINARY_MASK)) {
                pw.println();
                if (ps.separateValues) {
                    pw.println(SEPARATOR);
                }
                if (nonLongValue) {
                    if (ps.separateValues) {
                        pw.println();
                    }
                    pw.println("# " + prop.getName() + "=" + value);
                }
            }

            if (valueComment != null) {
                pw.println();
                pw.println(valueComment);
            }
            //            if (false && ps.longValueHeading != null) {
            //                String headingValue = value;
            //                if (ps.longValueHeading == "ccc") {
            //                    headingValue = Utility.replace(value, "_", "");
            //                    final char c = headingValue.charAt(0);
            //                    if ('0' <= c && c <= '9') {
            //                        headingValue = "Other Combining Class";
            //                    }
            //                }
            //                pw.println();
            //                pw.println("# " + headingValue);
            //            }
            pw.println();
            // if (s.size() != 0)
            bf.setMergeRanges(ps.mergeRanges);
            bf.setShowTotal(!ps.roozbehFile);
            if (ps.roozbehFile) {
                bf.setRangeBreakSource(
                        ToolUnicodePropertySource.make(Default.ucdVersion()).getProperty("Block"));
            }
            bf.showSetNames(pw, s);
            if (DEBUG) {
                System.out.println(bf.showSetNames(s));
            }
        }
    }

    private static <T> void writeEnumeratedMissingValues(
            PrintWriter pw, T overallDefault, UnicodeMap<T> defaultValues) {
        VersionInfo versionInfo = Default.ucdVersionInfo();
        IndexUnicodeProperties props = IndexUnicodeProperties.make(versionInfo);
        UnicodeMap<Block_Values> blocks = props.loadEnum(UcdProperty.Block);
        Iterator<UnicodeMap.EntryRange<Block_Values>> blockIter = blocks.entryRanges().iterator();
        UnicodeMap.EntryRange<Block_Values> blockRange = null;

        for (UnicodeMap.EntryRange<T> range : defaultValues.entryRanges()) {
            if (range.value == overallDefault) {
                continue;
            }
            int start = range.codepoint;
            int end = range.codepointEnd;
            pw.println();
            // Skip blocks before this default-value range.
            while ((blockRange == null || blockRange.codepointEnd < start) && blockIter.hasNext()) {
                blockRange = blockIter.next();
            }
            // Print blocks that overlap with this default-value range.
            while (blockRange.codepoint <= end) {
                writeBlockOverlappingWithMissingRange(pw, start, end, blockRange);
                if (blockRange.codepointEnd > end || !blockIter.hasNext()) {
                    break;
                }
                blockRange = blockIter.next();
            }
            pw.printf("# @missing: %04X..%04X; %s\n", start, end, range.value);
        }
    }

    /**
     * Called by {@link org.unicode.tools.emoji.GenerateEmojiData} but implemented here to keep
     * similar functions next to each other.
     *
     * <p>Assumes that the overall default is "No".
     */
    // Note 2022-jul-13: Not actually used yet.
    // For reasons see the comments on DefaultValues.ExtendedPictographic.
    public static void writeBinaryMissingValues(
            PrintWriter pw, VersionInfo versionInfo, String propName, UnicodeSet defaultYesSet) {
        IndexUnicodeProperties props = IndexUnicodeProperties.make(versionInfo);
        UnicodeMap<Block_Values> blocks = props.loadEnum(UcdProperty.Block);
        Iterator<UnicodeMap.EntryRange<Block_Values>> blockIter = blocks.entryRanges().iterator();
        UnicodeMap.EntryRange<Block_Values> blockRange = null;

        for (UnicodeSet.EntryRange range : defaultYesSet.ranges()) {
            int start = range.codepoint;
            int end = range.codepointEnd;
            pw.println();
            // Skip blocks before this default-value range.
            while ((blockRange == null || blockRange.codepointEnd < start) && blockIter.hasNext()) {
                blockRange = blockIter.next();
            }
            // Print blocks that overlap with this default-value range.
            while (blockRange.codepoint <= end) {
                writeBlockOverlappingWithMissingRange(pw, start, end, blockRange);
                if (blockRange.codepointEnd > end || !blockIter.hasNext()) {
                    break;
                }
                blockRange = blockIter.next();
            }
            pw.printf("# @missing: %04X..%04X; %s; Yes\n", start, end, propName);
        }
    }

    private static void writeBlockOverlappingWithMissingRange(
            PrintWriter pw, int start, int end, UnicodeMap.EntryRange<Block_Values> blockRange) {
        if (blockRange.value != Block_Values.No_Block) {
            String partial =
                    blockRange.codepoint < start || blockRange.codepointEnd > end
                            ? " (partial)"
                            : "";
            pw.printf(
                    "# %04X..%04X %s%s\n",
                    blockRange.codepoint, blockRange.codepointEnd, blockRange.value, partial);
        }
    }

    // static NumberFormat nf = NumberFormat.getInstance();
    static Comparator<String> NUMERIC_STRING_COMPARATOR =
            new Comparator<String>() {
                @Override
                public int compare(String o1, String o2) {
                    if (o1 == o2) {
                        return 0;
                    }
                    if (o1 == null) {
                        return -1;
                    }
                    if (o2 == null) {
                        return 1;
                    }
                    return Double.compare(Double.parseDouble(o1), Double.parseDouble(o2));
                }
            };
    /*
    private static void writeBinaryValues(
    PrintWriter pw,
    BagFormatter bf,
    UnicodeProperty prop) {
    if (DEBUG) System.out.println("Writing Binary Values: " + prop.getName());
    UnicodeSet s = prop.getSet(UCD_Names.True);
    bf.setValueSource(prop.getName());
    bf.showSetNames(pw, s);
    }
      */

    private static void writeKenFile(
            PrintWriter pw, BagFormatter bf, UnicodeProperty prop, PrintStyle ps) {
        if (DEBUG) {
            System.out.println("Writing Ken-style File: " + prop.getName());
        }
        printDefaultValueComment(
                pw,
                prop.getName(),
                prop,
                /*showPropName=*/ false,
                prop.getFirstValueAlias(ps.skipValue));
        var source = ToolUnicodePropertySource.make(Default.ucdVersion());
        UnicodeProperty generalCategory = source.getProperty("General_Category");
        UnicodeProperty block = source.getProperty("Block");
        // Ranges do not span blocks, even when characters are unassigned, except in ideographic
        // planes,
        // where Cn ranges are allowed to extend from the unassigned part of one block into the
        // No_Block void beyond.
        Map<String, String> ignoreBlocksInCJKVPlanes = new HashMap<String, String>();
        for (char ext = 'B'; ext <= 'I'; ++ext) {
            ignoreBlocksInCJKVPlanes.put("CJK_Ext_" + ext, "NB");
        }
        UnicodeProperty blockOrIdeographicPlane =
                new UnicodeProperty.FilteredProperty(
                        block, new UnicodeProperty.MapFilter(ignoreBlocksInCJKVPlanes));
        UnicodeSet omitted =
                generalCategory.getSet("Unassigned").retainAll(prop.getSet(ps.skipValue));
        bf.setValueSource(prop)
                .setRangeBreakSource(blockOrIdeographicPlane)
                .setMinSpacesBeforeSemicolon(1)
                .setValueWidthOverride(3)
                .setMinSpacesBeforeComment(0)
                .setRefinedLabelSource(generalCategory)
                .setCountWidth(7)
                .setMergeRanges(ps.mergeRanges)
                .setShowTotal(false)
                .showSetNames(pw, new UnicodeSet(0, 0x10FFFF).removeAll(omitted));
    }

    private static void writeInterleavedValues(
            PrintWriter pw, BagFormatter bf, UnicodeProperty prop, PrintStyle ps) {
        if (DEBUG) {
            System.out.println("Writing Interleaved Values: " + prop.getName());
        }
        pw.println();
        bf.setValueSource(new UnicodeProperty.FilteredProperty(prop, new RestoreSpacesFilter(ps)))
                .setNameSource(null)
                .setLabelSource(null)
                .setRangeBreakSource(null)
                .setShowCount(false)
                .setMergeRanges(ps.mergeRanges)
                .showSetNames(pw, new UnicodeSet(0, 0x10FFFF));
    }

    private static void writeStringValues(
            PrintWriter pw, BagFormatter bf, UnicodeProperty prop, PrintStyle ps) {
        if (DEBUG) {
            System.out.println("Writing String Values: " + prop.getName());
        }
        pw.println();
        final var shownSet = new UnicodeSet();
        if (ps.skipValue == null) {
            shownSet.addAll(UnicodeSet.ALL_CODE_POINTS);
        } else {
            for (int c = 0; c <= 0x10FFFF; ++c) {
                final String value = prop.getValue(c);
                final String skipValue =
                        ps.skipValue.equals("<code point>") ? Character.toString(c) : ps.skipValue;
                if (!value.equals(skipValue)) {
                    shownSet.add(c);
                }
            }
        }
        bf.setValueSource(prop)
                .setHexValue(true)
                .setMergeRanges(ps.mergeRanges)
                .showSetNames(pw, shownSet);
    }

    static class RangeStartComparator implements Comparator<String> {
        UnicodeProperty prop;
        CompareProperties.UnicodeSetComparator comp = new CompareProperties.UnicodeSetComparator();

        RangeStartComparator(UnicodeProperty prop) {
            this.prop = prop;
        }

        @Override
        public int compare(String o1, String o2) {
            final UnicodeSet s1 = prop.getSet(o1);
            final UnicodeSet s2 = prop.getSet(o2);
            if (true) {
                System.out.println(
                        "comparing "
                                + o1
                                + ", "
                                + o2
                                + s1.toPattern(true)
                                + "?"
                                + s2.toPattern(true)
                                + ", "
                                + comp.compare(s1, s2));
            }
            return comp.compare(s1, s2);
        }
    }

    static class RestoreSpacesFilter extends UnicodeProperty.StringFilter {
        String skipValue;
        /**
         * @param ps
         */
        public RestoreSpacesFilter(PrintStyle ps) {
            skipValue = ps.skipValue;
            if (skipValue == null) {
                skipValue = ps.skipUnassigned;
            }
        }

        @Override
        public String remap(String original) {
            // ok, because doesn't change length
            final String mod = Format.theFormat.hackMap.get(original);
            if (mod != null) {
                original = mod;
            }
            if (original.equals(skipValue)) {
                return null;
            }
            return original.replace('_', ' ');
        }
    }

    //    static Comparator<String> CASELESS_COMPARATOR = new Comparator<String>() {
    //        @Override
    //        public int compare(String s, String t) {
    //            return s.compareToIgnoreCase(t);
    //        }
    //    };

    public static void showDiff() throws IOException {
        final PrintWriter out =
                FileUtilities.openUTF8Writer(Settings.Output.GEN_DIR, "propertyDifference.txt");
        try {
            showDifferences(out, "4.0.1", "LB", "GC");
            showDifferences(out, "4.0.1", "East Asian Width", "LB");
            showDifferences(out, "4.0.1", "East Asian Width", "GC");
        } finally {
            out.close();
        }
    }

    public static void showAllDiff() throws IOException {
        final PrintWriter out =
                FileUtilities.openUTF8Writer(Settings.Output.GEN_DIR, "propertyDifference.txt");
        try {
            final UnicodeProperty.Factory fac = ToolUnicodePropertySource.make("4.0.1");
            final List<String> props =
                    fac.getAvailableNames(
                            (1 << UnicodeProperty.BINARY) | (1 << UnicodeProperty.ENUMERATED)
                            // | (1<<UnicodeProperty.CATALOG)
                            );
            final Set<String> skipList = new HashSet<String>();
            skipList.add("Age");
            skipList.add("Joining_Group");
            skipList.add("Canonical_Combining_Class");

            for (final Iterator<String> it = props.iterator(); it.hasNext(); ) {
                final String prop1 = it.next();
                for (final Iterator<String> it2 = props.iterator(); it2.hasNext(); ) {
                    final String prop2 = it2.next();
                    if (prop1.equals(prop2)) {
                        continue;
                    }
                    if (skipList.contains(prop2)) {
                        continue;
                    }
                    System.out.println(prop1 + " vs. " + prop2);
                    showDifferences(out, fac.getProperty(prop1), fac.getProperty(prop2), false);
                    out.flush();
                }
            }
        } catch (final Exception e) {
            e.printStackTrace();
        } finally {
            out.close();
        }
    }

    static NumberFormat nf = NumberFormat.getIntegerInstance(Locale.ENGLISH);

    static void showDifferences(PrintWriter out, String version, String prop1, String prop2)
            throws IOException {
        final UnicodeProperty p1 = ToolUnicodePropertySource.make(version).getProperty(prop1);
        final UnicodeProperty p2 = ToolUnicodePropertySource.make(version).getProperty(prop2);
        showDifferences(out, p1, p2, true);
    }

    static void showDifferences(
            PrintWriter out, UnicodeProperty p1, UnicodeProperty p2, boolean doOverlaps)
            throws IOException {
        // out.println("Comparing " + p1.getName() + " and " + p2.getName());
        System.out.println("Comparing " + p1.getName() + " and " + p2.getName());
        final String pn1 = '$' + p1.getName();
        final String pn2 = '$' + p2.getName();
        final UnicodeSet intersection = new UnicodeSet();
        final UnicodeSet disjoint = new UnicodeSet();
        final String skip1 = p1.getValue(0xEFFFD);
        final String skip2 = p2.getValue(0xEFFFD);
        main:
        for (final Iterator<String> it1 = p1.getAvailableValues().iterator(); it1.hasNext(); ) {
            final String v1 = it1.next();
            if (v1.equals(skip1)) {
                continue;
            }
            final UnicodeSet s1 = p1.getSet(v1);
            if (s1.size() == 0) {
                continue;
            }
            final String pv1 = pn1 + (v1.equals(UCD_Names.YES) ? "" : ":" + v1);
            // v1 += " (" + p1.getFirstValueAlias(v1) + ")";
            System.out.println(v1);
            // out.println();
            // out.println(v1 + " [" + nf.format(s1.size()) + "]");

            // create some containers so that the output is organized reasonably
            String contains = "";
            String overlaps = "";
            final UnicodeSet containsSet = new UnicodeSet();
            final Set<String> overlapsSet = new TreeSet<String>();
            for (final Iterator<String> it2 = p2.getAvailableValues().iterator(); it2.hasNext(); ) {
                final String v2 = it2.next();
                if (v2.equals(skip2)) {
                    continue;
                }
                final UnicodeSet s2 = p2.getSet(v2);
                if (s2.size() == 0) {
                    continue;
                }
                // v2 += "(" + p2.getFirstValueAlias(v2) + ")";
                // v2 = p2.getFirstValueAlias(v2);
                final String pv2 = pn2 + (v2.equals(UCD_Names.YES) ? "" : ":" + v2);
                if (s1.containsNone(s2)) {
                    continue;
                }
                if (s1.equals(s2)) {
                    out.println(pv1 + "\t= " + pv2);
                    continue main; // since they are partitions, we can stop here
                } else if (s2.containsAll(s1)) {
                    // out.println(pv1 + "\t\u2282 " + pv2);
                    continue main; // partition, stop
                } else if (s1.containsAll(s2)) {
                    if (contains.length() != 0) {
                        contains += " ";
                    }
                    contains += pv2;
                    containsSet.addAll(s2);
                    if (containsSet.size() == s1.size()) {
                        break;
                    }
                } else if (doOverlaps) { // doesn't contain, isn't contained
                    if (overlaps.length() != 0) {
                        overlaps += "\n\t";
                    }
                    intersection.clear().addAll(s2).retainAll(s1);
                    disjoint.clear().addAll(s1).removeAll(s2);
                    overlaps +=
                            "\u2283 "
                                    + v2
                                    + " ["
                                    + nf.format(intersection.size())
                                    + "]"
                                    + " \u2285 "
                                    + v2
                                    + " ["
                                    + nf.format(disjoint.size())
                                    + "]";
                    overlapsSet.add(v2);
                }
            }
            if (contains.length() != 0) {
                out.println(
                        pv1
                                + (containsSet.size() == s1.size() ? "\t= " : "\t\u2283 ")
                                + "["
                                + contains
                                + "]");
            }
            if (overlaps.length() != 0) {
                out.println("\t" + overlaps);
            }
            //                if (false && overlapsSet.size() != 0) {
            //                    out.println("\t\u2260\u2284\u2285");
            //                    for (final Iterator<String> it3 = overlapsSet.iterator();
            // it3.hasNext();) {
            //                        final String v3 = it3.next();
            //                        final UnicodeSet s3 = p2.getSet(v3);
            //                        out.println("\t" + v3);
            //                        bf.showSetDifferences(out,v1,s1,v3,s3);
            //                    }
            //                }
        }
    }

    static class UnicodeDataHack extends UnicodeLabel {
        // private final UnicodeProperty.Factory factory;
        private final UnicodeProperty name;
        private final UnicodeProperty bidiMirrored;
        private final UnicodeProperty numericValue;
        private final UnicodeProperty numericType;
        private final UnicodeProperty decompositionValue;
        private final UnicodeProperty decompositionType;
        private final UnicodeProperty bidiClass;
        private final UnicodeProperty combiningClass;
        private final UnicodeProperty category;
        private final UnicodeProperty unicode1Name;
        private final UnicodeProperty simpleUppercaseMapping;
        private final UnicodeProperty simpleLowercaseMapping;
        private final UnicodeProperty simpleTitlecaseMapping;
        private final UnicodeProperty block;
        private final Map<String, String> rangeBlocks;

        UnicodeDataHack(UnicodeProperty.Factory factory) {
            // this.factory = factory;
            name = factory.getProperty("Name");
            category = factory.getProperty("General_Category");
            combiningClass = factory.getProperty("Canonical_Combining_Class");
            bidiClass = factory.getProperty("Bidi_Class");
            decompositionType = factory.getProperty("Decomposition_Type");
            decompositionValue = factory.getProperty("Decomposition_Mapping");
            numericType = factory.getProperty("Numeric_Type");
            numericValue = factory.getProperty("Numeric_Value");
            bidiMirrored = factory.getProperty("Bidi_Mirrored");
            unicode1Name = factory.getProperty("Unicode_1_Name");
            simpleUppercaseMapping = factory.getProperty("Simple_Uppercase_Mapping");
            simpleLowercaseMapping = factory.getProperty("Simple_Lowercase_Mapping");
            simpleTitlecaseMapping = factory.getProperty("Simple_Titlecase_Mapping");
            block = factory.getProperty("Block");

            rangeBlocks = new HashMap<>();
            for (char c = 'A'; c <= 'Z'; ++c) {
                rangeBlocks.put(
                        "CJK_Unified_Ideographs_Extension_" + c, "CJK Ideograph Extension " + c);
            }
            rangeBlocks.put("CJK_Unified_Ideographs", "CJK Ideograph");
            rangeBlocks.put("Hangul_Syllables", "Hangul Syllable");
            rangeBlocks.put("High_Surrogates", "Non Private Use High Surrogate");
            rangeBlocks.put("High_Private_Use_Surrogates", "Private Use High Surrogate");
            rangeBlocks.put("Low_Surrogates", "Low Surrogate");
            rangeBlocks.put("Private_Use_Area", "Private Use");
            rangeBlocks.put("Tangut", "Tangut Ideograph");
            rangeBlocks.put("Tangut_Supplement", "Tangut Ideograph Supplement");
            rangeBlocks.put("Supplementary_Private_Use_Area_A", "Plane 15 Private Use");
            rangeBlocks.put("Supplementary_Private_Use_Area_B", "Plane 16 Private Use");
        }

        @Override
        public int getMaxWidth(boolean isShort) {
            return 1729;
        }

        @Override
        public String getValue(int codepoint, boolean isShort) {
            final String gc = category.getValue(codepoint, true);
            if (gc == "Cn") {
                return null;
            }
            final String blk = block.getValue(codepoint);
            final boolean isHangulSyllable = blk.equals("Hangul_Syllables");
            final String[] fields = new String[15];
            Arrays.fill(fields, "");

            if (rangeBlocks.containsKey(blk)) {
                fields[1] =
                        "<" + rangeBlocks.get(blk) + ", " + BagFormatter.RANGE_PLACEHOLDER + ">";
            } else {
                fields[1] = name.getValue(codepoint);
                if (fields[1].startsWith("<control")) {
                    fields[1] = "<control>";
                }
            }

            fields[2] = gc;
            fields[3] = combiningClass.getValue(codepoint, true);
            fields[4] = bidiClass.getValue(codepoint, true);

            // Field 5.
            final String dt = decompositionType.getValue(codepoint);
            if (!isHangulSyllable && !dt.equals("None")) {
                if (!dt.equals("Canonical")) {
                    fields[5] = "<" + dt.toLowerCase().replace("nobreak", "noBreak") + "> ";
                }
                fields[5] += Utility.hex(decompositionValue.getValue(codepoint));
            }

            final String nt = numericType.getValue(codepoint);
            if (!nt.equals("None") && !fields[1].startsWith("<CJK")) {
                final String nv =
                        dumbFraction(numericValue.getValue(codepoint), name.getValue(codepoint));
                if (nt.equals("Decimal")) {
                    fields[6] = fields[7] = fields[8] = nv;
                } else if (nt.equals("Digit")) {
                    fields[7] = fields[8] = nv;
                } else if (nt.equals("Numeric")) {
                    fields[8] = nv;
                }
            }

            fields[9] = bidiMirrored.getValue(codepoint, true);

            fields[10] = unicode1Name.getValue(codepoint);
            // Field 11 is ISO_Comment; obsolete, deprecated, and stabilized; always empty.
            final String suc = simpleUppercaseMapping.getValue(codepoint);
            if (!suc.equals(Character.toString(codepoint))) {
                fields[12] = Utility.hex(suc);
            }
            final String slc = simpleLowercaseMapping.getValue(codepoint);
            if (!slc.equals(Character.toString(codepoint))) {
                fields[13] = Utility.hex(slc);
            }
            final String stc = simpleTitlecaseMapping.getValue(codepoint);
            if (!stc.equals(Character.toString(codepoint)) || !stc.equals(suc)) {
                fields[14] = Utility.hex(stc);
            }
            return String.join(";", Arrays.copyOfRange(fields, 1, fields.length));
        }
    }

    /*
    static class PropertySymbolTable implements SymbolTable {
    static boolean DEBUG = false;
    UnicodeProperty.Factory factory;
    //static Matcher identifier = Pattern.compile("([:letter:] [\\_\\-[:letter:][:number:]]*)").matcher("");

     PropertySymbolTable (UnicodeProperty.Factory factory) {
     this.factory = factory;
     }

     public char[] lookup(String s) {
     if (DEBUG) System.out.println("\tLooking up " + s);
     int pos = s.indexOf('=');
     if (pos < 0) return null; // should never happen
     UnicodeProperty prop = factory.getProperty(s.substring(0,pos));
     if (prop == null) {
     throw new IllegalArgumentException("Invalid Property: " + s + "\nUse "
     + showSet(factory.getAvailableNames()));
     }
     String value = s.substring(pos+1);
     UnicodeSet set = prop.getSet(value);
     if (set.size() == 0) {
     throw new IllegalArgumentException("Empty Property-Value: " + s + "\nUse "
     + showSet(prop.getAvailableValues()));
     }
     if (DEBUG) System.out.println("\tReturning " + set.toPattern(true));
     return set.toPattern(true).toCharArray(); // really ugly
     }

     private String showSet(List list) {
     StringBuffer result = new StringBuffer("[");
     boolean first = true;
     for (Iterator it = list.iterator(); it.hasNext();) {
     if (!first) result.append(", ");
     else first = false;
     result.append(it.next().toString());
     }
     result.append("]");
     return result.toString();
     }

     public UnicodeMatcher lookupMatcher(int ch) {
     return null;
     }

     public String parseReference(String text, ParsePosition pos, int limit) {
     if (DEBUG) System.out.println("\tParsing <" + text.substring(pos.getIndex(),limit) + ">");
     int start = pos.getIndex();
     int i = getIdentifier(text, start, limit);
     if (i == start) return null;
     String prop = text.substring(start, i);
     String value = UCD_Names.True;
     if (i < limit) {
     int cp = text.charAt(i);
     if (cp == ':' || cp == '=') {
     int j = getIdentifier(text, i+1, limit);
     value = text.substring(i+1, j);
     i = j;
     }
     }
     pos.setIndex(i);
     if (DEBUG) System.out.println("\tParsed <" + prop + ">=<" + value + ">");
     return prop + '=' + value;
     }

     private int getIdentifier(String text, int start, int limit) {
     if (DEBUG) System.out.println("\tGetID <" + text.substring(start,limit) + ">");
     int cp = 0;
     int i;
     for (i = start; i < limit; i += UTF16.getCharCount(cp)) {
     cp = UTF16.charAt(text, i);
     if (!com.ibm.icu.lang.UCharacter.isUnicodeIdentifierPart(cp)) {
     break;
     }
     }
     if (DEBUG) System.out.println("\tGotID <" + text.substring(start,i) + ">");
     return i;
     }

     };

     /* getCombo(UnicodeProperty.Factory factory, String line) {
      UnicodeSet result = new UnicodeSet();
      String[] pieces = Utility.split(line, '+');
      for (int i = 0; i < pieces.length; ++i) {
      String[] parts = Utility.split(pieces[i],':');
      String prop = parts[0].trim();
      String value = UCD_Names.True;
      if (parts.length > 1) value = parts[1].trim();
      UnicodeProperty p = factory.getProperty(prop);
      result.addAll(p.getSet(value));
      }
      return result;
      }
      */

    // quick and dirty fractionator
    private static String dumbFraction(String toolValue, String name) {
        if (toolValue.indexOf('.') < 0) {
            return toolValue;
        }
        if (toolValue.equals("0.0")) {
            return "0";
        }
        if (toolValue.endsWith(".0")) {
            return toolValue.substring(0, toolValue.length() - 2);
        }
        final double value = Double.parseDouble(toolValue);
        Map<Integer, String> names = new TreeMap<>();
        names.put(1, "n/a");
        names.put(2, "HALF");
        names.put(3, "THIRD");
        names.put(4, "FOURTH");
        names.put(5, "FIFTH");
        names.put(6, "SIXTH");
        names.put(7, "SEVENTH");
        names.put(8, "EIGHTH");
        names.put(9, "NINTH");
        names.put(10, "TENTH");
        names.put(12, "TWELFTH");
        names.put(16, "SIXTEENTH");
        names.put(20, "TWENTIETH");
        names.put(40, "FORTIETH");
        names.put(32, "THIRTY-SECOND");
        names.put(64, "SIXTY-FOURTH");
        names.put(80, "EIGHTIETH");
        names.put(160, "ONE-HUNDRED-AND-SIXTIETH");
        names.put(320, "THREE-HUNDRED-AND-TWENTIETH");
        List<Integer> denominators = new ArrayList<>(names.keySet());
        // Prefer denominators that are in the name, and among those prefer
        // those with the longest name (so that we use sixty-fourths, not
        // fourths, when both work).  Otherwise prefer smaller denominators.
        denominators.sort(
                (m, n) -> {
                    final boolean m_in_name = name.contains(names.get(m));
                    final boolean n_in_name = name.contains(names.get(n));
                    if (m_in_name != n_in_name) {
                        return Boolean.compare(n_in_name, m_in_name);
                    }
                    if (m_in_name) {
                        return Integer.compare(names.get(n).length(), names.get(m).length());
                    } else {
                        return m.compareTo(n);
                    }
                });
        for (int i : denominators) {
            final double numerator = value * i;
            final long rounded = Math.round(numerator);
            if (Math.abs(numerator - rounded) < 0.000001d) {
                if (i == 1) {
                    return rounded + "";
                }
                return rounded + "/" + i;
            }
        }
        return toolValue;
    }
}

/*
static class OrderedMap {
HashMap map = new HashMap();
ArrayList keys = new ArrayList();
void put(Object o, Object t) {
map.put(o,t);
keys.add(o);
}
List keyset() {
return keys;
}
}
*/<|MERGE_RESOLUTION|>--- conflicted
+++ resolved
@@ -366,17 +366,9 @@
                             value = "";
                         } else if (line.startsWith("Value:")) {
                             value = lineValue;
-<<<<<<< HEAD
-                            var values = propertyToOrderedValues.get(property);
-                            if (values == null) {
-                                values = new ArrayList<String>();
-                                propertyToOrderedValues.put(property, values);
-                            }
-=======
                             final var values =
                                     propertyToOrderedValues.computeIfAbsent(
                                             property, k -> new ArrayList<String>());
->>>>>>> b94e39e3
                             values.add(value);
                         } else if (line.startsWith("HackName:")) {
                             final String regularItem = Utility.getUnskeleton(lineValue, true);
@@ -1293,8 +1285,6 @@
             aliases = temp2;
         }
         if (ps.roozbehFile) {
-<<<<<<< HEAD
-=======
             aliases.removeIf(alias -> UnicodeProperty.compareNames(alias, ps.skipValue) == 0);
             if (!Format.theFormat
                     .propertyToOrderedValues
@@ -1307,7 +1297,6 @@
                         "All values must be listed when using roozbehFile; missing "
                                 + missingAliases);
             }
->>>>>>> b94e39e3
             aliases = Format.theFormat.propertyToOrderedValues.get(prop.getName());
         }
         if (ps.sortNumeric) {

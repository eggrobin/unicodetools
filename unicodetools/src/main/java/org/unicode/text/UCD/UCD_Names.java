/**
 * ****************************************************************************** Copyright (C)
 * 1996-2001, International Business Machines Corporation and * others. All Rights Reserved. *
 * ******************************************************************************
 *
 * <p>$Source: /home/cvsroot/unicodetools/org/unicode/text/UCD/UCD_Names.java,v $
 *
 * <p>******************************************************************************
 */
package org.unicode.text.UCD;

import com.ibm.icu.impl.Relation;
import java.util.LinkedHashSet;
import java.util.Locale;
import java.util.Set;
import java.util.TreeMap;
import org.unicode.props.UnicodeProperty;
import org.unicode.text.utility.Utility;

public final class UCD_Names implements UCD_Types {

    public static String[][] NON_ENUMERATED_NAMES = {
        {"na", "Name"},
        {"dm", "Decomposition_Mapping"},
        {"nv", "Numeric_Value"},
        {"bmg", "Bidi_Mirroring_Glyph"},
        {"lc", "Lowercase_Mapping"},
        {"uc", "Uppercase_Mapping"},
        {"tc", "Titlecase_Mapping"},
        {"cf", "Case_Folding"},
        {"slc", "Simple_Lowercase_Mapping"},
        {"suc", "Simple_Uppercase_Mapping"},
        {"stc", "Simple_Titlecase_Mapping"},
        {"sfc", "Simple_Case_Folding"},
        {"scc", "Special_Case_Condition"},
        {"blk", "Block"},
        {"na1", "Unicode_1_Name"},
        {"isc", "ISO_Comment"},
        {"age", "Age"},
        {"bpb", "Bidi_Paired_Bracket"},
        {"bpt", "Bidi_Paired_Bracket_Type"},
        {"vo", "Vertical_Orientation"},
    };

    static final String[] UNIFIED_PROPERTIES = {
        "GeneralCategory",
        "CanonicalCombiningClass",
        "BidiClass",
        "DecompositionType",
        "NumericType",
        "EastAsianWidth",
        "LineBreak",
        "JoiningType",
        "JoiningGroup",
        "",
        "Script",
        "Age",
        "Hangul_Syllable_Type",
        ""
    };

    static final String[] SHORT_UNIFIED_PROPERTIES = {
        "gc", "ccc", "bc", "dt", "nt", "ea", "lb", "jt", "jg", "", "sc", "age", "hst", "",
    };

    static final String[] BP = {
        "Bidi_Mirrored",
        "Composition_Exclusion",
        "White_Space",
        "NonBreak",
        "Bidi_Control",
        "Join_Control",
        "Dash",
        "Hyphen",
        "Quotation_Mark",
        "Terminal_Punctuation",
        "Other_Math",
        "Hex_Digit",
        "ASCII_Hex_Digit",
        "Other_Alphabetic",
        "Ideographic",
        "Diacritic",
        "Extender",
        "Other_Lowercase",
        "Other_Uppercase",
        "Noncharacter_Code_Point",
        "Case_Fold_Turkish_I",
        "Other_Grapheme_Extend",
        "Grapheme_Link",
        "IDS_Binary_Operator",
        "IDS_Trinary_Operator",
        "Radical",
        "Unified_Ideograph",
        "Other_Default_Ignorable_Code_Point",
        "Deprecated",
        "Soft_Dotted",
        "Logical_Order_Exception",
        "Other_ID_Start",
        "Sentence_Terminal",
        "Variation_Selector",
        "Other_ID_Continue",
        "Pattern_White_Space",
        "Pattern_Syntax",
        "Prepended_Concatenation_Mark",
        "Regional_Indicator",
        "IDS_Unary_Operator",
        "ID_Compat_Math_Start",
        "ID_Compat_Math_Continue",
        "Modifier_Combining_Mark",
    };

    static final String[] SHORT_BP = {
        "Bidi_M",
        "CE",
        "WSpace",
        "NBrk",
        "Bidi_C",
        "JoinC",
        "Dash",
        "Hyphen",
        "QMark",
        "Term",
        "OMath",
        "Hex",
        "AHex",
        "OAlpha",
        "Ideo",
        "Dia",
        "Ext",
        "OLower",
        "OUpper",
        "NChar",
        "TurkI",
        "OGrExt",
        "Gr_Link",
        "IDSB",
        "IDST",
        "Radical",
        "UIdeo",
        "ODI",
        "Dep",
        "SD",
        "LOE",
        "OIDS",
        "STerm",
        "VS",
        "OIDC",
        "PatWS",
        "PatSyn",
        "PCM",
        "RI",
        "IDSU",
        "ID_Compat_Math_Start",
        "ID_Compat_Math_Continue",
        "MCM",
    };

    public static final int BINARY_UNIFIED_IDEOGRAPH =
            Utility.lookup("Unified_Ideograph", BP, true);

    static final String[] DeletedProperties = {
        "Private_Use",
        "Composite",
        "Format_Control",
        "High_Surrogate",
        "Identifier_Part_Not_Cf",
        "Low_Surrogate",
        "Other_Format_Control",
        "Private_Use_High_Surrogate",
        "Unassigned_Code_Point"
    };

    static final String[] YN_TABLE = {"N", "Y"};
    static final String[] YN_TABLE_LONG = {"No", "Yes"};

    public static final String YES = "Yes";
    public static final String NO = "No";
    public static final String Y = "Y";
    public static final String N = "N";

    static String[] EAST_ASIAN_WIDTH = {"N", "A", "H", "W", "F", "Na"};

    static String[] LONG_EAST_ASIAN_WIDTH = {
        "Neutral", "Ambiguous", "Halfwidth", "Wide", "Fullwidth", "Narrow"
    };

    static final String[] LINE_BREAK = {
        "XX", "OP", "CL", "QU", "GL", "NS", "EX", "SY", "IS", "PR", "PO", "NU", "AL", "ID", "IN",
        "HY", "CM", "BB", "BA", "SP", "BK", "CR", "LF", "CB", "SA", "AI", "B2", "SG", "ZW", "NL",
        "WJ", "JL", "JV", "JT", "H2", "H3", "CP", "HL", "CJ", "RI", "EB", "EM", "ZWJ", "AK", "AP",
        "AS", "VI", "VF"
    };

    static final String[] LONG_LINE_BREAK = {
        "Unknown",
        "OpenPunctuation",
        "ClosePunctuation",
        "Quotation",
        "Glue",
        "Nonstarter",
        "Exclamation",
        "BreakSymbols",
        "InfixNumeric",
        "PrefixNumeric",
        "PostfixNumeric",
        "Numeric",
        "Alphabetic",
        "Ideographic",
        "Inseparable",
        "Hyphen",
        "CombiningMark",
        "BreakBefore",
        "BreakAfter",
        "Space",
        "MandatoryBreak",
        "CarriageReturn",
        "LineFeed",
        "ContingentBreak",
        "ComplexContext",
        "Ambiguous",
        "BreakBoth",
        "Surrogate",
        "ZWSpace",
        "Next_Line",
        "Word_Joiner",
        "JL",
        "JV",
        "JT",
        "H2",
        "H3",
        "Close_Parenthesis",
        "Hebrew_Letter",
        "Conditional_Japanese_Starter",
        "Regional_Indicator",
        "E_Base",
        "E_Modifier",
        "ZWJ",
        "Aksara",
        "Aksara_Prebase",
        "Aksara_Start",
        "Virama",
        "Virama_Final",
    };

    public static final String[] LONG_SCRIPT = {
        "COMMON", //     COMMON -- NOT A LETTER: NO EXACT CORRESPONDENCE IN 15924
        "LATIN", //     LATIN
        "GREEK", //     GREEK
        "CYRILLIC", //     CYRILLIC
        "ARMENIAN", //     ARMENIAN
        "HEBREW", //     HEBREW
        "ARABIC", //     ARABIC
        "SYRIAC", //     SYRIAC
        "THAANA", //     THAANA
        "DEVANAGARI", //     DEVANAGARI
        "BENGALI", //     BENGALI
        "GURMUKHI", //     GURMUKHI
        "GUJARATI", //     GUJARATI
        "ORIYA", //     ORIYA
        "TAMIL", //     TAMIL
        "TELUGU", //     TELUGU
        "KANNADA", //     KANNADA
        "MALAYALAM", //     MALAYALAM
        "SINHALA", //     SINHALA
        "THAI", //     THAI
        "LAO", //     LAO
        "TIBETAN", //     TIBETAN
        "MYANMAR", //     MYANMAR
        "GEORGIAN", //     GEORGIAN
        UnicodeProperty.UNUSED, //     JAMO -- NOT SEPARATED FROM HANGUL IN 15924
        "HANGUL", //     HANGUL
        "ETHIOPIC", //     ETHIOPIC
        "CHEROKEE", //     CHEROKEE
        "CANADIAN-ABORIGINAL", //     ABORIGINAL
        "OGHAM", //     OGHAM
        "RUNIC", //     RUNIC
        "KHMER", //     KHMER
        "MONGOLIAN", //     MONGOLIAN
        "HIRAGANA", //     HIRAGANA
        "KATAKANA", //     KATAKANA
        "BOPOMOFO", //     BOPOMOFO
        "HAN", //     HAN
        "YI", //     YI
        "OLD_ITALIC",
        "GOTHIC",
        "DESERET",
        "INHERITED", // nonspacing marks
        "TAGALOG",
        "HANUNOO",
        "BUHID",
        "TAGBANWA",
        "LIMBU",
        "TAI_LE",
        "LINEAR_B",
        "UGARITIC",
        "SHAVIAN",
        "OSMANYA",
        "CYPRIOT",
        "BRAILLE",
        "KATAKANA_OR_HIRAGANA",
        "BUGINESE",
        "COPTIC",
        "NEW_TAI_LUE",
        "GLAGOLITIC",
        "TIFINAGH",
        "SYLOTI_NAGRI",
        "OLD_PERSIAN",
        "KHAROSHTHI",
        "Balinese",
        "Cuneiform",
        "Phoenician",
        "Phags-pa",
        "Nko",
        "Unknown",
        "Sundanese",
        "Lepcha",
        "Ol Chiki",
        "Vai",
        "Saurashtra",
        "Kayah Li",
        "Rejang",
        "Lycian",
        "Carian",
        "Lydian",
        "Cham",
        "Tai Tham",
        "Tai Viet",
        "Avestan",
        "Egyptian Hieroglyphs",
        "Samaritan",
        "Lisu",
        "Bamum",
        "Javanese",
        "Meetei Mayek",
        "Imperial Aramaic",
        "Old South Arabian",
        "Inscriptional Parthian",
        "Inscriptional Pahlavi",
        "Old Turkic",
        "Kaithi",
        "Batak",
        "Brahmi",
        "Mandaic",
        "Chakma",
        "Meroitic_Cursive",
        "Meroitic_Hieroglyphs",
        "Miao",
        "Sharada",
        "Sora_Sompeng",
        "Takri",
        "Caucasian_Albanian",
        "Bassa_Vah",
        "Duployan",
        "Elbasan",
        "Grantha",
        "Pahawh_Hmong",
        "Khojki",
        "Linear_A",
        "Mahajani",
        "Manichaean",
        "Mende_Kikakui",
        "Modi",
        "Mro",
        "Old_North_Arabian",
        "Nabataean",
        "Palmyrene",
        "Pau_Cin_Hau",
        "Old_Permic",
        "Psalter_Pahlavi",
        "Siddham",
        "Khudawadi",
        "Tirhuta",
        "Warang_Citi",
        "Ahom",
        "Anatolian_Hieroglyphs",
        "Hatran",
        "Multani",
        "Old_Hungarian",
        "SignWriting", // Sutton SignWriting, in CamelCase without underscore
        // Unicode 9
        "Adlam",
        "Bhaiksuki",
        "Marchen",
        "Newa",
        "Osage",
        "Tangut",
        // Unicode 10
        "Masaram_Gondi",
        "Nushu",
        "Soyombo",
        "Zanabazar_Square",
        // Unicode 11
        "Dogra",
        "Gunjala_Gondi",
        "Makasar",
        "Medefaidrin",
        "Hanifi_Rohingya",
        "Sogdian",
        "Old_Sogdian",
        // Unicode 12
        "Elymaic",
        "Nandinagari",
        "Nyiakeng_Puachue_Hmong",
        "Wancho",
        // Unicode 13
        "Chorasmian",
        "Dives_Akuru",
        "Khitan_Small_Script",
        "Yezidi",
        // Unicode 14
        "Cypro_Minoan",
        "Old_Uyghur",
        "Tangsa",
        "Toto",
        "Vithkuqi",
        // Unicode 15
        "Kawi",
        "Nag_Mundari",
        // Unicode 16
        "Garay",
        "Gurung_Khema",
        "Kirat_Rai",
        "Ol_Onal",
        "Sunuwar",
        "Todhri",
        "Tulu_Tigalari",
        // Provisionally assigned
        "Chisoi",
        "Sidetic",
        "Tai_Yo",
        "Tolong_Siki",
        "Beria_Erfe",
        "Jurchen",
<<<<<<< HEAD
=======
        "Proto_Cuneiform",
>>>>>>> 69a376c1
    };

    public static final Relation<String, String> EXTRA_SCRIPT =
            new Relation<String, String>(new TreeMap<String, Set<String>>(), LinkedHashSet.class);

    static {
        EXTRA_SCRIPT.put("Coptic", "Qaac");
        EXTRA_SCRIPT.put("Inherited", "Qaai");
    }

    public static final String[] SCRIPT = {
        "Zyyy", //     COMMON -- NOT A LETTER: NO EXACT CORRESPONDENCE IN 15924
        "Latn", //     LATIN
        "Grek", //     GREEK
        "Cyrl", //     CYRILLIC
        "Armn", //     ARMENIAN
        "Hebr", //     HEBREW
        "Arab", //     ARABIC
        "Syrc", //     SYRIAC
        "Thaa", //     THAANA
        "Deva", //     DEVANAGARI
        "Beng", //     BENGALI
        "Guru", //     GURMUKHI
        "Gujr", //     GUJARATI
        "Orya", //     ORIYA
        "Taml", //     TAMIL
        "Telu", //     TELUGU
        "Knda", //     KANNADA
        "Mlym", //     MALAYALAM
        "Sinh", //     SINHALA
        "Thai", //     THAI
        "Laoo", //     LAO
        "Tibt", //     TIBETAN
        "Mymr", //     MYANMAR
        "Geor", //     GEORGIAN
        UnicodeProperty.UNUSED, //     JAMO -- NOT SEPARATED FROM HANGUL IN 15924
        "Hang", //     HANGUL
        "Ethi", //     ETHIOPIC
        "Cher", //     CHEROKEE
        "Cans", //     ABORIGINAL
        "Ogam", //     OGHAM
        "Runr", //     RUNIC
        "Khmr", //     KHMER
        "Mong", //     MONGOLIAN
        "Hira", //     HIRAGANA
        "Kana", //     KATAKANA
        "Bopo", //     BOPOMOFO
        "Hani", //     HAN
        "Yiii", //     YI
        "Ital",
        "Goth",
        "Dsrt",
        "Zinh", // "Qaai",
        "Tglg",
        "Hano",
        "Buhd",
        "Tagb",
        "Limb",
        "Tale",
        "Linb",
        "Ugar",
        "Shaw",
        "Osma",
        "Cprt",
        "Brai",
        "Hrkt",
        "Bugi",
        "Copt",
        "Talu",
        "Glag",
        "Tfng",
        "Sylo",
        "Xpeo",
        "Khar",
        "Bali",
        "Xsux",
        "Phnx",
        "Phag",
        "Nkoo",
        "Zzzz",
        "Sund",
        "Lepc",
        "Olck",
        "Vaii",
        "Saur",
        "Kali",
        "Rjng",
        "Lyci",
        "Cari",
        "Lydi",
        "Cham",
        "Lana",
        "Tavt",
        "Avst",
        "Egyp",
        "Samr",
        "Lisu",
        "Bamu",
        "Java",
        "Mtei",
        "Armi",
        "Sarb",
        "Prti",
        "Phli",
        "Orkh",
        "Kthi",
        "Batk",
        "Brah",
        "Mand",
        "Cakm",
        "Merc",
        "Mero",
        "Plrd",
        "Shrd",
        "Sora",
        "Takr",
        "Aghb",
        "Bass",
        "Dupl",
        "Elba",
        "Gran",
        "Hmng",
        "Khoj",
        "Lina",
        "Mahj",
        "Mani",
        "Mend",
        "Modi",
        "Mroo",
        "Narb",
        "Nbat",
        "Palm",
        "Pauc",
        "Perm",
        "Phlp",
        "Sidd",
        "Sind",
        "Tirh",
        "Wara",
        "Ahom",
        "Hluw",
        "Hatr",
        "Mult",
        "Hung",
        "Sgnw",
        // Unicode 9
        "Adlm",
        "Bhks",
        "Marc",
        "Newa",
        "Osge",
        "Tang",
        // Unicode 10
        "Gonm",
        "Nshu",
        "Soyo",
        "Zanb",
        // Unicode 11
        "Dogr",
        "Gong",
        "Maka",
        "Medf",
        "Rohg",
        "Sogd",
        "Sogo",
        // Unicode 12
        "Elym",
        "Nand",
        "Hmnp",
        "Wcho",
        // Unicode 13
        "Chrs",
        "Diak",
        "Kits",
        "Yezi",
        // Unicode 14
        "Cpmn",
        "Ougr",
        "Tnsa",
        "Toto",
        "Vith",
        // Unicode 15
        "Kawi",
        "Nagm",
        // Unicode 16
        "Gara",
        "Gukh",
        "Krai",
        "Onao",
        "Sunu",
        "Todr",
        "Tutg",
        // Provisionally assigned
        "Chis",
        "Sidt",
        "Tayo",
        "Tols",
        "Qaba", // Beria Erfe
        "Jurc",
<<<<<<< HEAD
=======
        "Pcun",
>>>>>>> 69a376c1
    };

    static final String[] SHORT_AGE = {
        "NA", "1.1", "2.0", "2.1", "3.0", "3.1", "3.2", "4.0", "4.1", "5.0", "5.1", "5.2", "6.0",
        "6.1", "6.2", "6.3", "7.0", "8.0", "9.0", "10.0", "11.0", "12.0", "12.1", "13.0", "14.0",
        "15.0", "15.1", "16.0", "17.0",
        // FIX_FOR_NEW_VERSION
    };

    static final String[] LONG_AGE = {
        "Unassigned",
        "V1_1",
        "V2_0",
        "V2_1",
        "V3_0",
        "V3_1",
        "V3_2",
        "V4_0",
        "V4_1",
        "V5_0",
        "V5_1",
        "V5_2",
        "V6_0",
        "V6_1",
        "V6_2",
        "V6_3",
        "V7_0",
        "V8_0",
        "V9_0",
        "V10_0",
        "V11_0",
        "V12_0",
        "V12_1",
        "V13_0",
        "V14_0",
        "V15_0",
        "V15_1",
        "V16_0",
        "V17_0",
        // FIX_FOR_NEW_VERSION
    };

    static final String[] GENERAL_CATEGORY = {
        "Cn", // = Other, Not Assigned 0
        "Lu", // = Letter, Uppercase 1
        "Ll", // = Letter, Lowercase 2
        "Lt", // = Letter, Titlecase 3
        "Lm", // = Letter, Modifier 4
        "Lo", // = Letter, Other 5
        "Mn", // = Mark, Non-Spacing 6
        "Me", // = Mark, Enclosing 8
        "Mc", // = Mark, Spacing Combining 7
        "Nd", // = Number, Decimal Digit 9
        "Nl", // = Number, Letter 10
        "No", // = Number, Other 11
        "Zs", // = Separator, Space 12
        "Zl", // = Separator, Line 13
        "Zp", // = Separator, Paragraph 14
        "Cc", // = Other, Control 15
        "Cf", // = Other, Format 16
        UnicodeProperty.UNUSED, // missing
        "Co", // = Other, Private Use 18
        "Cs", // = Other, Surrogate 19
        "Pd", // = Punctuation, Dash 20
        "Ps", // = Punctuation, Open 21
        "Pe", // = Punctuation, Close 22
        "Pc", // = Punctuation, Connector 23
        "Po", // = Punctuation, Other 24
        "Sm", // = Symbol, Math 25
        "Sc", // = Symbol, Currency 26
        "Sk", // = Symbol, Modifier 27
        "So", // = Symbol, Other 28
        "Pi", // = Punctuation, Initial quote 29 (may behave like Ps or Pe depending on usage)
        "Pf" // = Punctuation, Final quote 30 (may behave like Ps or Pe dependingon usage)
    };

    static final String[] LONG_GENERAL_CATEGORY = {
        "Unassigned", // = Other, Not Assigned 0
        "UppercaseLetter", // = Letter, Uppercase 1
        "LowercaseLetter", // = Letter, Lowercase 2
        "TitlecaseLetter", // = Letter, Titlecase 3
        "ModifierLetter", // = Letter, Modifier 4
        "OtherLetter", // = Letter, Other 5
        "NonspacingMark", // = Mark, Non-Spacing 6
        "EnclosingMark", // = Mark, Enclosing 8
        "SpacingMark", // = Mark, Spacing Combining 7
        "DecimalNumber", // = Number, Decimal Digit 9
        "LetterNumber", // = Number, Letter 10
        "OtherNumber", // = Number, Other 11
        "SpaceSeparator", // = Separator, Space 12
        "LineSeparator", // = Separator, Line 13
        "ParagraphSeparator", // = Separator, Paragraph 14
        "Control", // = Other, Control 15
        "Format", // = Other, Format 16
        UnicodeProperty.UNUSED, // missing
        "PrivateUse", // = Other, Private Use 18
        "Surrogate", // = Other, Surrogate 19
        "DashPunctuation", // = Punctuation, Dash 20
        "OpenPunctuation", // = Punctuation, Open 21
        "ClosePunctuation", // = Punctuation, Close 22
        "ConnectorPunctuation", // = Punctuation, Connector 23
        "OtherPunctuation", // = Punctuation, Other 24
        "MathSymbol", // = Symbol, Math 25
        "CurrencySymbol", // = Symbol, Currency 26
        "ModifierSymbol", // = Symbol, Modifier 27
        "OtherSymbol", // = Symbol, Other 28
        "InitialPunctuation", // = Punctuation, Initial quote 29 (may behave like Ps or Pe depending
        // on usage)
        "FinalPunctuation" // = Punctuation, Final quote 30 (may behave like Ps or Pe dependingon
        // usage)
    };

    static final String[][] SUPER_CATEGORIES = {
        {"L", "Letter", null, "Ll | Lm | Lo | Lt | Lu"},
        {"M", "Mark", "Combining_Mark", "Mc | Me | Mn"},
        {"N", "Number", null, "Nd | Nl | No"},
        {"Z", "Separator", null, "Zl | Zp | Zs"},
        {"C", "Other", "cntrl", "Cc | Cf | Cn | Co | Cs"},
        {"S", "Symbol", null, "Sc | Sk | Sm | So"},
        {"P", "Punctuation", "punct", "Pc | Pd | Pe | Pf | Pi | Po | Ps"},
        {"LC", "Cased Letter", null, "Ll | Lt | Lu"},
    };

    public static final Relation<String, String> EXTRA_GENERAL_CATEGORY =
            new Relation<String, String>(new TreeMap<String, Set<String>>(), LinkedHashSet.class);

    static {
        EXTRA_GENERAL_CATEGORY.put("Decimal_Number", "digit");
        EXTRA_GENERAL_CATEGORY.put("Control", "cntrl");
    }

    static final String[] BIDI_CLASS = {
        "L", //    Left-Right; Most alphabetic, syllabic, and logographic characters (e.g., CJK
        // ideographs)
        "R", //    Right-Left; Arabic, Hebrew, and punctuation specific to those scripts
        "EN", //    European Number
        "ES", //    European Number Separator
        "ET", //    European Number Terminator
        "AN", //    Arabic Number
        "CS", //    Common Number Separator
        "B", //    Paragraph Separator
        "S", //    Segment Separator
        "WS", //    Whitespace
        "ON", //    Other Neutrals ; All other characters: punctuation, symbols
        UnicodeProperty.UNUSED,
        "BN",
        "NSM",
        "AL",
        "LRO",
        "RLO",
        "LRE",
        "RLE",
        "PDF",
        "LRI",
        "RLI",
        "FSI",
        "PDI",
    };

    static String[] LONG_BIDI_CLASS = {
        "LeftToRight", //    Left-Right; Most alphabetic, syllabic, and logographic characters
        // (e.g., CJK ideographs)
        "RightToLeft", //    Right-Left; Arabic, Hebrew, and punctuation specific to those scripts
        "EuropeanNumber", //    European Number
        "EuropeanSeparator", //    European Number Separator
        "EuropeanTerminator", //    European Number Terminator
        "ArabicNumber", //    Arabic Number
        "CommonSeparator", //    Common Number Separator
        "ParagraphSeparator", //    Paragraph Separator
        "SegmentSeparator", //    Segment Separator
        "WhiteSpace", //    Whitespace
        "OtherNeutral", //    Other Neutrals ; All other characters: punctuation, symbols
        UnicodeProperty.UNUSED,
        "BoundaryNeutral",
        "NonspacingMark",
        "ArabicLetter",
        "LeftToRightOverride",
        "RightToLeftOverride",
        "LeftToRightEmbedding",
        "RightToLeftEmbedding",
        "PopDirectionalFormat",
        "LeftToRightIsolate",
        "RightToLeftIsolate",
        "FirstStrongIsolate",
        "PopDirectionalIsolate",
    };

    private static String[] CASE_TABLE = {"LOWER", "TITLE", "UPPER", "UNCASED"};

    static String[] LONG_DECOMPOSITION_TYPE = {
        "none", // NONE
        "canonical", // CANONICAL
        "compat", // Otherwise unspecified compatibility character.
        "font", // A font variant (e.g. a blackletter form).
        "noBreak", // A no-break version of a space or hyphen.
        "initial", // // An initial presentation form (Arabic).
        "medial", // // A medial presentation form (Arabic).
        "final", // //     A final presentation form (Arabic).
        "isolated", // An isolated presentation form (Arabic).
        "circle", // An encircled form.
        "super", //     A superscript form.
        "sub", //     A subscript form.
        "vertical", // A vertical layout presentation form.
        "wide", //     A wide (or zenkaku) compatibility character.
        "narrow", // A narrow (or hankaku) compatibility character.
        "small", //     A small variant form (CNS compatibility).
        "square", // A CJK squared font variant.
        "fraction", // A vulgar fraction form.
    };
    static String[] DECOMPOSITION_TYPE = {
        "none", // NONE
        "can", // CANONICAL
        "com", // Otherwise unspecified compatibility character.
        "font", // A font variant (e.g. a blackletter form).
        "nb", // A no-break version of a space or hyphen.
        "init", // // An initial presentation form (Arabic).
        "med", // // A medial presentation form (Arabic).
        "fin", // //     A final presentation form (Arabic).
        "iso", // An isolated presentation form (Arabic).
        "enc", // An encircled form.
        "sup", //     A superscript form.
        "sub", //     A subscript form.
        "vert", // A vertical layout presentation form.
        "wide", //     A wide (or zenkaku) compatibility character.
        "nar", // A narrow (or hankaku) compatibility character.
        "sml", //     A small variant form (CNS compatibility).
        "sqr", // A CJK squared font variant.
        "fra", // A vulgar fraction form.
    };

    static {
        fixArray(LONG_DECOMPOSITION_TYPE);
        // fixArray(DECOMPOSITION_TYPE);
    }

    private static String[] MIRRORED_TABLE = {"N", "Y"};

    static String[] LONG_NUMERIC_TYPE = {
        "none", "numeric", "digit", "decimal",
        /*
        "Han_Primary",
        "Han_Accounting",
        "Han_Other"
         */
    };

    static String[] NUMERIC_TYPE = {
        "none", "nu", "di", "de",
        /*
        "hp",
        "ha",
        "ho"
         */
    };

    static {
        fixArray(LONG_NUMERIC_TYPE);
        fixArray(NUMERIC_TYPE);
    }

    static String[] COMBINING_CLASS = new String[256];
    static String[] LONG_COMBINING_CLASS = new String[256];

    // TODO clean this up, just a quick copy of code
    static {
        for (int style = SHORT; style <= LONG; ++style) {
            for (int index = 0; index < 256; ++index) {
                String s = null;
                switch (index) {
                    case 0:
                        s = style < LONG ? "NR" : "NotReordered";
                        break;
                    case 1:
                        s = style < LONG ? "OV" : "Overlay";
                        break;
                    case 6:
                        s = style < LONG ? "HANR" : "Han_Reading";
                        break;
                    case 7:
                        s = style < LONG ? "NK" : "Nukta";
                        break;
                    case 8:
                        s = style < LONG ? "KV" : "KanaVoicing";
                        break;
                    case 9:
                        s = style < LONG ? "VR" : "Virama";
                        break;
                    case 200:
                        s = style < LONG ? "ATBL" : "AttachedBelowLeft";
                        break;
                    case 202:
                        s = style < LONG ? "ATB" : "AttachedBelow";
                        break;
                        /*
                           case 204: s = style < LONG ? "ATBR" :  "AttachedBelowRight"; break;
                           case 208: s = style < LONG ? "ATL" :  "AttachedLeft"; break;
                           case 210: s = style < LONG ? "ATR" :  "AttachedRight"; break;
                           case 212: s = style < LONG ? "ATAL" :  "AttachedAboveLeft"; break;
                        */
                    case 214:
                        s = style < LONG ? "ATA" : "AttachedAbove";
                        break;
                    case 216:
                        s = style < LONG ? "ATAR" : "AttachedAboveRight";
                        break;
                    case 218:
                        s = style < LONG ? "BL" : "BelowLeft";
                        break;
                    case 220:
                        s = style < LONG ? "B" : "Below";
                        break;
                    case 222:
                        s = style < LONG ? "BR" : "BelowRight";
                        break;
                    case 224:
                        s = style < LONG ? "L" : "Left";
                        break;
                    case 226:
                        s = style < LONG ? "R" : "Right";
                        break;
                    case 228:
                        s = style < LONG ? "AL" : "AboveLeft";
                        break;
                    case 230:
                        s = style < LONG ? "A" : "Above";
                        break;
                    case 232:
                        s = style < LONG ? "AR" : "AboveRight";
                        break;
                    case 233:
                        s = style < LONG ? "DB" : "DoubleBelow";
                        break;
                    case 234:
                        s = style < LONG ? "DA" : "DoubleAbove";
                        break;
                    case 240:
                        s = style < LONG ? "IS" : "IotaSubscript";
                        break;
                    case 10:
                        s = "CCC10";
                        break;
                    case 11:
                        s = "CCC11";
                        break;
                    case 12:
                        s = "CCC12";
                        break;
                    case 13:
                        s = "CCC13";
                        break;
                    case 14:
                        s = "CCC14";
                        break;
                    case 15:
                        s = "CCC15";
                        break;
                    case 16:
                        s = "CCC16";
                        break;
                    case 17:
                        s = "CCC17";
                        break;
                    case 18:
                        s = "CCC18";
                        break;
                    case 19:
                        s = "CCC19";
                        break;
                    case 20:
                        s = "CCC20";
                        break;
                    case 21:
                        s = "CCC21";
                        break;
                    case 22:
                        s = "CCC22";
                        break;
                    case 23:
                        s = "CCC23";
                        break;
                    case 24:
                        s = "CCC24";
                        break;
                    case 25:
                        s = "CCC25";
                        break;
                    case 26:
                        s = "CCC26";
                        break;
                    case 27:
                        s = "CCC27";
                        break;
                    case 28:
                        s = "CCC28";
                        break;
                    case 29:
                        s = "CCC29";
                        break;
                    case 30:
                        s = "CCC30";
                        break;
                    case 31:
                        s = "CCC31";
                        break;
                    case 32:
                        s = "CCC32";
                        break;
                    case 33:
                        s = "CCC33";
                        break;
                    case 34:
                        s = "CCC34";
                        break;
                    case 35:
                        s = "CCC35";
                        break;
                    case 36:
                        s = "CCC36";
                        break;
                    case 84:
                        s = "CCC84";
                        break;
                    case 91:
                        s = "CCC91";
                        break;
                    case 103:
                        s = "CCC103";
                        break;
                    case 107:
                        s = "CCC107";
                        break;
                    case 118:
                        s = "CCC118";
                        break;
                    case 122:
                        s = "CCC122";
                        break;
                    case 129:
                        s = "CCC129";
                        break;
                    case 130:
                        s = "CCC130";
                        break;
                    case 132:
                        s = "CCC132";
                        break;
                    default:
                        s = "" + index;
                }
                if (style < LONG) {
                    COMBINING_CLASS[index] = s;
                } else {
                    LONG_COMBINING_CLASS[index] = s;
                }
            }
        }
        if (false) {
            for (int i = 0; i < 256; ++i) {
                System.out.println(i + "\t" + COMBINING_CLASS[i] + "\t" + LONG_COMBINING_CLASS[i]);
            }
        }
    }

    public static byte ON = Utility.lookup("ON", BIDI_CLASS, true);

    public static String[] HANGUL_SYLLABLE_TYPE = {
        "NA", "L", "V", "T", "LV", "LVT",
    };

    public static String[] LONG_HANGUL_SYLLABLE_TYPE = {
        "Not_Applicable",
        "Leading_Jamo",
        "Vowel_Jamo",
        "Trailing_Jamo",
        "LV_Syllable",
        "LVT_Syllable",
    };

    public static String[] JOINING_TYPE = {"C", "D", "R", "U", "L", "T"};

    public static String[] LONG_JOINING_TYPE = {
        "JoinCausing", "DualJoining", "RightJoining", "NonJoining", "LeftJoining", "Transparent"
    };

    public static String[] JOINING_GROUP = {
        "NO_JOINING_GROUP",
        "AIN",
        "ALAPH",
        "ALEF",
        "BEH",
        "BETH",
        "DAL",
        "DALATH_RISH",
        "E",
        "FEH",
        "FINAL_SEMKATH",
        "GAF",
        "GAMAL",
        "HAH",
        "TEH_MARBUTA_GOAL",
        "HE",
        "HEH",
        "HEH_GOAL",
        "HETH",
        "KAF",
        "KAPH",
        "KNOTTED_HEH",
        "LAM",
        "LAMADH",
        "MEEM",
        "MIM",
        "NOON",
        "NUN",
        "PE",
        "QAF",
        "QAPH",
        "REH",
        "REVERSED_PE",
        "SAD",
        "SADHE",
        "SEEN",
        "SEMKATH",
        "SHIN",
        "SWASH_KAF",
        "TAH",
        "TAW",
        "TEH_MARBUTA",
        "TETH",
        "WAW",
        "SYRIAC_WAW",
        "YEH",
        "YEH_BARREE",
        "YEH_WITH_TAIL",
        "YUDH",
        "YUDH_HE",
        "ZAIN",
        "ZHAIN",
        "KHAPH",
        "FE",
        "BURUSHASKI_YEH_BARREE",
        "FARSI_YEH",
        "NYA",
        "ROHINGYA_YEH",
        "HAMZAH_ON_HA_GOAL",
        "STRAIGHT WAW",
        "MANICHAEAN_ALEPH",
        "MANICHAEAN_AYIN",
        "MANICHAEAN_BETH",
        "MANICHAEAN_DALETH",
        "MANICHAEAN_DHAMEDH",
        "MANICHAEAN_FIVE",
        "MANICHAEAN_GIMEL",
        "MANICHAEAN_HETH",
        "MANICHAEAN_HUNDRED",
        "MANICHAEAN_KAPH",
        "MANICHAEAN_LAMEDH",
        "MANICHAEAN_MEM",
        "MANICHAEAN_NUN",
        "MANICHAEAN_ONE",
        "MANICHAEAN_PE",
        "MANICHAEAN_QOPH",
        "MANICHAEAN_RESH",
        "MANICHAEAN_SADHE",
        "MANICHAEAN_SAMEKH",
        "MANICHAEAN_TAW",
        "MANICHAEAN_TEN",
        "MANICHAEAN_TETH",
        "MANICHAEAN_THAMEDH",
        "MANICHAEAN_TWENTY",
        "MANICHAEAN_WAW",
        "MANICHAEAN_YODH",
        "MANICHAEAN_ZAYIN",
        // Unicode 9:
        "AFRICAN_FEH",
        "AFRICAN_QAF",
        "AFRICAN_NOON",
        // Unicode 10:
        "MALAYALAM_NGA",
        "MALAYALAM_JA",
        "MALAYALAM_NYA",
        "MALAYALAM_TTA",
        "MALAYALAM_NNA",
        "MALAYALAM_NNNA",
        "MALAYALAM_BHA",
        "MALAYALAM_RA",
        "MALAYALAM_LLA",
        "MALAYALAM_LLLA",
        "MALAYALAM_SSA",
        // Unicode 11, non-singletons:
        "Hanifi_Rohingya_Pa",
        "Hanifi_Rohingya_Kinna_Ya",
        // Unicode 14
        "THIN_YEH",
        "VERTICAL_TAIL",
        // Unicode 16
        "KASHMIRI_YEH"
    };

    static {
        fixArray(JOINING_GROUP);
    }

    static void fixArray(String[] array) {
        for (int i = 0; i < array.length; ++i) {
            array[i] = Utility.getUnskeleton(array[i].toLowerCase(Locale.ENGLISH), true);
        }
    }

    static void titlecase(String[] array) {
        for (int i = 0; i < array.length; ++i) {
            array[i] = array[1].substring(0, 1).toUpperCase() + array[i].substring(1);
        }
    }

    public static String[] OLD_JOINING_GROUP = {
        "<no shaping>",
        "AIN",
        "ALAPH",
        "ALEF",
        "BAA",
        "BETH",
        "DAL",
        "DALATH_RISH",
        "E",
        "FA",
        "FINAL_SEMKATH",
        "GAF",
        "GAMAL",
        "HAA",
        "HAMZA_ON_HEH_GOAL",
        "HE",
        "HA",
        "HA_GOAL",
        "HETH",
        "CAF",
        "KAPH",
        "KNOTTED_HA",
        "LAM",
        "LAMADH",
        "MEEM",
        "MIM",
        "NOON",
        "NUN",
        "PE",
        "QAF",
        "QAPH",
        "RA",
        "REVERSED_PE",
        "SAD",
        "SADHE",
        "SEEN",
        "SEMKATH",
        "SHIN",
        "SWASH_CAF",
        "TAH",
        "TAW",
        "TAA_MARBUTAH",
        "TETH",
        "WAW",
        "SYRIAC WAW",
        "YA",
        "YA_BARREE",
        "ALEF_MAQSURAH",
        "YUDH",
        "YUDH_HE",
        "ZAIN",
        "ZHAIN",
        "KHAPH",
        "FE",
    };

    static String[] JAMO_L_TABLE = {
        // Value;  Short Name; Unicode Name
        "G", // U+1100; G; HANGUL CHOSEONG KIYEOK
        "GG", // U+1101; GG; HANGUL CHOSEONG SSANGKIYEOK
        "N", // U+1102; N; HANGUL CHOSEONG NIEUN
        "D", // U+1103; D; HANGUL CHOSEONG TIKEUT
        "DD", // U+1104; DD; HANGUL CHOSEONG SSANGTIKEUT
        "R", // U+1105; L; HANGUL CHOSEONG RIEUL
        "M", // U+1106; M; HANGUL CHOSEONG MIEUM
        "B", // U+1107; B; HANGUL CHOSEONG PIEUP
        "BB", // U+1108; BB; HANGUL CHOSEONG SSANGPIEUP
        "S", // U+1109; S; HANGUL CHOSEONG SIOS
        "SS", // U+110A; SS; HANGUL CHOSEONG SSANGSIOS
        "", // U+110B; ; HANGUL CHOSEONG IEUNG
        "J", // U+110C; J; HANGUL CHOSEONG CIEUC
        "JJ", // U+110D; JJ; HANGUL CHOSEONG SSANGCIEUC
        "C", // U+110E; C; HANGUL CHOSEONG CHIEUCH
        "K", // U+110F; K; HANGUL CHOSEONG KHIEUKH
        "T", // U+1110; T; HANGUL CHOSEONG THIEUTH
        "P", // U+1111; P; HANGUL CHOSEONG PHIEUPH
        "H" // U+1112; H; HANGUL CHOSEONG HIEUH
    };

    static String[] JAMO_V_TABLE = {
        // Value;  Short Name; Unicode Name
        "A", // U+1161; A; HANGUL JUNGSEONG A
        "AE", // U+1162; AE; HANGUL JUNGSEONG AE
        "YA", // U+1163; YA; HANGUL JUNGSEONG YA
        "YAE", // U+1164; YAE; HANGUL JUNGSEONG YAE
        "EO", // U+1165; EO; HANGUL JUNGSEONG EO
        "E", // U+1166; E; HANGUL JUNGSEONG E
        "YEO", // U+1167; YEO; HANGUL JUNGSEONG YEO
        "YE", // U+1168; YE; HANGUL JUNGSEONG YE
        "O", // U+1169; O; HANGUL JUNGSEONG O
        "WA", // U+116A; WA; HANGUL JUNGSEONG WA
        "WAE", // U+116B; WAE; HANGUL JUNGSEONG WAE
        "OE", // U+116C; OE; HANGUL JUNGSEONG OE
        "YO", // U+116D; YO; HANGUL JUNGSEONG YO
        "U", // U+116E; U; HANGUL JUNGSEONG U
        "WEO", // U+116F; WEO; HANGUL JUNGSEONG WEO
        "WE", // U+1170; WE; HANGUL JUNGSEONG WE
        "WI", // U+1171; WI; HANGUL JUNGSEONG WI
        "YU", // U+1172; YU; HANGUL JUNGSEONG YU
        "EU", // U+1173; EU; HANGUL JUNGSEONG EU
        "YI", // U+1174; YI; HANGUL JUNGSEONG YI
        "I", // U+1175; I; HANGUL JUNGSEONG I
    };

    static String[] JAMO_T_TABLE = {
        // Value;  Short Name; Unicode Name
        "", // filler, for LV syllable
        "G", // U+11A8; G; HANGUL JONGSEONG KIYEOK
        "GG", // U+11A9; GG; HANGUL JONGSEONG SSANGKIYEOK
        "GS", // U+11AA; GS; HANGUL JONGSEONG KIYEOK-SIOS
        "N", // U+11AB; N; HANGUL JONGSEONG NIEUN
        "NJ", // U+11AC; NJ; HANGUL JONGSEONG NIEUN-CIEUC
        "NH", // U+11AD; NH; HANGUL JONGSEONG NIEUN-HIEUH
        "D", // U+11AE; D; HANGUL JONGSEONG TIKEUT
        "L", // U+11AF; L; HANGUL JONGSEONG RIEUL
        "LG", // U+11B0; LG; HANGUL JONGSEONG RIEUL-KIYEOK
        "LM", // U+11B1; LM; HANGUL JONGSEONG RIEUL-MIEUM
        "LB", // U+11B2; LB; HANGUL JONGSEONG RIEUL-PIEUP
        "LS", // U+11B3; LS; HANGUL JONGSEONG RIEUL-SIOS
        "LT", // U+11B4; LT; HANGUL JONGSEONG RIEUL-THIEUTH
        "LP", // U+11B5; LP; HANGUL JONGSEONG RIEUL-PHIEUPH
        "LH", // U+11B6; LH; HANGUL JONGSEONG RIEUL-HIEUH
        "M", // U+11B7; M; HANGUL JONGSEONG MIEUM
        "B", // U+11B8; B; HANGUL JONGSEONG PIEUP
        "BS", // U+11B9; BS; HANGUL JONGSEONG PIEUP-SIOS
        "S", // U+11BA; S; HANGUL JONGSEONG SIOS
        "SS", // U+11BB; SS; HANGUL JONGSEONG SSANGSIOS
        "NG", // U+11BC; NG; HANGUL JONGSEONG IEUNG
        "J", // U+11BD; J; HANGUL JONGSEONG CIEUC
        "C", // U+11BE; C; HANGUL JONGSEONG CHIEUCH
        "K", // U+11BF; K; HANGUL JONGSEONG KHIEUKH
        "T", // U+11C0; T; HANGUL JONGSEONG THIEUTH
        "P", // U+11C1; P; HANGUL JONGSEONG PHIEUPH
        "H", // U+11C2; H; HANGUL JONGSEONG HIEUH
    };

    static final String[] NF_NAME = {"NFD", "NFC", "NFKD", "NFKC"};

    static final String[][] NAME_ABBREVIATIONS = {
        {"CJK UNIFIED IDEOGRAPH-", "CJK-"},
        {"CJK COMPATIBILITY IDEOGRAPH-", "CJKC-"},
        {"IDEOGRAPHIC TELEGRAPH SYMBOL FOR", "ITSF."},
        {"BRAILLE PATTERN DOTS-", "BPD-"},
        {"CANADIAN SYLLABICS WEST-", "CSW."},
        /*{"LATIN SMALL LETTER", "LSL."},
        {"LATIN CAPITAL LETTER", "LCL."},
        {"GREEK SMALL LETTER", "GSL."},
        {"GREEK CAPITAL LETTER", "GCL."},
        {"CYRILLIC SMALL LETTER", "GSL."},
        {"CYRILLIC CAPITAL LETTER", "GCL."},
        {"BYZANTINE MUSICAL SYMBOL", "BMS."},
        {"YI SYLLABLE", "YS."},
        {"ETHIOPIC SYLLABLE", "ES."},
        {"HANGUL SYLLABLE", "HS."},
        {"CANADIAN SYLLABICS", "CS."},
        {"ARABIC LETTER", "ALt."},
        {"ARABIC LIGATURE", "AL."},
         */

        {"MATHEMATICAL SANS-SERIF", "MSS."},
        {"MATHEMATICAL SERIF", "MS."},
        {"BOLD ITALIC", "BI."},
        {"ISOLATED FORM", "IF."},
        {"FINAL FORM", "FF."},
        {"INITIAL FORM", "IF."},
        {"VOWEL SIGN", "VS."},
        {"KANGXI RADICAL", "KR."},
        {"MUSICAL SYMBOL", "MS."},
        {"SMALL LETTER", "SL."},
        {"CAPITAL LETTER", "CL."},
        {"LIGATURE", "Lg."},
        {"SYLLABICS", "Ss."},
        {"MATHEMATICAL", "M."},
        {"LETTER", "L."},
        {"SYLLABLE", "S."},
        {"SYMBOL", "Sy."},
        {"WITH", "W."},
        {"CAPITAL", "C."},
        {"SMALL", "C."},
        {"COMBINING", "Cm."},
        {"HANGUL", "H."},
    };

    static final String[][] PROP_TYPE_NAMES = {
        {"Numeric", "AA"},
        {"String", "AB"},
        {"Miscellaneous", "AC"},
        {"Catalog", "AD"},
        {"Enumerated", "AE"},
        {"Binary", "ZX"},
        {"Flattened Binary", "ZY"},
        {"Unknown", "ZZ"}
    };

    public static final String[] Bidi_Paired_Bracket_Type = {"None", "Open", "Close"};

    public static final String[] Bidi_Paired_Bracket_Type_SHORT = {"n", "o", "c"};

    public static final String[] Vertical_Orientation = {
        "Rotated", "Transformed_Rotated", "Transformed_Upright", "Upright"
    };

    public static final String[] Vertical_Orientation_SHORT = {"R", "Tr", "Tu", "U"};

    /*
    LETTER: 23598
    MATHEMATICAL:   11976
    SYLLABLE:       11872
    CAPITAL:        8918
    WITH:   8008
    COMPATIBILITY:  7800
    SMALL:  7740
    IDEOGRAPH:      6165
    SYLLABICS:      5670
    ARABIC: 5646
    CANADIAN:       5040
    LATIN:  4840
    SYMBOL: 4626
    LIGATURE:       4048
    MUSICAL:        3255
    FORM:   3044
    ETHIOPIC:       2760
    RADICAL:        2695
    HANGUL: 2670
    ITALIC: 2526
    YI:     2468
    BOLD:   2256
    BYZANTINE:      2214

    COMPATIBILITY/IDEOGRAPH:        13800
    YI/SYLLABLE:    12815
    CANADIAN/SYLLABICS:     11340
    CAPITAL/LETTER: 10948
    SMALL/LETTER:   10692
    CJK/COMPATIBILITY:      10200
    ARABIC/LIGATURE:        7110
    IDEOGRAPH/-:    6600
    MUSICAL/SYMBOL: 6510
    MATHEMATICAL/SANS:      5848
    LATIN/SMALL:    5786
    MATHEMATICAL/BOLD:      5678
    ETHIOPIC/SYLLABLE:      5389
    LATIN/CAPITAL:  5330
    ARABIC/LETTER:  4992
    BYZANTINE/MUSICAL:      4182
    BRAILLE/PATTERN:        3825
    ISOLATED/FORM:  3068
    PATTERN/DOTS:   3060
    KANGXI/RADICAL: 2996
    SYLLABICS/CARRIER:      2975
    -/SERIF:        2576
    ITALIC/CAPITAL: 2520
    BOLD/ITALIC:    2420
    KATAKANA/LETTER:        2415
    FINAL/FORM:     2400
    SERIF/BOLD:     2300
    SANS/-: 2208
    ITALIC/SMALL:   2184
    MONGOLIAN/LETTER:       2080
    MATHEMATICAL/ITALIC:    2071
    INITIAL/FORM:   2064
    CYRILLIC/CAPITAL:       2032

    CJK/COMPATIBILITY/IDEOGRAPH:    16200
    COMPATIBILITY/IDEOGRAPH/-:      15000
    LATIN/SMALL/LETTER:     9306
    LATIN/CAPITAL/LETTER:   8160
    MATHEMATICAL/SANS/-:    6536
    BYZANTINE/MUSICAL/SYMBOL:       5904
    BRAILLE/PATTERN/DOTS:   5100
    CANADIAN/SYLLABICS/CARRIER:     4550
    SANS/-/SERIF:   4416
    PATTERN/DOTS/-: 3570
    GREEK/SMALL/LETTER:     2934
    CYRILLIC/CAPITAL/LETTER:        2852
    -/SERIF/BOLD:   2760
    MATHEMATICAL/BOLD/ITALIC:       2640
    CYRILLIC/SMALL/LETTER:  2604
    GREEK/CAPITAL/LETTER:   2580

    CJK/COMPATIBILITY/IDEOGRAPH/-:  17400
    MATHEMATICAL/SANS/-/SERIF:      8600
    BRAILLE/PATTERN/DOTS/-: 5610
    SANS/-/SERIF/BOLD:      3910
    CANADIAN/SYLLABICS/WEST/-:      2200
    IDEOGRAPHIC/TELEGRAPH/SYMBOL/FOR:       2176
    -/SERIF/BOLD/ITALIC:    2090
         */

    /*
    static {
        UNASSIGNED_INFO.code = '\uFFFF';
        UNASSIGNED_INFO.name = "<reserved>";
        UNASSIGNED_INFO.decomposition = "";
        UNASSIGNED_INFO.fullCanonicalDecomposition = "";
        UNASSIGNED_INFO.fullCompatibilityDecomposition = "";
        UNASSIGNED_INFO.name10 = "";
        UNASSIGNED_INFO.comment = "";

        UNASSIGNED_INFO.numericType = NONE;
        UNASSIGNED_INFO.decompositionType = NONE;

        UNASSIGNED_INFO.category = lookup("Cn",CATEGORY_TABLE, "PROXY");
        UNASSIGNED_INFO.canonical = 0;

        UNASSIGNED_INFO.uppercase = "";
        UNASSIGNED_INFO.lowercase = "";
        UNASSIGNED_INFO.titlecase = "";

        UNASSIGNED_INFO.bidi = ON;

        UNASSIGNED_INFO.mirrored = NO;
    }
     */

    static {
        if (LIMIT_CATEGORY != GENERAL_CATEGORY.length
                || LIMIT_CATEGORY != LONG_GENERAL_CATEGORY.length) {
            throw new IllegalArgumentException("!! ERROR !! Enums and Names out of sync: category");
        }
        if (LIMIT_BIDI_CLASS != BIDI_CLASS.length) {
            throw new IllegalArgumentException("!! ERROR !! Enums and Names out of sync: bidi");
        }
        if (LIMIT_LINE_BREAK != LINE_BREAK.length || LIMIT_LINE_BREAK != LONG_LINE_BREAK.length) {
            throw new IllegalArgumentException(
                    "!! ERROR !! Enums and Names out of sync: linebreak");
        }
        if (LIMIT_DECOMPOSITION_TYPE != LONG_DECOMPOSITION_TYPE.length
                || LIMIT_DECOMPOSITION_TYPE != DECOMPOSITION_TYPE.length) {
            throw new IllegalArgumentException(
                    "!! ERROR !! Enums and Names out of sync: decomp type");
        }
        if (LIMIT_MIRRORED != MIRRORED_TABLE.length) {
            throw new IllegalArgumentException(
                    "!! ERROR !! Enums and Names out of sync: compat type");
        }
        if (LIMIT_CASE != CASE_TABLE.length) {
            throw new IllegalArgumentException("!! ERROR !! Enums and Names out of sync: case");
        }
        if (LIMIT_NUMERIC_TYPE != LONG_NUMERIC_TYPE.length) {
            throw new IllegalArgumentException(
                    "!! ERROR !! Enums and Names out of sync: numeric type");
        }
        if (LIMIT_EAST_ASIAN_WIDTH != LONG_EAST_ASIAN_WIDTH.length) {
            throw new IllegalArgumentException(
                    "!! ERROR !! Enums and Names out of sync: east Asian Width");
        }
        if (LIMIT_BINARY_PROPERTIES != BP.length) {
            throw new IllegalArgumentException(
                    "!! ERROR !! Enums and Names out of sync: binary properties");
        }
        if (LIMIT_SCRIPT != LONG_SCRIPT.length) {
            throw new IllegalArgumentException("!! ERROR !! Enums and Names out of sync: script");
        }
        if (LIMIT_BPT != Bidi_Paired_Bracket_Type.length) {
            throw new IllegalArgumentException(
                    "!! ERROR !! Enums and Names out of sync: Bidi_Paired_Bracket_Type");
        }
        if (LIMIT_VO != Vertical_Orientation.length) {
            throw new IllegalArgumentException(
                    "!! ERROR !! Enums and Names out of sync: Vertical_Orientation");
        }
        if (LIMIT_AGE != SHORT_AGE.length || LIMIT_AGE != LONG_AGE.length) {
            throw new IllegalArgumentException("!! ERROR !! Enums and Names out of sync: age");
        }
    }
}<|MERGE_RESOLUTION|>--- conflicted
+++ resolved
@@ -431,10 +431,7 @@
         "Tolong_Siki",
         "Beria_Erfe",
         "Jurchen",
-<<<<<<< HEAD
-=======
         "Proto_Cuneiform",
->>>>>>> 69a376c1
     };
 
     public static final Relation<String, String> EXTRA_SCRIPT =
@@ -634,10 +631,7 @@
         "Tols",
         "Qaba", // Beria Erfe
         "Jurc",
-<<<<<<< HEAD
-=======
         "Pcun",
->>>>>>> 69a376c1
     };
 
     static final String[] SHORT_AGE = {

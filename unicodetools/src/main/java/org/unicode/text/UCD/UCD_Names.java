/**
 * ****************************************************************************** Copyright (C)
 * 1996-2001, International Business Machines Corporation and * others. All Rights Reserved. *
 * ******************************************************************************
 *
 * <p>$Source: /home/cvsroot/unicodetools/org/unicode/text/UCD/UCD_Names.java,v $
 *
 * <p>******************************************************************************
 */
package org.unicode.text.UCD;

import com.ibm.icu.impl.Relation;
import java.util.LinkedHashSet;
import java.util.Locale;
import java.util.Set;
import java.util.TreeMap;
import org.unicode.props.UnicodeProperty;
import org.unicode.text.utility.Utility;

public final class UCD_Names implements UCD_Types {

    public static String[][] NON_ENUMERATED_NAMES = {
        {"na", "Name"},
        {"dm", "Decomposition_Mapping"},
        {"nv", "Numeric_Value"},
        {"bmg", "Bidi_Mirroring_Glyph"},
        {"lc", "Lowercase_Mapping"},
        {"uc", "Uppercase_Mapping"},
        {"tc", "Titlecase_Mapping"},
        {"cf", "Case_Folding"},
        {"slc", "Simple_Lowercase_Mapping"},
        {"suc", "Simple_Uppercase_Mapping"},
        {"stc", "Simple_Titlecase_Mapping"},
        {"sfc", "Simple_Case_Folding"},
        {"scc", "Special_Case_Condition"},
        {"blk", "Block"},
        {"na1", "Unicode_1_Name"},
        {"isc", "ISO_Comment"},
        {"age", "Age"},
        {"bpb", "Bidi_Paired_Bracket"},
        {"bpt", "Bidi_Paired_Bracket_Type"},
        {"vo", "Vertical_Orientation"},
    };

    static final String[] UNIFIED_PROPERTIES = {
        "GeneralCategory",
        "CanonicalCombiningClass",
        "BidiClass",
        "DecompositionType",
        "NumericType",
        "EastAsianWidth",
        "LineBreak",
        "JoiningType",
        "JoiningGroup",
        "",
        "Script",
        "Age",
        "Hangul_Syllable_Type",
        ""
    };

    static final String[] SHORT_UNIFIED_PROPERTIES = {
        "gc", "ccc", "bc", "dt", "nt", "ea", "lb", "jt", "jg", "", "sc", "age", "hst", "",
    };

    static final String[] BP = {
        "Bidi_Mirrored",
        "Composition_Exclusion",
        "White_Space",
        "NonBreak",
        "Bidi_Control",
        "Join_Control",
        "Dash",
        "Hyphen",
        "Quotation_Mark",
        "Terminal_Punctuation",
        "Other_Math",
        "Hex_Digit",
        "ASCII_Hex_Digit",
        "Other_Alphabetic",
        "Ideographic",
        "Diacritic",
        "Extender",
        "Other_Lowercase",
        "Other_Uppercase",
        "Noncharacter_Code_Point",
        "Case_Fold_Turkish_I",
        "Other_Grapheme_Extend",
        "Grapheme_Link",
        "IDS_Binary_Operator",
        "IDS_Trinary_Operator",
        "Radical",
        "Unified_Ideograph",
        "Other_Default_Ignorable_Code_Point",
        "Deprecated",
        "Soft_Dotted",
        "Logical_Order_Exception",
        "Other_ID_Start",
        "Sentence_Terminal",
        "Variation_Selector",
        "Other_ID_Continue",
        "Pattern_White_Space",
        "Pattern_Syntax",
        "Prepended_Concatenation_Mark",
        "Regional_Indicator",
        "IDS_Unary_Operator",
        "ID_Compat_Math_Start",
        "ID_Compat_Math_Continue",
        "Modifier_Combining_Mark",
    };

    static final String[] SHORT_BP = {
        "Bidi_M",
        "CE",
        "WSpace",
        "NBrk",
        "Bidi_C",
        "JoinC",
        "Dash",
        "Hyphen",
        "QMark",
        "Term",
        "OMath",
        "Hex",
        "AHex",
        "OAlpha",
        "Ideo",
        "Dia",
        "Ext",
        "OLower",
        "OUpper",
        "NChar",
        "TurkI",
        "OGrExt",
        "Gr_Link",
        "IDSB",
        "IDST",
        "Radical",
        "UIdeo",
        "ODI",
        "Dep",
        "SD",
        "LOE",
        "OIDS",
        "STerm",
        "VS",
        "OIDC",
        "PatWS",
        "PatSyn",
        "PCM",
        "RI",
        "IDSU",
        "ID_Compat_Math_Start",
        "ID_Compat_Math_Continue",
        "MCM",
    };

    public static final int BINARY_UNIFIED_IDEOGRAPH =
            Utility.lookup("Unified_Ideograph", BP, true);

    static final String[] DeletedProperties = {
        "Private_Use",
        "Composite",
        "Format_Control",
        "High_Surrogate",
        "Identifier_Part_Not_Cf",
        "Low_Surrogate",
        "Other_Format_Control",
        "Private_Use_High_Surrogate",
        "Unassigned_Code_Point"
    };

    static final String[] YN_TABLE = {"N", "Y"};
    static final String[] YN_TABLE_LONG = {"No", "Yes"};

    public static final String YES = "Yes";
    public static final String NO = "No";
    public static final String Y = "Y";
    public static final String N = "N";

    static String[] EAST_ASIAN_WIDTH = {"N", "A", "H", "W", "F", "Na"};

    static String[] LONG_EAST_ASIAN_WIDTH = {
        "Neutral", "Ambiguous", "Halfwidth", "Wide", "Fullwidth", "Narrow"
    };

    static final String[] LINE_BREAK = {
        "XX", "OP", "CL", "QU", "GL", "NS", "EX", "SY", "IS", "PR", "PO", "NU", "AL", "ID", "IN",
        "HY", "CM", "BB", "BA", "SP", "BK", "CR", "LF", "CB", "SA", "AI", "B2", "SG", "ZW", "NL",
        "WJ", "JL", "JV", "JT", "H2", "H3", "CP", "HL", "CJ", "RI", "EB", "EM", "ZWJ", "AK", "AP",
        "AS", "VI", "VF"
    };

    static final String[] LONG_LINE_BREAK = {
        "Unknown",
        "OpenPunctuation",
        "ClosePunctuation",
        "Quotation",
        "Glue",
        "Nonstarter",
        "Exclamation",
        "BreakSymbols",
        "InfixNumeric",
        "PrefixNumeric",
        "PostfixNumeric",
        "Numeric",
        "Alphabetic",
        "Ideographic",
        "Inseparable",
        "Hyphen",
        "CombiningMark",
        "BreakBefore",
        "BreakAfter",
        "Space",
        "MandatoryBreak",
        "CarriageReturn",
        "LineFeed",
        "ContingentBreak",
        "ComplexContext",
        "Ambiguous",
        "BreakBoth",
        "Surrogate",
        "ZWSpace",
        "Next_Line",
        "Word_Joiner",
        "JL",
        "JV",
        "JT",
        "H2",
        "H3",
        "Close_Parenthesis",
        "Hebrew_Letter",
        "Conditional_Japanese_Starter",
        "Regional_Indicator",
        "E_Base",
        "E_Modifier",
        "ZWJ",
        "Aksara",
        "Aksara_Prebase",
        "Aksara_Start",
        "Virama",
        "Virama_Final",
    };

    public static final String[] LONG_SCRIPT = {
        "COMMON", //     COMMON -- NOT A LETTER: NO EXACT CORRESPONDENCE IN 15924
        "LATIN", //     LATIN
        "GREEK", //     GREEK
        "CYRILLIC", //     CYRILLIC
        "ARMENIAN", //     ARMENIAN
        "HEBREW", //     HEBREW
        "ARABIC", //     ARABIC
        "SYRIAC", //     SYRIAC
        "THAANA", //     THAANA
        "DEVANAGARI", //     DEVANAGARI
        "BENGALI", //     BENGALI
        "GURMUKHI", //     GURMUKHI
        "GUJARATI", //     GUJARATI
        "ORIYA", //     ORIYA
        "TAMIL", //     TAMIL
        "TELUGU", //     TELUGU
        "KANNADA", //     KANNADA
        "MALAYALAM", //     MALAYALAM
        "SINHALA", //     SINHALA
        "THAI", //     THAI
        "LAO", //     LAO
        "TIBETAN", //     TIBETAN
        "MYANMAR", //     MYANMAR
        "GEORGIAN", //     GEORGIAN
        UnicodeProperty.UNUSED, //     JAMO -- NOT SEPARATED FROM HANGUL IN 15924
        "HANGUL", //     HANGUL
        "ETHIOPIC", //     ETHIOPIC
        "CHEROKEE", //     CHEROKEE
        "CANADIAN-ABORIGINAL", //     ABORIGINAL
        "OGHAM", //     OGHAM
        "RUNIC", //     RUNIC
        "KHMER", //     KHMER
        "MONGOLIAN", //     MONGOLIAN
        "HIRAGANA", //     HIRAGANA
        "KATAKANA", //     KATAKANA
        "BOPOMOFO", //     BOPOMOFO
        "HAN", //     HAN
        "YI", //     YI
        "OLD_ITALIC",
        "GOTHIC",
        "DESERET",
        "INHERITED", // nonspacing marks
        "TAGALOG",
        "HANUNOO",
        "BUHID",
        "TAGBANWA",
        "LIMBU",
        "TAI_LE",
        "LINEAR_B",
        "UGARITIC",
        "SHAVIAN",
        "OSMANYA",
        "CYPRIOT",
        "BRAILLE",
        "KATAKANA_OR_HIRAGANA",
        "BUGINESE",
        "COPTIC",
        "NEW_TAI_LUE",
        "GLAGOLITIC",
        "TIFINAGH",
        "SYLOTI_NAGRI",
        "OLD_PERSIAN",
        "KHAROSHTHI",
        "Balinese",
        "Cuneiform",
        "Phoenician",
        "Phags-pa",
        "Nko",
        "Unknown",
        "Sundanese",
        "Lepcha",
        "Ol Chiki",
        "Vai",
        "Saurashtra",
        "Kayah Li",
        "Rejang",
        "Lycian",
        "Carian",
        "Lydian",
        "Cham",
        "Tai Tham",
        "Tai Viet",
        "Avestan",
        "Egyptian Hieroglyphs",
        "Samaritan",
        "Lisu",
        "Bamum",
        "Javanese",
        "Meetei Mayek",
        "Imperial Aramaic",
        "Old South Arabian",
        "Inscriptional Parthian",
        "Inscriptional Pahlavi",
        "Old Turkic",
        "Kaithi",
        "Batak",
        "Brahmi",
        "Mandaic",
        "Chakma",
        "Meroitic_Cursive",
        "Meroitic_Hieroglyphs",
        "Miao",
        "Sharada",
        "Sora_Sompeng",
        "Takri",
        "Caucasian_Albanian",
        "Bassa_Vah",
        "Duployan",
        "Elbasan",
        "Grantha",
        "Pahawh_Hmong",
        "Khojki",
        "Linear_A",
        "Mahajani",
        "Manichaean",
        "Mende_Kikakui",
        "Modi",
        "Mro",
        "Old_North_Arabian",
        "Nabataean",
        "Palmyrene",
        "Pau_Cin_Hau",
        "Old_Permic",
        "Psalter_Pahlavi",
        "Siddham",
        "Khudawadi",
        "Tirhuta",
        "Warang_Citi",
        "Ahom",
        "Anatolian_Hieroglyphs",
        "Hatran",
        "Multani",
        "Old_Hungarian",
        "SignWriting", // Sutton SignWriting, in CamelCase without underscore
        // Unicode 9
        "Adlam",
        "Bhaiksuki",
        "Marchen",
        "Newa",
        "Osage",
        "Tangut",
        // Unicode 10
        "Masaram_Gondi",
        "Nushu",
        "Soyombo",
        "Zanabazar_Square",
        // Unicode 11
        "Dogra",
        "Gunjala_Gondi",
        "Makasar",
        "Medefaidrin",
        "Hanifi_Rohingya",
        "Sogdian",
        "Old_Sogdian",
        // Unicode 12
        "Elymaic",
        "Nandinagari",
        "Nyiakeng_Puachue_Hmong",
        "Wancho",
        // Unicode 13
        "Chorasmian",
        "Dives_Akuru",
        "Khitan_Small_Script",
        "Yezidi",
        // Unicode 14
        "Cypro_Minoan",
        "Old_Uyghur",
        "Tangsa",
        "Toto",
        "Vithkuqi",
        // Unicode 15
        "Kawi",
        "Nag_Mundari",
        // Unicode 16
        "Garay",
        "Gurung_Khema",
        "Kirat_Rai",
        "Ol_Onal",
        "Sunuwar",
        "Todhri",
        "Tulu_Tigalari",
        // Provisionally assigned
        "Chisoi",
        "Sidetic",
        "Tai_Yo",
        "Tolong_Siki",
        "Beria_Erfe",
        "Jurchen",
        "Proto_Cuneiform",
    };

    public static final Relation<String, String> EXTRA_SCRIPT =
            new Relation<String, String>(new TreeMap<String, Set<String>>(), LinkedHashSet.class);

    static {
        EXTRA_SCRIPT.put("Coptic", "Qaac");
        EXTRA_SCRIPT.put("Inherited", "Qaai");
    }

    public static final String[] SCRIPT = {
        "Zyyy", //     COMMON -- NOT A LETTER: NO EXACT CORRESPONDENCE IN 15924
        "Latn", //     LATIN
        "Grek", //     GREEK
        "Cyrl", //     CYRILLIC
        "Armn", //     ARMENIAN
        "Hebr", //     HEBREW
        "Arab", //     ARABIC
        "Syrc", //     SYRIAC
        "Thaa", //     THAANA
        "Deva", //     DEVANAGARI
        "Beng", //     BENGALI
        "Guru", //     GURMUKHI
        "Gujr", //     GUJARATI
        "Orya", //     ORIYA
        "Taml", //     TAMIL
        "Telu", //     TELUGU
        "Knda", //     KANNADA
        "Mlym", //     MALAYALAM
        "Sinh", //     SINHALA
        "Thai", //     THAI
        "Laoo", //     LAO
        "Tibt", //     TIBETAN
        "Mymr", //     MYANMAR
        "Geor", //     GEORGIAN
        UnicodeProperty.UNUSED, //     JAMO -- NOT SEPARATED FROM HANGUL IN 15924
        "Hang", //     HANGUL
        "Ethi", //     ETHIOPIC
        "Cher", //     CHEROKEE
        "Cans", //     ABORIGINAL
        "Ogam", //     OGHAM
        "Runr", //     RUNIC
        "Khmr", //     KHMER
        "Mong", //     MONGOLIAN
        "Hira", //     HIRAGANA
        "Kana", //     KATAKANA
        "Bopo", //     BOPOMOFO
        "Hani", //     HAN
        "Yiii", //     YI
        "Ital",
        "Goth",
        "Dsrt",
        "Zinh", // "Qaai",
        "Tglg",
        "Hano",
        "Buhd",
        "Tagb",
        "Limb",
        "Tale",
        "Linb",
        "Ugar",
        "Shaw",
        "Osma",
        "Cprt",
        "Brai",
        "Hrkt",
        "Bugi",
        "Copt",
        "Talu",
        "Glag",
        "Tfng",
        "Sylo",
        "Xpeo",
        "Khar",
        "Bali",
        "Xsux",
        "Phnx",
        "Phag",
        "Nkoo",
        "Zzzz",
        "Sund",
        "Lepc",
        "Olck",
        "Vaii",
        "Saur",
        "Kali",
        "Rjng",
        "Lyci",
        "Cari",
        "Lydi",
        "Cham",
        "Lana",
        "Tavt",
        "Avst",
        "Egyp",
        "Samr",
        "Lisu",
        "Bamu",
        "Java",
        "Mtei",
        "Armi",
        "Sarb",
        "Prti",
        "Phli",
        "Orkh",
        "Kthi",
        "Batk",
        "Brah",
        "Mand",
        "Cakm",
        "Merc",
        "Mero",
        "Plrd",
        "Shrd",
        "Sora",
        "Takr",
        "Aghb",
        "Bass",
        "Dupl",
        "Elba",
        "Gran",
        "Hmng",
        "Khoj",
        "Lina",
        "Mahj",
        "Mani",
        "Mend",
        "Modi",
        "Mroo",
        "Narb",
        "Nbat",
        "Palm",
        "Pauc",
        "Perm",
        "Phlp",
        "Sidd",
        "Sind",
        "Tirh",
        "Wara",
        "Ahom",
        "Hluw",
        "Hatr",
        "Mult",
        "Hung",
        "Sgnw",
        // Unicode 9
        "Adlm",
        "Bhks",
        "Marc",
        "Newa",
        "Osge",
        "Tang",
        // Unicode 10
        "Gonm",
        "Nshu",
        "Soyo",
        "Zanb",
        // Unicode 11
        "Dogr",
        "Gong",
        "Maka",
        "Medf",
        "Rohg",
        "Sogd",
        "Sogo",
        // Unicode 12
        "Elym",
        "Nand",
        "Hmnp",
        "Wcho",
        // Unicode 13
        "Chrs",
        "Diak",
        "Kits",
        "Yezi",
        // Unicode 14
        "Cpmn",
        "Ougr",
        "Tnsa",
        "Toto",
        "Vith",
        // Unicode 15
        "Kawi",
        "Nagm",
        // Unicode 16
        "Gara",
        "Gukh",
        "Krai",
        "Onao",
        "Sunu",
        "Todr",
        "Tutg",
        // Provisionally assigned
        "Chis",
        "Sidt",
        "Tayo",
        "Tols",
        "Qaba", // Beria Erfe
        "Jurc",
        "Pcun",
    };

    static final String[] SHORT_AGE = {
        "NA", "1.1", "2.0", "2.1", "3.0", "3.1", "3.2", "4.0", "4.1", "5.0", "5.1", "5.2", "6.0",
        "6.1", "6.2", "6.3", "7.0", "8.0", "9.0", "10.0", "11.0", "12.0", "12.1", "13.0", "14.0",
        "15.0", "15.1", "16.0", "17.0",
        // FIX_FOR_NEW_VERSION
    };

    static final String[] LONG_AGE = {
        "Unassigned",
        "V1_1",
        "V2_0",
        "V2_1",
        "V3_0",
        "V3_1",
        "V3_2",
        "V4_0",
        "V4_1",
        "V5_0",
        "V5_1",
        "V5_2",
        "V6_0",
        "V6_1",
        "V6_2",
        "V6_3",
        "V7_0",
        "V8_0",
        "V9_0",
        "V10_0",
        "V11_0",
        "V12_0",
        "V12_1",
        "V13_0",
        "V14_0",
        "V15_0",
        "V15_1",
        "V16_0",
        "V17_0",
        // FIX_FOR_NEW_VERSION
    };

    static final String[] GENERAL_CATEGORY = {
        "Cn", // = Other, Not Assigned 0
        "Lu", // = Letter, Uppercase 1
        "Ll", // = Letter, Lowercase 2
        "Lt", // = Letter, Titlecase 3
        "Lm", // = Letter, Modifier 4
        "Lo", // = Letter, Other 5
        "Mn", // = Mark, Non-Spacing 6
        "Me", // = Mark, Enclosing 8
        "Mc", // = Mark, Spacing Combining 7
        "Nd", // = Number, Decimal Digit 9
        "Nl", // = Number, Letter 10
        "No", // = Number, Other 11
        "Zs", // = Separator, Space 12
        "Zl", // = Separator, Line 13
        "Zp", // = Separator, Paragraph 14
        "Cc", // = Other, Control 15
        "Cf", // = Other, Format 16
        UnicodeProperty.UNUSED, // missing
        "Co", // = Other, Private Use 18
        "Cs", // = Other, Surrogate 19
        "Pd", // = Punctuation, Dash 20
        "Ps", // = Punctuation, Open 21
        "Pe", // = Punctuation, Close 22
        "Pc", // = Punctuation, Connector 23
        "Po", // = Punctuation, Other 24
        "Sm", // = Symbol, Math 25
        "Sc", // = Symbol, Currency 26
        "Sk", // = Symbol, Modifier 27
        "So", // = Symbol, Other 28
        "Pi", // = Punctuation, Initial quote 29 (may behave like Ps or Pe depending on usage)
        "Pf" // = Punctuation, Final quote 30 (may behave like Ps or Pe dependingon usage)
    };

    static final String[] LONG_GENERAL_CATEGORY = {
        "Unassigned", // = Other, Not Assigned 0
        "UppercaseLetter", // = Letter, Uppercase 1
        "LowercaseLetter", // = Letter, Lowercase 2
        "TitlecaseLetter", // = Letter, Titlecase 3
        "ModifierLetter", // = Letter, Modifier 4
        "OtherLetter", // = Letter, Other 5
        "NonspacingMark", // = Mark, Non-Spacing 6
        "EnclosingMark", // = Mark, Enclosing 8
        "SpacingMark", // = Mark, Spacing Combining 7
        "DecimalNumber", // = Number, Decimal Digit 9
        "LetterNumber", // = Number, Letter 10
        "OtherNumber", // = Number, Other 11
        "SpaceSeparator", // = Separator, Space 12
        "LineSeparator", // = Separator, Line 13
        "ParagraphSeparator", // = Separator, Paragraph 14
        "Control", // = Other, Control 15
        "Format", // = Other, Format 16
        UnicodeProperty.UNUSED, // missing
        "PrivateUse", // = Other, Private Use 18
        "Surrogate", // = Other, Surrogate 19
        "DashPunctuation", // = Punctuation, Dash 20
        "OpenPunctuation", // = Punctuation, Open 21
        "ClosePunctuation", // = Punctuation, Close 22
        "ConnectorPunctuation", // = Punctuation, Connector 23
        "OtherPunctuation", // = Punctuation, Other 24
        "MathSymbol", // = Symbol, Math 25
        "CurrencySymbol", // = Symbol, Currency 26
        "ModifierSymbol", // = Symbol, Modifier 27
        "OtherSymbol", // = Symbol, Other 28
        "InitialPunctuation", // = Punctuation, Initial quote 29 (may behave like Ps or Pe depending
        // on usage)
        "FinalPunctuation" // = Punctuation, Final quote 30 (may behave like Ps or Pe dependingon
        // usage)
    };

    static final String[][] SUPER_CATEGORIES = {
        {"L", "Letter", null, "Ll | Lm | Lo | Lt | Lu"},
        {"M", "Mark", "Combining_Mark", "Mc | Me | Mn"},
        {"N", "Number", null, "Nd | Nl | No"},
        {"Z", "Separator", null, "Zl | Zp | Zs"},
        {"C", "Other", "cntrl", "Cc | Cf | Cn | Co | Cs"},
        {"S", "Symbol", null, "Sc | Sk | Sm | So"},
        {"P", "Punctuation", "punct", "Pc | Pd | Pe | Pf | Pi | Po | Ps"},
        {"LC", "Cased Letter", null, "Ll | Lt | Lu"},
    };

    public static final Relation<String, String> EXTRA_GENERAL_CATEGORY =
            new Relation<String, String>(new TreeMap<String, Set<String>>(), LinkedHashSet.class);

    static {
        EXTRA_GENERAL_CATEGORY.put("Decimal_Number", "digit");
        EXTRA_GENERAL_CATEGORY.put("Control", "cntrl");
    }

    static final String[] BIDI_CLASS = {
        "L", //    Left-Right; Most alphabetic, syllabic, and logographic characters (e.g., CJK
        // ideographs)
        "R", //    Right-Left; Arabic, Hebrew, and punctuation specific to those scripts
        "EN", //    European Number
        "ES", //    European Number Separator
        "ET", //    European Number Terminator
        "AN", //    Arabic Number
        "CS", //    Common Number Separator
        "B", //    Paragraph Separator
        "S", //    Segment Separator
        "WS", //    Whitespace
        "ON", //    Other Neutrals ; All other characters: punctuation, symbols
        UnicodeProperty.UNUSED,
        "BN",
        "NSM",
        "AL",
        "LRO",
        "RLO",
        "LRE",
        "RLE",
        "PDF",
        "LRI",
        "RLI",
        "FSI",
        "PDI",
    };

    static String[] LONG_BIDI_CLASS = {
        "LeftToRight", //    Left-Right; Most alphabetic, syllabic, and logographic characters
        // (e.g., CJK ideographs)
        "RightToLeft", //    Right-Left; Arabic, Hebrew, and punctuation specific to those scripts
        "EuropeanNumber", //    European Number
        "EuropeanSeparator", //    European Number Separator
        "EuropeanTerminator", //    European Number Terminator
        "ArabicNumber", //    Arabic Number
        "CommonSeparator", //    Common Number Separator
        "ParagraphSeparator", //    Paragraph Separator
        "SegmentSeparator", //    Segment Separator
        "WhiteSpace", //    Whitespace
        "OtherNeutral", //    Other Neutrals ; All other characters: punctuation, symbols
        UnicodeProperty.UNUSED,
        "BoundaryNeutral",
        "NonspacingMark",
        "ArabicLetter",
        "LeftToRightOverride",
        "RightToLeftOverride",
        "LeftToRightEmbedding",
        "RightToLeftEmbedding",
        "PopDirectionalFormat",
        "LeftToRightIsolate",
        "RightToLeftIsolate",
        "FirstStrongIsolate",
        "PopDirectionalIsolate",
    };

    private static String[] CASE_TABLE = {"LOWER", "TITLE", "UPPER", "UNCASED"};

    static String[] LONG_DECOMPOSITION_TYPE = {
        "none", // NONE
        "canonical", // CANONICAL
        "compat", // Otherwise unspecified compatibility character.
        "font", // A font variant (e.g. a blackletter form).
        "noBreak", // A no-break version of a space or hyphen.
        "initial", // // An initial presentation form (Arabic).
        "medial", // // A medial presentation form (Arabic).
        "final", // //     A final presentation form (Arabic).
        "isolated", // An isolated presentation form (Arabic).
        "circle", // An encircled form.
        "super", //     A superscript form.
        "sub", //     A subscript form.
        "vertical", // A vertical layout presentation form.
        "wide", //     A wide (or zenkaku) compatibility character.
        "narrow", // A narrow (or hankaku) compatibility character.
        "small", //     A small variant form (CNS compatibility).
        "square", // A CJK squared font variant.
        "fraction", // A vulgar fraction form.
    };
    static String[] DECOMPOSITION_TYPE = {
        "none", // NONE
        "can", // CANONICAL
        "com", // Otherwise unspecified compatibility character.
        "font", // A font variant (e.g. a blackletter form).
        "nb", // A no-break version of a space or hyphen.
        "init", // // An initial presentation form (Arabic).
        "med", // // A medial presentation form (Arabic).
        "fin", // //     A final presentation form (Arabic).
        "iso", // An isolated presentation form (Arabic).
        "enc", // An encircled form.
        "sup", //     A superscript form.
        "sub", //     A subscript form.
        "vert", // A vertical layout presentation form.
        "wide", //     A wide (or zenkaku) compatibility character.
        "nar", // A narrow (or hankaku) compatibility character.
        "sml", //     A small variant form (CNS compatibility).
        "sqr", // A CJK squared font variant.
        "fra", // A vulgar fraction form.
    };

    static {
        fixArray(LONG_DECOMPOSITION_TYPE);
        // fixArray(DECOMPOSITION_TYPE);
    }

    private static String[] MIRRORED_TABLE = {"N", "Y"};

    static String[] LONG_NUMERIC_TYPE = {
        "none", "numeric", "digit", "decimal",
        /*
        "Han_Primary",
        "Han_Accounting",
        "Han_Other"
         */
    };

    static String[] NUMERIC_TYPE = {
        "none", "nu", "di", "de",
        /*
        "hp",
        "ha",
        "ho"
         */
    };

    static {
        fixArray(LONG_NUMERIC_TYPE);
        fixArray(NUMERIC_TYPE);
    }

    static String[] COMBINING_CLASS = new String[256];
    static String[] LONG_COMBINING_CLASS = new String[256];

    // TODO clean this up, just a quick copy of code
    static {
        for (int style = SHORT; style <= LONG; ++style) {
            for (int index = 0; index < 256; ++index) {
                String s = null;
                switch (index) {
                    case 0:
                        s = style < LONG ? "NR" : "NotReordered";
                        break;
                    case 1:
                        s = style < LONG ? "OV" : "Overlay";
                        break;
                    case 6:
                        s = style < LONG ? "HANR" : "Han_Reading";
                        break;
                    case 7:
                        s = style < LONG ? "NK" : "Nukta";
                        break;
                    case 8:
                        s = style < LONG ? "KV" : "KanaVoicing";
                        break;
                    case 9:
                        s = style < LONG ? "VR" : "Virama";
                        break;
                    case 200:
                        s = style < LONG ? "ATBL" : "AttachedBelowLeft";
                        break;
                    case 202:
                        s = style < LONG ? "ATB" : "AttachedBelow";
                        break;
                        /*
                           case 204: s = style < LONG ? "ATBR" :  "AttachedBelowRight"; break;
                           case 208: s = style < LONG ? "ATL" :  "AttachedLeft"; break;
                           case 210: s = style < LONG ? "ATR" :  "AttachedRight"; break;
                           case 212: s = style < LONG ? "ATAL" :  "AttachedAboveLeft"; break;
                        */
                    case 214:
                        s = style < LONG ? "ATA" : "AttachedAbove";
                        break;
                    case 216:
                        s = style < LONG ? "ATAR" : "AttachedAboveRight";
                        break;
                    case 218:
                        s = style < LONG ? "BL" : "BelowLeft";
                        break;
                    case 220:
                        s = style < LONG ? "B" : "Below";
                        break;
                    case 222:
                        s = style < LONG ? "BR" : "BelowRight";
                        break;
                    case 224:
                        s = style < LONG ? "L" : "Left";
                        break;
                    case 226:
                        s = style < LONG ? "R" : "Right";
                        break;
                    case 228:
                        s = style < LONG ? "AL" : "AboveLeft";
                        break;
                    case 230:
                        s = style < LONG ? "A" : "Above";
                        break;
                    case 232:
                        s = style < LONG ? "AR" : "AboveRight";
                        break;
                    case 233:
                        s = style < LONG ? "DB" : "DoubleBelow";
                        break;
                    case 234:
                        s = style < LONG ? "DA" : "DoubleAbove";
                        break;
                    case 240:
                        s = style < LONG ? "IS" : "IotaSubscript";
                        break;
                    case 10:
                        s = "CCC10";
                        break;
                    case 11:
                        s = "CCC11";
                        break;
                    case 12:
                        s = "CCC12";
                        break;
                    case 13:
                        s = "CCC13";
                        break;
                    case 14:
                        s = "CCC14";
                        break;
                    case 15:
                        s = "CCC15";
                        break;
                    case 16:
                        s = "CCC16";
                        break;
                    case 17:
                        s = "CCC17";
                        break;
                    case 18:
                        s = "CCC18";
                        break;
                    case 19:
                        s = "CCC19";
                        break;
                    case 20:
                        s = "CCC20";
                        break;
                    case 21:
                        s = "CCC21";
                        break;
                    case 22:
                        s = "CCC22";
                        break;
                    case 23:
                        s = "CCC23";
                        break;
                    case 24:
                        s = "CCC24";
                        break;
                    case 25:
                        s = "CCC25";
                        break;
                    case 26:
                        s = "CCC26";
                        break;
                    case 27:
                        s = "CCC27";
                        break;
                    case 28:
                        s = "CCC28";
                        break;
                    case 29:
                        s = "CCC29";
                        break;
                    case 30:
                        s = "CCC30";
                        break;
                    case 31:
                        s = "CCC31";
                        break;
                    case 32:
                        s = "CCC32";
                        break;
                    case 33:
                        s = "CCC33";
                        break;
                    case 34:
                        s = "CCC34";
                        break;
                    case 35:
                        s = "CCC35";
                        break;
                    case 36:
                        s = "CCC36";
                        break;
                    case 84:
                        s = "CCC84";
                        break;
                    case 91:
                        s = "CCC91";
                        break;
                    case 103:
                        s = "CCC103";
                        break;
                    case 107:
                        s = "CCC107";
                        break;
                    case 118:
                        s = "CCC118";
                        break;
                    case 122:
                        s = "CCC122";
                        break;
                    case 129:
                        s = "CCC129";
                        break;
                    case 130:
                        s = "CCC130";
                        break;
                    case 132:
                        s = "CCC132";
                        break;
                    default:
                        s = "" + index;
                }
                if (style < LONG) {
                    COMBINING_CLASS[index] = s;
                } else {
                    LONG_COMBINING_CLASS[index] = s;
                }
            }
        }
        if (false) {
            for (int i = 0; i < 256; ++i) {
                System.out.println(i + "\t" + COMBINING_CLASS[i] + "\t" + LONG_COMBINING_CLASS[i]);
            }
        }
    }

    public static byte ON = Utility.lookup("ON", BIDI_CLASS, true);

    public static String[] HANGUL_SYLLABLE_TYPE = {
        "NA", "L", "V", "T", "LV", "LVT",
    };

    public static String[] LONG_HANGUL_SYLLABLE_TYPE = {
        "Not_Applicable",
        "Leading_Jamo",
        "Vowel_Jamo",
        "Trailing_Jamo",
        "LV_Syllable",
        "LVT_Syllable",
    };

    public static String[] JOINING_TYPE = {"C", "D", "R", "U", "L", "T"};

    public static String[] LONG_JOINING_TYPE = {
        "JoinCausing", "DualJoining", "RightJoining", "NonJoining", "LeftJoining", "Transparent"
    };

    public static String[] JOINING_GROUP = {
        "NO_JOINING_GROUP",
        "AIN",
        "ALAPH",
        "ALEF",
        "BEH",
        "BETH",
        "DAL",
        "DALATH_RISH",
        "E",
        "FEH",
        "FINAL_SEMKATH",
        "GAF",
        "GAMAL",
        "HAH",
        "TEH_MARBUTA_GOAL",
        "HE",
        "HEH",
        "HEH_GOAL",
        "HETH",
        "KAF",
        "KAPH",
        "KNOTTED_HEH",
        "LAM",
        "LAMADH",
        "MEEM",
        "MIM",
        "NOON",
        "NUN",
        "PE",
        "QAF",
        "QAPH",
        "REH",
        "REVERSED_PE",
        "SAD",
        "SADHE",
        "SEEN",
        "SEMKATH",
        "SHIN",
        "SWASH_KAF",
        "TAH",
        "TAW",
        "TEH_MARBUTA",
        "TETH",
        "WAW",
        "SYRIAC_WAW",
        "YEH",
        "YEH_BARREE",
        "YEH_WITH_TAIL",
        "YUDH",
        "YUDH_HE",
        "ZAIN",
        "ZHAIN",
        "KHAPH",
        "FE",
        "BURUSHASKI_YEH_BARREE",
        "FARSI_YEH",
        "NYA",
        "ROHINGYA_YEH",
        "HAMZAH_ON_HA_GOAL",
        "STRAIGHT WAW",
        "MANICHAEAN_ALEPH",
        "MANICHAEAN_AYIN",
        "MANICHAEAN_BETH",
        "MANICHAEAN_DALETH",
        "MANICHAEAN_DHAMEDH",
        "MANICHAEAN_FIVE",
        "MANICHAEAN_GIMEL",
        "MANICHAEAN_HETH",
        "MANICHAEAN_HUNDRED",
        "MANICHAEAN_KAPH",
        "MANICHAEAN_LAMEDH",
        "MANICHAEAN_MEM",
        "MANICHAEAN_NUN",
        "MANICHAEAN_ONE",
        "MANICHAEAN_PE",
        "MANICHAEAN_QOPH",
        "MANICHAEAN_RESH",
        "MANICHAEAN_SADHE",
        "MANICHAEAN_SAMEKH",
        "MANICHAEAN_TAW",
        "MANICHAEAN_TEN",
        "MANICHAEAN_TETH",
        "MANICHAEAN_THAMEDH",
        "MANICHAEAN_TWENTY",
        "MANICHAEAN_WAW",
        "MANICHAEAN_YODH",
        "MANICHAEAN_ZAYIN",
        // Unicode 9:
        "AFRICAN_FEH",
        "AFRICAN_QAF",
        "AFRICAN_NOON",
        // Unicode 10:
        "MALAYALAM_NGA",
        "MALAYALAM_JA",
        "MALAYALAM_NYA",
        "MALAYALAM_TTA",
        "MALAYALAM_NNA",
        "MALAYALAM_NNNA",
        "MALAYALAM_BHA",
        "MALAYALAM_RA",
        "MALAYALAM_LLA",
        "MALAYALAM_LLLA",
        "MALAYALAM_SSA",
        // Unicode 11, non-singletons:
        "Hanifi_Rohingya_Pa",
        "Hanifi_Rohingya_Kinna_Ya",
        // Unicode 14
        "THIN_YEH",
        "VERTICAL_TAIL",
<<<<<<< HEAD
        // Unicode n > 16
        "THIN_NOON",
=======
        // Unicode 16
        "KASHMIRI_YEH"
>>>>>>> 69a376c1
    };

    static {
        fixArray(JOINING_GROUP);
    }

    static void fixArray(String[] array) {
        for (int i = 0; i < array.length; ++i) {
            array[i] = Utility.getUnskeleton(array[i].toLowerCase(Locale.ENGLISH), true);
        }
    }

    static void titlecase(String[] array) {
        for (int i = 0; i < array.length; ++i) {
            array[i] = array[1].substring(0, 1).toUpperCase() + array[i].substring(1);
        }
    }

    public static String[] OLD_JOINING_GROUP = {
        "<no shaping>",
        "AIN",
        "ALAPH",
        "ALEF",
        "BAA",
        "BETH",
        "DAL",
        "DALATH_RISH",
        "E",
        "FA",
        "FINAL_SEMKATH",
        "GAF",
        "GAMAL",
        "HAA",
        "HAMZA_ON_HEH_GOAL",
        "HE",
        "HA",
        "HA_GOAL",
        "HETH",
        "CAF",
        "KAPH",
        "KNOTTED_HA",
        "LAM",
        "LAMADH",
        "MEEM",
        "MIM",
        "NOON",
        "NUN",
        "PE",
        "QAF",
        "QAPH",
        "RA",
        "REVERSED_PE",
        "SAD",
        "SADHE",
        "SEEN",
        "SEMKATH",
        "SHIN",
        "SWASH_CAF",
        "TAH",
        "TAW",
        "TAA_MARBUTAH",
        "TETH",
        "WAW",
        "SYRIAC WAW",
        "YA",
        "YA_BARREE",
        "ALEF_MAQSURAH",
        "YUDH",
        "YUDH_HE",
        "ZAIN",
        "ZHAIN",
        "KHAPH",
        "FE",
    };

    static String[] JAMO_L_TABLE = {
        // Value;  Short Name; Unicode Name
        "G", // U+1100; G; HANGUL CHOSEONG KIYEOK
        "GG", // U+1101; GG; HANGUL CHOSEONG SSANGKIYEOK
        "N", // U+1102; N; HANGUL CHOSEONG NIEUN
        "D", // U+1103; D; HANGUL CHOSEONG TIKEUT
        "DD", // U+1104; DD; HANGUL CHOSEONG SSANGTIKEUT
        "R", // U+1105; L; HANGUL CHOSEONG RIEUL
        "M", // U+1106; M; HANGUL CHOSEONG MIEUM
        "B", // U+1107; B; HANGUL CHOSEONG PIEUP
        "BB", // U+1108; BB; HANGUL CHOSEONG SSANGPIEUP
        "S", // U+1109; S; HANGUL CHOSEONG SIOS
        "SS", // U+110A; SS; HANGUL CHOSEONG SSANGSIOS
        "", // U+110B; ; HANGUL CHOSEONG IEUNG
        "J", // U+110C; J; HANGUL CHOSEONG CIEUC
        "JJ", // U+110D; JJ; HANGUL CHOSEONG SSANGCIEUC
        "C", // U+110E; C; HANGUL CHOSEONG CHIEUCH
        "K", // U+110F; K; HANGUL CHOSEONG KHIEUKH
        "T", // U+1110; T; HANGUL CHOSEONG THIEUTH
        "P", // U+1111; P; HANGUL CHOSEONG PHIEUPH
        "H" // U+1112; H; HANGUL CHOSEONG HIEUH
    };

    static String[] JAMO_V_TABLE = {
        // Value;  Short Name; Unicode Name
        "A", // U+1161; A; HANGUL JUNGSEONG A
        "AE", // U+1162; AE; HANGUL JUNGSEONG AE
        "YA", // U+1163; YA; HANGUL JUNGSEONG YA
        "YAE", // U+1164; YAE; HANGUL JUNGSEONG YAE
        "EO", // U+1165; EO; HANGUL JUNGSEONG EO
        "E", // U+1166; E; HANGUL JUNGSEONG E
        "YEO", // U+1167; YEO; HANGUL JUNGSEONG YEO
        "YE", // U+1168; YE; HANGUL JUNGSEONG YE
        "O", // U+1169; O; HANGUL JUNGSEONG O
        "WA", // U+116A; WA; HANGUL JUNGSEONG WA
        "WAE", // U+116B; WAE; HANGUL JUNGSEONG WAE
        "OE", // U+116C; OE; HANGUL JUNGSEONG OE
        "YO", // U+116D; YO; HANGUL JUNGSEONG YO
        "U", // U+116E; U; HANGUL JUNGSEONG U
        "WEO", // U+116F; WEO; HANGUL JUNGSEONG WEO
        "WE", // U+1170; WE; HANGUL JUNGSEONG WE
        "WI", // U+1171; WI; HANGUL JUNGSEONG WI
        "YU", // U+1172; YU; HANGUL JUNGSEONG YU
        "EU", // U+1173; EU; HANGUL JUNGSEONG EU
        "YI", // U+1174; YI; HANGUL JUNGSEONG YI
        "I", // U+1175; I; HANGUL JUNGSEONG I
    };

    static String[] JAMO_T_TABLE = {
        // Value;  Short Name; Unicode Name
        "", // filler, for LV syllable
        "G", // U+11A8; G; HANGUL JONGSEONG KIYEOK
        "GG", // U+11A9; GG; HANGUL JONGSEONG SSANGKIYEOK
        "GS", // U+11AA; GS; HANGUL JONGSEONG KIYEOK-SIOS
        "N", // U+11AB; N; HANGUL JONGSEONG NIEUN
        "NJ", // U+11AC; NJ; HANGUL JONGSEONG NIEUN-CIEUC
        "NH", // U+11AD; NH; HANGUL JONGSEONG NIEUN-HIEUH
        "D", // U+11AE; D; HANGUL JONGSEONG TIKEUT
        "L", // U+11AF; L; HANGUL JONGSEONG RIEUL
        "LG", // U+11B0; LG; HANGUL JONGSEONG RIEUL-KIYEOK
        "LM", // U+11B1; LM; HANGUL JONGSEONG RIEUL-MIEUM
        "LB", // U+11B2; LB; HANGUL JONGSEONG RIEUL-PIEUP
        "LS", // U+11B3; LS; HANGUL JONGSEONG RIEUL-SIOS
        "LT", // U+11B4; LT; HANGUL JONGSEONG RIEUL-THIEUTH
        "LP", // U+11B5; LP; HANGUL JONGSEONG RIEUL-PHIEUPH
        "LH", // U+11B6; LH; HANGUL JONGSEONG RIEUL-HIEUH
        "M", // U+11B7; M; HANGUL JONGSEONG MIEUM
        "B", // U+11B8; B; HANGUL JONGSEONG PIEUP
        "BS", // U+11B9; BS; HANGUL JONGSEONG PIEUP-SIOS
        "S", // U+11BA; S; HANGUL JONGSEONG SIOS
        "SS", // U+11BB; SS; HANGUL JONGSEONG SSANGSIOS
        "NG", // U+11BC; NG; HANGUL JONGSEONG IEUNG
        "J", // U+11BD; J; HANGUL JONGSEONG CIEUC
        "C", // U+11BE; C; HANGUL JONGSEONG CHIEUCH
        "K", // U+11BF; K; HANGUL JONGSEONG KHIEUKH
        "T", // U+11C0; T; HANGUL JONGSEONG THIEUTH
        "P", // U+11C1; P; HANGUL JONGSEONG PHIEUPH
        "H", // U+11C2; H; HANGUL JONGSEONG HIEUH
    };

    static final String[] NF_NAME = {"NFD", "NFC", "NFKD", "NFKC"};

    static final String[][] NAME_ABBREVIATIONS = {
        {"CJK UNIFIED IDEOGRAPH-", "CJK-"},
        {"CJK COMPATIBILITY IDEOGRAPH-", "CJKC-"},
        {"IDEOGRAPHIC TELEGRAPH SYMBOL FOR", "ITSF."},
        {"BRAILLE PATTERN DOTS-", "BPD-"},
        {"CANADIAN SYLLABICS WEST-", "CSW."},
        /*{"LATIN SMALL LETTER", "LSL."},
        {"LATIN CAPITAL LETTER", "LCL."},
        {"GREEK SMALL LETTER", "GSL."},
        {"GREEK CAPITAL LETTER", "GCL."},
        {"CYRILLIC SMALL LETTER", "GSL."},
        {"CYRILLIC CAPITAL LETTER", "GCL."},
        {"BYZANTINE MUSICAL SYMBOL", "BMS."},
        {"YI SYLLABLE", "YS."},
        {"ETHIOPIC SYLLABLE", "ES."},
        {"HANGUL SYLLABLE", "HS."},
        {"CANADIAN SYLLABICS", "CS."},
        {"ARABIC LETTER", "ALt."},
        {"ARABIC LIGATURE", "AL."},
         */

        {"MATHEMATICAL SANS-SERIF", "MSS."},
        {"MATHEMATICAL SERIF", "MS."},
        {"BOLD ITALIC", "BI."},
        {"ISOLATED FORM", "IF."},
        {"FINAL FORM", "FF."},
        {"INITIAL FORM", "IF."},
        {"VOWEL SIGN", "VS."},
        {"KANGXI RADICAL", "KR."},
        {"MUSICAL SYMBOL", "MS."},
        {"SMALL LETTER", "SL."},
        {"CAPITAL LETTER", "CL."},
        {"LIGATURE", "Lg."},
        {"SYLLABICS", "Ss."},
        {"MATHEMATICAL", "M."},
        {"LETTER", "L."},
        {"SYLLABLE", "S."},
        {"SYMBOL", "Sy."},
        {"WITH", "W."},
        {"CAPITAL", "C."},
        {"SMALL", "C."},
        {"COMBINING", "Cm."},
        {"HANGUL", "H."},
    };

    static final String[][] PROP_TYPE_NAMES = {
        {"Numeric", "AA"},
        {"String", "AB"},
        {"Miscellaneous", "AC"},
        {"Catalog", "AD"},
        {"Enumerated", "AE"},
        {"Binary", "ZX"},
        {"Flattened Binary", "ZY"},
        {"Unknown", "ZZ"}
    };

    public static final String[] Bidi_Paired_Bracket_Type = {"None", "Open", "Close"};

    public static final String[] Bidi_Paired_Bracket_Type_SHORT = {"n", "o", "c"};

    public static final String[] Vertical_Orientation = {
        "Rotated", "Transformed_Rotated", "Transformed_Upright", "Upright"
    };

    public static final String[] Vertical_Orientation_SHORT = {"R", "Tr", "Tu", "U"};

    /*
    LETTER: 23598
    MATHEMATICAL:   11976
    SYLLABLE:       11872
    CAPITAL:        8918
    WITH:   8008
    COMPATIBILITY:  7800
    SMALL:  7740
    IDEOGRAPH:      6165
    SYLLABICS:      5670
    ARABIC: 5646
    CANADIAN:       5040
    LATIN:  4840
    SYMBOL: 4626
    LIGATURE:       4048
    MUSICAL:        3255
    FORM:   3044
    ETHIOPIC:       2760
    RADICAL:        2695
    HANGUL: 2670
    ITALIC: 2526
    YI:     2468
    BOLD:   2256
    BYZANTINE:      2214

    COMPATIBILITY/IDEOGRAPH:        13800
    YI/SYLLABLE:    12815
    CANADIAN/SYLLABICS:     11340
    CAPITAL/LETTER: 10948
    SMALL/LETTER:   10692
    CJK/COMPATIBILITY:      10200
    ARABIC/LIGATURE:        7110
    IDEOGRAPH/-:    6600
    MUSICAL/SYMBOL: 6510
    MATHEMATICAL/SANS:      5848
    LATIN/SMALL:    5786
    MATHEMATICAL/BOLD:      5678
    ETHIOPIC/SYLLABLE:      5389
    LATIN/CAPITAL:  5330
    ARABIC/LETTER:  4992
    BYZANTINE/MUSICAL:      4182
    BRAILLE/PATTERN:        3825
    ISOLATED/FORM:  3068
    PATTERN/DOTS:   3060
    KANGXI/RADICAL: 2996
    SYLLABICS/CARRIER:      2975
    -/SERIF:        2576
    ITALIC/CAPITAL: 2520
    BOLD/ITALIC:    2420
    KATAKANA/LETTER:        2415
    FINAL/FORM:     2400
    SERIF/BOLD:     2300
    SANS/-: 2208
    ITALIC/SMALL:   2184
    MONGOLIAN/LETTER:       2080
    MATHEMATICAL/ITALIC:    2071
    INITIAL/FORM:   2064
    CYRILLIC/CAPITAL:       2032

    CJK/COMPATIBILITY/IDEOGRAPH:    16200
    COMPATIBILITY/IDEOGRAPH/-:      15000
    LATIN/SMALL/LETTER:     9306
    LATIN/CAPITAL/LETTER:   8160
    MATHEMATICAL/SANS/-:    6536
    BYZANTINE/MUSICAL/SYMBOL:       5904
    BRAILLE/PATTERN/DOTS:   5100
    CANADIAN/SYLLABICS/CARRIER:     4550
    SANS/-/SERIF:   4416
    PATTERN/DOTS/-: 3570
    GREEK/SMALL/LETTER:     2934
    CYRILLIC/CAPITAL/LETTER:        2852
    -/SERIF/BOLD:   2760
    MATHEMATICAL/BOLD/ITALIC:       2640
    CYRILLIC/SMALL/LETTER:  2604
    GREEK/CAPITAL/LETTER:   2580

    CJK/COMPATIBILITY/IDEOGRAPH/-:  17400
    MATHEMATICAL/SANS/-/SERIF:      8600
    BRAILLE/PATTERN/DOTS/-: 5610
    SANS/-/SERIF/BOLD:      3910
    CANADIAN/SYLLABICS/WEST/-:      2200
    IDEOGRAPHIC/TELEGRAPH/SYMBOL/FOR:       2176
    -/SERIF/BOLD/ITALIC:    2090
         */

    /*
    static {
        UNASSIGNED_INFO.code = '\uFFFF';
        UNASSIGNED_INFO.name = "<reserved>";
        UNASSIGNED_INFO.decomposition = "";
        UNASSIGNED_INFO.fullCanonicalDecomposition = "";
        UNASSIGNED_INFO.fullCompatibilityDecomposition = "";
        UNASSIGNED_INFO.name10 = "";
        UNASSIGNED_INFO.comment = "";

        UNASSIGNED_INFO.numericType = NONE;
        UNASSIGNED_INFO.decompositionType = NONE;

        UNASSIGNED_INFO.category = lookup("Cn",CATEGORY_TABLE, "PROXY");
        UNASSIGNED_INFO.canonical = 0;

        UNASSIGNED_INFO.uppercase = "";
        UNASSIGNED_INFO.lowercase = "";
        UNASSIGNED_INFO.titlecase = "";

        UNASSIGNED_INFO.bidi = ON;

        UNASSIGNED_INFO.mirrored = NO;
    }
     */

    static {
        if (LIMIT_CATEGORY != GENERAL_CATEGORY.length
                || LIMIT_CATEGORY != LONG_GENERAL_CATEGORY.length) {
            throw new IllegalArgumentException("!! ERROR !! Enums and Names out of sync: category");
        }
        if (LIMIT_BIDI_CLASS != BIDI_CLASS.length) {
            throw new IllegalArgumentException("!! ERROR !! Enums and Names out of sync: bidi");
        }
        if (LIMIT_LINE_BREAK != LINE_BREAK.length || LIMIT_LINE_BREAK != LONG_LINE_BREAK.length) {
            throw new IllegalArgumentException(
                    "!! ERROR !! Enums and Names out of sync: linebreak");
        }
        if (LIMIT_DECOMPOSITION_TYPE != LONG_DECOMPOSITION_TYPE.length
                || LIMIT_DECOMPOSITION_TYPE != DECOMPOSITION_TYPE.length) {
            throw new IllegalArgumentException(
                    "!! ERROR !! Enums and Names out of sync: decomp type");
        }
        if (LIMIT_MIRRORED != MIRRORED_TABLE.length) {
            throw new IllegalArgumentException(
                    "!! ERROR !! Enums and Names out of sync: compat type");
        }
        if (LIMIT_CASE != CASE_TABLE.length) {
            throw new IllegalArgumentException("!! ERROR !! Enums and Names out of sync: case");
        }
        if (LIMIT_NUMERIC_TYPE != LONG_NUMERIC_TYPE.length) {
            throw new IllegalArgumentException(
                    "!! ERROR !! Enums and Names out of sync: numeric type");
        }
        if (LIMIT_EAST_ASIAN_WIDTH != LONG_EAST_ASIAN_WIDTH.length) {
            throw new IllegalArgumentException(
                    "!! ERROR !! Enums and Names out of sync: east Asian Width");
        }
        if (LIMIT_BINARY_PROPERTIES != BP.length) {
            throw new IllegalArgumentException(
                    "!! ERROR !! Enums and Names out of sync: binary properties");
        }
        if (LIMIT_SCRIPT != LONG_SCRIPT.length) {
            throw new IllegalArgumentException("!! ERROR !! Enums and Names out of sync: script");
        }
        if (LIMIT_BPT != Bidi_Paired_Bracket_Type.length) {
            throw new IllegalArgumentException(
                    "!! ERROR !! Enums and Names out of sync: Bidi_Paired_Bracket_Type");
        }
        if (LIMIT_VO != Vertical_Orientation.length) {
            throw new IllegalArgumentException(
                    "!! ERROR !! Enums and Names out of sync: Vertical_Orientation");
        }
        if (LIMIT_AGE != SHORT_AGE.length || LIMIT_AGE != LONG_AGE.length) {
            throw new IllegalArgumentException("!! ERROR !! Enums and Names out of sync: age");
        }
    }
}<|MERGE_RESOLUTION|>--- conflicted
+++ resolved
@@ -1226,13 +1226,10 @@
         // Unicode 14
         "THIN_YEH",
         "VERTICAL_TAIL",
-<<<<<<< HEAD
+        // Unicode 16
+        "KASHMIRI_YEH",
         // Unicode n > 16
         "THIN_NOON",
-=======
-        // Unicode 16
-        "KASHMIRI_YEH"
->>>>>>> 69a376c1
     };
 
     static {

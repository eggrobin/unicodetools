--- conflicted
+++ resolved
@@ -339,38 +339,6 @@
                                 + decompositionFirstNFKCQC);
             }
         }
-<<<<<<< HEAD
-    }
-
-    @Test
-    public void TestJoiningGroupConsistency() {
-        // TODO(egg): I would like to be able to put that in the invariants tests as « the partition
-        // defined by Joining_Group is finer than that defined by Joining_Type ».
-        UnicodeMap<String> joiningGroup = iup.load(UcdProperty.Joining_Group);
-        UnicodeMap<String> joiningType = iup.load(UcdProperty.Joining_Type);
-        var charactersByJoiningGroup = new HashMap<String, UnicodeSet>();
-        joiningGroup.addInverseTo(charactersByJoiningGroup).remove("No_Joining_Group");
-        charactersByJoiningGroup.forEach(
-                (group, set) -> {
-                    final int first = set.getRangeStart(0);
-                    final String firstType = joiningType.get(first);
-                    set.forEach(
-                            (c) -> {
-                                assertEquals(
-                                        "U+"
-                                                + getCodeAndName(Character.toString(first))
-                                                + "\nand\nU+"
-                                                + getCodeAndName(c)
-                                                + "\nhave different joining types but are in the"
-                                                + " same joining group ("
-                                                + group
-                                                + ")\n",
-                                        firstType,
-                                        joiningType.get(c));
-                            });
-                });
-=======
->>>>>>> 66e7296b
     }
 
     @Test
